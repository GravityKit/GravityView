--- conflicted
+++ resolved
@@ -31,16 +31,6 @@
 		$entries = new \GV\Entry_Collection();
 		$entries->add( $entry );
 
-<<<<<<< HEAD
-=======
-		\GV\Mocks\Legacy_Context::push(
-			array(
-				'view'    => $view,
-				'entries' => $entries,
-			)
-		);
-
->>>>>>> 47b106b5
 		ob_start();
 
 		do_action( 'gravityview_edit_entry', null, $entry, $view, $request );

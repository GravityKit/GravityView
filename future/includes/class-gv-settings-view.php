<?php
namespace GV;

/** If this file is called directly, abort. */
if ( ! defined( 'GRAVITYVIEW_DIR' ) ) {
	die();
}

/**
 * The View Settings class.
 */
class View_Settings extends Settings {
	/**
	 * Retrieve an instance of the settings with default values.
	 * @param bool $detailed Whether to return detailed setting meta information or just the value.
	 *
	 * @api
	 * @since 2.0
	 *
	 * @return \GV\View_Settings
	 */
	public static function with_defaults( $detailed = false ) {
		$settings = new self();
		$settings->update( self::defaults( $detailed ) );
		return $settings;
	}

	/**
	 * Retrieve the default View settings.
	 *
	 * @param bool $detailed Whether to return detailed setting meta information or just the value.
	 * @param string $group Retrieve settings of a particular group.
	 *
	 * @api
	 * @since 2.0
	 *
	 * @return array The default settings along with their values.
	 *      @param[out] string $label Setting label shown in admin
	 *      @param[out] string $type Gravity Forms field type
	 *      @param[out] string $group The field group the setting is associated with. Default: "default"
	 *      @param[out] mixed  $value The default value for the setting
	 *      @param[out] string $tooltip Tooltip displayed for the setting
	 *      @param[out] boolean $show_in_shortcode Whether to show the setting in the shortcode configuration modal
	 *      @param[out] array  $options Array of values to use when generating select, multiselect, radio, or checkboxes fields
	 *      @param[out] boolean $full_width True: Display the input and label together when rendering. False: Display label and input in separate columns when rendering.
	 */
	public static function defaults( $detailed = false, $group = null ) {

		$default_settings = array_merge(
			array(
				'id' => array(
					'label'             => __( 'View ID', 'gravityview' ),
					'type'              => 'number',
					'group'             => 'default',
					'value'             => null,
					'tooltip'           => null,
					'show_in_shortcode' => false,
				),
				'page_size' => array(
					'label'             => __( 'Number of entries per page', 'gravityview' ),
					'type'              => 'number',
					'class'             => 'small-text',
					'group'             => 'default',
					'value'             => 25,
					'show_in_shortcode' => true,
				),
				'offset' => array(
					'label'             => __( 'Offset entries starting from', 'gravityview' ),
					'type'              => 'number',
					'class'             => 'small-text',
					'group'             => 'default',
					'value'             => 0,
					'show_in_shortcode' => true,
				),
				'lightbox' => array(
					'label'             => __( 'Enable lightbox for images', 'gravityview' ),
					'type'              => 'checkbox',
					'group'             => 'default',
					'value'             => 1,
					'tooltip'           => __( 'If enabled, images will open full-size in a "lightbox". A lightbox displays images and videos by filling the screen and dimming out the rest of the web page.', 'gravityview' ),
					'show_in_shortcode' => true,
					'article'           => array(
						'id' => '5e9a1f8904286364bc98931f',
						'url' => 'https://docs.gravityview.co/article/705-view-settings-enable-lightbox-for-images',
					),
				),
				'show_only_approved'    => array(
					'label'             => __( 'Show only approved entries', 'gravityview' ),
					'type'              => 'checkbox',
					'group'             => 'default',
					'desc'              => __( 'By default, only approved entries are displayed in a View. When enabled, this setting prevents unapproved or disapproved entries from appearing in results. If disabled, entries with all approval statuses will be visible, including disapproved entries.', 'gravityview' ),
					'tooltip'           => false,
					'value'             => 1,
					'show_in_shortcode' => true,
					'article'           => array(
						'id' => '5bad1a33042863158cc6d396',
						'url' => 'https://docs.gravityview.co/article/490-entry-approval-gravity-forms',
					),
				),
				'no_results_text'       => array(
					'label'             => __( '"No Results" Text', 'gravityview' ),
					'type'              => 'text',
					'group'             => 'default',
					'desc'              => '',
					'tooltip'           => false,
					'value'             => '',
					'placeholder'       => __( 'No entries match your request.', 'gravityview' ),
					'show_in_shortcode' => true,
					'class'             => 'widefat',
					'full_width'        => true,
				),
<<<<<<< HEAD
			),
			'user_duplicate' => array(
				'label'             => __( 'Allow User Duplicate', 'gravityview' ),
				'group'             => 'default',
				'desc'              => __( 'Allow logged-in users to duplicate entries they created.', 'gravityview' ) . ' ' . sprintf( __( 'Administrators are able to %s regardless of this setting.', 'gravityview' ), _x( 'duplicate entries', 'an action that admins can perform', 'gravityview' ) ),
				'value'             => 0,
				'tooltip'           => __( 'Display "Duplicate Entry" fields to non-administrator users if they created the entry. Duplicate Entry fields will always be displayed to site administrators.', 'gravityview' ),
				'article'           => array(
					'id' => '5df11eb704286364bc92bf36',
					'url' => 'https://docs.gravityview.co/article/66-configuring-delete-entry',
				),
				'type'              => 'checkbox',
				'show_in_shortcode' => true,
			),
			'sort_field' => array(
				'label'             => __( 'Sort by field', 'gravityview' ),
				'type'              => 'select',
				'desc'              => '',
				'value'             => '',
				'group'             => 'sort',
				'options'           => array(
					''             => __( 'Default (Entry ID)', 'gravityview' ),
					'date_created' => __( 'Date Created', 'gravityview' ),
				),
				'show_in_shortcode' => true,
				'article'           => array(
					'id' => '54c67bbbe4b051242988551a',
					'url' => 'https://docs.gravityview.co/article/74-sorting-results-by-field-value',
=======
				'no_search_results_text' => array(
					'label'             => __( '"No Search Results" Text', 'gravityview' ),
					'type'              => 'text',
					'group'             => 'default',
					'desc'              => '',
					'tooltip'           => false,
					'value'             => '',
					'placeholder'       => __( 'This search returned no results.', 'gravityview' ),
					'show_in_shortcode' => true,
					'class'             => 'widefat',
					'full_width'        => true,
>>>>>>> bcd5f529
				),
				'admin_show_all_statuses' => array(
					'label'             => __( 'Show all entries to administrators', 'gravityview' ),
					'desc'              => __( 'Administrators will be able to see entries with any approval status.', 'gravityview' ),
					'tooltip'           => __( 'Logged-out visitors and non-administrators will only see approved entries, while administrators will see entries with all statuses. This makes it easier for administrators to moderate entries from a View.', 'gravityview' ),
					'requires'          => 'show_only_approved',
					'type'              => 'checkbox',
					'group'             => 'default',
					'value'             => 0,
					'show_in_shortcode' => false,
				),
				'hide_until_searched' => array(
					'label'             => __( 'Hide View data until search is performed', 'gravityview' ),
					'type'              => 'checkbox',
					'group'             => 'default',
					'tooltip'           => __( 'When enabled it will only show any View entries after a search is performed.', 'gravityview' ),
					'value'             => 0,
					'show_in_shortcode' => false,
					'article'           => array(
						'id' => '5c772fa02c7d3a0cb9320a84',
						'url' => 'https://docs.gravityview.co/article/536-how-to-hide-results-and-only-display-them-if-a-search-is-performed',
					),
				),
				'hide_empty' => array(
					'label'             => __( 'Hide empty fields', 'gravityview' ),
					'group'             => 'default',
					'type'              => 'checkbox',
					'desc'              => __( 'When enabled, empty fields will be not be displayed. If disabled, fields and their labels will be displayed with no content.', 'gravityview' ),
					'value'             => 1,
					'tooltip'           => false,
					'show_in_shortcode' => false,
				),
				'hide_empty_single' => array(
					'label'             => __( 'Hide empty fields', 'gravityview' ),
					'group'             => 'default',
					'type'              => 'checkbox',
					'desc'              => __( 'When enabled, empty fields will be not be displayed. If disabled, fields and their labels will be displayed with no content.', 'gravityview' ),
					'value'             => 1,
					'tooltip'           => false,
					'show_in_shortcode' => false,
				),
				'edit_feeds' => array(
					'label'             => __( 'Feeds', 'gravityview' ),
					'group'             => 'default',
					'type'              => 'checkbox',
					'value'             => array(),
					'show_in_shortcode' => false,
				),
				'user_edit' => array(
					'label'             => __( 'Allow User Edit', 'gravityview' ),
					'group'             => 'default',
					'desc'              => __( 'Allow logged-in users to edit entries they created.', 'gravityview' ) . ' ' . sprintf( __( 'Administrators are able to %s regardless of this setting.', 'gravityview' ), _x( 'edit entries', 'an action that admins can perform', 'gravityview' ) ),
					'value'             => 0,
					'tooltip'           => __( 'Display "Edit Entry" fields to non-administrator users if they created the entry. Edit Entry fields will always be displayed to site administrators.', 'gravityview' ),
					'type'              => 'checkbox',
					'show_in_shortcode' => true,
					'article'           => array(
						'id' => '54c67bbbe4b07997ea3f3f6b',
						'url' => 'https://docs.gravityview.co/article/77-user-edit-allow-users-to-edit-their-own-entries',
					),
				),
				'unapprove_edit' => array(
					'label'             => __( 'Unapprove Entries After Edit', 'gravityview' ),
					'group'             => 'default',
					'requires'          => 'user_edit',
					'desc'              => __( 'When an entry is edited by a non-administrator, reset the approval status to "Unapproved".', 'gravityview' ),
					'tooltip'           => __( 'If the "Show only approved entries" setting is enabled, the entry will need to be re-approved by an administrator before it is shown in the View.', 'gravityview' ),
					'value'             => 0,
					'type'              => 'checkbox',
					'show_in_shortcode' => true,
					'article'           => array(
						'id' => '5ddd81d504286364bc923957',
						'url' => 'https://docs.gravityview.co/article/657-unapproving-edited-entries-automatically',
					),
				),
				'user_delete' => array(
					'label'             => __( 'Allow User Delete', 'gravityview' ),
					'group'             => 'default',
					'desc'              => __( 'Allow logged-in users to delete entries they created.', 'gravityview' ) . ' ' . sprintf( __( 'Administrators are able to %s regardless of this setting.', 'gravityview' ), _x( 'delete entries', 'an action that admins can perform', 'gravityview' ) ),
					'value'             => 0,
					'tooltip'           => __( 'Display "Delete Entry" fields to non-administrator users if they created the entry. Delete Entry fields will always be displayed to site administrators.', 'gravityview' ),
					'type'              => 'checkbox',
					'show_in_shortcode' => true,
					'article'           => array(
						'id' => '54c67bb9e4b0512429885512',
						'url' => 'https://docs.gravityview.co/article/66-configuring-delete-entry',
					),
				),
				'user_duplicate' => array(
					'label'             => __( 'Allow User Duplicate', 'gravityview' ),
					'group'             => 'default',
					'desc'              => __( 'Allow logged-in users to duplicate entries they created.', 'gravityview' ) . ' ' . sprintf( __( 'Administrators are able to %s regardless of this setting.', 'gravityview' ), _x( 'duplicate entries', 'an action that admins can perform', 'gravityview' ) ),
					'value'             => 0,
					'tooltip'           => __( 'Display "Duplicate Entry" fields to non-administrator users if they created the entry. Duplicate Entry fields will always be displayed to site administrators.', 'gravityview' ),
					'article'           => array(
						'id' => '5df11eb704286364bc92bf36',
						'url' => 'https://docs.gravityview.co/article/66-configuring-delete-entry',
					),
					'type'              => 'checkbox',
					'show_in_shortcode' => true,
				),
				'sort_field' => array(
					'label'             => __( 'Sort by field', 'gravityview' ),
					'type'              => 'select',
					'desc'              => __( 'By default, entries are sorted by Entry ID.', 'gravityview' ),
					'value'             => '',
					'group'             => 'sort',
					'options'           => array(
						''             => __( 'Default', 'gravityview' ),
						'date_created' => __( 'Date Created', 'gravityview' ),
					),
					'show_in_shortcode' => true,
					'article'           => array(
						'id' => '54c67bbbe4b051242988551a',
						'url' => 'https://docs.gravityview.co/article/74-sorting-results-by-field-value',
					),
				),
				'sort_direction' => array(
					'label'             => __( 'Sort direction', 'gravityview' ),
					'type'              => 'select',
					'value'             => 'ASC',
					'group'             => 'sort',
					'options'           => array(
						'ASC'  => __( 'ASC', 'gravityview' ),
						'DESC' => __( 'DESC', 'gravityview' ),
					),
					'show_in_shortcode' => true,
					'article'           => array(
						'id' => '5c9d338a2c7d3a1544617f9b',
						'url' => 'https://docs.gravityview.co/article/570-sorting-by-multiple-columns',
					),
				),
				'sort_field_2' => array(
					'label'             => __( 'Sort by secondary field', 'gravityview' ),
					'type'              => 'select',
					'value'             => '',
					'group'             => 'sort',
					'options'           => array(
						''             => __( 'Default', 'gravityview' ),
						'date_created' => __( 'Date Created', 'gravityview' ),
					),
					'requires_not'          => 'sort_direction][=RAND', // ][ is for toggleRequired, so it ends in []
					'show_in_shortcode' => true,
					'article'           => array(
						'id' => '5c9d338a2c7d3a1544617f9b',
						'url' => 'https://docs.gravityview.co/article/570-sorting-by-multiple-columns',
					),
				),
				'sort_direction_2' => array(
					'label'             => __( 'Secondary sort direction', 'gravityview' ),
					'type'              => 'select',
					'value'             => 'ASC',
					'group'             => 'sort',
					'options'           => array(
						'ASC'  => __( 'ASC', 'gravityview' ),
						'DESC' => __( 'DESC', 'gravityview' ),
					),
					'requires_not'      => 'sort_direction][=RAND', // ][ is for toggleRequired, so it ends in []
					'show_in_shortcode' => true,
					'article'           => array(
						'id' => '5c9d338a2c7d3a1544617f9b',
						'url' => 'https://docs.gravityview.co/article/570-sorting-by-multiple-columns',
					),
				),
				'sort_columns' => array(
					'label'             => __( 'Enable sorting by column', 'gravityview' ),
					'left_label'        => __( 'Column Sorting', 'gravityview' ),
					'type'              => 'checkbox',
					'value'             => false,
					'group'             => 'sort',
					'tooltip'           => null,
					'show_in_shortcode' => true,
					'show_in_template'  => array( 'default_table', 'preset_business_data', 'preset_issue_tracker', 'preset_resume_board', 'preset_job_board' ),
					'article'           => array(
						'id' => '54ee1246e4b034c37ea91c11',
						'url' => 'https://docs.gravityview.co/article/230-enabling-the-table-column-sorting-feature',
					),
				),
				'start_date' => array(
					'label'             => __( 'Filter by Start Date', 'gravityview' ),
					'class'             => 'gv-datepicker',
					'desc'              => __( 'Show entries submitted after this date. Supports relative dates, such as "-1 week" or "-1 month".', 'gravityview' ),
					'type'              => 'text',
					'value'             => '',
					'group'             => 'filter',
					'show_in_shortcode' => true,
					'article'           => array(
						'id' => '54c67bbbe4b0512429885520',
						'url' => 'https://docs.gravityview.co/article/79-using-relative-start-dates-and-end-dates',
					),
				),
				'end_date' => array(
					'label'             => __( 'Filter by End Date', 'gravityview' ),
					'class'             => 'gv-datepicker',
					'desc'              => __( 'Show entries submitted before this date. Supports relative dates, such as "now" or "-3 days".', 'gravityview' ),
					'type'              => 'text',
					'value'             => '',
					'group'             => 'filter',
					'show_in_shortcode' => true,
					'article'           => array(
						'id' => '54c67bbbe4b0512429885520',
						'url' => 'https://docs.gravityview.co/article/79-using-relative-start-dates-and-end-dates',
					),
				),
				'class' => array(
					'label'             => __( 'CSS Class', 'gravityview' ),
					'desc'              => __( 'CSS class to add to the wrapping HTML container.', 'gravityview' ),
					'group'             => 'default',
					'type'              => 'text',
					'value'             => '',
					'show_in_shortcode' => false,
				),
				'search_value' => array(
					'label'             => __( 'Search Value', 'gravityview' ),
					'desc'              => __( 'Define a default search value for the View', 'gravityview' ),
					'type'              => 'text',
					'value'             => '',
					'group'             => 'filter',
					'show_in_shortcode' => false,
				),
				'search_field' => array(
					'label'             => __( 'Search Field', 'gravityview' ),
					'desc'              => __( 'If Search Value is set, you can define a specific field to search in. Otherwise, all fields will be searched.', 'gravityview' ),
					'type'              => 'text',
					'value'             => '',
					'group'             => 'filter',
					'show_in_shortcode' => false,
				),
				'search_operator' => array(
					'label'             => __( 'Search Operator', 'gravityview' ),
					'type'              => 'operator',
					'value'             => 'contains',
					'group'             => 'filter',
					'show_in_shortcode' => false,
				),
				'single_title' => array(
					'label'             => __( 'Single Entry Title', 'gravityview' ),
					'type'              => 'text',
					'desc'              => __( 'When viewing a single entry, change the title of the page to this setting. Otherwise, the title will not change between the Multiple Entries and Single Entry views.', 'gravityview' ),
					'group'             => 'default',
					'value'             => '',
					'show_in_shortcode' => false,
					'full_width'        => true,
					'article'           => array(
						'id' => '54c67bcee4b07997ea3f3f9a',
						'url' => 'https://docs.gravityview.co/article/121-changing-the-single-entry-page-title',
					),
				),
				'back_link_label' => array(
					'label'             => __( 'Back Link Label', 'gravityview' ),
					'group'             => 'default',
					'desc'              => __( 'The text of the link that returns to the multiple entries view.', 'gravityview' ),
					'type'              => 'text',
					'value'             => '',
					'placeholder'       => __( '&larr; Go back', 'gravityview' ),
					'class'             => 'widefat',
					'merge_tags'        => 'force',
					'show_in_shortcode' => false,
					'full_width'        => true,
				),
				'edit_redirect' => array(
					'label'             => __( 'Redirect After Editing', 'gravityview' ),
					'group'             => 'default',
					'desc'              => __( 'The page to redirect to after editing an entry.', 'gravityview' ),
					'type'              => 'select',
					'value'             => '',
					'options'           => array(
						'' => __( 'Stay on Edit Entry', 'gravityview' ),
						'0'  => __( 'Redirect to Single Entry', 'gravityview' ),
						'1' => __( 'Redirect to Multiple Entries', 'gravityview' ),
						'2' => __( 'Redirect to URL', 'gravityview' ),
					),
				),
				'edit_return_context' => array(
					'label'             => __( 'Editing Returns To&hellip;', 'gravityview' ),
					'type'              => 'radio',
					'desc'              => __( 'After editing an entry or clicking Cancel, where should the user be sent?', 'gravityview' ),
					'group'             => 'default',
					'value'             => 'single',
					'options'           => array(
						'multiple' => __( 'Multiple Entries', 'gravityview' ),
						'single'   => __( 'Single Entry', 'gravityview' ),
						'custom'   => __( 'Other URL', 'gravityview' ),
					),
					'show_in_shortcode' => false,
					'full_width'        => true,
					'article'           => array(
						'id' => '5e9a3e0c2c7d3a7e9aeb2efb',
						'url' => 'https://docs.gravityview.co/article/707-view-settings-redirect-after-editing',
					),
				),
				'edit_redirect_url' => array(
					'label'             => __( 'Edit Entry Redirect URL', 'gravityview' ),
					'group'             => 'default',
					'desc'              => __( 'After editing an entry, the user will be taken to this URL.', 'gravityview' ),
					'type'              => 'text',
					'class'             => 'code widefat',
					'value'             => '',
					'placeholder'       => 'https://www.example.com/landing-page/',
					'requires'          => 'edit_redirect=2',
					'merge_tags'        => 'force',
				),
				'edit_locking' => array(
					'label'             => __( 'Enable Edit Locking', 'gravityview' ),
					'group'             => 'default',
					'desc'              => __( 'Prevent multiple users from editing the same entry at the same time.', 'gravityview' ),
					'type'              => 'checkbox',
					'full_width'        => true,
					'class'             => 'code widefat',
					'value'             => true,
					'article'           => array(
						'id' => '5e4449d72c7d3a7e9ae7a54c',
						'url' => 'https://docs.gravityview.co/article/676-entry-locking',
					),
				),
				'delete_redirect' => array(
					'label'             => __( 'Redirect After Deleting', 'gravityview' ),
					'group'             => 'default',
					'desc'              => __( 'The page to redirect to after deleting an entry.', 'gravityview' ),
					'type'              => 'select',
					'value'             => '1',
					'options'           => array(
						\GravityView_Delete_Entry::REDIRECT_TO_MULTIPLE_ENTRIES_VALUE  => __( 'Redirect to Multiple Entries', 'gravityview' ),
						\GravityView_Delete_Entry::REDIRECT_TO_URL_VALUE  => __( 'Redirect to URL', 'gravityview' ),
					),
				),
				'delete_redirect_url' => array(
					'label'             => __( 'Delete Entry Redirect URL', 'gravityview' ),
					'group'             => 'default',
					'desc'              => __( 'After deleting an entry, the user will be taken to this URL.', 'gravityview' ),
					'type'              => 'text',
					'class'             => 'code widefat',
					'value'             => '',
					'placeholder'       => 'https://www.example.com/landing-page/',
					'requires'          => 'delete_redirect=' . \GravityView_Delete_Entry::REDIRECT_TO_URL_VALUE,
					'merge_tags'        => 'force',
				),
				'embed_only' => array(
					'label'             => __( 'Prevent Direct Access', 'gravityview' ),
					'group'             => 'default',
					'desc'              => __( 'Only allow access to this View when embedded using the shortcode.', 'gravityview' ),
					'type'              => 'checkbox',
					'value'             => '',
					'tooltip'           => false,
					'show_in_shortcode' => false,
					'full_width'        => true,
				),
			),
			( gravityview()->plugin->supports( Plugin::FEATURE_REST ) && ( gravityview()->plugin->settings->get( 'rest_api' ) === '1' ) ) ?
			array(
				'rest_disable'          => array(
					'label'             => __( 'Prevent REST Access', 'gravityview' ),
					'group'             => 'default',
					'desc'              => __( 'Disable REST access to this View.', 'gravityview' ),
					'type'              => 'checkbox',
					'value'             => '',
					'tooltip'           => false,
					'show_in_shortcode' => false,
					'full_width'        => true,
				),
			) : array(),
			( gravityview()->plugin->supports( Plugin::FEATURE_REST ) && ( gravityview()->plugin->settings->get( 'rest_api' ) !== '1' ) ) ?
			array(
				'rest_enable'           => array(
					'label'             => __( 'Allow REST Access', 'gravityview' ),
					'group'             => 'default',
					'desc'              => __( 'Enable REST access to this View.', 'gravityview' ),
					'type'              => 'checkbox',
					'value'             => '',
					'tooltip'           => false,
					'show_in_shortcode' => false,
					'full_width'        => true,
				),
			) : array(),
			array(
				'csv_enable'            => array(
					'label'             => __( 'Allow CSV Access', 'gravityview' ),
					'group'             => 'default',
					'desc'              => __( 'Enable CSV access to this View.', 'gravityview' ),
					'type'              => 'checkbox',
					'value'             => '',
					'tooltip'           => __( 'If enabled, entries can be exported for this View by adding "/csv/" to the View URL. Each configured field will be a column in the exported CSV.', 'gravityview' ),
					'show_in_shortcode' => false,
					'full_width'        => true,
					'article'          => array(
						'id' => '5bad2a0c042863158cc6d4ac',
						'url' => 'https://docs.gravityview.co/article/491-csv-export',
					),
				),
			),
			array(
				'csv_nolimit'           => array(
					'label'             => __( 'Show all in CSV', 'gravityview' ),
					'group'             => 'default',
					'requires'          => 'csv_enable',
					'desc'              => __( 'Do not limit the number of entries output in the CSV.', 'gravityview' ),
					'type'              => 'checkbox',
					'value'             => '',
					'tooltip'           => false,
					'show_in_shortcode' => false,
					'full_width'        => true,
					'requires'          => 'csv_enable=1',
				),
			),
			array(
				'post_id' => array(
					'type'              => 'number',
					'value'             => '',
					'show_in_shortcode' => false,
				),
			)
		);

		if ( version_compare( \GFCommon::$version, '2.3-beta-4', '>=' ) ) {
			$default_settings['sort_direction']['options']['RAND'] = __( 'Random', 'gravityview' );
		}

		/**
		 * @filter `gravityview_default_args` Modify the default settings for new Views
		 * @param[in,out] array $default_args Array of default args.
		 * @deprecated
		 * @see filter `gravityview/view/settings/defaults`
		 */
		$default_settings = apply_filters( 'gravityview_default_args', $default_settings );

		/**
		 * @filter `gravityview/view/defaults` Modify the default settings for new Views
		 * @param[in,out] array $default_settings Array of default settings.
		 */
		$default_settings = apply_filters( 'gravityview/view/settings/defaults', $default_settings );

		// By default, we only want the key => value pairing, not the whole array.
		if ( ! $detailed ) {
			$defaults = array();
			foreach ( $default_settings as $key => $value ) {
				$defaults[ $key ] = $value['value'];
			}
			return $defaults;

			// But sometimes, we want all the details.
		} else {
			foreach ( $default_settings as $key => $value ) {

				// If the $group argument is set for the method,
				// ignore any settings that aren't in that group.
				if ( ! empty( $group ) && is_string( $group ) ) {
					if ( empty( $value['group'] ) || $value['group'] !== $group ) {
						unset( $default_settings[ $key ] );
					}
				}
			}
			return $default_settings;
		}
	}

	/**
	 * Turn to an $atts array as used around the old codebase.
	 *
	 * @internal
	 * @deprecated
	 *
	 * @return array
	 */
	public function as_atts() {
		$defaults = array_keys( self::defaults() );
		$_this = &$this;
		return array_combine(
			$defaults,
			array_map(
				function( $key ) use ( $_this ) {
					return $_this->get( $key );
				},
				$defaults
			)
		);
	}
}<|MERGE_RESOLUTION|>--- conflicted
+++ resolved
@@ -109,36 +109,6 @@
 					'class'             => 'widefat',
 					'full_width'        => true,
 				),
-<<<<<<< HEAD
-			),
-			'user_duplicate' => array(
-				'label'             => __( 'Allow User Duplicate', 'gravityview' ),
-				'group'             => 'default',
-				'desc'              => __( 'Allow logged-in users to duplicate entries they created.', 'gravityview' ) . ' ' . sprintf( __( 'Administrators are able to %s regardless of this setting.', 'gravityview' ), _x( 'duplicate entries', 'an action that admins can perform', 'gravityview' ) ),
-				'value'             => 0,
-				'tooltip'           => __( 'Display "Duplicate Entry" fields to non-administrator users if they created the entry. Duplicate Entry fields will always be displayed to site administrators.', 'gravityview' ),
-				'article'           => array(
-					'id' => '5df11eb704286364bc92bf36',
-					'url' => 'https://docs.gravityview.co/article/66-configuring-delete-entry',
-				),
-				'type'              => 'checkbox',
-				'show_in_shortcode' => true,
-			),
-			'sort_field' => array(
-				'label'             => __( 'Sort by field', 'gravityview' ),
-				'type'              => 'select',
-				'desc'              => '',
-				'value'             => '',
-				'group'             => 'sort',
-				'options'           => array(
-					''             => __( 'Default (Entry ID)', 'gravityview' ),
-					'date_created' => __( 'Date Created', 'gravityview' ),
-				),
-				'show_in_shortcode' => true,
-				'article'           => array(
-					'id' => '54c67bbbe4b051242988551a',
-					'url' => 'https://docs.gravityview.co/article/74-sorting-results-by-field-value',
-=======
 				'no_search_results_text' => array(
 					'label'             => __( '"No Search Results" Text', 'gravityview' ),
 					'type'              => 'text',
@@ -150,7 +120,6 @@
 					'show_in_shortcode' => true,
 					'class'             => 'widefat',
 					'full_width'        => true,
->>>>>>> bcd5f529
 				),
 				'admin_show_all_statuses' => array(
 					'label'             => __( 'Show all entries to administrators', 'gravityview' ),
@@ -423,6 +392,10 @@
 						'1' => __( 'Redirect to Multiple Entries', 'gravityview' ),
 						'2' => __( 'Redirect to URL', 'gravityview' ),
 					),
+					'article'           => array(
+						'id' => '5e9a3e0c2c7d3a7e9aeb2efb',
+						'url' => 'https://docs.gravityview.co/article/707-view-settings-redirect-after-editing',
+					),
 				),
 				'edit_return_context' => array(
 					'label'             => __( 'Editing Returns To&hellip;', 'gravityview' ),
@@ -590,7 +563,7 @@
 			}
 			return $defaults;
 
-			// But sometimes, we want all the details.
+		// But sometimes, we want all the details.
 		} else {
 			foreach ( $default_settings as $key => $value ) {
 

<?php
namespace GV;

/** If this file is called directly, abort. */
if ( ! defined( 'GRAVITYVIEW_DIR' ) ) {
	die();
}

/**
 * The Gravity Forms Entry class implementation.
 *
 * Accessible as an array for back-compatibility.
 */
class GF_Entry extends Entry implements \ArrayAccess {

	/**
	 * @var string The identifier of the backend used for this entry.
	 * @api
	 * @since future
	 */
	public static $backend = 'gravityforms';

	/**
	 * Initialization.
	 */
	private function __construct() {
		if ( ! class_exists( 'GFAPI' ) ) {
			gravityview()->log->error( 'Gravity Forms plugin not active.' );
		}
	}

	/**
	 * Construct a \GV\Entry instance by ID.
	 *
	 * @param int|string $entry_id The internal entry ID.
	 *
	 * @api
	 * @since future
	 * @return \GV\Entry|null An instance of this entry or null if not found.
	 */
	public static function by_id( $entry_id ) {
		$entry = null;

		/** Always try to grab by numeric ID first. */
		if ( is_numeric( $entry_id ) ) {
			$entry = \GFAPI::get_entry( $entry_id );
		}

		if ( ! $entry || is_wp_error( $entry ) ) {
			/** Hmm, slugs? Must be. */
			if ( apply_filters( 'gravityview_custom_entry_slug', false ) ) {
				return self::by_slug( $entry_id );
			}

			return null;
		}

		return self::from_entry( $entry );
	}

	/**
	 * Construct a \GV\Entry instance by slug name.
	 *
	 * @param int|string $entry_slug The registered slug for the entry.
	 * @param int $form_id The form ID, since slugs can be non-unique. Default: 0.
	 *
	 * @api
	 * @since future
	 * @return \GV\Entry|null An instance of this entry or null if not found.
	 */
	public static function by_slug( $entry_slug, $form_id = 0 ) {
		global $wpdb;

<<<<<<< HEAD
		$lead_meta = \GFFormsModel::get_lead_meta_table_name();

		$sql = "SELECT lead_id FROM $lead_meta WHERE meta_key = 'gravityview_unique_id' AND";
=======
		if ( method_exists( '\GFFormsModel', 'get_entry_meta_table_name' ) ) {
			$entry_meta = \GFFormsModel::get_entry_meta_table_name();
			$sql = "SELECT entry_id FROM $entry_meta";
		} else {
			$lead_meta = \GFFormsModel::get_lead_meta_table_name();
			$sql = "SELECT lead_id FROM $lead_meta";
		}

		$sql = "$sql WHERE meta_key = 'gravityview_unique_id' AND";

>>>>>>> a3b574cd

		if ( $form_id = apply_filters( 'gravityview/common/get_entry_id_from_slug/form_id', $form_id ) ) {
			$sql = $wpdb->prepare( "$sql meta_value = %s AND form_id = %s", $entry_slug, $form_id );
		} else {
			$sql = $wpdb->prepare( "$sql meta_value = %s", $entry_slug );
		}

		$entry_id = $wpdb->get_var( $sql );

		if ( ! is_numeric( $entry_id ) ) {
			return null;
		}

		return self::by_id( $entry_id );
	}

	/**
	 * Construct a \GV\Entry instance from a Gravity Forms entry array.
	 *
	 * @param array $entry The array ID.
	 *
	 * @return \GV\Entry|null An instance of this entry or null if not found.
	 */
	public static function from_entry( $entry ) {
		if ( empty( $entry['id'] ) ) {
			return null;
		}

		$self = new self();
		$self->entry = $entry;

		$self->ID = $self->entry['id'];
		$self->slug = \GravityView_API::get_entry_slug( $self->ID, $self->as_entry() );

		return $self;
	}

	/**
	 * ArrayAccess compatibility layer with a Gravity Forms entry array.
	 *
	 * @internal
	 * @deprecated
	 * @since future
	 * @return bool Whether the offset exists or not.
	 */
	public function offsetExists( $offset ) {
		return isset( $this->entry[$offset] );
	}

	/**
	 * ArrayAccess compatibility layer with a Gravity Forms entry array.
	 *
	 * Maps the old keys to the new data;
	 *
	 * @internal
	 * @deprecated
	 * @since future
	 *
	 * @return mixed The value of the requested entry data.
	 */
	public function offsetGet( $offset ) {
		return $this->entry[$offset];
	}

	/**
	 * ArrayAccess compatibility layer with a Gravity Forms entry array.
	 *
	 * @internal
	 * @deprecated
	 * @since future
	 *
	 * @return void
	 */
	public function offsetSet( $offset, $value ) {
		gravityview()->log->error( 'The underlying Gravity Forms entry is immutable. This is a \GV\Entry object and should not be accessed as an array.' );
	}

	/**
	 * ArrayAccess compatibility layer with a Gravity Forms entry array.
	 *
	 * @internal
	 * @deprecated
	 * @since future
	 * @return void
	 */
	public function offsetUnset( $offset ) {
		gravityview()->log->error( 'The underlying Gravity Forms entry is immutable. This is a \GV\Entry object and should not be accessed as an array.' );
	}
}<|MERGE_RESOLUTION|>--- conflicted
+++ resolved
@@ -71,11 +71,6 @@
 	public static function by_slug( $entry_slug, $form_id = 0 ) {
 		global $wpdb;
 
-<<<<<<< HEAD
-		$lead_meta = \GFFormsModel::get_lead_meta_table_name();
-
-		$sql = "SELECT lead_id FROM $lead_meta WHERE meta_key = 'gravityview_unique_id' AND";
-=======
 		if ( method_exists( '\GFFormsModel', 'get_entry_meta_table_name' ) ) {
 			$entry_meta = \GFFormsModel::get_entry_meta_table_name();
 			$sql = "SELECT entry_id FROM $entry_meta";
@@ -86,7 +81,6 @@
 
 		$sql = "$sql WHERE meta_key = 'gravityview_unique_id' AND";
 
->>>>>>> a3b574cd
 
 		if ( $form_id = apply_filters( 'gravityview/common/get_entry_id_from_slug/form_id', $form_id ) ) {
 			$sql = $wpdb->prepare( "$sql meta_value = %s AND form_id = %s", $entry_slug, $form_id );

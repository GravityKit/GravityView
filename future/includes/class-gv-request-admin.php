<?php
namespace GV;

/** If this file is called directly, abort. */
if ( ! defined( 'GRAVITYVIEW_DIR' ) ) {
	die();
}

/**
 * The default Dashboard Request class.
 */
class Admin_Request extends Request {
	/**
	 * Check if WordPress is_admin(), and whether we have a GravityView page.
	 *
	 * @return bool If is in an admin context or not.
	 *
	 * Accepts optional $hook and $context arguments.
	 * @return bool|string If `false`, not a GravityView page. `true` if $page is passed and is the same as current page. Otherwise, the name of the page (`single`, `settings`, or `views`)
	 */
	public static function is_admin() {
		if ( ! parent::is_admin() ) {
			return false;
		}

		/**
		 * Regular check.
		 */
		if ( ! ( $args = func_get_args() ) || count( $args ) != 2 ) {
			return true;
		}

		$context = $args[1];

		/**
		 * Assume false by default.
		 */
		$is_page = false;

<<<<<<< HEAD
		if ( function_exists( '\get_current_screen' ) && ( $current_screen = \get_current_screen() ) && $current_screen->post_type == 'gravityview' ) {
			if ( $is_gv_edit_list = $current_screen->base == 'edit' ) {
				$is_page = 'views';
			} else if ( $is_gv_edit_single = $current_screen->base == 'post' ) {
				$is_page = 'single';
			} else if ( $is_gv_settings = 'gravityview_page_gravityview_settings' === $current_screen->id ) {
				$is_page = 'settings';
			} else if( $is_extensions = 'gravityview_page_gv-admin-installer' === $current_screen->id ) {
				$is_page = 'extensions';
=======
		if ( function_exists( '\get_current_screen' ) || function_exists( 'get_current_screen' ) ) {
			if ( ( $current_screen = \get_current_screen() ) && $current_screen->post_type == 'gravityview' ) {
				if ( $is_gv_edit_list = $current_screen->base == 'edit' ) {
					$is_page = 'views';
				} else if ( $is_gv_edit_single = $current_screen->base == 'post' ) {
					$is_page = 'single';
				} else if ( $is_gv_settings = $current_screen->id == 'gravityview_page_gravityview_settings' ) {
					$is_page = 'settings';
				}
>>>>>>> 0c024718
			}
		}

		/**
		 * @filter `gravityview_is_admin_page` Is the current admin page a GravityView-related page?
		 * @param[in,out] string|bool $is_page If false, no. If string, the name of the page (`single`, `settings`, or `views`)
		 * @param[in] string $hook The name of the page to check against. Is passed to the method.
		 */
		$is_page = apply_filters( 'gravityview_is_admin_page', $is_page, $args[0] );

		// If the current page is the same as the compared page
		if ( ! empty( $context ) ) {
			return $is_page === $context;
		}

		return $is_page;
	}
}<|MERGE_RESOLUTION|>--- conflicted
+++ resolved
@@ -37,17 +37,6 @@
 		 */
 		$is_page = false;
 
-<<<<<<< HEAD
-		if ( function_exists( '\get_current_screen' ) && ( $current_screen = \get_current_screen() ) && $current_screen->post_type == 'gravityview' ) {
-			if ( $is_gv_edit_list = $current_screen->base == 'edit' ) {
-				$is_page = 'views';
-			} else if ( $is_gv_edit_single = $current_screen->base == 'post' ) {
-				$is_page = 'single';
-			} else if ( $is_gv_settings = 'gravityview_page_gravityview_settings' === $current_screen->id ) {
-				$is_page = 'settings';
-			} else if( $is_extensions = 'gravityview_page_gv-admin-installer' === $current_screen->id ) {
-				$is_page = 'extensions';
-=======
 		if ( function_exists( '\get_current_screen' ) || function_exists( 'get_current_screen' ) ) {
 			if ( ( $current_screen = \get_current_screen() ) && $current_screen->post_type == 'gravityview' ) {
 				if ( $is_gv_edit_list = $current_screen->base == 'edit' ) {
@@ -57,7 +46,6 @@
 				} else if ( $is_gv_settings = $current_screen->id == 'gravityview_page_gravityview_settings' ) {
 					$is_page = 'settings';
 				}
->>>>>>> 0c024718
 			}
 		}
 

--- conflicted
+++ resolved
@@ -119,12 +119,7 @@
 		/**
 		 * Viewing a single entry.
 		 */
-<<<<<<< HEAD
-		} else if ( $entry = $request->is_entry() ) {
-
-=======
 		} else if ( ! $is_reembedded && ( $entry = $request->is_entry() ) ) {
->>>>>>> 3943669c
 			if ( $entry['status'] != 'active' ) {
 				gravityview()->log->notice( 'Entry ID #{entry_id} is not active', array( 'entry_id' => $entry->ID ) );
 				return __( 'You are not allowed to view this content.', 'gravityview' );
@@ -149,15 +144,12 @@
 		 * Just this view.
 		 */
 		} else {
-<<<<<<< HEAD
-=======
 			if ( $is_reembedded ) {
 				// Mock the request with the actual View, not the global one
 				$request = new \GV\Mock_Request();
 				$request->returns['is_view'] = $view;
 			}
 
->>>>>>> 3943669c
 			$renderer = new \GV\View_Renderer();
 			return $renderer->render( $view, $request );
 		}

--- conflicted
+++ resolved
@@ -969,7 +969,6 @@
 						'description'   => __( 'In order to provide responses to your support requests, please provide your email address.', 'gravityview' ),
 						'class'         => 'code regular-text',
 				),
-<<<<<<< HEAD
 				/**
 				 * @since 1.15 Added Support Port support
 				 */
@@ -989,28 +988,8 @@
 										'value' => '0',
 								),
 						),
-						'tooltip'       => '<p><img src="' . esc_url_raw( plugins_url( 'assets/images/beacon.png', GRAVITYVIEW_FILE ) ) . '" alt="' . esc_attr__( 'The Support Port looks like this.', 'gravityview' ) . '" class="alignright" style="max-width:40px; margin:.5em;" />' . esc_html__( 'The Support Port provides quick access to how-to articles and tutorials. For administrators, it also makes it easy to contact support.', 'gravityview' ) . '</p>',
-						'description'   => __( 'Show the Support Port on GravityView pages?', 'gravityview' ),
-=======
-				'tooltip' => '<p>' . esc_html__( 'The Support Port provides quick access to how-to articles and tutorials. For administrators, it also makes it easy to contact support.', 'gravityview' ) . '<img src="' . esc_url_raw( plugins_url( 'assets/images/beacon.png', GRAVITYVIEW_FILE ) ) . '" alt="' . esc_attr__( 'The Support Port looks like this.', 'gravityview' ) . '" class="aligncenter" style="display: block; max-width:100%; margin:1em auto;" /></p>',
-				'description' => __( 'Show the Support Port on GravityView pages?', 'gravityview' ),
-			),
-			array(
-				'name' => 'no-conflict-mode',
-				'type' => 'radio',
-				'label' => __( 'No-Conflict Mode', 'gravityview' ),
-				'default_value' => $default_settings['no-conflict-mode'],
-				'horizontal' => 1,
-				'choices' => array(
-					array(
-						'label' => _x( 'On', 'Setting: On or off', 'gravityview' ),
-						'value' => '1',
-					),
-					array(
-						'label' => _x( 'Off', 'Setting: On or off', 'gravityview' ),
-						'value' => '0',
-					),
->>>>>>> 25b45142
+						'tooltip' => '<p>' . esc_html__( 'The Support Port provides quick access to how-to articles and tutorials. For administrators, it also makes it easy to contact support.', 'gravityview' ) . '<img src="' . esc_url_raw( plugins_url( 'assets/images/beacon.png', GRAVITYVIEW_FILE ) ) . '" alt="' . esc_attr__( 'The Support Port looks like this.', 'gravityview' ) . '" class="aligncenter" style="display: block; max-width:100%; margin:1em auto;" /></p>',
+						'description' => __( 'Show the Support Port on GravityView pages?', 'gravityview' ),
 				),
 				array(
 						'name'          => 'no-conflict-mode',

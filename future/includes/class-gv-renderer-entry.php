--- conflicted
+++ resolved
@@ -96,32 +96,8 @@
 		$template_slug = apply_filters( 'gravityview_template_slug_' . $view->settings->get( 'template_single_entry' ), 'table', 'single' );
 
 		/**
-<<<<<<< HEAD
-		 * @filter `gravityview/template/entry/class` Filter the template class that is about to be used to render the entry.
-=======
-		 * Load a legacy override template if exists.
-		 */
-		$override = new \GV\Legacy_Override_Template( $view, $entry, null, $request );
-		foreach ( array( 'single' ) as $part ) {
-			if ( ( $path = $override->get_template_part( $template_slug, $part ) ) && false === strpos( $path, '/deprecated' ) ) {
-				/**
-				 * We have to bail and call the legacy renderer. Crap!
-				 */
-				gravityview()->log->notice( 'Legacy templates detected in theme {path}', array( 'path' => $path ) );
-
-				/**
-				 * Show a warning at the top, if View is editable by the user.
-				 */
-				add_action( 'gravityview_before', $this->legacy_template_warning( $view, $path ) );
-
-				return $override->render( $template_slug );
-			}
-		}
-
-		/**
-		 * Filter the template class that is about to be used to render the entry.
+		 * Filters the template class that is about to be used to render the entry.
 		 *
->>>>>>> 47b106b5
 		 * @since 2.0
 		 * @param string $class The chosen class - Default: \GV\Entry_Table_Template.
 		 * @param \GV\Entry $entry The entry about to be rendered.
@@ -145,17 +121,6 @@
 		/** Mock the legacy state for the widgets and whatnot */
 		$entries = new Entry_Collection();
 		$entries->add( $entry );
-<<<<<<< HEAD
-=======
-		\GV\Mocks\Legacy_Context::push(
-			array(
-				'view'    => $view,
-				'entries' => $entries,
-				'entry'   => $entry,
-				'request' => $request,
-			)
-		);
->>>>>>> 47b106b5
 
 		ob_start();
 		$template->render();

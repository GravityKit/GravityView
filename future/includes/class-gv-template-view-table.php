--- conflicted
+++ resolved
@@ -135,11 +135,7 @@
 		}
 
 		$renderer = new Field_Renderer();
-<<<<<<< HEAD
-		$source = is_numeric( $field->ID ) ? $form : new Internal_Source();
-=======
 		$source = is_numeric( $field->ID ) ? \GV\GF_Form::by_id( $field->formId ) : new Internal_Source();
->>>>>>> b406bef4
 
 		/** Output. */
 		printf( '<td%s>%s</td>', $attributes, $renderer->render( $field, $this->view, $source, $entry, $this->request ) );

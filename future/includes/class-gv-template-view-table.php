--- conflicted
+++ resolved
@@ -26,11 +26,8 @@
 		$fields = $this->view->fields->by_position( 'directory_table-columns' );
 
 		foreach ( $fields->by_visible()->all() as $field ) {
-<<<<<<< HEAD
 			$context = Template_Context::from_template( $this, compact( 'field' ) );
-=======
 			$form = $field->form_id ? GF_Form::by_id( $field->form_id ) : $this->view->form;
->>>>>>> bfd83283
 
 			/**
 			 * @deprecated Here for back-compatibility.
@@ -168,7 +165,6 @@
 			$form = GF_Form::by_id( $field->form_id );
 		}
 
-<<<<<<< HEAD
 		$context = Template_Context::from_template( $this, compact( 'field', 'entry' ) );
 
 		$renderer = new Field_Renderer();
@@ -181,11 +177,6 @@
 			'hide_empty' => false,
 			'zone_id' => 'directory_table-columns',
 			'markup' => '<td id="{{ field_id }}" class="{{ class }}">{{ value }}</td>',
-=======
-	    $attributes = array(
-			'id' => \GravityView_API::field_html_attr_id( $field->as_configuration(), $form, $entry->as_entry() ),
-			'class' => gv_class( $field->as_configuration(), $form, $entry->as_entry() ),
->>>>>>> bfd83283
 		);
 
 		/** Output. */
@@ -218,7 +209,6 @@
 		do_action( 'gravityview_table_body_before', \GravityView_View::getInstance() /** ugh! */ );
 	}
 
-<<<<<<< HEAD
 	/**
 	 * `gravityview_table_body_after` and `gravityview/template/table/body/after` actions.
 	 *
@@ -235,10 +225,6 @@
 		 * @param \GV\Template_Context $context The template context.
 		 */
 		do_action( 'gravityview/template/table/body/after', $context );
-=======
-		$renderer = new Field_Renderer();
-		$source = is_numeric( $field->ID ) ? \GV\GF_Form::by_id( $field->form_id ) : new Internal_Source();
->>>>>>> bfd83283
 
 		/**
 		* @action `gravityview_table_body_after` Inside the `tbody`, after any rows are rendered. Can be used to insert additional rows.

<?php
namespace GV;

/** If this file is called directly, abort. */
if ( ! defined( 'GRAVITYVIEW_DIR' ) ) {
	die();
}

/**
 * The View Table Template class .
 *
 * Renders a \GV\View and a \GV\Entry_Collection via a \GV\View_Renderer.
 */
class View_Table_Template extends View_Template {
	/**
	 * @var string The template slug to be loaded (like "table", "list")
	 */
	public static $slug = 'table';


	/**
     * Constructor. Add filters to modify output.
     *
	 * @since 2.0.4
	 *
	 * @param View             $view
	 * @param Entry_Collection $entries
	 * @param Request          $request
	 */
	public function __construct( View $view, Entry_Collection $entries, Request $request ) {

	    add_filter( 'gravityview/template/field/label', array( __CLASS__, 'add_columns_sort_links' ), 100, 2 );

		parent::__construct( $view, $entries, $request );
	}

	/**
     * Add sorting links to HTML columns that support sorting
     *
     * @since 2.0.4
     * @since 2.0.5 Made static
     *
     * @static
     *
	 * @param string               $column_label Label for the table column
	 * @param \GV\Template_Context $context
	 *
	 * @return string
	 */
	public static function add_columns_sort_links( $column_label, $context = null ) {

		$sort_columns = $context->view->settings->get( 'sort_columns' );

		if ( empty( $sort_columns ) ) {
            return $column_label;
		}

		if ( ! \GravityView_frontend::getInstance()->is_field_sortable( $context->field->ID, $context->view->form->form ) ) {
			return $column_label;
		}

		$sorting = array();

		$directions = $context->view->settings->get( 'sort_direction' );

		$sorts = Utils::_GET( 'sort' );

		if ( $sorts ) {
			if ( is_array( $sorts ) ) {
				foreach ( (array) $sorts as $key => $direction ) {
					if ( $key == $context->field->ID ) {
						$sorting['key']       = $context->field->ID;
						$sorting['direction'] = strtolower( $direction );
						break;
					}
				}
			} elseif ( $sorts == $context->field->ID ) {
					$sorting['key']       = $context->field->ID;
					$sorting['direction'] = strtolower( Utils::_GET( 'dir', '' ) );
			}
		} else {
			foreach ( (array) $context->view->settings->get( 'sort_field', array() ) as $i => $sort_field ) {
				if ( $sort_field == $context->field->ID ) {
					$sorting['key']       = $sort_field;
					$sorting['direction'] = strtolower( Utils::get( $directions, $i, '' ) );
					break; // Only get the first sort
				}
			}
		}

		$class = 'gv-sort';

		$sort_field_id = \GravityView_frontend::_override_sorting_id_by_field_type( $context->field->ID, $context->view->form->ID );

		$sort_args = array(
			sprintf( 'sort[%s]', $context->field->ID ),
			'asc',
		);

		// If we are already sorting by the current field...
		if ( ! empty( $sorting['key'] ) && (string) $sort_field_id === (string) $sorting['key'] ) {

		    switch ( $sorting['direction'] ) {
		        // No sort
                case '':
	                $sort_args[1] = 'asc';
	                $class       .= ' gv-icon-caret-up-down';
                    break;
                case 'desc':
	                $sort_args[1] = '';
	                $class       .= ' gv-icon-sort-asc';
	                break;
                case 'asc':
                default:
                    $sort_args[1] = 'desc';
                    $class       .= ' gv-icon-sort-desc';
                    break;
            }
		} else {
			$class .= ' gv-icon-caret-up-down';
		}

		$url           = remove_query_arg( array( 'pagenum' ) );
		$url           = remove_query_arg( 'sort', $url );
		$multisort_url = self::_get_multisort_url( $url, $sort_args, $context->field->ID );

    	$url = add_query_arg( $sort_args[0], $sort_args[1], $url );

		$return = '<a href="' . esc_url_raw( $url ) . '"';

		if ( ! empty( $multisort_url ) ) {
			$return .= ' data-multisort-href="' . esc_url_raw( $multisort_url ) . '"';
		}

		$return .= ' class="' . $class . '" ></a>&nbsp;' . $column_label;

		return $return;
	}

	/**
     * Get the multi-sort URL used in the sorting links
     *
     * @todo Consider moving to Utils?
     *
     * @since 2.3
     *
     * @see add_columns_sort_links
	 * @param string     $url Single-sort URL
	 * @param array      $sort_args Single sorting for rules, in [ field_id, dir ] format
     * @param string|int $field_id ID of the current field being displayed
     *
     * @return string Multisort URL, if there are multiple sorts. Otherwise, existing $url
	 */
	public static function _get_multisort_url( $url, $sort_args, $field_id ) {

		$sorts = Utils::_GET( 'sort' );

		if ( ! is_array( $sorts ) ) {
            return $url;
		}

        $multisort_url = $url;

		// If the field has already been sorted by, add the field to the URL
        if ( ! in_array( $field_id, $keys = array_keys( $sorts ) ) ) {
            if ( count( $keys ) ) {
                $multisort_url = add_query_arg( sprintf( 'sort[%s]', end( $keys ) ), $sorts[ end( $keys ) ], $multisort_url );
                $multisort_url = add_query_arg( $sort_args[0], $sort_args[1], $multisort_url );
            } else {
                $multisort_url = add_query_arg( $sort_args[0], $sort_args[1], $multisort_url );
            }
        }
        // Otherwise, we are just updating the sort order
        else {

            // Pass empty value to unset
            if ( '' === $sort_args[1] ) {
	            unset( $sorts[ $field_id ] );
            } else {
	            $sorts[ $field_id ] = $sort_args[1];
            }

            $multisort_url = add_query_arg( array( 'sort' => $sorts ), $multisort_url );
        }

		return $multisort_url;
	}

	/**
	 * Output the table column names.
	 *
	 * @return void
	 */
	public function the_columns() {
		$fields = $this->view->fields->by_position( 'directory_table-columns' );

		foreach ( $fields->by_visible( $this->view )->all() as $field ) {
			$context = Template_Context::from_template( $this, compact( 'field' ) );

			$args = array(
				'field'        => is_numeric( $field->ID ) ? $field->as_configuration() : null,
				'hide_empty'   => false,
				'zone_id'      => 'directory_table-columns',
				'markup'       => '<th id="{{ field_id }}" class="{{ class }}" style="{{width:style}}" data-label="{{label_value:data-label}}">{{label}}</th>',
				'label_markup' => '<span class="gv-field-label">{{ label }}</span>',
				'label'        => self::get_field_column_label( $field, $context ),
			);

			echo \gravityview_field_output( $args, $context );
		}
	}

	/**
     * Returns the label for a column, with support for all deprecated filters
     *
     * @since 2.1
     *
	 * @param \GV\Field            $field
	 * @param \GV\Template_Context $context
	 */
	protected static function get_field_column_label( $field, $context = null ) {

		$form = $field->form_id ? GF_Form::by_id( $field->form_id ) : $context->view->form;

		/**
		 * @deprecated Here for back-compatibility.
		 */
		$column_label = apply_filters( 'gravityview_render_after_label', $field->get_label( $context->view, $form ), $field->as_configuration() );
		$column_label = apply_filters( 'gravityview/template/field_label', $column_label, $field->as_configuration(), ( $form && $form->form ) ? $form->form : null, null );

		/**
		 * Override the field label.
		 *
		 * @since 2.0
		 * @param string $column_label The label to override.
		 * @param \GV\Template_Context $context The context. Does not have entry set here.
		 */
		$column_label = apply_filters( 'gravityview/template/field/label', $column_label, $context );

		return $column_label;
    }

	/**
	 * Output the entry row.
	 *
	 * @param \GV\Entry $entry The entry to be rendered.
	 * @param array     $attributes The attributes for the <tr> tag
	 *
	 * @return void
	 */
	public function the_entry( \GV\Entry $entry, $attributes ) {

		$fields = $this->view->fields->by_position( 'directory_table-columns' )->by_visible( $this->view );

		$context = Template_Context::from_template( $this, compact( 'entry', 'fields' ) );

		/**
<<<<<<< HEAD
		 * @filter `gravityview_table_cells` Modify the fields displayed in a table
=======
		 * Push legacy entry context.
		 */
		\GV\Mocks\Legacy_Context::load(
            array(
				'entry' => $entry,
            )
        );

		/**
		 * Modify the fields displayed in a table.
		 *
>>>>>>> 47b106b5
		 * @param array $fields
		 * @param \GravityView_View $this
		 * @deprecated Use `gravityview/template/table/fields`
		 */
		$fields = apply_filters( 'gravityview_table_cells', $fields->as_configuration(), \GravityView_View::getInstance() );
		$fields = Field_Collection::from_configuration( $fields );

		/**
		 * Modify the fields displayed in this tables.
		 *
		 * @param \GV\Field_Collection $fields The fields.
		 * @param \GV\Template_Context $context The context.
		 * @since 2.0
		 */
		$fields = apply_filters( 'gravityview/template/table/fields', $fields, $context );

		$context = Template_Context::from_template( $this, compact( 'entry', 'fields' ) );

		/**
		 * Filter the row attributes for the row in table view.
		 *
		 * @param array $attributes The HTML attributes.
		 * @param \GV\Template_Context The context.
		 *
		 * @since 2.0
		 */
		$attributes = apply_filters( 'gravityview/template/table/entry/row/attributes', $attributes, $context );

		/** Glue the attributes together. */
		foreach ( $attributes as $attribute => $value ) {
			$attributes[ $attribute ] = sprintf( "$attribute=\"%s\"", esc_attr( $value ) );
		}
		$attributes = implode( ' ', $attributes );

		?>
			<tr<?php echo $attributes ? " $attributes" : ''; ?>>
                <?php

				/**
				 * while rendering each entry in the loop. Can be used to insert additional table cells.
				 *
				 * @since 2.0
				 *
				 * @param \GV\Template_Context The context.
				 */
				do_action( 'gravityview/template/table/cells/before', $context );

				/**
				 * while rendering each entry in the loop. Can be used to insert additional table cells.
				 *
				 * @deprecated Use `gravityview/template/table/cells/before`
				 * @since 1.0.7
				 *
				 * @param \GravityView_View $this Current GravityView_View object
				 */
				do_action( 'gravityview_table_cells_before', \GravityView_View::getInstance() );

                foreach ( $fields->all() as $field ) {
					if ( isset( $this->view->unions[ $entry['form_id'] ] ) ) {
						if ( isset( $this->view->unions[ $entry['form_id'] ][ $field->ID ] ) ) {
							$field = $this->view->unions[ $entry['form_id'] ][ $field->ID ];
						} elseif ( ! $field instanceof Internal_Field ) {
								$field = Internal_Field::from_configuration( array( 'id' => 'custom' ) );
						}
					}
					$this->the_field( $field, $entry );
				}

				/**
				 * while rendering each entry in the loop. Can be used to insert additional table cells.
				 *
				 * @since 2.0
				 *
				 * @param \GV\Template_Context The context.
				 */
				do_action( 'gravityview/template/table/cells/after', $context );

				/**
				 * while rendering each entry in the loop. Can be used to insert additional table cells.
				 *
				 * @deprecated Use `gravityview/template/table/cells/after`
				 * @since 1.0.7
				 *
				 * @param \GravityView_View $this Current GravityView_View object
				 */
				do_action( 'gravityview_table_cells_after', \GravityView_View::getInstance() );

				?>
			</tr>
		<?php
	}

	/**
	 * Output a field cell.
	 *
	 * @param \GV\Field $field The field to be ouput.
	 * @param \GV\Field $entry The entry this field is for.
	 *
	 * @return void
	 */
	public function the_field( \GV\Field $field, \GV\Entry $entry ) {
		$form         = $this->view->form;
		$single_entry = $entry;

<<<<<<< HEAD
=======
		/**
		 * Push legacy entry context.
		 */
		\GV\Mocks\Legacy_Context::load(
            array(
				'field' => $field,
            )
        );

>>>>>>> 47b106b5
		if ( $entry->is_multi() ) {
			if ( ! $single_entry = $entry->from_field( $field ) ) {
				echo '<td></td>';
				return;
			}
			$form = GF_Form::by_id( $field->form_id );
		}

		$renderer = new Field_Renderer();
		$source   = is_numeric( $field->ID ) ? $form : new Internal_Source();

		$value = $renderer->render( $field, $this->view, $source, $entry, $this->request );

		$context        = Template_Context::from_template( $this, compact( 'field' ) );
		$context->entry = $single_entry;

		$args = array(
			'entry'      => $entry->as_entry(),
			'field'      => is_numeric( $field->ID ) ? $field->as_configuration() : null,
			'value'      => $value,
			'hide_empty' => false,
			'zone_id'    => 'directory_table-columns',
            'label'      => self::get_field_column_label( $field, $context ),
			'markup'     => '<td id="{{ field_id }}" class="{{ class }}" data-label="{{label_value:data-label}}">{{ value }}</td>',
            'form'       => $form,
		);

		/** Output. */
		echo \gravityview_field_output( $args, $context );
	}

	/**
	 * `gravityview_table_body_before` and `gravityview/template/table/body/before` actions.
	 *
	 * Output inside the `tbody` of the table.
	 *
	 * @param $context \GV\Template_Context The 2.0 context.
	 *
	 * @return void
	 */
	public static function body_before( $context ) {
		/**
		 * of the table.
		 *
		 * @since 2.0
		 * @param \GV\Template_Context $context The template context.
		 */
		do_action( 'gravityview/template/table/body/before', $context );

		/**
		* Inside the `tbody`, before any rows are rendered. Can be used to insert additional rows.
		 *
		* @deprecated Use `gravityview/template/table/body/before`
		* @since 1.0.7
		* @param \GravityView_View $gravityview_view Current GravityView_View object.
		*/
		do_action( 'gravityview_table_body_before', \GravityView_View::getInstance() /** ugh! */ );
	}

	/**
	 * `gravityview_table_body_after` and `gravityview/template/table/body/after` actions.
	 *
	 * Output inside the `tbody` of the table.
	 *
	 * @param $context \GV\Template_Context The 2.0 context.
	 *
	 * @return void
	 */
	public static function body_after( $context ) {
		/**
		 * of the table at the end.
		 *
		 * @since 2.0
		 * @param \GV\Template_Context $context The template context.
		 */
		do_action( 'gravityview/template/table/body/after', $context );

		/**
		* Inside the `tbody`, after any rows are rendered. Can be used to insert additional rows.
		 *
		* @deprecated Use `gravityview/template/table/body/after`
		* @since 1.0.7
		* @param \GravityView_View $gravityview_view Current GravityView_View object.
		*/
		do_action( 'gravityview_table_body_after', \GravityView_View::getInstance() /** ugh! */ );
	}

	/**
	 * `gravityview_table_tr_before` and `gravityview/template/table/tr/after` actions.
	 *
	 * Output inside the `tr` of the table.
	 *
	 * @param $context \GV\Template_Context The 2.0 context.
	 *
	 * @return void
	 */
	public static function tr_before( $context ) {
		/**
		 * of the table when there are no results.
		 *
		 * @since 2.0
		 * @param \GV\Template_Context $context The template context.
		 */
		do_action( 'gravityview/template/table/tr/before', $context );

		/**
		 * while rendering each entry in the loop. Can be used to insert additional table rows.
		 *
		 * @since 1.0.7
		 * @deprecated USe `gravityview/template/table/tr/before`
		 * @param \GravityView_View $gravityview_view Current GraivtyView_View object.
		 */
		do_action( 'gravityview_table_tr_before', \GravityView_View::getInstance() /** ugh! */ );
	}

	/**
	 * `gravityview_table_tr_after` and `gravityview/template/table/tr/after` actions.
	 *
	 * Output inside the `tr` of the table.
	 *
	 * @param $context \GV\Template_Context The 2.0 context.
	 *
	 * @return void
	 */
	public static function tr_after( $context ) {
		/**
		 * of the table when there are no results.
		 *
		 * @since 2.0
		 * @param \GV\Template_Context $context The template context.
		 */
		do_action( 'gravityview/template/table/tr/after', $context );

		/**
		 * while rendering each entry in the loop. Can be used to insert additional table cells.
		 *
		 * @since 1.0.7
		 * @deprecated USe `gravityview/template/table/tr/after`
		 * @param \GravityView_View $gravityview_view Current GravityView_View object.
		 */
		do_action( 'gravityview_table_tr_after', \GravityView_View::getInstance() /** ugh! */ );
	}

	/**
	 * `gravityview_entry_class` and `gravityview/template/table/entry/class` filters.
	 *
	 * Modify of the class of a row.
	 *
	 * @param string                           $class The class.
	 * @param \GV\Entry                        $entry The entry.
	 * @param \GV\Template_Context The context.
	 *
	 * @return string The classes.
	 */
	public static function entry_class( $class, $entry, $context ) {
		/**
		 * Modify the class applied to the entry row.
		 *
		 * @param string $class Existing class.
		 * @param array $entry Current entry being displayed
		 * @param \GravityView_View $this Current GravityView_View object
		 * @deprecated Use `gravityview/template/table/entry/class`
		 * @return string The modified class.
		 */
		$class = apply_filters( 'gravityview_entry_class', $class, $entry->as_entry(), \GravityView_View::getInstance() );

		/**
		 * Modify the class aplied to the entry row.
		 *
		 * @param string $class The existing class.
		 * @param \GV\Template_Context The context.
		 * @return string The modified class.
		 */
		return apply_filters( 'gravityview/template/table/entry/class', $class, Template_Context::from_template( $context->template, compact( 'entry' ) ) );
	}
}<|MERGE_RESOLUTION|>--- conflicted
+++ resolved
@@ -255,21 +255,7 @@
 		$context = Template_Context::from_template( $this, compact( 'entry', 'fields' ) );
 
 		/**
-<<<<<<< HEAD
-		 * @filter `gravityview_table_cells` Modify the fields displayed in a table
-=======
-		 * Push legacy entry context.
-		 */
-		\GV\Mocks\Legacy_Context::load(
-            array(
-				'entry' => $entry,
-            )
-        );
-
-		/**
-		 * Modify the fields displayed in a table.
-		 *
->>>>>>> 47b106b5
+		 * Modifies the fields displayed in a table
 		 * @param array $fields
 		 * @param \GravityView_View $this
 		 * @deprecated Use `gravityview/template/table/fields`
@@ -374,18 +360,6 @@
 		$form         = $this->view->form;
 		$single_entry = $entry;
 
-<<<<<<< HEAD
-=======
-		/**
-		 * Push legacy entry context.
-		 */
-		\GV\Mocks\Legacy_Context::load(
-            array(
-				'field' => $field,
-            )
-        );
-
->>>>>>> 47b106b5
 		if ( $entry->is_multi() ) {
 			if ( ! $single_entry = $entry->from_field( $field ) ) {
 				echo '<td></td>';

<?php
namespace GV;

/** If this file is called directly, abort. */
if ( ! defined( 'GRAVITYVIEW_DIR' ) ) {
	die();
}

/**
 * The View Table Template class .
 *
 * Renders a \GV\View and a \GV\Entry_Collection via a \GV\View_Renderer.
 */
class View_Table_Template extends View_Template {
	/**
	 * @var string The template slug to be loaded (like "table", "list")
	 */
	public static $slug = 'table';


	/**
	 * Constructor. Add filters to modify output.
	 *
	 * @since 2.0.4
	 *
	 * @param View             $view
	 * @param Entry_Collection $entries
	 * @param Request          $request
	 */
	public function __construct( View $view, Entry_Collection $entries, Request $request ) {

		add_filter( 'gravityview/template/field/label', array( __CLASS__, 'add_columns_sort_links' ), 100, 2 );

		parent::__construct( $view, $entries, $request );
	}

	/**
	 * Add sorting links to HTML columns that support sorting
	 *
	 * @since 2.0.4
	 * @since 2.0.5 Made static
	 *
	 * @static
	 *
	 * @param string               $column_label Label for the table column
	 * @param \GV\Template_Context $context
	 *
	 * @return string
	 */
	public static function add_columns_sort_links( $column_label, $context = null ) {

		$sort_columns = $context->view->settings->get( 'sort_columns' );

		if ( empty( $sort_columns ) ) {
			return $column_label;
		}

		if ( ! \GravityView_frontend::getInstance()->is_field_sortable( $context->field->ID, $context->view->form->form ) ) {
			return $column_label;
		}

		$sorting = array();

		$directions = $context->view->settings->get( 'sort_direction' );

		$sorts = Utils::_GET( 'sort' );

		if ( $sorts ) {
			if ( is_array( $sorts ) ) {
				foreach ( (array) $sorts as $key => $direction ) {
					if ( $key == $context->field->ID ) {
						$sorting['key']       = $context->field->ID;
						$sorting['direction'] = strtolower( $direction );
						break;
					}
				}
			} elseif ( $sorts == $context->field->ID ) {
					$sorting['key']       = $context->field->ID;
					$sorting['direction'] = strtolower( Utils::_GET( 'dir', '' ) );
			}
		} else {
			foreach ( (array) $context->view->settings->get( 'sort_field', array() ) as $i => $sort_field ) {
				if ( $sort_field == $context->field->ID ) {
					$sorting['key']       = $sort_field;
					$sorting['direction'] = strtolower( Utils::get( $directions, $i, '' ) );
					break; // Only get the first sort
				}
			}
		}

		$class = 'gv-sort';

		$sort_field_id = \GravityView_frontend::_override_sorting_id_by_field_type( $context->field->ID, $context->view->form->ID );

		$sort_args = array(
			sprintf( 'sort[%s]', $context->field->ID ),
			'asc',
		);

		// If we are already sorting by the current field...
		if ( ! empty( $sorting['key'] ) && (string) $sort_field_id === (string) $sorting['key'] ) {

			switch ( $sorting['direction'] ) {
				// No sort
				case '':
					$sort_args[1] = 'asc';
					$class       .= ' gv-icon-caret-up-down';
					break;
				case 'desc':
					$sort_args[1] = '';
					$class       .= ' gv-icon-sort-asc';
					break;
				case 'asc':
				default:
					$sort_args[1] = 'desc';
					$class       .= ' gv-icon-sort-desc';
					break;
			}
		} else {
			$class .= ' gv-icon-caret-up-down';
		}

		$url           = remove_query_arg( array( 'pagenum' ) );
		$url           = remove_query_arg( 'sort', $url );
		$multisort_url = self::_get_multisort_url( $url, $sort_args, $context->field->ID );

		$url = add_query_arg( $sort_args[0], $sort_args[1], $url );

		$return = '<a href="' . esc_url_raw( $url ) . '"';

		if ( ! empty( $multisort_url ) ) {
			$return .= ' data-multisort-href="' . esc_url_raw( $multisort_url ) . '"';
		}

		$return .= ' class="' . $class . '" ></a>&nbsp;' . $column_label;

		return $return;
	}

	/**
	 * Get the multi-sort URL used in the sorting links
	 *
	 * @todo Consider moving to Utils?
	 *
	 * @since 2.3
	 *
	 * @see add_columns_sort_links
	 * @param string     $url Single-sort URL
	 * @param array      $sort_args Single sorting for rules, in [ field_id, dir ] format
	 * @param string|int $field_id ID of the current field being displayed
	 *
	 * @return string Multisort URL, if there are multiple sorts. Otherwise, existing $url
	 */
	public static function _get_multisort_url( $url, $sort_args, $field_id ) {

		$sorts = Utils::_GET( 'sort' );

		if ( ! is_array( $sorts ) ) {
			return $url;
		}

		$multisort_url = $url;

		// If the field has already been sorted by, add the field to the URL
		if ( ! in_array( $field_id, $keys = array_keys( $sorts ) ) ) {
			if ( count( $keys ) ) {
				$multisort_url = add_query_arg( sprintf( 'sort[%s]', end( $keys ) ), $sorts[ end( $keys ) ], $multisort_url );
				$multisort_url = add_query_arg( $sort_args[0], $sort_args[1], $multisort_url );
			} else {
				$multisort_url = add_query_arg( $sort_args[0], $sort_args[1], $multisort_url );
			}
		}
		// Otherwise, we are just updating the sort order
		else {

			// Pass empty value to unset
			if ( '' === $sort_args[1] ) {
				unset( $sorts[ $field_id ] );
			} else {
				$sorts[ $field_id ] = $sort_args[1];
			}

			$multisort_url = add_query_arg( array( 'sort' => $sorts ), $multisort_url );
		}

		return $multisort_url;
	}

	/**
	 * Output the table column names.
	 *
	 * @return void
	 */
	public function the_columns() {
		$fields = $this->view->fields->by_position( 'directory_table-columns' );

		foreach ( $fields->by_visible( $this->view )->all() as $field ) {
			$context = Template_Context::from_template( $this, compact( 'field' ) );

			$args = array(
				'field'        => is_numeric( $field->ID ) ? $field->as_configuration() : null,
				'hide_empty'   => false,
				'zone_id'      => 'directory_table-columns',
				'markup'       => '<th id="{{ field_id }}" class="{{ class }}" style="{{width:style}}" data-label="{{label_value:data-label}}">{{label}}</th>',
				'label_markup' => '<span class="gv-field-label">{{ label }}</span>',
				'label'        => self::get_field_column_label( $field, $context ),
			);

			echo \gravityview_field_output( $args, $context );
		}
	}

	/**
	 * Returns the label for a column, with support for all deprecated filters
	 *
	 * @since 2.1
	 *
	 * @param \GV\Field            $field
	 * @param \GV\Template_Context $context
	 */
	protected static function get_field_column_label( $field, $context = null ) {

		$form = $field->form_id ? GF_Form::by_id( $field->form_id ) : $context->view->form;

		/**
		 * @deprecated Here for back-compatibility.
		 */
		$column_label = apply_filters( 'gravityview_render_after_label', $field->get_label( $context->view, $form ), $field->as_configuration() );
		$column_label = apply_filters( 'gravityview/template/field_label', $column_label, $field->as_configuration(), ( $form && $form->form ) ? $form->form : null, null );

		/**
		 * Override the field label.
		 * @since 2.0
		 * @param string $column_label The label to override.
		 * @param \GV\Template_Context $context The context. Does not have entry set here.
		 */
		$column_label = apply_filters( 'gravityview/template/field/label', $column_label, $context );

		return $column_label;
	}

	/**
	 * Output the entry row.
	 *
	 * @param \GV\Entry $entry The entry to be rendered.
	 * @param array     $attributes The attributes for the <tr> tag
	 *
	 * @return void
	 */
	public function the_entry( \GV\Entry $entry, $attributes ) {

		$fields = $this->view->fields->by_position( 'directory_table-columns' )->by_visible( $this->view );

		$context = Template_Context::from_template( $this, compact( 'entry', 'fields' ) );

		/**
		 * Push legacy entry context.
		 */
		\GV\Mocks\Legacy_Context::load(
			array(
				'entry' => $entry,
			)
		);

		/**
		 * Modify the fields displayed in a table.
		 * @param array $fields
		 * @param \GravityView_View $this
		 * @deprecated Use `gravityview/template/table/fields`
		 */
		$fields = apply_filters( 'gravityview_table_cells', $fields->as_configuration(), \GravityView_View::getInstance() );
		$fields = Field_Collection::from_configuration( $fields );

		/**
		 * Modify the fields displayed in this tables.
		 * @param \GV\Field_Collection $fields The fields.
		 * @param \GV\Template_Context $context The context.
		 * @since 2.0
		 */
		$fields = apply_filters( 'gravityview/template/table/fields', $fields, $context );

		$context = Template_Context::from_template( $this, compact( 'entry', 'fields' ) );

		/**
		 * Filter the row attributes for the row in table view.
		 *
		 * @param array $attributes The HTML attributes.
		 * @param \GV\Template_Context The context.
		 *
		 * @since 2.0
		 */
		$attributes = apply_filters( 'gravityview/template/table/entry/row/attributes', $attributes, $context );

		/** Glue the attributes together. */
		foreach ( $attributes as $attribute => $value ) {
			$attributes[ $attribute ] = sprintf( "$attribute=\"%s\"", esc_attr( $value ) );
		}
		$attributes = implode( ' ', $attributes );

		?>
			<tr<?php echo $attributes ? " $attributes" : ''; ?>>
				<?php

				/**
				 * while rendering each entry in the loop. Can be used to insert additional table cells.
				 * @since 2.0
				 * @param \GV\Template_Context The context.
				 */
				do_action( 'gravityview/template/table/cells/before', $context );

<<<<<<< HEAD
				/**
				 * @action `gravityview_table_cells_before` Inside the `tr` while rendering each entry in the loop. Can be used to insert additional table cells.
				 * @since 1.0.7
=======
                /**
                 * while rendering each entry in the loop. Can be used to insert additional table cells.
                 * @since 1.0.7
>>>>>>> 10a75b75
				 * @param \GravityView_View $this Current GravityView_View object
				 * @deprecated Use `gravityview/template/table/cells/before`
				 */
				do_action( 'gravityview_table_cells_before', \GravityView_View::getInstance() );

				foreach ( $fields->all() as $field ) {
					if ( isset( $this->view->unions[ $entry['form_id'] ] ) ) {
						if ( isset( $this->view->unions[ $entry['form_id'] ][ $field->ID ] ) ) {
							$field = $this->view->unions[ $entry['form_id'] ][ $field->ID ];
						} elseif ( ! $field instanceof Internal_Field ) {
								$field = Internal_Field::from_configuration( array( 'id' => 'custom' ) );
						}
					}
					$this->the_field( $field, $entry );
				}

				/**
				 * while rendering each entry in the loop. Can be used to insert additional table cells.
				 * @since 2.0
				 * @param \GV\Template_Context The context.
				 */
				do_action( 'gravityview/template/table/cells/after', $context );

<<<<<<< HEAD
				/**
				 * @action `gravityview_table_cells_after` Inside the `tr` while rendering each entry in the loop. Can be used to insert additional table cells.
				 * @since 1.0.7
=======
                /**
                 * while rendering each entry in the loop. Can be used to insert additional table cells.
                 * @since 1.0.7
>>>>>>> 10a75b75
				 * @param \GravityView_View $this Current GravityView_View object
				 * @deprecated Use `gravityview/template/table/cells/after`
				 */
				do_action( 'gravityview_table_cells_after', \GravityView_View::getInstance() );

				?>
			</tr>
		<?php
	}

	/**
	 * Output a field cell.
	 *
	 * @param \GV\Field $field The field to be ouput.
	 * @param \GV\Field $entry The entry this field is for.
	 *
	 * @return void
	 */
	public function the_field( \GV\Field $field, \GV\Entry $entry ) {
		$form         = $this->view->form;
		$single_entry = $entry;

		/**
		 * Push legacy entry context.
		 */
		\GV\Mocks\Legacy_Context::load(
			array(
				'field' => $field,
			)
		);

		if ( $entry->is_multi() ) {
			if ( ! $single_entry = $entry->from_field( $field ) ) {
				echo '<td></td>';
				return;
			}
			$form = GF_Form::by_id( $field->form_id );
		}

		$renderer = new Field_Renderer();
		$source   = is_numeric( $field->ID ) ? $form : new Internal_Source();

		$value = $renderer->render( $field, $this->view, $source, $entry, $this->request );

		$context        = Template_Context::from_template( $this, compact( 'field' ) );
		$context->entry = $single_entry;

		$args = array(
			'entry'      => $entry->as_entry(),
			'field'      => is_numeric( $field->ID ) ? $field->as_configuration() : null,
			'value'      => $value,
			'hide_empty' => false,
			'zone_id'    => 'directory_table-columns',
			'label'      => self::get_field_column_label( $field, $context ),
			'markup'     => '<td id="{{ field_id }}" class="{{ class }}" data-label="{{label_value:data-label}}">{{ value }}</td>',
			'form'       => $form,
		);

		/** Output. */
		echo \gravityview_field_output( $args, $context );
	}

	/**
	 * `gravityview_table_body_before` and `gravityview/template/table/body/before` actions.
	 *
	 * Output inside the `tbody` of the table.
	 *
	 * @param $context \GV\Template_Context The 2.0 context.
	 *
	 * @return void
	 */
	public static function body_before( $context ) {
		/**
		 * of the table.
		 * @since 2.0
		 * @param \GV\Template_Context $context The template context.
		 */
		do_action( 'gravityview/template/table/body/before', $context );

		/**
		* Inside the `tbody`, before any rows are rendered. Can be used to insert additional rows.
		* @deprecated Use `gravityview/template/table/body/before`
		* @since 1.0.7
		* @param \GravityView_View $gravityview_view Current GravityView_View object.
		*/
		do_action( 'gravityview_table_body_before', \GravityView_View::getInstance() /** ugh! */ );
	}

	/**
	 * `gravityview_table_body_after` and `gravityview/template/table/body/after` actions.
	 *
	 * Output inside the `tbody` of the table.
	 *
	 * @param $context \GV\Template_Context The 2.0 context.
	 *
	 * @return void
	 */
	public static function body_after( $context ) {
		/**
		 * of the table at the end.
		 * @since 2.0
		 * @param \GV\Template_Context $context The template context.
		 */
		do_action( 'gravityview/template/table/body/after', $context );

		/**
		* Inside the `tbody`, after any rows are rendered. Can be used to insert additional rows.
		* @deprecated Use `gravityview/template/table/body/after`
		* @since 1.0.7
		* @param \GravityView_View $gravityview_view Current GravityView_View object.
		*/
		do_action( 'gravityview_table_body_after', \GravityView_View::getInstance() /** ugh! */ );
	}

	/**
	 * `gravityview_table_tr_before` and `gravityview/template/table/tr/after` actions.
	 *
	 * Output inside the `tr` of the table.
	 *
	 * @param $context \GV\Template_Context The 2.0 context.
	 *
	 * @return void
	 */
	public static function tr_before( $context ) {
		/**
		 * of the table when there are no results.
		 * @since 2.0
		 * @param \GV\Template_Context $context The template context.
		 */
		do_action( 'gravityview/template/table/tr/before', $context );

		/**
		 * while rendering each entry in the loop. Can be used to insert additional table rows.
		 * @since 1.0.7
		 * @deprecated USe `gravityview/template/table/tr/before`
		 * @param \GravityView_View $gravityview_view Current GraivtyView_View object.
		 */
		do_action( 'gravityview_table_tr_before', \GravityView_View::getInstance() /** ugh! */ );
	}

	/**
	 * `gravityview_table_tr_after` and `gravityview/template/table/tr/after` actions.
	 *
	 * Output inside the `tr` of the table.
	 *
	 * @param $context \GV\Template_Context The 2.0 context.
	 *
	 * @return void
	 */
	public static function tr_after( $context ) {
		/**
		 * of the table when there are no results.
		 * @since 2.0
		 * @param \GV\Template_Context $context The template context.
		 */
		do_action( 'gravityview/template/table/tr/after', $context );

		/**
		 * while rendering each entry in the loop. Can be used to insert additional table cells.
		 * @since 1.0.7
		 * @deprecated USe `gravityview/template/table/tr/after`
		 * @param \GravityView_View $gravityview_view Current GravityView_View object.
		 */
		do_action( 'gravityview_table_tr_after', \GravityView_View::getInstance() /** ugh! */ );
	}

	/**
	 * `gravityview_entry_class` and `gravityview/template/table/entry/class` filters.
	 *
	 * Modify of the class of a row.
	 *
	 * @param string                           $class The class.
	 * @param \GV\Entry                        $entry The entry.
	 * @param \GV\Template_Context The context.
	 *
	 * @return string The classes.
	 */
	public static function entry_class( $class, $entry, $context ) {
		/**
		 * Modify the class applied to the entry row.
		 * @param string $class Existing class.
		 * @param array $entry Current entry being displayed
		 * @param \GravityView_View $this Current GravityView_View object
		 * @deprecated Use `gravityview/template/table/entry/class`
		 * @return string The modified class.
		 */
		$class = apply_filters( 'gravityview_entry_class', $class, $entry->as_entry(), \GravityView_View::getInstance() );

		/**
		 * Modify the class aplied to the entry row.
		 * @param string $class The existing class.
		 * @param \GV\Template_Context The context.
		 * @return string The modified class.
		 */
		return apply_filters( 'gravityview/template/table/entry/class', $class, Template_Context::from_template( $context->template, compact( 'entry' ) ) );
	}
}<|MERGE_RESOLUTION|>--- conflicted
+++ resolved
@@ -19,40 +19,40 @@
 
 
 	/**
-	 * Constructor. Add filters to modify output.
-	 *
+     * Constructor. Add filters to modify output.
+     *
 	 * @since 2.0.4
 	 *
-	 * @param View             $view
+	 * @param View $view
 	 * @param Entry_Collection $entries
-	 * @param Request          $request
+	 * @param Request $request
 	 */
 	public function __construct( View $view, Entry_Collection $entries, Request $request ) {
 
-		add_filter( 'gravityview/template/field/label', array( __CLASS__, 'add_columns_sort_links' ), 100, 2 );
+	    add_filter( 'gravityview/template/field/label', array( __CLASS__, 'add_columns_sort_links' ), 100, 2 );
 
 		parent::__construct( $view, $entries, $request );
 	}
 
 	/**
-	 * Add sorting links to HTML columns that support sorting
-	 *
-	 * @since 2.0.4
-	 * @since 2.0.5 Made static
-	 *
-	 * @static
-	 *
-	 * @param string               $column_label Label for the table column
+     * Add sorting links to HTML columns that support sorting
+     *
+     * @since 2.0.4
+     * @since 2.0.5 Made static
+     *
+     * @static
+     *
+	 * @param string $column_label Label for the table column
 	 * @param \GV\Template_Context $context
 	 *
 	 * @return string
 	 */
-	public static function add_columns_sort_links( $column_label, $context = null ) {
+	static public function add_columns_sort_links( $column_label, $context = null ) {
 
 		$sort_columns = $context->view->settings->get( 'sort_columns' );
 
 		if ( empty( $sort_columns ) ) {
-			return $column_label;
+            return $column_label;
 		}
 
 		if ( ! \GravityView_frontend::getInstance()->is_field_sortable( $context->field->ID, $context->view->form->form ) ) {
@@ -67,21 +67,23 @@
 
 		if ( $sorts ) {
 			if ( is_array( $sorts ) ) {
-				foreach ( (array) $sorts as $key => $direction ) {
+				foreach ( (array)$sorts as $key => $direction ) {
 					if ( $key == $context->field->ID ) {
-						$sorting['key']       = $context->field->ID;
+						$sorting['key'] = $context->field->ID;
 						$sorting['direction'] = strtolower( $direction );
 						break;
 					}
 				}
-			} elseif ( $sorts == $context->field->ID ) {
-					$sorting['key']       = $context->field->ID;
+			} else {
+				if ( $sorts == $context->field->ID ) {
+					$sorting['key'] = $context->field->ID;
 					$sorting['direction'] = strtolower( Utils::_GET( 'dir', '' ) );
+				}
 			}
 		} else {
-			foreach ( (array) $context->view->settings->get( 'sort_field', array() ) as $i => $sort_field ) {
+			foreach ( (array)$context->view->settings->get( 'sort_field', array() ) as $i => $sort_field ) {
 				if ( $sort_field == $context->field->ID ) {
-					$sorting['key']       = $sort_field;
+					$sorting['key'] = $sort_field;
 					$sorting['direction'] = strtolower( Utils::get( $directions, $i, '' ) );
 					break; // Only get the first sort
 				}
@@ -94,94 +96,95 @@
 
 		$sort_args = array(
 			sprintf( 'sort[%s]', $context->field->ID ),
-			'asc',
+			'asc'
 		);
 
 		// If we are already sorting by the current field...
 		if ( ! empty( $sorting['key'] ) && (string) $sort_field_id === (string) $sorting['key'] ) {
 
-			switch ( $sorting['direction'] ) {
-				// No sort
-				case '':
-					$sort_args[1] = 'asc';
-					$class       .= ' gv-icon-caret-up-down';
-					break;
-				case 'desc':
-					$sort_args[1] = '';
-					$class       .= ' gv-icon-sort-asc';
-					break;
-				case 'asc':
-				default:
-					$sort_args[1] = 'desc';
-					$class       .= ' gv-icon-sort-desc';
-					break;
-			}
+		    switch( $sorting['direction'] ) {
+		        // No sort
+                case '':
+	                $sort_args[1] = 'asc';
+	                $class .= ' gv-icon-caret-up-down';
+                    break;
+                case 'desc':
+	                $sort_args[1] = '';
+	                $class .= ' gv-icon-sort-asc';
+	                break;
+                case 'asc':
+                default:
+                    $sort_args[1] = 'desc';
+                    $class .= ' gv-icon-sort-desc';
+                    break;
+            }
+
 		} else {
 			$class .= ' gv-icon-caret-up-down';
 		}
 
-		$url           = remove_query_arg( array( 'pagenum' ) );
-		$url           = remove_query_arg( 'sort', $url );
+		$url = remove_query_arg( array( 'pagenum' ) );
+		$url = remove_query_arg( 'sort', $url );
 		$multisort_url = self::_get_multisort_url( $url, $sort_args, $context->field->ID );
 
-		$url = add_query_arg( $sort_args[0], $sort_args[1], $url );
-
-		$return = '<a href="' . esc_url_raw( $url ) . '"';
+    	$url = add_query_arg( $sort_args[0], $sort_args[1], $url );
+
+		$return = '<a href="'. esc_url_raw( $url ) .'"';
 
 		if ( ! empty( $multisort_url ) ) {
-			$return .= ' data-multisort-href="' . esc_url_raw( $multisort_url ) . '"';
-		}
-
-		$return .= ' class="' . $class . '" ></a>&nbsp;' . $column_label;
+			$return .= ' data-multisort-href="'. esc_url_raw( $multisort_url ) . '"';
+		}
+
+		$return .= ' class="'. $class .'" ></a>&nbsp;'. $column_label;
 
 		return $return;
 	}
 
 	/**
-	 * Get the multi-sort URL used in the sorting links
-	 *
-	 * @todo Consider moving to Utils?
-	 *
-	 * @since 2.3
-	 *
-	 * @see add_columns_sort_links
-	 * @param string     $url Single-sort URL
-	 * @param array      $sort_args Single sorting for rules, in [ field_id, dir ] format
-	 * @param string|int $field_id ID of the current field being displayed
-	 *
-	 * @return string Multisort URL, if there are multiple sorts. Otherwise, existing $url
-	 */
-	public static function _get_multisort_url( $url, $sort_args, $field_id ) {
+     * Get the multi-sort URL used in the sorting links
+     *
+     * @todo Consider moving to Utils?
+     *
+     * @since 2.3
+     *
+     * @see add_columns_sort_links
+	 * @param string $url Single-sort URL
+	 * @param array $sort_args Single sorting for rules, in [ field_id, dir ] format
+     * @param string|int $field_id ID of the current field being displayed
+     *
+     * @return string Multisort URL, if there are multiple sorts. Otherwise, existing $url
+	 */
+	static public function _get_multisort_url( $url, $sort_args, $field_id ) {
 
 		$sorts = Utils::_GET( 'sort' );
 
 		if ( ! is_array( $sorts ) ) {
-			return $url;
-		}
-
-		$multisort_url = $url;
+            return $url;
+		}
+
+        $multisort_url = $url;
 
 		// If the field has already been sorted by, add the field to the URL
-		if ( ! in_array( $field_id, $keys = array_keys( $sorts ) ) ) {
-			if ( count( $keys ) ) {
-				$multisort_url = add_query_arg( sprintf( 'sort[%s]', end( $keys ) ), $sorts[ end( $keys ) ], $multisort_url );
-				$multisort_url = add_query_arg( $sort_args[0], $sort_args[1], $multisort_url );
-			} else {
-				$multisort_url = add_query_arg( $sort_args[0], $sort_args[1], $multisort_url );
-			}
-		}
-		// Otherwise, we are just updating the sort order
-		else {
-
-			// Pass empty value to unset
-			if ( '' === $sort_args[1] ) {
-				unset( $sorts[ $field_id ] );
-			} else {
-				$sorts[ $field_id ] = $sort_args[1];
-			}
-
-			$multisort_url = add_query_arg( array( 'sort' => $sorts ), $multisort_url );
-		}
+        if ( ! in_array( $field_id, $keys = array_keys( $sorts ) ) ) {
+            if ( count( $keys ) ) {
+                $multisort_url = add_query_arg( sprintf( 'sort[%s]', end( $keys ) ), $sorts[ end( $keys ) ], $multisort_url );
+                $multisort_url = add_query_arg( $sort_args[0], $sort_args[1], $multisort_url );
+            } else {
+                $multisort_url = add_query_arg( $sort_args[0], $sort_args[1], $multisort_url );
+            }
+        }
+        // Otherwise, we are just updating the sort order
+        else {
+
+            // Pass empty value to unset
+            if( '' === $sort_args[1] ) {
+	            unset( $sorts[ $field_id ] );
+            } else {
+	            $sorts[ $field_id ] = $sort_args[1];
+            }
+
+            $multisort_url = add_query_arg( array( 'sort' => $sorts ), $multisort_url );
+        }
 
 		return $multisort_url;
 	}
@@ -198,12 +201,12 @@
 			$context = Template_Context::from_template( $this, compact( 'field' ) );
 
 			$args = array(
-				'field'        => is_numeric( $field->ID ) ? $field->as_configuration() : null,
-				'hide_empty'   => false,
-				'zone_id'      => 'directory_table-columns',
-				'markup'       => '<th id="{{ field_id }}" class="{{ class }}" style="{{width:style}}" data-label="{{label_value:data-label}}">{{label}}</th>',
+				'field' => is_numeric( $field->ID ) ? $field->as_configuration() : null,
+				'hide_empty' => false,
+				'zone_id' => 'directory_table-columns',
+				'markup' => '<th id="{{ field_id }}" class="{{ class }}" style="{{width:style}}" data-label="{{label_value:data-label}}">{{label}}</th>',
 				'label_markup' => '<span class="gv-field-label">{{ label }}</span>',
-				'label'        => self::get_field_column_label( $field, $context ),
+				'label' => self::get_field_column_label( $field, $context ),
 			);
 
 			echo \gravityview_field_output( $args, $context );
@@ -211,11 +214,11 @@
 	}
 
 	/**
-	 * Returns the label for a column, with support for all deprecated filters
-	 *
-	 * @since 2.1
-	 *
-	 * @param \GV\Field            $field
+     * Returns the label for a column, with support for all deprecated filters
+     *
+     * @since 2.1
+     *
+	 * @param \GV\Field $field
 	 * @param \GV\Template_Context $context
 	 */
 	protected static function get_field_column_label( $field, $context = null ) {
@@ -237,13 +240,13 @@
 		$column_label = apply_filters( 'gravityview/template/field/label', $column_label, $context );
 
 		return $column_label;
-	}
+    }
 
 	/**
 	 * Output the entry row.
 	 *
 	 * @param \GV\Entry $entry The entry to be rendered.
-	 * @param array     $attributes The attributes for the <tr> tag
+	 * @param array $attributes The attributes for the <tr> tag
 	 *
 	 * @return void
 	 */
@@ -256,11 +259,9 @@
 		/**
 		 * Push legacy entry context.
 		 */
-		\GV\Mocks\Legacy_Context::load(
-			array(
-				'entry' => $entry,
-			)
-		);
+		\GV\Mocks\Legacy_Context::load( array(
+			'entry' => $entry,
+		) );
 
 		/**
 		 * Modify the fields displayed in a table.
@@ -299,7 +300,7 @@
 
 		?>
 			<tr<?php echo $attributes ? " $attributes" : ''; ?>>
-				<?php
+                <?php
 
 				/**
 				 * while rendering each entry in the loop. Can be used to insert additional table cells.
@@ -308,26 +309,22 @@
 				 */
 				do_action( 'gravityview/template/table/cells/before', $context );
 
-<<<<<<< HEAD
-				/**
-				 * @action `gravityview_table_cells_before` Inside the `tr` while rendering each entry in the loop. Can be used to insert additional table cells.
-				 * @since 1.0.7
-=======
                 /**
                  * while rendering each entry in the loop. Can be used to insert additional table cells.
                  * @since 1.0.7
->>>>>>> 10a75b75
 				 * @param \GravityView_View $this Current GravityView_View object
 				 * @deprecated Use `gravityview/template/table/cells/before`
-				 */
-				do_action( 'gravityview_table_cells_before', \GravityView_View::getInstance() );
-
-				foreach ( $fields->all() as $field ) {
+                 */
+                do_action( 'gravityview_table_cells_before', \GravityView_View::getInstance() );
+
+                foreach ( $fields->all() as $field ) {
 					if ( isset( $this->view->unions[ $entry['form_id'] ] ) ) {
 						if ( isset( $this->view->unions[ $entry['form_id'] ][ $field->ID ] ) ) {
 							$field = $this->view->unions[ $entry['form_id'] ][ $field->ID ];
-						} elseif ( ! $field instanceof Internal_Field ) {
+						} else {
+							if ( ! $field instanceof Internal_Field ) {
 								$field = Internal_Field::from_configuration( array( 'id' => 'custom' ) );
+							}
 						}
 					}
 					$this->the_field( $field, $entry );
@@ -340,19 +337,13 @@
 				 */
 				do_action( 'gravityview/template/table/cells/after', $context );
 
-<<<<<<< HEAD
-				/**
-				 * @action `gravityview_table_cells_after` Inside the `tr` while rendering each entry in the loop. Can be used to insert additional table cells.
-				 * @since 1.0.7
-=======
                 /**
                  * while rendering each entry in the loop. Can be used to insert additional table cells.
                  * @since 1.0.7
->>>>>>> 10a75b75
 				 * @param \GravityView_View $this Current GravityView_View object
 				 * @deprecated Use `gravityview/template/table/cells/after`
-				 */
-				do_action( 'gravityview_table_cells_after', \GravityView_View::getInstance() );
+                 */
+                do_action( 'gravityview_table_cells_after', \GravityView_View::getInstance() );
 
 				?>
 			</tr>
@@ -368,17 +359,15 @@
 	 * @return void
 	 */
 	public function the_field( \GV\Field $field, \GV\Entry $entry ) {
-		$form         = $this->view->form;
+		$form = $this->view->form;
 		$single_entry = $entry;
 
 		/**
 		 * Push legacy entry context.
 		 */
-		\GV\Mocks\Legacy_Context::load(
-			array(
-				'field' => $field,
-			)
-		);
+		\GV\Mocks\Legacy_Context::load( array(
+			'field' => $field,
+		) );
 
 		if ( $entry->is_multi() ) {
 			if ( ! $single_entry = $entry->from_field( $field ) ) {
@@ -389,22 +378,22 @@
 		}
 
 		$renderer = new Field_Renderer();
-		$source   = is_numeric( $field->ID ) ? $form : new Internal_Source();
+		$source = is_numeric( $field->ID ) ? $form : new Internal_Source();
 
 		$value = $renderer->render( $field, $this->view, $source, $entry, $this->request );
 
-		$context        = Template_Context::from_template( $this, compact( 'field' ) );
+		$context = Template_Context::from_template( $this, compact( 'field' ) );
 		$context->entry = $single_entry;
 
 		$args = array(
-			'entry'      => $entry->as_entry(),
-			'field'      => is_numeric( $field->ID ) ? $field->as_configuration() : null,
-			'value'      => $value,
+			'entry' => $entry->as_entry(),
+			'field' => is_numeric( $field->ID ) ? $field->as_configuration() : null,
+			'value' => $value,
 			'hide_empty' => false,
-			'zone_id'    => 'directory_table-columns',
-			'label'      => self::get_field_column_label( $field, $context ),
-			'markup'     => '<td id="{{ field_id }}" class="{{ class }}" data-label="{{label_value:data-label}}">{{ value }}</td>',
-			'form'       => $form,
+			'zone_id' => 'directory_table-columns',
+            'label' => self::get_field_column_label( $field, $context ),
+			'markup' => '<td id="{{ field_id }}" class="{{ class }}" data-label="{{label_value:data-label}}">{{ value }}</td>',
+            'form' => $form,
 		);
 
 		/** Output. */
@@ -520,8 +509,8 @@
 	 *
 	 * Modify of the class of a row.
 	 *
-	 * @param string                           $class The class.
-	 * @param \GV\Entry                        $entry The entry.
+	 * @param string $class The class.
+	 * @param \GV\Entry $entry The entry.
 	 * @param \GV\Template_Context The context.
 	 *
 	 * @return string The classes.

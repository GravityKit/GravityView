<?php
namespace GV;

/** If this file is called directly, abort. */
if ( ! defined( 'GRAVITYVIEW_DIR' ) ) {
	die();
}

/**
 * The default GravityView View class.
 *
 * Houses all base View functionality.
 *
 * Can be accessed as an array for old compatibility's sake
 *  in line with the elements inside the \GravityView_View_Data::$views array.
 */
class View implements \ArrayAccess {

	/**
	 * @var \WP_Post The backing post instance.
	 */
	private $post;

	/**
	 * @var \GV\View_Settings The settings.
	 *
	 * @api
	 * @since future
	 */
	public $settings;

	/**
	 * @var \GV\Widget_Collection The widets attached here.
	 *
	 * @api
	 * @since future
	 */
	public $widgets;

	/**
	 * @var \GV\GF_Form|\GV\Form The backing form for this view.
	 *
	 * Contains the form that is sourced for entries in this view.
	 *
	 * @api
	 * @since future
	 */
	public $form;

	/**
	 * @var \GV\Field_Collection The fields for this view.
	 *
	 * Contains all the fields that are attached to this view.
	 *
	 * @api
	 * @since future
	 */
	public $fields;

	/**
	 * @var \GV\Join[] The joins for all sources in this view.
	 *
	 * @api
	 * @since future
	 */
	public $joins = array();

	/**
	 * The constructor.
	 */
	public function __construct() {
		$this->settings = new View_Settings();
		$this->fields = new Field_Collection();
		$this->widgets = new Widget_Collection();
	}

	/**
	 * Register the gravityview WordPress Custom Post Type.
	 *
	 * @internal
	 * @return void
	 */
	public static function register_post_type() {

		/** Register only once */
		if ( post_type_exists( 'gravityview' ) ) {
			return;
		}

		/**
		 * @filter `gravityview_is_hierarchical` Make GravityView Views hierarchical by returning TRUE
		 * This will allow for Views to be nested with Parents and also allows for menu order to be set in the Page Attributes metabox
		 * @since 1.13
		 * @param boolean $is_hierarchical Default: false
		 */
		$is_hierarchical = (bool)apply_filters( 'gravityview_is_hierarchical', false );

		$supports = array( 'title', 'revisions' );

		if ( $is_hierarchical ) {
			$supports[] = 'page-attributes';
		}

		/**
		 * @filter  `gravityview_post_type_supports` Modify post type support values for `gravityview` post type
		 * @see add_post_type_support()
		 * @since 1.15.2
		 * @param array $supports Array of features associated with a functional area of the edit screen. Default: 'title', 'revisions'. If $is_hierarchical, also 'page-attributes'
		 * @param[in] boolean $is_hierarchical Do Views support parent/child relationships? See `gravityview_is_hierarchical` filter.
		 */
		$supports = apply_filters( 'gravityview_post_type_support', $supports, $is_hierarchical );

		/** Register Custom Post Type - gravityview */
		$labels = array(
			'name'                => _x( 'Views', 'Post Type General Name', 'gravityview' ),
			'singular_name'       => _x( 'View', 'Post Type Singular Name', 'gravityview' ),
			'menu_name'           => _x( 'Views', 'Menu name', 'gravityview' ),
			'parent_item_colon'   => __( 'Parent View:', 'gravityview' ),
			'all_items'           => __( 'All Views', 'gravityview' ),
			'view_item'           => _x( 'View', 'View Item', 'gravityview' ),
			'add_new_item'        => __( 'Add New View', 'gravityview' ),
			'add_new'             => __( 'New View', 'gravityview' ),
			'edit_item'           => __( 'Edit View', 'gravityview' ),
			'update_item'         => __( 'Update View', 'gravityview' ),
			'search_items'        => __( 'Search Views', 'gravityview' ),
			'not_found'           => \GravityView_Admin::no_views_text(),
			'not_found_in_trash'  => __( 'No Views found in Trash', 'gravityview' ),
			'filter_items_list'     => __( 'Filter Views list', 'gravityview' ),
			'items_list_navigation' => __( 'Views list navigation', 'gravityview' ),
			'items_list'            => __( 'Views list', 'gravityview' ),
			'view_items'            => __( 'See Views', 'gravityview' ),
			'attributes'            => __( 'View Attributes', 'gravityview' ),
		);
		$args = array(
			'label'               => __( 'view', 'gravityview' ),
			'description'         => __( 'Create views based on a Gravity Forms form', 'gravityview' ),
			'labels'              => $labels,
			'supports'            => $supports,
			'hierarchical'        => $is_hierarchical,
			/**
			 * @filter `gravityview_direct_access` Should Views be directly accessible, or only visible using the shortcode?
			 * @see https://codex.wordpress.org/Function_Reference/register_post_type#public
			 * @since 1.15.2
			 * @param[in,out] boolean `true`: allow Views to be accessible directly. `false`: Only allow Views to be embedded via shortcode. Default: `true`
			 * @param int $view_id The ID of the View currently being requested. `0` for general setting
			 */
			'public'              => apply_filters( 'gravityview_direct_access', gravityview()->plugin->is_compatible(), 0 ),
			'show_ui'             => gravityview()->plugin->is_compatible(),
			'show_in_menu'        => gravityview()->plugin->is_compatible(),
			'show_in_nav_menus'   => true,
			'show_in_admin_bar'   => true,
			'menu_position'       => 17,
			'menu_icon'           => '',
			'can_export'          => true,
			/**
			 * @filter `gravityview_has_archive` Enable Custom Post Type archive?
			 * @since 1.7.3
			 * @param boolean False: don't have frontend archive; True: yes, have archive. Default: false
			 */
			'has_archive'         => apply_filters( 'gravityview_has_archive', false ),
			'exclude_from_search' => true,
			'rewrite'             => array(
				/**
				 * @filter `gravityview_slug` Modify the url part for a View.
				 * @see http://docs.gravityview.co/article/62-changing-the-view-slug
				 * @param string $slug The slug shown in the URL
				 */
				'slug' => apply_filters( 'gravityview_slug', 'view' ),

				/**
				 * @filter `gravityview/post_type/with_front` Should the permalink structure
				 *  be prepended with the front base.
				 *  (example: if your permalink structure is /blog/, then your links will be: false->/view/, true->/blog/view/).
				 *  Defaults to true.
				 * @see https://codex.wordpress.org/Function_Reference/register_post_type
				 * @since future
				 * @param bool $with_front
				 */
				'with_front' => apply_filters( 'gravityview/post_type/with_front', true ),
			),
			'capability_type'     => 'gravityview',
			'map_meta_cap'        => true,
		);

		register_post_type( 'gravityview', $args );
	}

	/**
	 * A renderer filter for the View post type content.
	 *
	 * @param string $content Should be empty, as we don't store anything there.
	 *
	 * @return string $content The view content as output by the renderers.
	 */
	public static function content( $content ) {
		$request = gravityview()->request;

		/**
		 * This is not a View. Bail.
		 *
		 * Shortcodes and oEmbeds and whatnot will be handled
		 *  elsewhere.
		 */
		if ( ! $view = $request->is_view() ) {
			return $content;
		}

		/**
		 * This View is password protected. Nothing to do here.
		 * WordPress outputs the form automagically inside `get_the_content`.
		 */
		if ( post_password_required( $view->ID ) ) {
			gravityview()->log->notice( 'Post password is required for View #{view_id}', array( 'view_id' => $view->ID ) );
			return __( 'You are not allowed to view this content.', 'gravityview' );
		}

		if ( ! $view->form ) {
			gravityview()->log->notice( 'View #{id} has no form attached to it.', array( 'id' => $view->ID ) );

			/**
			 * This View has no data source. There's nothing to show really.
			 * ...apart from a nice message if the user can do anything about it.
			 */
			if ( \GVCommon::has_cap( array( 'edit_gravityviews', 'edit_gravityview' ), $view->ID ) ) {
				return __( sprintf( 'This View is not configured properly. Start by <a href="%s">selecting a form</a>.', esc_url( get_edit_post_link( $view->ID, false ) ) ), 'gravityview' );
			}

			return $content;
		}

		/**
		 * Is this View directly accessible via a post URL?
		 *
		 * @see https://codex.wordpress.org/Function_Reference/register_post_type#public
		 */

		/**
		 * @filter `gravityview_direct_access` Should Views be directly accessible, or only visible using the shortcode?
		 * @deprecated
		 * @param[in,out] boolean `true`: allow Views to be accessible directly. `false`: Only allow Views to be embedded. Default: `true`
		 * @param int $view_id The ID of the View currently being requested. `0` for general setting
		 */
		$direct_access = apply_filters( 'gravityview_direct_access', true, $view->ID );

		/**
		 * @filter `gravityview/request/output/direct` Should this View be directly accessbile?
		 * @since future
		 * @param[in,out] boolean Accessible or not. Default: accessbile.
		 * @param \GV\View $view The View we're trying to directly render here.
		 * @param \GV\Request $request The current request.
		 */
		if ( ! apply_filters( 'gravityview/view/output/direct', $direct_access, $view, $request ) ) {
			return __( 'You are not allowed to view this content.', 'gravityview' );
		}

		/**
		 * Is this View an embed-only View? If so, don't allow rendering here,
		 *  as this is a direct request.
		 */
		if ( $view->settings->get( 'embed_only' ) && ! \GVCommon::has_cap( 'read_private_gravityviews' ) ) {
			return __( 'You are not allowed to view this content.', 'gravityview' );
		}

		/** Private, pending, draft, etc. */
		$public_states = get_post_stati( array( 'public' => true ) );
		if ( ! in_array( $view->post_status, $public_states ) && ! \GVCommon::has_cap( 'read_gravityview', $view->ID ) ) {
			gravityview()->log->notice( 'The current user cannot access this View #{view_id}', array( 'view_id' => $view->ID ) );
			return __( 'You are not allowed to view this content.', 'gravityview' );
		}

		/**
		 * Editing a single entry.
		 */
		if ( $entry = $request->is_edit_entry() ) {
			if ( $entry['status'] != 'active' ) {
				gravityview()->log->notice( 'Entry ID #{entry_id} is not active', array( 'entry_id' => $entry->ID ) );
				return __( 'You are not allowed to view this content.', 'gravityview' );
			}

			if ( apply_filters( 'gravityview_custom_entry_slug', false ) && $entry->slug != get_query_var( \GV\Entry::get_endpoint_name() ) ) {
				gravityview()->log->error( 'Entry ID #{entry_id} was accessed by a bad slug', array( 'entry_id' => $entry->ID ) );
				return __( 'You are not allowed to view this content.', 'gravityview' );
			}

			if ( $view->settings->get( 'show_only_approved' ) ) {
				if ( ! \GravityView_Entry_Approval_Status::is_approved( gform_get_meta( $entry->ID, \GravityView_Entry_Approval::meta_key ) )  ) {
					gravityview()->log->error( 'Entry ID #{entry_id} is not approved for viewing', array( 'entry_id' => $entry->ID ) );
					return __( 'You are not allowed to view this content.', 'gravityview' );
				}
			}

			$renderer = new Edit_Entry_Renderer();
			return $renderer->render( $entry, $view, $request );

		/**
		 * Viewing a single entry.
		 */
		} else if ( $entry = $request->is_entry() ) {
			if ( $entry['status'] != 'active' ) {
				gravityview()->log->notice( 'Entry ID #{entry_id} is not active', array( 'entry_id' => $entry->ID ) );
				return __( 'You are not allowed to view this content.', 'gravityview' );
			}

			if ( apply_filters( 'gravityview_custom_entry_slug', false ) && $entry->slug != get_query_var( \GV\Entry::get_endpoint_name() ) ) {
				gravityview()->log->error( 'Entry ID #{entry_id} was accessed by a bad slug', array( 'entry_id' => $entry->ID ) );
				return __( 'You are not allowed to view this content.', 'gravityview' );
			}

			if ( $view->settings->get( 'show_only_approved' ) ) {
				if ( ! \GravityView_Entry_Approval_Status::is_approved( gform_get_meta( $entry->ID, \GravityView_Entry_Approval::meta_key ) )  ) {
					gravityview()->log->error( 'Entry ID #{entry_id} is not approved for viewing', array( 'entry_id' => $entry->ID ) );
					return __( 'You are not allowed to view this content.', 'gravityview' );
				}
			}

			$renderer = new Entry_Renderer();
			return $renderer->render( $entry, $view, $request );

		/**
		 * Plain old View.
		 */
		} else {
			$renderer = new View_Renderer();
			return $renderer->render( $view, $request );
		}
		
		return $content;
	}


	/**
	 * Construct a \GV\View instance from a \WP_Post.
	 *
	 * @param \WP_Post $post The \WP_Post instance to wrap.
	 *
	 * @api
	 * @since future
	 * @return \GV\View|null An instance around this \WP_Post if valid, null otherwise.
	 */
	public static function from_post( $post ) {
		if ( ! $post || get_post_type( $post ) != 'gravityview' ) {
			gravityview()->log->error( 'Only gravityview post types can be \GV\View instances.' );
			return null;
		}

		$view = new self();
		$view->post = $post;

		/** Get connected form. */
		$view->form = GF_Form::by_id( $view->_gravityview_form_id );
		if ( ! $view->form ) {
			gravityview()->log->error( 'View #{view_id} tried attaching non-existent Form #{form_id} to it.', array(
				'view_id' => $view->ID,
				'form_id' => $view->_gravityview_form_id ? : 0,
			) );
		} else {
			/** And the connected joins. */
			foreach( (array)get_post_meta( $view->ID, '_gravityview_form_joins', true ) as $_join ) {
				if ( ! is_array( $_join ) || count( $_join ) != 4 ) {
					continue;
				}
				list( $join, $join_column, $join_on, $join_on_column ) = $_join;

				$join = GF_Form::by_id( $join );
				$join_on = GF_Form::by_id( $join_on );

				$join_column = is_numeric( $join_column ) ? GF_Field::by_id( $join, $join_column ) : Internal_Field( $join_column );
				$join_on_column = is_numeric( $join_on_column ) ? GF_Field::by_id( $join_on, $join_on_column ) : Internal_Field( $join_on_column );

				$view->joins []= new Join( $join, $join_column, $join_on, $join_on_column );
			}
		}

		/**
		 * @filter `gravityview/configuration/fields` Filter the View fields' configuration array.
		 * @since 1.6.5
		 *
		 * @deprecated Use `gravityview/view/configuration/fields` or `gravityview/view/fields` filters.
		 *
		 * @param $fields array Multi-array of fields with first level being the field zones.
		 * @param $view_id int The View the fields are being pulled for.
		 */
		$configuration = apply_filters( 'gravityview/configuration/fields', (array)$view->_gravityview_directory_fields, $view->ID );

		/**
		 * @filter `gravityview/view/configuration/fields` Filter the View fields' configuration array.
		 * @since future
		 *
		 * @param array $fields Multi-array of fields with first level being the field zones.
		 * @param \GV\View $view The View the fields are being pulled for.
		 */
		$configuration = apply_filters( 'gravityview/view/configuration/fields', $configuration, $view );

		/**
		 * @filter `gravityview/view/fields` Filter the Field Collection for this View.
		 * @since future
		 *
		 * @param \GV\Field_Collection $fields A collection of fields.
		 * @param \GV\View $view The View the fields are being pulled for.
		 */
		$view->fields = apply_filters( 'gravityview/view/fields', Field_Collection::from_configuration( $configuration ), $view );

		/**
		 * @filter `gravityview/view/configuration/widgets` Filter the View widgets' configuration array.
		 * @since future
		 *
		 * @param array $fields Multi-array of widgets with first level being the field zones.
		 * @param \GV\View $view The View the widgets are being pulled for.
		 */
		$configuration = apply_filters( 'gravityview/view/configuration/widgets', (array)$view->_gravityview_directory_widgets, $view );

		/**
		 * @filter `gravityview/view/widgets` Filter the Widget Collection for this View.
		 * @since future
		 *
		 * @param \GV\Widget_Collection $widgets A collection of widgets.
		 * @param \GV\View $view The View the widgets are being pulled for.
		 */
		$view->widgets = apply_filters( 'gravityview/view/widgets', Widget_Collection::from_configuration( $configuration ), $view );

		/** View configuration. */
		$view->settings->update( gravityview_get_template_settings( $view->ID ) );

		/** Add the template name into the settings. */
		$view->settings->update( array( 'template' => gravityview_get_template_id( $view->ID ) ) );

		/** View basics. */
		$view->settings->update( array(
			'id' => $view->ID,
		) );

		return $view;
	}

	/**
	 * Construct a \GV\View instance from a post ID.
	 *
	 * @param int|string $post_id The post ID.
	 *
	 * @api
	 * @since future
	 * @return \GV\View|null An instance around this \WP_Post or null if not found.
	 */
	public static function by_id( $post_id ) {
		if ( ! $post_id || ! $post = get_post( $post_id ) ) {
			return null;
		}
		return self::from_post( $post );
	}

	/**
	 * Determines if a view exists to begin with.
	 *
	 * @param int|\WP_Post|null $view The WordPress post ID, a \WP_Post object or null for global $post;
	 *
	 * @api
	 * @since future
	 * @return bool Whether the post exists or not.
	 */
	public static function exists( $view ) {
		return get_post_type( $view ) == 'gravityview';
	}

	/**
	 * ArrayAccess compatibility layer with GravityView_View_Data::$views
	 *
	 * @internal
	 * @deprecated
	 * @since future
	 * @return bool Whether the offset exists or not, limited to GravityView_View_Data::$views element keys.
	 */
	public function offsetExists( $offset ) {
		$data_keys = array( 'id', 'view_id', 'form_id', 'template_id', 'atts', 'fields', 'widgets', 'form' );
		return in_array( $offset, $data_keys );
	}

	/**
	 * ArrayAccess compatibility layer with GravityView_View_Data::$views
	 *
	 * Maps the old keys to the new data;
	 *
	 * @internal
	 * @deprecated
	 * @since future
	 *
	 * @return mixed The value of the requested view data key limited to GravityView_View_Data::$views element keys.
	 */
	public function offsetGet( $offset ) {
		
		gravityview()->log->notice( 'This is a \GV\View object should not be accessed as an array.' );

		if ( ! isset( $this[ $offset ] ) ) {
			return null;
		}

		switch ( $offset ) {
			case 'id':
			case 'view_id':
				return $this->ID;
			case 'form':
				return $this->form;
			case 'form_id':
				return $this->form ? $this->form->ID : null;
			case 'atts':
				return $this->settings->as_atts();
			case 'template_id':
				return $this->settings->get( 'template' );
			case 'widgets':
				return $this->widgets->to_configuration();
		}
	}

	/**
	 * ArrayAccess compatibility layer with GravityView_View_Data::$views
	 *
	 * @internal
	 * @deprecated
	 * @since future
	 *
	 * @return void
	 */
	public function offsetSet( $offset, $value ) {
		gravityview()->log->error( 'The old view data is no longer mutable. This is a \GV\View object should not be accessed as an array.' );
	}

	/**
	 * ArrayAccess compatibility layer with GravityView_View_Data::$views
	 *
	 * @internal
	 * @deprecated
	 * @since future
	 * @return void
	 */
	public function offsetUnset( $offset ) {
		gravityview()->log->error( 'The old view data is no longer mutable. This is a \GV\View object should not be accessed as an array.' );
	}

	/**
	 * Be compatible with the old data object.
	 *
	 * Some external code expects an array (doing things like foreach on this, or array_keys)
	 *  so let's return an array in the old format for such cases. Do not use unless using
	 *  for back-compatibility.
	 *
	 * @internal
	 * @deprecated
	 * @since future
	 * @return array
	 */
	public function as_data() {
		return array(
			'id' => $this->ID,
			'view_id' => $this->ID,
			'form_id' => $this->form ? $this->form->ID : null,
			'form' => $this->form ? gravityview_get_form( $this->form->ID ) : null,
			'atts' => $this->settings->as_atts(),
			'fields' => $this->fields->by_visible()->as_configuration(),
			'template_id' => $this->settings->get( 'template' ),
			'widgets' => $this->widgets->as_configuration(),
		);
	}

	/** 
	 * Retrieve the entries for the current view and request.
	 *
	 * @param \GV\Request The request. Usued for now.
	 *
	 * @return \GV\Entry_Collection The entries.
	 */
	public function get_entries( $request ) {
		if ( ! $this->form ) {
			$entries = new \GV\Entry_Collection();
		} else {
			/**
			 * @todo: Stop using _frontend and use something like $request->get_search_criteria() instead
			 */
			$parameters = \GravityView_frontend::get_view_entries_parameters( $this->settings->as_atts(), $this->form->ID );

			/** @todo: Get the page from the request instead! */
			$page = ( ( $parameters['paging']['offset'] - $this->settings->get( 'offset' ) ) / $parameters['paging']['page_size'] ) + 1;

			if ( class_exists( '\GF_Query' ) ) {
				/**
				 * New \GF_Query stuff :)
				 */
				$query = new \GF_Query();

				$query->from( $this->form->get_form() )
					->limit( $parameters['paging']['page_size'] )
					->page( $page );

				/**
				 * @todo Provide a search_criteria converter for this!
				 */
				if ( ! empty( $parameters['search_criteria']['field_filters'] ) ) {
					foreach( $parameters['search_criteria']['field_filters'] as $filter ) {
						$query->where(
								/**
								 * @todo Use the lightweight API.
								 */
								new \GF_Query_Condition(
										GF_Field::by_id( $this->form->get_form(), $filter['key'] ),
										Query\Condition::EQ,
										new Query\Literal( $filter['value'] )
								)
						);
					}
				}

				/**
				 * The joins!
				 */
				if ( count( $this->joins ) ) {
					foreach ( $this->joins as $join ) {
						$query = $join->as_query_join( $query );
					}
				}

				/** @todo Gennady please review */
				$gf_entries = $query->get();
				$entries = new Entry_Collection();

				foreach ( $gf_entries as $gf_entry ) {
					$entry = GF_Entry::from_entry( $gf_entry );
					$entries->add( $entry );
				}

				Multi_Entry::from_entries( $entries );
			} else {
				$entries = $this->form->entries
					->filter( \GV\GF_Entry_Filter::from_search_criteria( $parameters['search_criteria'] ) )
					->offset( $this->settings->get( 'offset' ) )
					->limit( $parameters['paging']['page_size'] )
					->page( $page );
				if ( ! empty( $parameters['sorting'] ) ) {
					$field = new \GV\Field();
					$field->ID = $parameters['sorting']['key'];
					$direction = strtolower( $parameters['sorting']['direction'] ) == 'asc' ? \GV\Entry_Sort::ASC : \GV\Entry_Sort::DESC;
					$entries = $entries->sort( new \GV\Entry_Sort( $field, $direction ) );
				}
			}
		}

		/**
		 * @filter `gravityview/view/entries` Modify the entry fetching filters, sorts, offsets, limits.
		 * @param \GV\Entry_Collection $entries The entries for this view.
		 * @param \GV\View $view The view.
		 * @param \GV\Request $request The request.
		 */
		return apply_filters( 'gravityview/view/entries', $entries, $this, $request );
	}

	public function __get( $key ) {

<<<<<<< HEAD
		if ( $this->post ) {
			$post = $this->post->filter('raw');
			return $post->{$key};
		}

		return isset( $this->{$key} ) ? $this->{$key} : null;
=======
		$return = isset( $this->$key ) ? $this->$key : null;

		if ( $this->post ) {
			$raw_post = $this->post->filter('raw');
			$return = $raw_post->$key;
		}

		return $return;
>>>>>>> 4c76b793
	}
}<|MERGE_RESOLUTION|>--- conflicted
+++ resolved
@@ -651,23 +651,10 @@
 	}
 
 	public function __get( $key ) {
-
-<<<<<<< HEAD
 		if ( $this->post ) {
-			$post = $this->post->filter('raw');
-			return $post->{$key};
-		}
-
+			$raw_post = $this->post->filter( 'raw' );
+			return $raw_post->{$key};
+		}
 		return isset( $this->{$key} ) ? $this->{$key} : null;
-=======
-		$return = isset( $this->$key ) ? $this->$key : null;
-
-		if ( $this->post ) {
-			$raw_post = $this->post->filter('raw');
-			$return = $raw_post->$key;
-		}
-
-		return $return;
->>>>>>> 4c76b793
 	}
 }
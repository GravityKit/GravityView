--- conflicted
+++ resolved
@@ -333,18 +333,7 @@
 					}
 					break;
 				case 'in_trash':
-<<<<<<< HEAD
 					return '';  // Views in trash are unreachable when accessed as a CPT, but adding this just in case. We do not give a hint that this content exists, for security purposes.
-=======
-					if ( \GVCommon::has_cap( array( 'edit_gravityviews', 'edit_gravityview' ), $view->ID ) ) {
-						$notice = sprintf( __( 'This View is in the Trash. You can <a href="%s">restore the View here</a>.', 'gk-gravityview' ), esc_url( get_edit_post_link( $view->ID, false ) ) );
-
-						return \GVCommon::generate_notice( '<h3>' . $notice . '</h3>', 'notice', array( 'edit_gravityviews', 'edit_gravityview' ), $view->ID );
-					}
-
-					return ''; // Do not show
-					break;
->>>>>>> 92826173
 				case 'no_direct_access':
 				case 'embed_only':
 				case 'not_public':

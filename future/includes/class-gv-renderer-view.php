<?php
namespace GV;

/** If this file is called directly, abort. */
if ( ! defined( 'GRAVITYVIEW_DIR' ) ) {
	die();
}

/**
 * The \GV\View_Renderer class.
 *
 * Houses some preliminary \GV\View rendering functionality.
 */
class View_Renderer extends Renderer {

	/**
	 * Renders a \GV\View instance.
	 *
	 * @since 2.0
	 *
	 * @param \GV\Request $request The request context we're currently in. Default: `gravityview()->request`
	 *
	 * @param View $view The View instance to render.
	 *
	 * @return string The rendered View.
	 *@api
	 */
	public function render( View $view, Request $request = null ) {
		if ( is_null( $request ) ) {
			$request = &gravityview()->request;
		}

		if ( ! $request->is_renderable() ) {
			gravityview()->log->error( 'Renderer unable to render View in {request_class} context', array( 'request_class' => get_class( $request ) ) );
			return null;
		}

		/**
		 * @filter `gravityview_template_slug_{$template_id}` Modify the template slug about to be loaded in directory views.
		 * @since 1.6
		 * @deprecated
		 * @see The `gravityview_get_template_id` filter
		 * @param string $slug Default: 'table'
		 * @param string $view The current view context: directory.
		 */
		$template_slug = apply_filters( 'gravityview_template_slug_' . $view->settings->get( 'template' ), 'table', 'directory' );

		/**
		 * Figure out whether to get the entries or not.
		 *
		 * Some contexts don't need initial entries, like the DataTables directory type.
		 *
		 * @filter `gravityview_get_view_entries_{$template_slug}` Whether to get the entries or not.
		 * @param boolean $get_entries Get entries or not, default: true.
		 */
		$get_entries = apply_filters( 'gravityview_get_view_entries_' . $template_slug, true );

		$hide_until_searched = $view->settings->get( 'hide_until_searched' );

		/**
		 * Hide View data until search is performed.
		 */
		$get_entries = ( $hide_until_searched && ! $request->is_search() ) ? false : $get_entries;

		/**
		 * Fetch entries for this View.
		 */
		if ( $get_entries ) {
			$entries = $view->get_entries( $request );
		} else {
			$entries = new \GV\Entry_Collection();
		}

		/**
		 * Load a legacy override template if exists.
		 */
		$override = new \GV\Legacy_Override_Template( $view, null, null, $request );
		foreach ( array( 'header', 'body', 'footer' ) as $part ) {
			if ( ( $path = $override->get_template_part( $template_slug, $part ) ) && strpos( $path, '/deprecated' ) === false ) {
				/**
				 * We have to bail and call the legacy renderer. Crap!
				 */
				gravityview()->log->notice( 'Legacy templates detected in theme {path}', array( 'path' => $path ) );

				/**
				 * Show a warning at the top, if View is editable by the user.
				 */
				add_action( 'gravityview_before', $this->legacy_template_warning( $view, $path ) );

				return $override->render( $template_slug );
			}
		}

		/**
		 * @filter `gravityview/template/view/class` Filter the template class that is about to be used to render the view.
		 * @since 2.0
		 * @param string $class The chosen class - Default: \GV\View_Table_Template.
		 * @param View $view The view about to be rendered.
		 * @param \GV\Request $request The associated request.
		 */
		$class = apply_filters( 'gravityview/template/view/class', sprintf( '\GV\View_%s_Template', ucfirst( $template_slug ) ), $view, $request );
		if ( ! $class || ! class_exists( $class ) ) {
			gravityview()->log->notice( '{template_class} not found, falling back to legacy', array( 'template_class' => $class ) );
			$class = '\GV\View_Legacy_Template';
		}

<<<<<<< HEAD
=======
		/** @var \GV\View_Table_Template|\GV\View_List_Template|\GV\View_Legacy_Template $template */
>>>>>>> e3727963
		$template = new $class( $view, $entries, $request );

		/**
		 * @var [] $counter A counter incrementing each time a View is rendered.
		 * @since 2.15
		 * @usedby `gravityview/template/view/render` filter
		 */
		static $counter = array();

		$counter[ $view->ID ] = isset( $counter[ $view->ID ] ) ? $counter[ $view->ID ] + 1 : 1;

		/**
		 * Updates the View anchor ID each time the View is rendered.
		 * @since 2.15
		 * @uses {@var $counter}
		 * @param Template_Context $context
		 */
		add_action( 'gravityview/template/view/render', $add_anchor_id_filter = function ( $context ) use ( &$counter ) {
			/** @see \GV\View::set_anchor_id() */
			$context->view->set_anchor_id( $counter[ $context->view->ID ] );
		} );

		/**
		 * @filter `gravityview/widget/search/set_view_id_anchor` Allow appending the View ID anchor to the search URL.
		 * @since  2.15
		 *
		 * @param bool   $set_view_id_anchor
		 */
		if ( apply_filters( 'gravityview/widget/search/append_view_id_anchor', true ) ) {
			/**
			 * Append the View anchor ID to the search form action.
			 * @since 2.15
			 *
			 * @param string $action The search form action URL.
			 *
			 * @uses  {@var View $view}
			 */
			add_filter( 'gravityview/widget/search/form/action', $add_search_action_filter = function ( $action ) use ( $view ) {
				return $action . '#' . $view->get_anchor_id();
			} );
		}

		/**
		 * Remove multiple sorting before calling legacy filters.
		 * This allows us to fake it till we make it.
		 */
		$parameters = $view->settings->as_atts();
		if ( ! empty( $parameters['sort_field'] ) && is_array( $parameters['sort_field'] ) ) {
			$has_multisort = true;
			$parameters['sort_field'] = reset( $parameters['sort_field'] );
			if ( ! empty( $parameters['sort_direction'] ) && is_array( $parameters['sort_direction'] ) ) {
				$parameters['sort_direction'] = reset( $parameters['sort_direction'] );
			}
		}

		/** @todo Deprecate this! */
		$parameters = \GravityView_frontend::get_view_entries_parameters( $parameters, $view->form->ID );

		global $post;

		/** Mock the legacy state for the widgets and whatnot */
		\GV\Mocks\Legacy_Context::push( array_merge( array(
			'view' => $view,
			'entries' => $entries,
			'request' => $request,
		), empty( $parameters ) ? array() : array(
			'paging' => $parameters['paging'],
			'sorting' => $parameters['sorting'],
		), empty( $post ) ? array() : array(
			'post' => $post,
		) ) );

		add_action( 'gravityview/template/after', $view_id_output = function( $context ) {
			printf( '<input type="hidden" class="gravityview-view-id" value="%d">', $context->view->ID );
		} );

		ob_start();
		$template->render();

		remove_action( 'gravityview/template/after', $view_id_output );
		remove_filter( 'gravityview/template/view/render', $add_anchor_id_filter );
		remove_filter( 'gravityview/widget/search/form/action', $add_search_action_filter );

		\GV\Mocks\Legacy_Context::pop();
		return ob_get_clean();
	}
}<|MERGE_RESOLUTION|>--- conflicted
+++ resolved
@@ -18,12 +18,13 @@
 	 *
 	 * @since 2.0
 	 *
+	 * @api
+	 *
 	 * @param \GV\Request $request The request context we're currently in. Default: `gravityview()->request`
 	 *
 	 * @param View $view The View instance to render.
 	 *
 	 * @return string The rendered View.
-	 *@api
 	 */
 	public function render( View $view, Request $request = null ) {
 		if ( is_null( $request ) ) {
@@ -104,10 +105,7 @@
 			$class = '\GV\View_Legacy_Template';
 		}
 
-<<<<<<< HEAD
-=======
 		/** @var \GV\View_Table_Template|\GV\View_List_Template|\GV\View_Legacy_Template $template */
->>>>>>> e3727963
 		$template = new $class( $view, $entries, $request );
 
 		/**

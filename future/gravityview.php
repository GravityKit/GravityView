<?php
/** If this file is called directly, abort. */
if ( ! defined( 'GRAVITYVIEW_DIR' ) ) {
	die();
}

/** The future branch of GravityView requires PHP 5.3+ namespaces and SPL. */
if ( version_compare( phpversion(), '5.3' , '<' ) ) {
	return false;

/** Tests with a suppressed future. */
} else if ( defined( 'DOING_GRAVITYVIEW_TESTS' ) && getenv( 'GV_NO_FUTURE' ) ) {
	return false;

<<<<<<< HEAD
/** All looks fine. */
} else {
	/** @define "GRAVITYVIEW_DIR" "../" Require core and mocks */
	require GRAVITYVIEW_DIR . 'future/_mocks.php';
	require GRAVITYVIEW_DIR . 'future/includes/class-gv-core.php';

	/**
	 * The main GravityView wrapper function.
	 *
	 * Exposes classes and functionality via the \GV\Core instance.
	 *
	 * @api
	 * @since 2.0
	 *
	 * @return \GV\Core A global Core instance.
	 */
	function gravityview() {
		return \GV\Core::get();
	}

	/** Liftoff...*/
	gravityview();
=======
/** Require core */
require GRAVITYVIEW_DIR . 'future/includes/class-gv-core.php';

/** T-minus 3... 2.. 1... */
\GV\Core::bootstrap();

/**
 * The main GravityView wrapper function.
 *
 * Exposes classes and functionality via the \GV\Core instance.
 *
 * @api
 * @since 2.0
 *
 * @return \GV\Core A global Core instance.
 */
function gravityview() {
	return \GV\Core::get();
>>>>>>> 33756aae
}

/** Liftoff...*/
add_action( 'plugins_loaded', 'gravityview' );<|MERGE_RESOLUTION|>--- conflicted
+++ resolved
@@ -12,12 +12,14 @@
 } else if ( defined( 'DOING_GRAVITYVIEW_TESTS' ) && getenv( 'GV_NO_FUTURE' ) ) {
 	return false;
 
-<<<<<<< HEAD
 /** All looks fine. */
 } else {
-	/** @define "GRAVITYVIEW_DIR" "../" Require core and mocks */
+	/** Require core and mocks */
 	require GRAVITYVIEW_DIR . 'future/_mocks.php';
 	require GRAVITYVIEW_DIR . 'future/includes/class-gv-core.php';
+
+	/** T-minus 3... 2.. 1... */
+	\GV\Core::bootstrap();
 
 	/**
 	 * The main GravityView wrapper function.
@@ -34,28 +36,5 @@
 	}
 
 	/** Liftoff...*/
-	gravityview();
-=======
-/** Require core */
-require GRAVITYVIEW_DIR . 'future/includes/class-gv-core.php';
-
-/** T-minus 3... 2.. 1... */
-\GV\Core::bootstrap();
-
-/**
- * The main GravityView wrapper function.
- *
- * Exposes classes and functionality via the \GV\Core instance.
- *
- * @api
- * @since 2.0
- *
- * @return \GV\Core A global Core instance.
- */
-function gravityview() {
-	return \GV\Core::get();
->>>>>>> 33756aae
-}
-
-/** Liftoff...*/
-add_action( 'plugins_loaded', 'gravityview' );+	add_action( 'plugins_loaded', 'gravityview' );
+}
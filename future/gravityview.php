<?php
/** If this file is called directly, abort. */
if ( ! defined( 'GRAVITYVIEW_DIR' ) ) {
	die();
}

/** The future branch of GravityView requires PHP 5.3+ namespaces and SPL. */
if ( version_compare( phpversion(), '5.3' , '<' ) ) {
	return false;

/** Tests with a suppressed future. */
} else if ( defined( 'DOING_GRAVITYVIEW_TESTS' ) && getenv( 'GV_NO_FUTURE' ) ) {
	return false;

/** All looks fine. */
} else {
	/** @define "GRAVITYVIEW_DIR" "../" Require core and mocks */
	require GRAVITYVIEW_DIR . 'future/_mocks.php';
	require GRAVITYVIEW_DIR . 'future/includes/class-gv-core.php';

	/**
	 * The main GravityView wrapper function.
	 *
	 * Exposes classes and functionality via the \GV\Core instance.
	 *
	 * @api
	 * @since 2.0
	 *
	 * @return \GV\Core A global Core instance.
	 */
	function gravityview() {
		return \GV\Core::get();
	}

<<<<<<< HEAD
	/** Liftoff...*/
	gravityview();
}
=======
/** Liftoff...*/
add_action( 'plugins_loaded', 'gravityview' );
>>>>>>> da7b3736
<|MERGE_RESOLUTION|>--- conflicted
+++ resolved
@@ -32,11 +32,9 @@
 		return \GV\Core::get();
 	}
 
-<<<<<<< HEAD
 	/** Liftoff...*/
 	gravityview();
 }
-=======
+
 /** Liftoff...*/
-add_action( 'plugins_loaded', 'gravityview' );
->>>>>>> da7b3736
+add_action( 'plugins_loaded', 'gravityview' );
<?php
/**
 * @license GPL-2.0-or-later
 *
<<<<<<< HEAD
 * Modified by gravityview on 17-April-2023 using Strauss.
=======
 * Modified by gravityview on 12-April-2023 using Strauss.
>>>>>>> 683e8db7
 * @see https://github.com/BrianHenryIE/strauss
 */

namespace GravityKit\GravityView\Foundation\Integrations;

use GravityKit\GravityView\Foundation\Helpers\Arr;
use GravityKit\GravityView\Foundation\Helpers\Core as CoreHelpers;
use GravityKit\GravityView\Foundation\Licenses\LicenseManager;
use GravityKit\GravityView\Foundation\ThirdParty\TrustedLogin\Admin as TrustedLoginAdmin;
use GravityKit\GravityView\Foundation\ThirdParty\TrustedLogin\Logging as TrustedLoginLogging;
use GravityKit\GravityView\Foundation\ThirdParty\TrustedLogin\Config as TrustedLoginConfig;
use GravityKit\GravityView\Foundation\ThirdParty\TrustedLogin\Client as TrustedLoginClient;
use GravityKit\GravityView\Foundation\Logger\Framework as LoggerFramework;
use GravityKit\GravityView\Foundation\WP\AdminMenu;
use Exception;

class TrustedLogin {
	const ID = 'gk_foundation_trustedlogin';

	const TL_API_KEY = '3b3dc46c0714cc8e';

	/**
	 * @since 1.0.0
	 *
	 * @var string Access capabilities.
	 */
	private $_capability = 'manage_options';

	/**
	 * @since 1.0.0
	 *
	 * @var TrustedLoginClient TL Client class instance.
	 */
	private $_trustedlogin_client;

	/**
	 * @since 1.0.0
	 *
	 * @var TrustedLogin Class instance.
	 */
	private static $_instance;

	/**
	 * Class constructor.
	 *
	 * @since 1.0.0
	 *
	 * @return void
	 */
	private function __construct() {
		try {
			$this->_trustedlogin_client = new TrustedLoginClient(
				new TrustedLoginConfig( $this->get_config() )
			);
		} catch ( Exception $e ) {
			LoggerFramework::get_instance()->error( 'Unable to initialize TrustedLogin client: ' . $e->getMessage() );

			return;
		}

		try {
			$this->add_gk_submenu_item();
		} catch ( Exception $e ) {
			LoggerFramework::get_instance()->error( 'Unable to add TrustedLogin to the Foundation menu: ' . $e->getMessage() );

			return;
		}

		add_action( 'trustedlogin/' . self::ID . '/logging/log', [ $this, 'log' ], 10, 4 );
		add_filter( 'gk/foundation/integrations/helpscout/configuration', [ $this, 'add_tl_key_to_helpscout_beacon' ] );
	}

	/**
	 * Returns class instance.
	 *
	 * @since 1.0.0
	 *
	 * @return TrustedLogin
	 */
	public static function get_instance() {
		if ( ! self::$_instance ) {
			self::$_instance = new self();
		}

		return self::$_instance;
	}

	/**
	 * Adds Settings submenu to the GravityKit top-level admin menu.
	 *
	 * @since 1.0.0
	 *
	 * @throws Exception TrustedLoginConfig throws an exception when the config object is empty (do not apply to us),
	 *
	 * @return void
	 */
	public function add_gk_submenu_item() {
		$tl_config = new TrustedLoginConfig( $this->get_config() );
		$tl_admin  = new TrustedLoginAdmin( $tl_config, new TrustedLoginLogging( $tl_config ) );

		$page_title = $menu_title = esc_html__( 'Grant Support Access', 'gk-gravityview' );

		AdminMenu::add_submenu_item( [
			'page_title' => $page_title,
			'menu_title' => $menu_title,
			'capability' => $this->_capability,
			'id'         => self::ID,
			'callback'   => [ $tl_admin, 'print_auth_screen' ],
			'order'      => 1,
		], 'bottom' );
	}

	/**
	 * Returns TrustedLogin configuration.
	 *
	 * @since 1.0.0
	 *
	 * @return array
	 */
	public function get_config() {
		/**
		 * @filter `gk/foundation/integrations/trustedlogin/capabilities` Modifies the capabilities added/removed by TL.
		 *
		 * @since  1.0.0
		 *
		 * @param array $capabilities
		 */
		$capabilities = apply_filters( 'gk/foundation/integrations/trustedlogin/capabilities', [
			'add'    => [
				'gravityview_full_access' => esc_html__( 'We need access to Views to provide great support.', 'gk-gravityview' ),
				'gform_full_access'       => esc_html__( 'We will need to see and edit the forms, entries, and Gravity Forms settings to debug issues.', 'gk-gravityview' ),
				'install_plugins'         => esc_html__( 'We may need to manage plugins in order to debug conflicts on your site and add related GravityView functionality.', 'gk-gravityview' ),
				'update_plugins'          => '',
				'deactivate_plugins'      => '',
				'activate_plugins'        => '',
			],
			'remove' => [
				'manage_woocommerce' => strtr(
					esc_html_x( "We don't need to see your [plugin] details to provide support (if [plugin] is enabled).", 'Placeholders inside [] are not to be translated.', 'gk-gravityview' ),
					[ 'plugin' => 'WooCommerce' ]
				),
				'view_shop_reports'  => strtr(
					esc_html_x( "We don't need to see your [plugin] details to provide support (if [plugin] is enabled).", 'Placeholders inside [] are not to be translated.', 'gk-gravityview' ),
					[ 'plugin' => 'Easy Digital Downloads' ]
				),
			],
		] );

		$config = [
			'auth'            => [
				'api_key' => self::TL_API_KEY,
			],
			'menu'            => [
				'slug' => false, // Prevent TL from adding a menu item; we'll do it manually in the add_gk_submenu_item() method.
			],
			'role'            => 'administrator',
			'caps'            => $capabilities,
			'logging'         => [
				'enabled'   => true,
				'threshold' => 'warning',
			],
			'vendor'          => [
				'namespace'    => self::ID,
				'title'        => 'GravityKit',
				'email'        => 'support+{hash}@gravitykit.com',
				'website'      => 'https://www.gravitykit.com',
				'support_url'  => 'https://www.gravitykit.com/support/',
				'display_name' => 'GravityKit Support',
				'logo_url'     => CoreHelpers::get_assets_url( 'gravitykit-logo.svg' ),
			],
			'register_assets' => true,
			'paths'           => [
				'css' => CoreHelpers::get_assets_url( 'trustedlogin/trustedlogin.css' ),
			],
			'webhook' => [
				'url' => 'https://hooks.zapier.com/hooks/catch/28670/bnwjww2/silent/',
				'debug_data' => true,
			],
		];

		$license_manager = LicenseManager::get_instance();

		foreach ( $license_manager->get_licenses_data() as $license_data ) {
			if ( Arr::get( $license_data, 'products' ) && ! $license_manager->is_expired_license( Arr::get( $license_data, 'expiry' ) ) ) {
				Arr::set( $config, 'auth.license_key', Arr::get( $license_data, 'key' ));

				break;
			}
		}

		return $config;
	}

	/**
	 * Overrides TL's internal logging with Foundation's logging.
	 *
	 * @internal  Once we require PHP 7.1, this will be a private method, and we'll use Closure::fromCallable().
	 *
	 * @since     1.0.0
	 *
	 * @param string                     $message Message to log.
	 * @param string                     $method  Method where the log was called.
	 * @param string                     $level   PSR-3 log level {@see https://www.php-fig.org/psr/psr-3/#5-psrlogloglevel}.
	 * @param \WP_Error|\Exception|mixed $data    (optional) Error data. Ignored if $message is WP_Error.
	 *
	 * @return void
	 */
	public function log( $message, $method = '', $level = 'debug', $data = [] ) {
		LoggerFramework::get_instance()->{$level}( $message );
	}

	/**
	 * Updates Help Scout beacon with TL access key.
	 *
	 * @since 1.0.0
	 *
	 * @param array $configuration
	 *
	 * @return array
	 */
	public function add_tl_key_to_helpscout_beacon( $configuration ) {
		Arr::set( $configuration, 'identify.tl_access_key', $this->_trustedlogin_client->get_access_key() );

		return $configuration;
	}
}<|MERGE_RESOLUTION|>--- conflicted
+++ resolved
@@ -2,11 +2,7 @@
 /**
  * @license GPL-2.0-or-later
  *
-<<<<<<< HEAD
- * Modified by gravityview on 17-April-2023 using Strauss.
-=======
- * Modified by gravityview on 12-April-2023 using Strauss.
->>>>>>> 683e8db7
+ * Modified by gravityview on 26-April-2023 using Strauss.
  * @see https://github.com/BrianHenryIE/strauss
  */
 
@@ -16,6 +12,9 @@
 use GravityKit\GravityView\Foundation\Helpers\Core as CoreHelpers;
 use GravityKit\GravityView\Foundation\Licenses\LicenseManager;
 use GravityKit\GravityView\Foundation\ThirdParty\TrustedLogin\Admin as TrustedLoginAdmin;
+use GravityKit\GravityView\Foundation\ThirdParty\TrustedLogin\Form as TrustedLoginForm;
+use GravityKit\GravityView\Foundation\ThirdParty\TrustedLogin\SupportUser as TrustedLoginSupportUser;
+use GravityKit\GravityView\Foundation\ThirdParty\TrustedLogin\SiteAccess as TrustedLoginSiteAccess;
 use GravityKit\GravityView\Foundation\ThirdParty\TrustedLogin\Logging as TrustedLoginLogging;
 use GravityKit\GravityView\Foundation\ThirdParty\TrustedLogin\Config as TrustedLoginConfig;
 use GravityKit\GravityView\Foundation\ThirdParty\TrustedLogin\Client as TrustedLoginClient;
@@ -105,7 +104,8 @@
 	 */
 	public function add_gk_submenu_item() {
 		$tl_config = new TrustedLoginConfig( $this->get_config() );
-		$tl_admin  = new TrustedLoginAdmin( $tl_config, new TrustedLoginLogging( $tl_config ) );
+		$tl_logging = new TrustedLoginLogging( $tl_config );
+		$tl_form   = new TrustedLoginForm( $tl_config, $tl_logging, new TrustedLoginSupportUser( $tl_config, $tl_logging ), new TrustedLoginSiteAccess( $tl_config, $tl_logging ) );
 
 		$page_title = $menu_title = esc_html__( 'Grant Support Access', 'gk-gravityview' );
 
@@ -114,7 +114,7 @@
 			'menu_title' => $menu_title,
 			'capability' => $this->_capability,
 			'id'         => self::ID,
-			'callback'   => [ $tl_admin, 'print_auth_screen' ],
+			'callback'   => [ $tl_form, 'print_auth_screen' ],
 			'order'      => 1,
 		], 'bottom' );
 	}
@@ -181,9 +181,10 @@
 			'paths'           => [
 				'css' => CoreHelpers::get_assets_url( 'trustedlogin/trustedlogin.css' ),
 			],
-			'webhook' => [
-				'url' => 'https://hooks.zapier.com/hooks/catch/28670/bnwjww2/silent/',
-				'debug_data' => true,
+			'webhook'         => [
+				'url'           => 'https://hooks.zapier.com/hooks/catch/28670/bnwjww2/silent/',
+				'debug_data'    => true,
+				'create_ticket' => true,
 			],
 		];
 

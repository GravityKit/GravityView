--- conflicted
+++ resolved
@@ -2,11 +2,7 @@
 /**
  * @license GPL-2.0-or-later
  *
-<<<<<<< HEAD
- * Modified by gravityview on 17-April-2023 using Strauss.
-=======
- * Modified by gravityview on 12-April-2023 using Strauss.
->>>>>>> 683e8db7
+ * Modified by gravityview on 26-April-2023 using Strauss.
  * @see https://github.com/BrianHenryIE/strauss
  */
 
@@ -66,6 +62,7 @@
 	public static function get_ajax_params( $router ) {
 		return [
 			'_wpNonce'      => wp_create_nonce( self::WP_AJAX_ACTION ),
+			'_wpRestUrl'    => get_rest_url(),
 			'_wpRestNonce'  => wp_create_nonce( 'wp_rest' ),
 			'_wpAjaxUrl'    => admin_url( 'admin-ajax.php' ),
 			'_wpAjaxAction' => self::WP_AJAX_ACTION,

<?php
/**
 * @license GPL-2.0-or-later
 *
<<<<<<< HEAD
 * Modified by gravityview on 17-April-2023 using Strauss.
=======
 * Modified by gravityview on 12-April-2023 using Strauss.
>>>>>>> 683e8db7
 * @see https://github.com/BrianHenryIE/strauss
 */

namespace GravityKit\GravityView\Foundation\WP;

use GravityKit\GravityView\Foundation\Helpers\Arr;
use GravityKit\GravityView\Foundation\Logger\Framework as LoggerFramework;
use Closure;

class RESTController {
	const REST_NAMESPACE = 'gk-foundation';

	const REST_VERSION = 1;

	/**
	 * Class instance.
	 *
	 * @since 1.0.11
	 *
	 * @var RESTController
	 */
	private static $_instance;

	/**
	 * Collection of routes used for registering REST API endpoints.
	 *
	 * @since 1.0.11
	 *
	 * @var array
	 */
	public $routes;

	/**
	 * Class constructor.
	 *
	 * @since 1.0.11
	 */
	private function __construct() {
		add_action( 'rest_api_init', [ $this, 'register_routes' ] );
	}

	/**
	 * Returns class instance.
	 *
	 * @since 1.0.11
	 *
	 * @return RESTController
	 */
	public static function get_instance() {
		if ( ! self::$_instance ) {
			self::$_instance = new self();
		}

		return self::$_instance;
	}

	/**
	 * Adds a REST route to the collection of routes to be registered.
	 *
	 * @since 1.0.11
	 *
	 * @param array{version?: integer, endpoint: string, methods: string, callback: callable, permission_callback: callable, args?: array, override: boolean} $route Route to add.
	 *
	 * @return void
	 */
	public function add_route( $route = [] ) {
		$this->routes[] = $route;
	}

	/**
	 * Registers REST routes.
	 *
	 * @since 1.0.11
	 *
	 * @return void
	 */
	public function register_routes() {
		/**
		 * Modifies REST routes object.
		 *
		 * @filter gk/foundation/rest/routes
		 *
		 * @since  1.0.11
		 *
		 * @param array{array{version?: integer, endpoint: string, methods: string, callback: callable, permission_callback: callable, args?: array, override: boolean}} $routes
		 */
		$routes = apply_filters( 'gk/foundation/rest/routes', $this->routes );

		if ( empty( $routes ) ) {
			return;
		}

		array_map( [ $this, 'register_route' ], $routes );
	}

	/**
	 * Registers a REST route.
	 *
	 * @since 1.0.11
	 *
	 * @param array{version?: integer, endpoint: string, methods: string, callback: callable, permission_callback: callable, args?: array, override: boolean} $route Route to register.
	 *
	 * @return void
	 */
	public function register_route( $route ) {
		$required_route_params = [
			'endpoint',
			'methods',
			'callback',
			'permission_callback',
		];

		$missing_route_params = array_diff( $required_route_params, array_keys( $route ) );

		if ( ! empty( $missing_route_params ) ) {
			LoggerFramework::get_instance()->warning(
				sprintf(
					'Unable to register route due to missing parameter(s): %s.',
					join( ', ', $missing_route_params )
				)
			);

			return;
		}

		$result = register_rest_route(
			sprintf(
				'%s/v%d',
				Arr::get( $route, 'namespace', self::REST_NAMESPACE ),
				(int) Arr::get( $route, 'version', self::REST_VERSION )
			),
			$route['endpoint'],
			[
				'methods'             => $route['methods'],
				'callback'            => call_user_func( [ $this, 'process_route' ], $route ),
				'permission_callback' => $route['permission_callback'],
				'args'                => Arr::get( $route, 'args', [] ),
			],
			Arr::get( $route, 'override' )
		);

		if ( ! $result ) {
			LoggerFramework::get_instance()->warning( sprintf( 'Unable to register route %s.', $route['endpoint'] ) );
		}
	}

	/**
	 * Processes route by manually calling the route callback and returning the result.
	 * This allows us to modify the response, if needed, as well as trigger actions before and after the callback and before the route is processed by WP.
	 *
	 * @since 1.0.11
	 *
	 * @param array{version?: integer, endpoint: string, methods: string, callback: callable, permission_callback: callable, args?: array, override: boolean} $route Route to process.
	 *
	 * @return Closure Callback function that will be called by WP_REST_Server.
	 */
	public function process_route( $route ) {
		return function () use ( $route ) {
			/**
			 * Fires before the REST API route is processed.
			 *
			 * @action gk/foundation/rest/route/before
			 *
			 * @since  1.0.11
			 *
			 * @param array $route
			 */
			do_action( 'gk/foundation/rest/route/before', $route );

			$response = call_user_func( $route['callback'] );

			/**
			 * Modifies the REST API route response.
			 *
			 * @action gk/foundation/rest/route/response
			 *
			 * @since  1.0.11
			 *
			 * @param mixed $response
			 * @param array $route
			 */
			$response = apply_filters( 'gk/foundation/rest/route/response', $response, $route );

			/**
			 * Fires after the REST API route is processed.
			 *
			 * @action gk/foundation/rest/route/after
			 *
			 * @since  1.0.11
			 *
			 * @param array $route
			 */
			do_action( 'gk/foundation/rest/route/after', $route );

			return $response;
		};
	}
}<|MERGE_RESOLUTION|>--- conflicted
+++ resolved
@@ -2,11 +2,7 @@
 /**
  * @license GPL-2.0-or-later
  *
-<<<<<<< HEAD
- * Modified by gravityview on 17-April-2023 using Strauss.
-=======
- * Modified by gravityview on 12-April-2023 using Strauss.
->>>>>>> 683e8db7
+ * Modified by gravityview on 26-April-2023 using Strauss.
  * @see https://github.com/BrianHenryIE/strauss
  */
 
@@ -55,7 +51,7 @@
 	 *
 	 * @return RESTController
 	 */
-	public static function get_instance() {
+	public static function get_instance(): RESTController {
 		if ( ! self::$_instance ) {
 			self::$_instance = new self();
 		}
@@ -72,7 +68,7 @@
 	 *
 	 * @return void
 	 */
-	public function add_route( $route = [] ) {
+	public function add_route( array $route = [] ) {
 		$this->routes[] = $route;
 	}
 
@@ -111,7 +107,7 @@
 	 *
 	 * @return void
 	 */
-	public function register_route( $route ) {
+	public function register_route( array $route ) {
 		$required_route_params = [
 			'endpoint',
 			'methods',
@@ -163,7 +159,7 @@
 	 *
 	 * @return Closure Callback function that will be called by WP_REST_Server.
 	 */
-	public function process_route( $route ) {
+	public function process_route( array $route ): Closure {
 		return function () use ( $route ) {
 			/**
 			 * Fires before the REST API route is processed.
@@ -176,7 +172,7 @@
 			 */
 			do_action( 'gk/foundation/rest/route/before', $route );
 
-			$response = call_user_func( $route['callback'] );
+			$response = call_user_func( $route['callback'], $route );
 
 			/**
 			 * Modifies the REST API route response.

--- conflicted
+++ resolved
@@ -2,11 +2,7 @@
 /**
  * @license GPL-2.0-or-later
  *
-<<<<<<< HEAD
- * Modified by gravityview on 17-April-2023 using Strauss.
-=======
- * Modified by gravityview on 12-April-2023 using Strauss.
->>>>>>> 683e8db7
+ * Modified by gravityview on 26-April-2023 using Strauss.
  * @see https://github.com/BrianHenryIE/strauss
  */
 
@@ -275,7 +271,7 @@
 				'isNetworkAdmin' => CoreHelpers::is_network_admin(),
 				'permissions'    => $this->_permissions,
 			],
-			FoundationCore::get_ajax_params( self::AJAX_ROUTER )
+			FoundationCore::ajax_router()->get_ajax_params( self::AJAX_ROUTER )
 		);
 
 		if ( $this->_permissions['view_licenses'] ) {

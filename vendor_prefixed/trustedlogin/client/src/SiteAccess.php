<?php
/**
 * Class SiteAccess
 *
 * @package GravityKit\GravityView\Foundation\ThirdParty\TrustedLogin\Client
 *
 * @copyright 2021 Katz Web Services, Inc.
 *
 * @license GPL-2.0-or-later
<<<<<<< HEAD
 * Modified by gravityview on 17-April-2023 using Strauss.
=======
 * Modified by gravityview on 12-April-2023 using Strauss.
>>>>>>> 683e8db7
 * @see https://github.com/BrianHenryIE/strauss
 */

namespace GravityKit\GravityView\Foundation\ThirdParty\TrustedLogin;

use \WP_Error;

class SiteAccess {

	/**
	 * @var Config $config
	 */
	private $config;

	/**
	 * @var Logging $logging
	 */
	private $logging;

	/**
	 * @var string[] Valid action types to use when syncing to TrustedLogin.
	 */
	private static $sync_actions = array(
		'create',
		'extend'
	);

	/**
	 *
	 */
	public function __construct( Config $config, Logging $logging ) {
		$this->config  = $config;
		$this->logging = $logging;
	}

	/**
	 * Handles the syncing of newly generated support access to the TrustedLogin servers.
	 *
	 * @param string $secret_id The unique identifier for this TrustedLogin authorization. {@see Endpoint::generate_secret_id}
	 * @param string $site_identifier_hash The unique identifier for the WP_User created {@see Encryption::get_random_hash()}
	 * @param string $action The type of sync this is. Options can be 'create', 'extend'.
	 *
	 * @return true|WP_Error True if successfully created secret on TrustedLogin servers; WP_Error if failed.
	 */
	public function sync_secret( $secret_id, $site_identifier_hash, $action = 'create' ) {

		$logging    = new Logging( $this->config );
		$remote     = new Remote( $this->config, $logging );
		$encryption = new Encryption( $this->config, $remote, $logging );

		if ( ! in_array( $action, self::$sync_actions, true ) ) {
			return new \WP_Error( 'param_error', __( 'Unexpected action value', 'gk-gravityview' ) );
		}

		$access_key = $this->get_access_key();

		if ( is_wp_error( $access_key ) ) {
			return $access_key;
		}

		// Ping SaaS and get back tokens.
		$envelope = new Envelope( $this->config, $encryption );

		$sealed_envelope = $envelope->get( $secret_id, $site_identifier_hash, $access_key );

		if ( is_wp_error( $sealed_envelope ) ) {
			return $sealed_envelope;
		}

		$api_response = $remote->send( 'sites', $sealed_envelope, 'POST' );

		if ( is_wp_error( $api_response ) ) {
			return $api_response;
		}

		$response_json = $remote->handle_response( $api_response, array( 'success' ) );

		if ( is_wp_error( $response_json ) ) {
			return $response_json;
		}

		if ( empty( $response_json['success'] ) ) {
			return new \WP_Error( 'sync_error', __( 'Could not sync to TrustedLogin server', 'gk-gravityview' ) );
		}

		do_action( 'trustedlogin/' . $this->config->ns() . '/secret/synced', array(
			'url'    => get_site_url(),
			'action' => $action,
		) );

		return true;
	}

	/**
	 * Gets the shareable access key
	 *
	 * - For licensed plugins or themes, a hashed customer's license key is the access key.
	 * - For plugins or themes without license keys, the accessKey is generated for the site.
	 *
	 * @uses SiteAccess::get_license_key()
	 * @uses SiteAccess::generate_access_key()
	 *
	 * @since 1.0.0
	 *
	 * @return string|WP_Error $access_key, if exists. Either a hashed license key or a generated hash. If error occurs, returns null.
	 */
	public function get_access_key() {

		// If there's a license, return a hash of the license.
		$license_key = $this->get_license_key( true );

		if ( $license_key && ! is_wp_error( $license_key ) ) {
			return $license_key;
		}

		return $this->generate_access_key();
	}

	/**
	 * Get the license key for the current user.
	 *
	 * @since 1.0.0
	 *
	 * @param bool $hashed Should the value be hashed using SHA256?
	 *
	 * @return string|null|WP_Error License key (hashed if $hashed is true) or null if not found. Returns WP_Error if error occurs.
	 */
	public function get_license_key( $hashed = false ) {

		// If no license key is provided
		$license_key_config = $this->config->get_setting( 'auth/license_key', null );

		/**
		 * Filter: Allow for over-riding the 'accessKey' sent to SaaS platform.
		 *
		 * @since 1.0.0
		 * @since 1.4.0 Fixed typo in filter name.
		 *
		 * @param string|null $license_key
		 */
		$license_key = apply_filters( 'trustedlogin/' . $this->config->ns() . '/license_key', $license_key_config );

		if ( empty( $license_key ) ) {
			return null;
		}

		if ( ! is_string( $license_key ) ) {

			$this->logging->log( '', '', 'error', array(
				'$license from Config'    => $license_key_config,
				'$license after filter: ' => $license_key,
			) );

			return new \WP_Error( 'invalid_license_key', 'License key was not a string.' );
		}

		if ( $hashed && $license_key ) {
			return hash( 'sha256', $license_key );
		}

		return $license_key;
	}

	/**
	 * Generates an accessKey that can be copy-pasted to support to give them access via TrustedLogin
	 *
	 * Access Keys can only be used by authenticated support agents to request logged access to a site via their TrustedLogin plugin.
	 *
	 * @since 1.0.0
	 *
	 * @return  string|WP_Error  Access Key prepended with TL, or something went wrong.
	 */
	private function generate_access_key() {
		return Encryption::hash( get_current_blog_id() . get_site_url() . $this->config->get_setting( 'auth/api_key' ), 32 );
	}

	/**
	 * Revoke a site in TrustedLogin
	 *
	 * @param string $secret_id ID of site secret identifier to be removed from TrustedLogin
	 * @param Remote $remote
	 *
	 * @return true|\WP_Error Was the sync to TrustedLogin successful
	 */
	public function revoke( $secret_id, Remote $remote ) {

		if ( ! $this->config->meets_ssl_requirement() ) {
			$this->logging->log( 'Not notifying TrustedLogin about revoked site due to SSL requirements.', __METHOD__, 'info' );

			return true;
		}

		$body = array(
			'publicKey' => $this->config->get_setting( 'auth/api_key' ),
		);

		$api_response = $remote->send( 'sites/' . $secret_id, $body, 'DELETE' );

		if ( is_wp_error( $api_response ) ) {
			return $api_response;
		}

		$response = $remote->handle_response( $api_response );

		if ( is_wp_error( $response ) ) {
			return $response;
		}

		return true;
	}

}<|MERGE_RESOLUTION|>--- conflicted
+++ resolved
@@ -7,11 +7,7 @@
  * @copyright 2021 Katz Web Services, Inc.
  *
  * @license GPL-2.0-or-later
-<<<<<<< HEAD
- * Modified by gravityview on 17-April-2023 using Strauss.
-=======
- * Modified by gravityview on 12-April-2023 using Strauss.
->>>>>>> 683e8db7
+ * Modified by gravityview on 26-April-2023 using Strauss.
  * @see https://github.com/BrianHenryIE/strauss
  */
 

--- conflicted
+++ resolved
@@ -157,7 +157,6 @@
 
 				.on( 'change', "#gravityview_settings", vcfg.zebraStripeSettings )
 
-<<<<<<< HEAD
 				.on( 'click', '.gv-field-details--toggle', function( e ) {
 
 					var $dialog = $( this ).parents('.ui-dialog');
@@ -191,14 +190,11 @@
 
 				.on( 'gravityview/loaded gravityview/tabs-ready gravityview/field-added gravityview/field-removed gravityview/all-fields-removed gravityview/show-as-entry', vcfg.toggleRemoveAllFields )
 
-=======
->>>>>>> bcd5f529
 				.on( 'search keydown keyup', '.gv-field-filter-form input:visible', vcfg.setupFieldFilters )
 
 				// Trigger settings setup that have `data-requires` and `data-requires-not` (toggleCheckboxes)
 				.find( '#gravityview_settings' )
 
-<<<<<<< HEAD
 				.trigger( 'change' );
 				// End bind to $('body')
 
@@ -207,9 +203,6 @@
 			}).on('blur', function() {
 				$( this ).parent('.gv-fields').removeClass('focused');
 			});
-=======
-					.trigger( 'change' );
->>>>>>> bcd5f529
 
 
 			if( gvGlobals.passed_form_id ) {
@@ -1203,7 +1196,6 @@
 						$focus_item = $( 'button', tooltip.tooltip ).first();
 					}
 
-<<<<<<< HEAD
 					var activate_layout = 'list';
 
 					// If layout is coded in HTML, use it.
@@ -1221,12 +1213,8 @@
 
 					viewConfiguration.setTooltipLayout( activate_layout );
 
-					$focus_item.focus();
+					$focus_item.trigger('focus');
 				},
-=======
-					$focus_item.trigger('focus');
-		        },
->>>>>>> bcd5f529
 				closeOnEscape: true,
 				disabled: true, // Don't open on hover
 				position: {
@@ -1775,14 +1763,6 @@
 				$( 'input:checkbox[name*=link_phone]', $parent ).attr( 'disabled', true );
 			}
 
-			// Link to single entry should be disabled when Make Phone Number Clickable is checked
-			if ( $( 'input:checkbox[name*=link_phone]', $parent ).is( ':checked' ) ) {
-				$( 'input:checkbox[name*=show_as_link]', $parent ).attr( 'disabled', true );
-			} else if ( $( 'input:checkbox[name*=show_as_link]', $parent ).is( ':checked' ) ) {
-				// Link to Make Phone Number Clickable should be disabled when Link to single entry is checked
-				$( 'input:checkbox[name*=link_phone]', $parent ).attr( 'disabled', true );
-			}
-
 			// Logged in capability selector should only show when Logged In checkbox is checked
 			vcfg.toggleVisibility( $( 'input:checkbox[name*=only_loggedin]', $parent ), $( '[name*=only_loggedin_cap]', $parent ), first_run );
 
@@ -1817,19 +1797,11 @@
 		 * @return {void}
 		 */
 		toggleVisibility: function ( $checkbox, $toggled, first_run, inverse ) {
-<<<<<<< HEAD
 
 			var speed = 0;
-=======
->>>>>>> bcd5f529
 
 			var checked = $checkbox.is( ':checked' );
 
-<<<<<<< HEAD
-=======
-			var checked = $checkbox.is( ':checked' );
-
->>>>>>> bcd5f529
 			checked = inverse ? ! checked : checked;
 
 			if ( checked ) {
@@ -1927,7 +1899,7 @@
 				if ( 'click' === e.type ) {
 					$( e.target ).trigger('click');
 				} else {
-					$post.submit();
+					$post.trigger('submit');
 				}
 
 			}, 101 );
@@ -2030,7 +2002,7 @@
 
 			// Conditional display general settings & trigger display settings if template changes
 			$('#gravityview_directory_template')
-				.on('change', viewGeneralSettings.updateSettingsDisplay)
+				.on('change', viewGeneralSettings.updateSettingsDisplay )
 				.trigger('change');
 
 			$('body')

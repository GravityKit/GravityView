--- conflicted
+++ resolved
@@ -273,14 +273,11 @@
 			   .on( 'gravityview/dialog-opened', function( e, dialog ) {
 					const $parent = $( dialog ).parent();
 
-<<<<<<< HEAD
-=======
 					// Skip warning dialogs, such as when changing the View type.
 					if ( $parent.find('.gv-dialog-warning').length ) {
 						return;
 					}
 
->>>>>>> a6584d8a
 					// Only add the expand button if it doesn't exist and dialog width is less than the maximum dialog width.
 					if ( $parent.find('.gv-dialog-expand').length === 0 && vcfg.dialogWidth < $( window ).width() * vcfg.maxDialogWidth ) {
 						const $expandButton = $('<button>', {

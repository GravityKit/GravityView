/* global ajaxurl,gvGlobals,console,alert,form,gfMergeTagsObj,jQuery */
/**
 * Custom js script at Add New / Edit Views screen
 *
 * @package   GravityView
 * @license   GPL2+
 * @author    GravityKit <hello@gravitykit.com>
 * @link      http://www.gravitykit.com
 * @copyright Copyright 2014, Katz Web Services, Inc.
 *
 * @since 1.0.0
 *
 * @typedef {{
*   passed_form_id: bool,
*   has_merge_tag_listener: bool,
*   label_cancel: string
*   label_continue: string,
*   loading_text: string,
*   nonce: string,
*   label_close: string,
*   field_loaderror: string,
*   cookiepath: string,
*   label_viewname: string,
*   label_publisherror: string,
* }} gvGlobals
*
* @typedef {{
*  target: element,
*  relatedTarget: element,
*  which: number,
*  pageX: number,
*  pageY: number,
*  metaKey: string,
*  altKey: boolean,
*  cancelable: bool,
*  char: string,
*  charCode: number,
*  clientX: number,
*  clientY: number,
*  ctrlKey: bool,
*  currentTarget: element,
*  data: object,
*  keyCode: number,
*  namespace: string,
*  result: object,
*  type: string,
*  preventDefault: function,
*  stopImmediatePropagation: function
* }} jQueryEvent
*/

(function( $ ) {
<<<<<<< HEAD
	// Alias jQuery UI's tooltip() function to gvTooltip() to prevent a conflict with Bootstrap that also registers a global tooltip() function.
	$.widget.bridge( 'gvTooltip', $.ui.tooltip );

	var viewConfiguration, viewGeneralSettings;

	const $spinner = $( '<svg class="loading" viewBox="0 0 24 24" fill="none" xmlns="http://www.w3.org/2000/svg"><path d="M2 12C2 6.47715 6.47715 2 12 2V5C8.13401 5 5 8.13401 5 12H2Z" fill="currentColor"></path></svg>' );

	viewConfiguration = {

		// Checks if the execution is on a Start Fresh context
		startFreshStatus: false,
=======
   // Alias jQuery UI's tooltip() function to gvTooltip() to prevent a conflict with Bootstrap that also registers a global tooltip() function.
   $.widget.bridge( 'gvTooltip', $.ui.tooltip );
>>>>>>> a195e4a9

   var viewConfiguration, viewGeneralSettings;

   viewConfiguration = {

	   // Checks if the execution is on a Start Fresh context
	   startFreshStatus: false,

	   /**
		* @since 2.10
		* @type {bool} Whether to show "Are you sure you want to leave this page?" warning
		*/
	   hasUnsavedChanges: false,

	   /**
		* @since 1.17.3
		* @type {bool} Whether the alt (modifier) key is currently being clicked
		*/
	   altKey: false,

	   /**
		* @since 1.14
		* @type {int} The width of the modal dialogs to use for field and widget settings
		*/
	   dialogWidth: 750,

	   /**
		* @since 2.10
		* @type {bool} Whether an AJAX action is being performed
		*/
	   performingAjaxAction: false,

	   init: function () {

		   // short tag
		   var vcfg = viewConfiguration;

		   //select form dropdown
		   vcfg.gvSelectForm = $( '#gravityview_form_id' );

		   vcfg.gvSwitchView = $('#gv_switch_view_button');

		   //current form/template selection
		   vcfg.currentFormId = vcfg.gvSelectForm.val();
		   vcfg.currentDirectoryTemplate = $("#gravityview_directory_template").val();
		   vcfg.currentSingletemplate = $("#gravityview_single_template").val();

		   vcfg.directAccessSelect = $( '#gv-direct-access-select' );

		   // Start by showing/hiding on load
		   vcfg.toggleInitialVisibility( vcfg );

		   // Start bind to $( document.body )
		   $( document.body )

			   // Track modifier keys being clicked
			   .on( 'keydown keyup', vcfg.altKeyListener )

			   // select form
			   .on( 'change', '#gravityview_form_id', vcfg.formChange )

			   // start fresh button
			   .on( 'click', 'a[href="#gv_start_fresh"]', vcfg.startFresh )

			   // when saving the View, try to create form before proceeding
			   .on( 'click', '#publish, #save-post', vcfg.processFormSubmit )

			   // when saving the View, try to create form before proceeding
			   .on( 'submit', '#post', vcfg.processFormSubmit )

			   // Hover overlay show/hide
			   .on( 'click', ".gv-view-types-hover", vcfg.selectTemplateHover )

			   // Convert rel="external" to target="_blank" for accessibility
			   .on( 'click', 'a[rel*=external]', vcfg.openExternalLinks )

			   // close all tooltips if user clicks outside the tooltip
			   .on( 'click mouseup keyup', vcfg.closeTooltips )

			   // close all tooltips if user clicks outside the tooltip
			   .on( 'click', '.gv-field-filter-form span[role="button"]', vcfg.switchTooltipLayout )

			   // switch View (for existing forms)
			   .on( 'click', '#gv_switch_view_button', vcfg.switchView )

			   .on( 'click', '.clear-all-fields', vcfg.removeAllFields )

			   // select template
			   .on( 'click', '.gv_select_template', vcfg.selectTemplate )
			   .on( 'change', 'select[data-view-dropdown]', vcfg.selectTemplate )

			   // bind Add Field fields to the addField method
			   .on( 'click', '.ui-tooltip-content .gv-fields', vcfg.startAddField )

			   // Bind Add fields popup to button between fields.
			   .on( 'click', '.gv-add-field-before', function () {
				   $( this )
					   .closest( '.active-drop-container' )
					   .find( 'a.gv-add-field' )
					   .trigger( 'click', { before: $( this ).closest( '.gv-fields' ) } );
			   } )

			   // Bind duplicate field action to duplication button.
			   .on( 'click', '.gv-field-duplicate', vcfg.duplicateField )

			   // Show the direct access options and hide the toggle button when opened.
			   .on( 'click', "#gv-direct-access .edit-direct-access", vcfg.editDirectAccess )

			   // Cancel direct access selection area and hide it from view.
			   .on( 'click', "#gv-direct-access-select .cancel-direct-access", vcfg.cancelDirectAccess )

			   // Set the selected direct access setting as current.
			   .on( 'click', "#gv-direct-access-select .save-direct-access", vcfg.updateDirectAccess )

			   // When changing forms, update the form info helper links
			   .on( 'gravityview_form_change', vcfg.updateFormLinks )

			   // When changing forms, update the widget form_ids
			   .on( 'gravityview_form_change', vcfg.updateWidgetFormIds )

			   // Show fields that are being used as links to single entry
			   .on( 'change', ".gv-dialog-options input[name*=show_as_link]", vcfg.toggleShowAsEntry )

			   .on( 'change', '.gv-dialog-options input[name*=only_loggedin]', vcfg.toggleCustomVisibility )

			   .on( 'change', '.gv-dialog-options [name*=allow_edit_cap]', vcfg.toggleCustomVisibility )

			   // show field buttons: Settings & Remove
			   .on( 'click', ".gv-field-controls .gv-remove-field", vcfg.removeField )

			   // Clicking a settings link opens settings
			   .on( 'click', ".gv-field-controls .gv-field-settings", vcfg.openFieldSettings )

			   // Double-clicking a field/widget label opens settings
			   .on( 'dblclick', ".gv-fields:not(.gv-nonexistent-form-field)", vcfg.openFieldSettings )

			   .on( 'change', "#gravityview_settings", vcfg.zebraStripeSettings )

			   .on( 'click', '.gv-field-details--toggle', function( e ) {

				   var $dialog = $( this ).parents('.ui-dialog');

				   var was_closed = $( '.gv-field-details', $dialog ).hasClass('gv-field-details--closed');

				   viewConfiguration.toggleFieldDetails( $dialog, was_closed );

				   // When toggled, set a new cookie
				   $.cookie( 'gv-field-details-expanded', was_closed, { path: gvGlobals.admin_cookiepath } );

				   return false;
			   })

			   .on( 'search keydown keyup', '.gv-field-filter-form input:visible', vcfg.setupFieldFilters )

			   /**
				* When dismissing tab configuration warnings, don't show to the user again
				*/
			   .on( 'click', '.gv-section .is-dismissible .notice-dismiss', function( e ) {

				   var warning_name = $( this ).parents( '.gv-section' ).attr( 'id' ) + '-' + $( '#post_ID' ).val();

				   $.cookie( 'warning-dismissed-' + warning_name, 1, { path: gvGlobals.admin_cookiepath } );

				   $( document.body ).trigger( 'gravityview/tabs-ready' );
			   })

			   .on( 'gravityview/loaded gravityview/tabs-ready gravityview/field-added gravityview/field-removed gravityview/all-fields-removed gravityview/show-as-entry gravityview/view-config-updated', vcfg.toggleTabConfigurationWarnings )

			   .on( 'gravityview/loaded gravityview/tabs-ready gravityview/field-added gravityview/field-removed gravityview/all-fields-removed gravityview/show-as-entry gravityview/view-config-updated', vcfg.toggleRemoveAllFields )

			   .on( 'search keydown keyup', '.gv-field-filter-form input:visible', vcfg.setupFieldFilters )

			   // Only start tracking changes after the View is loaded to prevent this from being run multiple times.
			   .on( 'gravityview/loaded', function() {
				   $( '.gv-setting-list, #gravityview_settings' ).on( 'change', vcfg.toggleCheckboxes ).trigger( 'change' );
			   })

			   .on( 'change', ".gv-dialog-options", vcfg.toggleCheckboxes )

			   .on( 'focus', '.gv-add-field', function( e ) {
				   $( this ).parent('.gv-fields').addClass( 'trigger--hover' );
			   })

			   .on( 'blur', '.gv-add-field', function( e ) {
				   $( this ).parent('.gv-fields').removeClass( 'trigger--hover' );
			   })

			   .on( 'keydown', '.gv-add-field', function( e ) {
				   if ( 13 !== e.keyCode && 32 !== e.keyCode ) {
					   return true;
				   }
				   $( this ).parent( '.gv-fields' ).addClass( 'trigger--active' );
			   })

			   .on( 'keyup', '.gv-add-field', function( e ) {
				   if ( 13 !== e.keyCode && 32 !== e.keyCode ) {
					   return true;
				   }
				   $( this ).parent( '.gv-fields' ).removeClass( 'trigger--active' );
			   })

			   .on( 'gravityview/dropdown/activate gravityview/dropdown/install', vcfg.enableLockedTemplate )
		   ;
		   // End bind to $( document.body )

		   $( window ).resize( function() {

			   var $open_dialog = $( ".ui-dialog:visible" ).find( '.ui-dialog-content' );

			   $open_dialog.dialog( 'option', 'position', {
				   my: 'center',
				   at: 'center',
				   of: window
			   } );

			   // If dialog width is greater than 95% of window width, set to 95% window width
			   var window_width = vcfg.dialogWidth;
			   var ninety_five_per = $( window ).width() * 0.95;

			   if ( vcfg.dialogWidth > ninety_five_per ) {
				   window_width = ninety_five_per;
			   }

			   $open_dialog.dialog( 'option', 'width', window_width );
		   });


		   // Make sure the user intends to leave the page before leaving.
		   window.addEventListener('beforeunload', ( event) => {
			   if ( vcfg.hasUnsavedChanges ) {
				   event.preventDefault();
			   }
		   } );

		   if( gvGlobals.passed_form_id ) {
			   vcfg.gvSelectForm.trigger( 'change' );
		   }

		   // Enable inserting GF merge tags into WP's CodeMirror
		   var _sendToEditor = window.send_to_editor;

		   window.send_to_editor = function ( val ) {
			   var $el = $( '#' + window.wpActiveEditor );

			   if ( !$el.hasClass( 'codemirror' ) && _sendToEditor ) {
				   return _sendToEditor( val );
			   }

			   var codeMirror = $el.next( '.CodeMirror' )[ 0 ].CodeMirror;
			   var cursorPosition = codeMirror.getCursor();
			   codeMirror.replaceRange( val, window.wp.CodeMirror.Pos( cursorPosition.line, cursorPosition.ch ) );
		   };

		   $( 'div .gform-dropdown__trigger' ).on( 'click.gravityforms', vcfg.sendMergeTagValueToCodemirrorEditor );
	   },

	   getCookieVal: function ( cookie ) {
		   if ( ! cookie || cookie === 'undefined' || 'false' === cookie ) {
			   return false;
		   }

		   return cookie;
	   },

	   /**
		* Show or hide tab warning icons
		*
		* @since 2.10
		* @param e
		*/
	   toggleTabConfigurationWarnings: function ( e ) {

		   const tabs = {
			   single: {
				   configured: ( $( '.gv-dialog-options input[name*=show_as_link]:checked', '#directory-active-fields' ).length || $( '[data-fieldid="entry_link"]', '#directory-active-fields' ).length ),
				   icon: 'dashicons-media-default',
			   },
			   edit: {
				   configured: $( '.gv-fields .field-key[value="edit_link"]' ).length,
				   icon: 'dashicons-welcome-write-blog',
			   }
		   };

		   $.each( tabs,  function ( index, value ) {

			   const warning_name = index + '-fields' + '-' + $( '#post_ID' ).val();
			   const dismissed_warning = viewConfiguration.getCookieVal( $.cookie( 'warning-dismissed-' + warning_name ) );

			   const $fields_section = $( '#' + index + '-fields' );
			   const fields_count = $fields_section.find('.active-drop .gv-fields').length;
			   const show_warning = ! dismissed_warning && value.configured === 0 && fields_count > 0;

			   $fields_section.find( '.notice-no-link' ).toggle( show_warning );

			   $( 'li[aria-controls="' + index + '-view"]' )
				   .toggleClass( 'tab-not-configured', show_warning )
				   .find( '.tab-icon' )
				   .toggleClass( 'dashicons-warning', show_warning )
				   .toggleClass( value.icon, ! show_warning );
		   });
	   },

	   /**
		* Listen for whether the altKey is being held down. If so, we modify some behavior.
		*
		* This is necessary here because clicking on <select> doesn't register the altKey properly
		*
		* @since 1.17.3
		*
		* @param {jQuery} e
		*/
	   altKeyListener: function( e ) {
		   viewConfiguration.altKey = e.altKey;
	   },

	   /**
		* Update zebra striping when settings are changed
		* This prevents two gray rows next to each other.
		* @since 1.19
		*/
	   zebraStripeSettings: function() {
		   jQuery( '#gravityview_settings').find('table').each( function ( ) {
			   $trs = $( this ).find('tr').not('[style="display: none;"]');

			   $trs.removeClass('alternate');

			   $trs.filter( ':even' ).addClass( 'alternate' );
		   });
	   },

	   /**
		* Show/hide checkboxes that have visibility conditionals
		* @see GravityView_FieldType_checkboxes
		* @param  {jQuery} e
		*/
	   toggleCheckboxes: function (  e ) {

		   var target = e.currentTarget ? e.currentTarget : e;

		   viewConfiguration.toggleRequired( target, 'requires', false );
		   viewConfiguration.toggleRequired( target, 'requires-not', true );

		   var $parent = $( target ).is( '.gv-fields' ) ? $( target ) : $( target ).parents( '.gv-fields' );

		   if ( ! $parent.length ) {
			   return;
		   }

		   // "Link to Post" should hide when "Link to single entry" is checked
		   viewConfiguration.toggleDisabled( $( 'input[type=checkbox][name*=link_to_]', $parent ), $( 'input[type=checkbox][name*=show_as_link]', $parent ) );

		   // "Make Phone Number Clickable" should hide when "Link to single entry" is checked
		   viewConfiguration.toggleDisabled( $( 'input[type=checkbox][name*=link_phone]', $parent ), $( 'input[type=checkbox][name*=show_as_link]', $parent ) );
	   },

	   /**
		* If one setting is enabled, disable the other. Requires the input support `:checked` attribute.
		*
		* @since 2.10
		*
		* @param {jQuery} $one
		* @param {jQuery} $two
		*/
	   toggleDisabled: function ( $one, $two ) {

		   if ( $one.length === 0 || $two.length === 0 ) {
			   return;
		   }

		   if ( $one.is( ':checked' ) ) {
			   $two.prop( 'disabled', true );
			   return;
		   }

		   if ( $two.is(':checked') ) {
			   $one.prop( 'disabled', true );
		   }
	   },

	   /**
		* Process conditional show/hide logic
		*
		* @since 2.3
		*
		* @param {jQueryEvent} currentTarget
		* @param {string} data_attr The attribute to find in the target, like `requires` or `requires-not`
		* @param {boolean} reverse_logic If true, find items that do not match the attribute value. True = `requires-not`; false = `requires`
		*/
	   toggleRequired: function( currentTarget, data_attr, reverse_logic ) {

		   var $parent = $( currentTarget, '#post' );

		   $parent
			   .find( '[data-' + data_attr + ']' )
			   .each( function ()  {
				   var $this = $( this ),
					   requires = $this.data( data_attr ),
					   requires_array = requires.split('='),
					   requires_name = requires_array[0],
					   requires_value = requires_array[1];

				   var $input = $parent.find('[name$="[' + requires_name + ']"]').filter(':input');

				   if ( $input.is('[type=checkbox]') ) {
					   if ( reverse_logic ) {
							// Sometimes there's extra hidden input next to checkbox that causes false positives
							$this.toggle( $input.filter(':not(:checked)').filter(':not(:hidden)').length > 0 );
					   } else {
						   $this.toggle( $input.is(':checked') );
					   }
				   } else if ( requires_value !== undefined ) {
					   if ( reverse_logic ) {
						   $this.toggle( $input.val() !== requires_value );
					   } else {
						   $this.toggle( $input.val() === requires_value );
					   }
				   }
			   });

	   },

	   /**
		* When clicking the field picker layout, change the tooltip class
		*
		* @param  {jQueryEvent} e [description]
		* @return {bool}   [description]
		*/
	   switchTooltipLayout: function ( e ) {

		   var layout = $( this ).data( 'value' );

		   viewConfiguration.setTooltipLayout( layout );
	   },

	   setTooltipLayout: function ( layout ) {

		   $( '.gv-items-picker--' + layout ).addClass( 'active' );

		   $( '.gv-items-picker' ).not( '.gv-items-picker--' + layout ).removeClass( 'active' );

		   $( '.gv-items-picker-container' ).attr( 'data-layout', layout );

		   // When choice is made, set a new cookie
		   $.cookie( 'gv-items-picker-layout', layout, { path: gvGlobals.admin_cookiepath } );
	   },

	   /**
		* Close all tooltips if user clicks outside the tooltip or presses escape key
		* @param  {jQueryEvent} e [description]
		* @return {bool}   [description]
		*/
	   closeTooltips: function ( e ) {

		   var activeTooltips = $( "[data-tooltip='active']" );

		   var close = false;
		   var return_false = false;

		   switch ( e.type ) {

			   case 'keyup':

				   // Escape key was pressed
				   if ( e.keyCode === 27 ) {
					   if ( $( '.ui-autocomplete' ).is( ':visible' ) ) {
						   return;
					   }

					   close = $( '.gv-field-filter-form input[data-has-search]:focus' ).length === 0;
					   return_false = close;

					   // The Beacon escape key behavior is flaky. Make it work better.
					   if ( window.Beacon  ) {
						   window.Beacon('close');
					   }
				   }

				   // The click was on the close link
				   if ( ( 13 === e.keyCode || 32 === e.keyCode ) && $( e.target ).is( '.close' ) || $( e.target ).is('.dashicons-dismiss') ) {
					   close = true;
				   }

				   break;

			   case 'mouseup':

				   if ( // If clicking inside the dialog or tooltip
					   $( e.target ).parents( '.ui-dialog,.ui-tooltip' ).length ||

					   // Or on the dialog or tooltip itself
					   $( e.target ).is( '.ui-dialog,.ui-tooltip' ) ) {
					   close = false;
				   }

					   // For tooltips, clicking on anything outside of the tooltip
				   // should close it. Not for dialogs.
				   else if ( activeTooltips.length > 0 ) {
					   close = true;
				   }

				   // The click was on the close link
				   if ( $( e.target ).parents( '.close' ).length ) {
					   close = true;
				   }

				   break; // End mouseup switch

			   // Run on click instead of mouseup so that when selecting a form using the
			   // select, it doesn't close the dialog right away
			   case 'click':

				   // They clicked the overlay
				   if ( $( e.target ).is( '.gv-overlay' ) ) {
					   close = true;
					   return_false = true;

					   // Always remove the overlay
					   $( e.target ).remove();
				   }

				   break;

		   }


		   if ( close ) {

			   // Close all open tooltips
			   activeTooltips.gvTooltip( "close" );

			   // Close all open dialogs
			   $( ".ui-dialog:visible" ).find( '.ui-dialog-content' ).dialog( "close" );

			   // Prevent scrolling window on click close
			   if ( return_false ) {
				   return false;
			   }
		   }
	   },

	   /**
		* Toggle the dashicon link representing whether the field is being used as a link to the single entry
		* @param  {jQueryEvent} e jQuery event object
		* @return {void}
		*/
	   toggleShowAsEntry: function ( e ) {

		   var parent = $( e.target ).parents( '.gv-fields' );

		   parent.toggleClass( 'has-single-entry-link', $( e.target ).is( ':checked' ) );

		   parent.find( '.gv-field-controls .dashicons-media-default' ).toggleClass( 'hide-if-js', $( e.target ).not( ':checked' ) );

		   $( document.body ).trigger( 'gravityview/show-as-entry', $( e.target ).is( ':checked' ) );
	   },

	   /**
		* Toggle the dashicon link representing whether the field has custom visibility settings
		* @param  {jQueryEvent} e jQuery event object
		* @return {void}
		*/
	   toggleCustomVisibility: function ( e ) {

		   var custom_visibility;

		   if ( $( e.target ).is('select') ) {
			   custom_visibility = 'read' !== $( e.target ).val();
		   } else {
			   custom_visibility = $( e.target ).is( ':checked' );
		   }

		   var parent = $( e.target ).parents( '.gv-fields' );

		   parent.toggleClass( 'has-custom-visibility', custom_visibility );

		   parent.find( '.gv-field-controls .icon-custom-visibility' ).toggleClass( 'hide-if-js', ! custom_visibility );
	   },

	   /**
		* Select the text of an input field on click
		* @param  {jQueryEvent}    e     [description]
		* @return {[type]}          [description]
		*/
	   selectText: function ( e ) {
		   e.preventDefault();

		   $( this ).trigger('focus').trigger('select');

		   return false;
	   },

	   /**
		* @param  {jQueryEvent} e jQuery event object.
		* @since TODO
		* @return {void}
		*/
	   editDirectAccess: function ( e ) {
		   var vcfg = viewConfiguration;

		   e.preventDefault();

		   if ( vcfg.directAccessSelect.is( ':visible' ) ) {
			   return;
		   }

		   vcfg.directAccessSelect.slideDown( 'fast', function () {
			   vcfg.directAccessSelect.find( 'input[type="radio"]' ).first().trigger( 'focus' );
		   } );

		   $( this ).hide();
	   },

	   /**
		* Cancel direct access selection area and hide it from view.
		*
		* @param  {jQueryEvent} e jQuery event object.
		* @since TODO
		* @return {void}
		*/
	   cancelDirectAccess: function ( e ) {
		   viewConfiguration.directAccessSelect.slideUp( 'fast' );

		   $( '#gv-direct-access-display strong' ).text( function () {
			   return $( this ).data( 'initial-label' );
		   } );

		   $( '#gv-direct-access .edit-direct-access' ).show().trigger( 'focus' );

		   e.preventDefault();
	   },

	   /**
		* Set the selected direct access setting as current.
		* @since TODO
		* @param {jQueryEvent} e jQuery event object.
		*/
	   updateDirectAccess: function ( e ) {
		   let checked = false,
			   selectedDirectAccess = viewConfiguration.directAccessSelect.find( 'input:radio:checked' );

		   viewConfiguration.directAccessSelect.slideUp('fast');

		   $('#gv-direct-access .edit-direct-access').show().trigger( 'focus' );

		   checked = 'embed' === selectedDirectAccess.val();

		   // Update the _actual_ setting in the Permissions tab.
		   $( '#gravityview_se_embed_only' ).prop( 'checked', checked );

<<<<<<< HEAD
			// Update the display label.
			$('#gv-direct-access-display strong').text( selectedDirectAccess.data( 'display-label' ) );

			// Update the class on the container to reflect the current setting.
			$('#gv-direct-access').toggleClass('embed-only', checked );

			e.preventDefault();
		},

		/**
		 * @param  {jQueryEvent} e jQuery event object.
		 * @param {viewConfiguration} vcfg
		 */
		toggleInitialVisibility: function ( vcfg ) {

			// There are no Gravity Forms forms
			if ( vcfg.gvSelectForm.length === 0 ) {
				return;
			}

			// check if there's a form selected
			if ( '' === vcfg.currentFormId ) {
				// if no form is selected, hide all the configs
				vcfg.hideView();
			} else {
				// if both form and template were selected, show View Layout config
				if ( $( '#gravityview_directory_template' ).length && $( '#gravityview_directory_template' ).val().length > 0 ) {
					$( '#gravityview_select_template' ).slideUp( 150 );
					vcfg.showViewConfig();
				} else {
					// else show the template picker
					vcfg.templateFilter( 'custom' );
					vcfg.showViewTypeMetabox();
				}
			}

			if ( vcfg.currentFormId && !vcfg.currentTemplateId ) {
				vcfg.gvSwitchView.hide();
			}

			vcfg.togglePreviewButton();

			vcfg.zebraStripeSettings( true );

		},

		/**
		 * Only show the Preview button if a form is selected.
		 * Otherwise, gravityview_get_entries() doesn't work.
		 */
		togglePreviewButton: function() {

			var preview_button = $('#preview-action').find('.button');

			if( '' === viewConfiguration.gvSelectForm.val() ) {
				preview_button.hide();
			} else {
				preview_button.show();
			}

		},

		// hides template picker metabox and view config metabox
		hideView: function () {
			var vcfg = viewConfiguration;

			vcfg.currentFormId = '';
			vcfg.togglePreviewButton();
			$( "#gravityview_view_config, #gravityview_select_template, #gravityview_sort_filter, .gv-form-links" ).hide();
			viewGeneralSettings.metaboxObj.hide();

		},

		/**
		 * Update the Data Source links to the selected form
		 * @return {void}
		 */
		updateFormLinks: function () {
			var vcfg = viewConfiguration;

			$( '.gv-form-links a' ).each( function () {

				var new_url = $( this ).attr( 'href' ).replace( /id=([0-9]+)/gm, 'id=' + vcfg.gvSelectForm.val() );

				$( this ).attr( 'href', new_url );

			} );
		},

		/**
		 * Update Widget form IDs to the selected form
		 * @return {void}
		 */
		updateWidgetFormIds: function() {
			var vcfg = viewConfiguration;

			$( '.field-form-id' ).each( function() {
				$( this ).val( vcfg.gvSelectForm.val() );
			} );
		},

		/**
		 * Show/Hide
		 */
		toggleViewTypeMetabox: function () {
			var $templates = $( "#gravityview_select_template" );
			var vcfg = viewConfiguration;

			if ( $templates.is( ':visible' ) ) {
				vcfg.gvSwitchView.text( function () {
					return $( this ).attr( 'data-text-backup' );
				} );

				if ( vcfg.currentDirectoryTemplate ) {
					$templates.slideUp( 150 );
				}
			} else {
				if ( vcfg.currentDirectoryTemplate ) {
					vcfg.gvSwitchView.attr( 'data-text-backup', function () {
						return $( this ).text();
					} ).text( gvGlobals.label_cancel );
				} else {
					vcfg.gvSwitchView.hide();
				}

				$templates.slideDown( 150 );
			}
		},

		showViewTypeMetabox: function () {
			$( "#gravityview_select_template" ).slideDown( 150 );
		},

		/**
		 * Triggered when the Start Fresh button has been clicked
		 * @param {jQueryEvent} e
		 */
		startFresh: function ( e ) {
			e.preventDefault();
			var vcfg = viewConfiguration;

			vcfg.startFreshStatus = true;

			// If fields are configured (either via a form or preset selection), warn against making changes
			if ( vcfg.getConfiguredFields().length ) {
				vcfg.showDialog( '#gravityview_select_preset_dialog' );
			} else {
				vcfg.startFreshContinue();
			}
		},

		startFreshContinue: function () {
			var vcfg = viewConfiguration;

			// start fresh on save trigger
			$( '#gravityview_form_id_start_fresh' ).val( '1' );

			// Reset the selected form value
			$( '#gravityview_form_id' ).val( '' );

			vcfg.currentFormId = '';
			vcfg.currentTemplateId = '';
			vcfg.gvSwitchView.hide();

			// show templates
			vcfg.templateFilter( 'preset' );
			vcfg.showViewTypeMetabox();

			// hide config metabox
			vcfg.hideViewConfig();

			vcfg.togglePreviewButton();
		},

		/**
		 * The Data Source dropdown has been changed. Show alert dialog or process.
		 * @param {jQueryEvent} e
		 * @return void
		 */
		formChange: function ( e ) {
			e.preventDefault();

			var vcfg = viewConfiguration;

			// Holding down on the alt key while switching forms allows you to change forms without resetting configurations
			if( vcfg.altKey ) {
				return;
			}

			vcfg.startFreshStatus = false;

			if ( vcfg.getConfiguredFields().length ) {
				vcfg.showDialog( '#gravityview_change_form_dialog' );
			} else {
				vcfg.formChangeContinue();
			}

			vcfg.togglePreviewButton();
		},

		formChangeContinue: function () {
			var vcfg = viewConfiguration;

			if ( ! vcfg.gvSelectForm.val() ) {
				vcfg.getConfiguredFields().remove();
				vcfg.hideView();
				vcfg.gvSwitchView.fadeOut( 150 );
			} else {
				vcfg.templateFilter( 'custom' );

				Promise.all( [
					vcfg.getAvailableFields(),
					vcfg.getSortableFields()
				] ).then( function () {
					if ( !vcfg.currentFormId && !vcfg.currentDirectoryTemplate ) {
						vcfg.showViewTypeMetabox();
						vcfg.gvSwitchView.fadeOut( 150 );
					} else {
						if (vcfg.currentDirectoryTemplate && vcfg.currentDirectoryTemplate) {
							vcfg.gvSwitchView.show();
						}
						vcfg.gvSwitchView.click();
					}
				} );
			}

			vcfg.currentTemplateId = '';
			vcfg.currentFormId = vcfg.gvSelectForm.val();
			vcfg.setUnsavedChanges( true );
			$( document.body ).trigger( 'gravityview_form_change' ).addClass( 'gv-form-changed' );
		},

		showDialog: function ( dialogSelector, buttons ) {

			var vcfg = viewConfiguration;

			var thisDialog = $( dialogSelector );

			var cancel_button = {
				text: gvGlobals.label_cancel,
				click: function () {
					if ( thisDialog.is( '#gravityview_change_form_dialog' ) ) {
						vcfg.startFreshStatus = false;
						vcfg.gvSelectForm.val( vcfg.currentFormId );
					}
					// "Changing the View Type will reset your field configuration. Changes will be permanent once you save the View."
					else if ( thisDialog.is( '#gravityview_switch_template_dialog' ) ) {
						if ( !vcfg._isViewDropDown() ) {
							vcfg.toggleViewTypeMetabox();
						}
						vcfg.showViewConfig();
					}

					thisDialog.dialog( 'close' );
				}
			};

			var continue_button = {
				text: gvGlobals.label_continue,
				click: function() {
					if ( thisDialog.is( '#gravityview_change_form_dialog' ) || thisDialog.is( '#gravityview_select_preset_dialog' ) ) {
						if ( vcfg.startFreshStatus ) {
							vcfg.startFreshContinue();
						} else {
							vcfg.formChangeContinue();
						}
					}
					// "Changing the View Type will reset your field configuration. Changes will be permanent once you save the View."
					else if ( thisDialog.is( '#gravityview_switch_template_dialog' ) ) {
						vcfg.selectTemplateContinue( false );
						if ( !vcfg._isViewDropDown() ) {
							vcfg.toggleViewTypeMetabox();
						}
					}

					vcfg._storeValue();
					thisDialog.dialog( 'close' );
				},
			};

			var default_buttons = [ cancel_button, continue_button ];

			// If the buttons var isn't passed, use the defaults instead.
			buttons = buttons || default_buttons;

			thisDialog.dialog( {
				dialogClass: 'wp-dialog gv-dialog',
				appendTo: thisDialog.parent(),
				draggable: false,
				resizable: false,
				width: function () {

					// If the window is wider than {vcfg.dialogWidth}px, use vcfg.dialogWidth
					if ( $( window ).width() > vcfg.dialogWidth ) {
						return vcfg.dialogWidth;
					}

					// Otherwise, return the window width, less 10px
					return $( window ).width() - 10;
				},
				open: function () {
					$( '<div class="gv-overlay" />' ).prependTo( '#wpwrap' );

					$( document.body ).trigger( 'gravityview/dialog-opened', thisDialog );

					vcfg.toggleCheckboxes( thisDialog );
					vcfg.setupFieldDetails( thisDialog );

					vcfg.refresh_merge_tags( thisDialog, function() {
						// Configure CodeMirror after merge tags are refreshed (300ms following the DOMContentLoaded event).
						vcfg.setupCodeMirror( thisDialog );
					} );

					$sortableEls = $( '.ui-widget-content[aria-hidden="false"]' ).find( '.active-drop-widget, .active-drop-field' );

					if ( $sortableEls.length ) {
						$sortableEls.each( ( i, el ) => {
							if ( !$( el ).hasClass( 'ui-sortable' ) ) {
								return;
							}

							$( el ).sortable( 'disable' );
						} );
					}

					return true;
				},
				close: function ( e ) {
					e.preventDefault();

					$( 'textarea.code', thisDialog ).each( function () {

						$CodeMirror = $( this ).next( '.CodeMirror' );

						if ( 0 === $CodeMirror.length || ! $CodeMirror[0].hasOwnProperty('CodeMirror') ) {
							return;
						}

						$CodeMirror[0].CodeMirror.toTextArea();
					} );

					thisDialog.find( '.merge-tag-support' ).removeClass( 'merge-tag-support' ).addClass( 'gv-merge-tag-support' );

					$( '.gv-field-settings.active', '#gravityview_view_config' ).removeClass( 'active' );

					vcfg.setCustomLabel( thisDialog );

					$( '#wpwrap').find('> .gv-overlay' ).fadeOut( 'fast', function () {
						$( this ).remove();
					} );

					$sortableEls = $( '.ui-widget-content[aria-hidden="false"]' ).find( '.active-drop-widget, .active-drop-field' );

					if ( $sortableEls.length ) {
						$sortableEls.each( ( i, el ) => {
							if ( !$( el ).hasClass( 'ui-sortable' ) ) {
								return;
							}

							$( el ).sortable( 'enable' );
						} );
					}

					vcfg._restoreValue(); // Restore value if not persisted.

					$( document.body ).trigger( 'gravityview/dialog-closed', thisDialog );
				},
				closeOnEscape: true,
				buttons: buttons
			} );

		},

		/**
		 * When opening a dialog, convert textareas with CSS class ".code" to codeMirror instances
		 *
		 * @since 2.10
		 * @param {jQuery} dialog
		 */
		setupCodeMirror: function ( dialog ) {
			var vcfg = viewConfiguration;

			$( 'textarea.code:visible', dialog ).each( function () {

				// Define a default configuration
				const codemirrorConfig = $.extend( true, {}, wp.codeEditor.defaultSettings );

				let attributeValue = $( this ).data( 'codemirror' );
				if ( attributeValue ) {
					codemirrorConfig.codemirror = $.extend( {}, codemirrorConfig.codemirror, attributeValue );
				}

				// And then instantiate CodeMirror using those settings, which will then extend the WP defaults.
				let editor = wp.codeEditor.initialize( $( this ), codemirrorConfig );

				// If Merge Tags aren't enabled, don't continue.
				if ( ! $( this ).hasClass( 'merge-tag-support' ) && ! $( this ).hasClass( 'gv-merge-tag-support' ) ) {
					return;
				}

				// Leave room for Merge Tags icon.
				editor.codemirror.setSize( '95%' );

				var $textarea = $( this );
				var editorId = $textarea.attr( 'id' );
				var mergeTags = window.gfMergeTags.getAutoCompleteMergeTags( $textarea );
				var mergeTag = '';
				var initialEditorCursorPos = editor.codemirror.getCursor();

				// Move merge tag before before CodeMirror in DOM to fix floating issue
				$textarea.parent().find( '.all-merge-tags' ).detach().insertBefore( $textarea );

				$textarea.parent().find( 'div .gform-dropdown__trigger' ).on( 'click.gravityforms', vcfg.sendMergeTagValueToCodemirrorEditor );

				// Set up Merge Tag autocomplete
				$textarea.autocomplete( {
					appendTo: $textarea.parent(),
					minLength: 1,
					position: {
						my: 'center top',
						at: 'center bottom',
						collision: 'none'
					},
					source: mergeTags,
					select: function ( event, ui ) {
						// insert the merge tag value without curly braces
						var val = ui.item.value.replace( /^{|}$/gm, '' );
						var currentEditorCursorPos = editor.codemirror.getCursor();

						editor.codemirror.replaceRange( val, initialEditorCursorPos, window.wp.CodeMirror.Pos( currentEditorCursorPos.line, currentEditorCursorPos.ch ) );
						editor.codemirror.focus();
						editor.codemirror.setCursor( window.wp.CodeMirror.Pos( currentEditorCursorPos.line, currentEditorCursorPos.ch + val.length + 1 ) );
					},
				} );

				var $autocompleteEl = $textarea.parent().find( 'ul.ui-autocomplete' );

				var closeAutocompletion = function () {
					$( '#' + editorId ).autocomplete( 'close' );
				};

				$( document.body ).on( 'keyup', function ( e ) {
					if ( $autocompleteEl.is( ':visible' ) && 27 === e.which ) {
						e.preventDefault();
						closeAutocompletion();
						$textarea.focus();
					}
				} );

				editor.codemirror.on( 'mousedown', function () {
					closeAutocompletion();
				} );

				editor.codemirror.on( 'keydown', function ( el, e ) {
					if ( !$autocompleteEl.is( ':visible' ) ) {
						return;
					}

					if ( 38 === e.which || 40 === e.which || 13 === e.which ) {
						if ( $autocompleteEl.not( ':focus' ) ) {
							$autocompleteEl.focus();
						}

						e.preventDefault();
					}
				} );

				editor.codemirror.on( 'change', function ( e, obj ) {
					// detect curly braces and update the cursor position
					if ( obj.text[ 0 ] === '{}' ) {
						initialEditorCursorPos = editor.codemirror.getCursor();
					}

					// select everything between the initial and current cursor positions
					var currentEditorCursorPos = editor.codemirror.getCursor();
					mergeTag = editor.codemirror.getRange( {
						ch: initialEditorCursorPos.ch - 1,
						line: initialEditorCursorPos.line
					}, currentEditorCursorPos );

					// if the value starts with a curly braces, initiate autocompletion
					if ( mergeTag[ 0 ] === '{' ) {
						$( '#' + editorId ).autocomplete( 'search', mergeTag );

						return;
					}

					closeAutocompletion();
				} );
			} );
		},

		/**
		 * Event handler that inserts the merge tag value (data-value property) to WP's CodeMirror
		 *
		 * @since 2.14.4
		 * @param {jQueryEvent} e
		 */
		sendMergeTagValueToCodemirrorEditor: function ( e ) {
			// Always make sure the active editor is set.
			// This can also be overridden by other plugins (like Members), so make a backup.
			var _activeEditorBackup = window.wpActiveEditor;

			window.wpActiveEditor = $( e.currentTarget ).parentsUntil( '.gv-setting-container' ).find( 'textarea' ).attr( 'id' );

			if ( window.wpActiveEditor ) {
				window.send_to_editor( $( this ).data( 'value' ) );
			}

			// Restore prior active editor
			window.wpActiveEditor = _activeEditorBackup;
		},

		/**
		 * When opening a dialog, restore the Field Details visibility based on cookie
		 * @since 2.10
		 * @param {jQuery} dialog
		 */
		setupFieldDetails: function ( dialog ) {

			// Add the details to the title bar
			$( '.gv-field-details--container', dialog ).insertAfter( '.ui-dialog-title:visible' );

			// When the dialog opens, read the cookie
			// Otherwise, check for cookies
			var show_details_cookie = $.cookie( 'gv-field-details-expanded' );

			var show_details = viewConfiguration.getCookieVal( show_details_cookie );

			viewConfiguration.toggleFieldDetails( dialog, show_details );

			viewConfiguration.migrateSurveyScore( dialog );
		},

		/**
		 * Migrate Likert fields with [score] to [choice_display]
		 * @since 2.11
		 * @param {jQuery} $dialog
		 */
		migrateSurveyScore: function ( $dialog ) {

			// Only process on Survey fields
			if ( 0 === $dialog.parents('[data-inputtype="survey"]').length ) {
				return;
			}

			var $score = $dialog.find( '.gv-setting-container-score input' );

			if ( ! $score ) {
				return;
			}

			if ( 0 === $score.val() * 1 ) {
				return;
			}

			$dialog
				.find( '.gv-setting-container-choice_display input[value="score"]' )
				.trigger('click') // Update the choice
				.trigger('focus') // Highlight the selected choice
			;
		},

		/**
		 * Toggle visibility for field details
		 * @since 2.10
		 * @param {jQuery}  $dialog The open dialog
		 * @param {boolean|string} show_details Whether to show the field details or not
		 */
		toggleFieldDetails: function ( $dialog, show_details ) {

			$parent = $dialog.parent();

			$parent
				.find( '.gv-field-details' ).toggleClass( 'gv-field-details--closed', ! show_details ).end()
				.find( '.gv-field-details--toggle .dashicons' )
				.toggleClass( 'dashicons-arrow-down', !! show_details )
				.toggleClass( 'dashicons-arrow-right', ! show_details ).end();
		},

		/**
		 * Update the field display to show the custom label while editing
		 * @param {jQuery} dialog The dialog object
		 */
		setCustomLabel: function ( dialog ) {

			// Does the field have a custom label?
			var $admin_label = $( '[name*=admin_label]', dialog );
			var $custom_label;

			if ( ! $admin_label.length || ! $admin_label.val() ) {
				$custom_label = $( '[name*=custom_label]', dialog );
			} else {
				$custom_label = $admin_label; // We have an administrative label for this field
			}

			var $label = dialog.parents( '.gv-fields' ).find( '.gv-field-label-text-container' );

			// If there's a custom title, use it for the label.
			if ( $custom_label.length ) {

				var custom_label_text = $custom_label.val().trim();

				// Make sure the custom label isn't empty
				if( custom_label_text.length > 0 ) {
					$label.html( custom_label_text );
				} else {
					// If there's no custom title, then use the original
					// @see GravityView_Admin_View_Item::getOutput()
					$label.html( $label.attr( 'data-original-title' ) );
				}

			}
		},

		/**
		 * @todo Combine with the embed shortcode dropdown
		 * @param  {string} context Context (multiple, single, edit)
		 * @param  {string} id      Template ID
		 * @return {void}
		 */
		getSortableFields: function ( context, id ) {
			return new Promise((resolve, reject) => {
				var vcfg = viewConfiguration;

				// While it's loading, disable the field, remove previous options, and add loading message.
				$( ".gravityview_sort_field" ).prop( 'disabled', 'disabled' ).empty().append( '<option>' + gvGlobals.loading_text + '</option>' );

				var data = {
					action: 'gv_sortable_fields_form',
					nonce: gvGlobals.nonce
				};

				if ( context !== undefined && 'preset' === context ) {
					data.template_id = id;
				} else {
					data.form_id = vcfg.gvSelectForm.val(); // TODO: Update for Joins
				}

				$.post( ajaxurl, data, function ( response ) {
					if ( response !== 'false' && response !== '0' ) {
						$( ".gravityview_sort_field" ).empty().append( response ).prop( 'disabled', null );
					}

					resolve();
				} );
			});
		},

		/**
		 * Hide metaboxes related to view configuration.
		 * @return {void}
		 */
		hideViewConfig: function () {
			$( "#gravityview_view_config" ).slideUp( 150 );

			$( document ).trigger( 'gv_admin_views_hideViewConfig' );
		},

		/**
		 * Show metaboxes related to view configuration.
		 * @return {void}
		 */
		showViewConfig: function () {
			$( '#gravityview_view_config' ).slideDown( 150 );

			viewGeneralSettings.metaboxObj.show();
			viewConfiguration.toggleDropMessage();
			viewConfiguration.init_tooltips();

			$( document ).trigger( 'gv_admin_views_showViewConfig' );
		},

		/**
		 * @param {jQueryEvent} e
		 */
		switchView: function ( e ) {
			e.preventDefault();
			e.stopImmediatePropagation();

			var vcfg = viewConfiguration;

			vcfg.templateFilter( 'custom' );
			vcfg.toggleViewTypeMetabox();
		},

		/**
		 * Change which filters to show, depending on whether the form is Start Fresh or pre-existing forms
		 * @param  {string} templateType Checks against the `data-filter` attribute of the HTML
		 * @return {[type]}              [description]
		 */
		templateFilter: function ( templateType ) {
			$( ".gv-view-types-module" ).each( function () {
				if ( $( this ).attr( 'data-filter' ) === templateType ) {
					$( this ).parent().show();
				} else {
					$( this ).parent().hide();
				}
			} );
		},

		/**
		 * Whether the current template selector is a `data-view-dropdown`.
		 * @since 2.24
		 * @return {boolean}
		 * @private
		 */
		_isViewDropDown: function () {
			return viewConfiguration.wantedTemplate
				&& 'undefined' !== typeof viewConfiguration.wantedTemplate.data( 'view-data' );
		},

		/**
		 * Returns the current template ID, based on the selector.
		 *
		 * If a section was provided (i.e. it uses a view drop down) it will return the template for that section.
		 * If no section was provided, it will fall back to the directory template for backward compatibility.
		 *
		 * @since 2.24
		 * @return {string} The template id.
		 * @private
		 */
		_getCurrentTemplateId() {
			const section = this._getTemplateSection();

			if ( section === null || section === 'directory') {
				return this.currentDirectoryTemplate;
			}

			if ( section === 'single' ) {
				return this.currentSingletemplate;
			}

			return '';
		},

		/**
		 * Sets the current template ID based on the active section.
		 * @since 2.24
		 * @param {string} template_id The template ID.
		 * @private
		 */
		_setCurrentTemplateId( template_id ) {
			const section = this._getTemplateSection();
			if ( section === null || section === 'directory' ) {
				this.currentDirectoryTemplate = template_id;
			}
			if ( section === null || section === 'single' ) {
				this.currentSingletemplate = template_id;
			}
		},

		/**
		 * Returns the template ID from the selector.
		 * @since 2.24
		 * @param {boolean} use_base_template Whether to use the base template of a preset.
		 * @return {string} The template ID on the selector.
		 * @private
		 */
		_getTemplateId: function ( use_base_template = false ) {
			const $template = viewConfiguration.wantedTemplate;
			if ( !$template ) {
				return '';
			}

			let template_id = $template.data( use_base_template ? 'base-template' : 'templateid' );
			if ( viewConfiguration._isViewDropDown() ) {
				template_id = String( $template.val() );
			}

			return template_id;
		},

		/**
		 * Returns the section from the selector.
		 *
		 * Only a view dropdown has a section, so this method helps ease the difference with the "old" selector.
		 *
		 * @since 2.24
		 * @return {null|string} The section.
		 * @private
		 */
		_getTemplateSection: function() {
			let section = null;
			if ( viewConfiguration._isViewDropDown() ) {
				section = viewConfiguration.wantedTemplate.data( 'section' );
			}

			return section;
		},

		/**
		 * Restores the value on the selector.
		 *
		 * This is only relevant for view dropdowns.
		 *
		 * @since 2.24
		 * @private
		 */
		_restoreValue: function() {
			if ( viewConfiguration._isViewDropDown() ) {
				viewConfiguration.wantedTemplate.data( 'view-data' ).restoreValue();
			}
		},

		/**
		 * Stores the value on the selector.
		 *
		 * If the current selector is not a view dropdown, we store all view dropdowns, since all are updated.
		 *
		 * @since 2.24
		 * @private
		 */
		_storeValue: function() {
			if ( !viewConfiguration.wantedTemplate ) {
				return;
			}

			if ( viewConfiguration._isViewDropDown() ) {
				viewConfiguration.wantedTemplate.data( 'view-data' ).storeValue();
			} else {
				// Persist all current values for dropdowns.
				$( 'select[data-view-dropdown]' ).each( function () {
					$( this ).data( 'view-data' ).storeValue();
				} );
			}

			this._setCurrentTemplateId( this._getTemplateId() );
		},

		/**
		 * @param {jQueryEvent} e
		 */
		selectTemplate: function( e, data ) {
			var vcfg = viewConfiguration;

			// Prevent recursive selection.
			if (data !== undefined && data.section === null) {
				return;
			}

			e.preventDefault();
			e.stopImmediatePropagation();

			// get selected template
			vcfg.wantedTemplate = $( this );
			var selectedTemplateId = vcfg._getTemplateId();
			var regexMatch = /(.*?)_(.*?)$/i;
			var currentTemplate = vcfg._getCurrentTemplateId();
			var currTemplateIdSlug = currentTemplate.replace( regexMatch, '$2' );
			var selectedTemplateIdSlug = selectedTemplateId.replace( regexMatch, '$2' );
			var slugmatch = ( selectedTemplateIdSlug === currTemplateIdSlug );

			// check if template is being changed
			if ( ! currentTemplate || slugmatch || ! vcfg.getConfiguredFields().length ) {
				$( '#gravityview_select_template' ).slideUp( 150 );
				vcfg.selectTemplateContinue( slugmatch );
				vcfg._storeValue();
			} else if ( currentTemplate !== selectedTemplateId ) {
				// warn if fields are configured
				if ( vcfg.getConfiguredFields().length ) {
					vcfg.showDialog( '#gravityview_switch_template_dialog' );
				} else {
					vcfg.toggleViewTypeMetabox();
					vcfg.selectTemplateContinue( slugmatch );
				}
			} else {
				// revert back to how things were before clicking "use a form preset"
				vcfg.toggleViewTypeMetabox();
				vcfg.showViewConfig();
			}
		},

		selectTemplateContinue: function ( slugmatch ) {

			var vcfg = viewConfiguration,
				selectedTemplateId = vcfg._getTemplateId(),
				selectedFormId = vcfg.gvSelectForm.val(),
				changeAllSection = !vcfg._getTemplateSection();

			if ( changeAllSection ) {
				var base_template = vcfg._getTemplateId( );
				$( "#gravityview_directory_template" ).val( base_template ).trigger( 'change', { section: null } );
				$( "#gravityview_single_template" ).val( base_template ).trigger( 'change', { section: null } );
			}

			//add Selected class
			var $parent = vcfg.wantedTemplate.parents( ".gv-view-types-module" );
			$parent.parents( ".gv-grid" ).find( ".gv-view-types-module" ).removeClass( 'gv-selected' );
			$parent.addClass( 'gv-selected' );

			vcfg.waiting('start');

			// check for start fresh context
			if ( vcfg.startFreshStatus ) {
				Promise.all( [
					// fetch preset form fields
					vcfg.getAvailableFields( 'preset', selectedTemplateId ),
					// fetch present View fields
					vcfg.getPresetFields( selectedTemplateId ),
					// fetch sortable fields
					vcfg.getSortableFields( 'preset', selectedTemplateId ) ]
				).then( function () {
					$( '.ui-tabs-panel' ).each( function () {
						vcfg.init_droppables( this );
					} );
				} );
			} else {

				if( ! slugmatch || changeAllSection ) {
					//change view configuration active areas
					vcfg.updateActiveAreas( selectedTemplateId, ( selectedFormId * 1 ) );
				} else {
					vcfg.waiting('stop');
				}

				if ( changeAllSection ) {
					vcfg.gvSwitchView.fadeIn( 150 );
					vcfg.toggleViewTypeMetabox();
				}
			}

			vcfg.currentTemplateId = selectedTemplateId;
			vcfg.setUnsavedChanges( true );
		},

		server_request: ( ajaxRoute, payload ) => {
			const defer = $.Deferred();

			viewConfiguration.performingAjaxAction = true;

			$( '.gv-view-template-notice' ).hide();

			const { _wpNonce: nonce, _wpAjaxAction: action, _wpAjaxUrl: url, ajaxRouter, frontendFoundationVersion } = window.gvGlobals.foundation_licenses_router;

			const request = {
				nonce,
				action,
				ajaxRouter,
				ajaxRoute,
				frontendFoundationVersion,
				payload
			};

			$.post( url, request )
				.fail( response => 	defer.reject( response.responseText ))
				.done( (response) => {
					if ( !response.success ) {
						defer.reject( response.data );

						return;
					}

					viewConfiguration.performingAjaxAction = false;

					defer.resolve( response );
				} );

			return defer.promise();
		},

		/**
		 * When clicking the hover overlay, select the template by clicking the #gv_select_template button
		 * @param  {jQueryEvent}    e     jQuery event object
		 */
		selectTemplateHover: function ( e ) {
			const vcfg = viewConfiguration;
			const $link = $( e.target );
			const $parent = $link.parents( '.gv-view-types-module' );
			const $select = $( this ).find( '.gv_select_template' );

			// If we're internally linking
			if ( $link.is( '[rel=internal]' ) && ( !$link.hasClass( 'gv-layout-activate' ) && !$link.hasClass( 'gv-layout-install' ) ) ) {
				return true;
			}

			e.preventDefault();
			e.stopImmediatePropagation();

			const on_fail = ( error ) => {
				$( '.gv-view-template-notice' ).show().find( 'p' ).html( error );

				document.querySelector( '.gv-view-template-notice' ).scrollIntoView( {
					behavior: 'smooth'
				} );
			};

			const do_always = () => {
				vcfg.performingAjaxAction = false;
				$link.removeClass( 'disabled' );
				$parent.removeClass( 'active' );
			};

			const on_success = () => {
				$parent.find( '.gv-view-types-hover > div:eq(0)' ).hide();
				$parent.find( '.gv-view-types-hover > div:eq(1)' ).removeClass( 'hidden' );
				$parent.removeClass( 'gv-view-template-placeholder' );
				$parent.find( 'a.gv_select_template' ).attr( 'data-templateid', $link.data( 'templateid' ) ).trigger( 'click' );
				vcfg.activateViewSelection( $link.data( 'templateid' ) );
				$select.trigger( 'click' );
			};

			// Activate layout
			if ( $link.hasClass( 'gv-layout-activate' ) ) {
				if ( vcfg.performingAjaxAction ) {
					return;
				}

				$parent.addClass( 'active' );
				$link.addClass( 'disabled' ).attr( 'disabled', true );
				$link.html( $spinner );

				$.when( vcfg.server_request( 'activate_product', {
						text_domain: $link.attr( 'data-template-text-domain' ),
					} ) )
					.then( on_success )
					.always( do_always )
					.fail( on_fail );

				return;
			}

			// Install layout
			if ( $link.hasClass( 'gv-layout-install' ) ) {
				if ( vcfg.performingAjaxAction ) {
					return;
				}

				$parent.addClass( 'active' );
				$link.addClass( 'disabled' ).attr( 'disabled', true );
				$link.html( $spinner );

				$.when( vcfg.server_request( 'install_product', {
						id: $link.attr( 'data-download-id' ),
						text_domain: $link.attr( 'data-template-text-domain' ),
						activate: true,
					} ) )
					.then( on_success )
					.always( do_always )
					.fail( on_fail );

				return;
			}
		},

		enableLockedTemplate: function ( e, data ) {
			const $option = $( data?.option ) || null;
			const action = data?.action || null;
			const payload = {
				text_domain: $option.data( 'template-text-domain' ),
				activate: true,
			};

			if ( JSON.stringify( payload ) !== '{}' ) {
				const $pill = $( e.target );
				const $item = $pill.closest( '.view-dropdown-list-item' );

				$pill.addClass( 'is-idle' ).html( $spinner );
				$item.addClass( 'is-idle' );

				$.when( viewConfiguration.server_request( action + '_product', payload ) )
					.then( () => {
						$pill.removeClass( 'has-failed' );
						viewConfiguration.activateViewSelection( $option.data('template-id') );

						data?.dropdown?.focusActive();
					} )
					.fail( ( error ) => {
						$pill.addClass( 'has-failed' ).text( 'Error' );
						console.log( error );
					} )
					.always( () => {
						$pill.removeClass( 'is-idle' );
						$item.removeClass( 'is-idle' );
					} );
			}
		},

		/**
		 * Activates a selection on all view selectors after installation or activation.
		 *
		 * @since $ver$
		 *
		 * @param {String} template_id The template ID.
		 */
		activateViewSelection: function ( template_id ) {
			// We need to update all view selectors on the page.
			const $view_selectors = $( '[data-view-dropdown]' );
			const $options = $view_selectors.find( 'option[data-template-id="' + template_id + '"]' );

			$options.attr( 'disabled', false );
			$options.val( template_id );

			// Refresh the selectors with the updated values.
			$view_selectors.each( ( _, el ) => {
				const dropdown = $( el ).viewDropdown();
				dropdown.renderOptions();
			} );

			viewConfiguration.updateSettingsArea();
		},

		openExternalLinks: function () {

			if ( !! window.Beacon && ( $( this ).is( '[data-beacon-article]' ) || $( this ).is( '[data-beacon-article-modal]' ) || $( this ).is( '[data-beacon-article-sidebar]' ) || $( this ).is( '[data-beacon-article-inline]' ) ) ) {
				return false;
			}

			window.open( this.href );
			return false;
		},

		/**
		 * Display a screenshot of the current template. Not currently in use.
		 *
		 * @todo REMOVE ?
		 * @param  {jQueryEvent}    e     jQuery event object
		 * @return void
		 */
		previewTemplate: function ( e ) {
			e.preventDefault();
			e.stopImmediatePropagation();
			var parent = $( e.currentTarget ).parents( ".gv-view-types-module" );
			parent.find( ".gv-template-preview" ).dialog( {
				dialogClass: 'wp-dialog gv-dialog',
				appendTo: $( "#gravityview_select_template" ),
				width: viewConfiguration.dialogWidth,
				open: function () {
					$( '<div class="gv-overlay" />' ).prependTo( '#wpwrap' );
				},
				close: function () {
					$( this ).dialog( "option", "appendTo", parent );
					$( '#wpwrap' ).find('> .gv-overlay' ).fadeOut( 'fast', function () {
						$( this ).remove();
					} );
				},
				closeOnEscape: true,
				buttons: [
					{
						text: gvGlobals.label_close,
						click: function () {
							$( this ).dialog( 'close' );
						}
					}
				]
			} );

		},

		/**
		 * @param {string} template The selected template ID.
		 * @param {int} form_id The selected form ID.
		 */
		updateActiveAreas: function ( template, form_id ) {
			var vcfg = viewConfiguration;

			var data = {
				action: 'gv_get_active_areas',
				template_id: template,
				form_id: form_id,
				nonce: gvGlobals.nonce
			};

			return vcfg.updateViewConfig( data );
		},

		/**
		 * Renders the current page again, but with possible changes; and replaces the settings section.
		 *
		 * @since $ver$
		 */
		updateSettingsArea: function () {
			const $settings_content = $('#gravityview_settings .inside');
			$settings_content.html('');

			$.get( document.URL, function ( response ) {
				if ( response ) {
					const $document = $(response);
					$settings_content.html( $document.find( '#gravityview_settings .inside' ).html() );

					viewGeneralSettings.refresh();
					// Some plugins rely on this event to show or hide settings.
					$( '#gravityview_directory_template' ).trigger( 'change' );
				}
			} );
		},

		/**
		 * @param {string} template The template ID
		 */
		getPresetFields: function ( template ) {
			var vcfg = viewConfiguration;

			$( "#directory-active-fields, #single-active-fields" ).children().remove();

			var data = {
				action: 'gv_get_preset_fields',
				template_id: template,
				nonce: gvGlobals.nonce
			};

			return vcfg.updateViewConfig( data );
		},

		/**
		 * POST to AJAX and insert the returned field HTML into zone DOM
		 *
		 * @since 1.17.2
		 * @param {object} data `action`, `template_id` and `nonce` keys
		 */
		updateViewConfig: function ( data ) {
			return new Promise( ( resolve, reject ) => {
				const vcfg = viewConfiguration;
				const section = vcfg._getTemplateSection();
				const update_directory = ( section === 'directory' || section === null );
				const update_single = ( section === 'single' || section === null );

				if ( update_directory ) {
					$( "#directory-active-fields" ).children().remove();
				}
				if ( update_single ) {
					$( "#single-active-fields" ).children().remove();
				}

				$.post( ajaxurl, data, function ( response ) {
					if ( response ) {
						var content = JSON.parse( response );

						if ( update_directory ) {
							$( '#directory-header-widgets' ).html( content.header );
							$( '#directory-footer-widgets' ).html( content.footer );
							$( '#directory-active-fields' ).append( content.directory );
						}

						if ( update_single ) {
							$( '#single-active-fields' ).append( content.single );
						}

						vcfg.showViewConfig();
						vcfg.waiting( 'stop' );

						/**
						 * Triggers after the AJAX is loaded for the zone
						 * @since 2.10
						 * @param {object} JSON response with `header` `footer` (widgets) `directory` and `single` (contexts) properties
						 */
						$( document.body ).trigger( 'gravityview/view-config-updated', content, section );
					}

					resolve();
				} );

				vcfg.setUnsavedChanges( true );
			});
		},

		/**
		 * Toggle the "loading" indicator
		 * @since 1.16.5
		 * @param {string} action "start" or "stop"
		 */
		waiting: function( action ) {

			$containers = $( '#wpwrap,.gv-fields' );

			if( 'start' === action ) {
				$containers.addClass('gv-wait');
			} else {
				$containers.removeClass('gv-wait');
			}
		},


		// tooltips
		remove_tooltips: function ( el ) {
			if ( $( el || '.gv-add-field' ).is( ':ui-tooltip' ) ) {
				$( '.gv-add-field' ).gvTooltip( 'destroy' ).off( 'click' );
			}
		},

		init_tooltips: function (el) {

			// Already initialized.
			if ( 0 === $( el || '.gv-add-field', '#post' ).not( ':ui-tooltip' ).length ) {
				return;
			}

			$( el || ".gv-add-field", '#post' ).gvTooltip( {
				show:    150,
				hide:    200,
				content: function () {
					// Is the field picker in single or directory mode?
					//	var context = ( $(this).parents('#single-view').length ) ? 'single' : 'directory';
					var context = $( this ).attr( 'data-context' );
					var formId = $( this ).attr( 'data-formid' ) || $( '#gravityview_form_id' ).val();
					var templateId = $( '#gravityview_directory_template' ).val();

					switch ( $( this ).attr( 'data-objecttype' ) ) {
						case 'field':
							// If in Single context, show fields available in single
							// If it Directory, same for directory
							return $( '#' + context + '-available-fields-' + ( formId || templateId ) ).html();
						case 'widget':
							return $( "#directory-available-widgets" ).html();
					}
				},
				close: function () {
					$( this ).attr( 'data-tooltip', null );
				},
				open: function( event, tooltip ) {
					$( this )
						.attr( 'data-tooltip', 'active' )
						.attr( 'data-tooltip-id', $( this ).attr( 'aria-describedby' ) );

					$focus_item = $( 'input[type=search]', tooltip.tooltip );

					// Widgets don't have a search field; select the first "Add Widget" button instead
					if ( ! $focus_item.length) {
						$focus_item = $( tooltip.tooltip ).find( '.close' ).first();
					}

					var activate_layout = 'list';

					// If layout is coded in HTML, use it.
					if ( $( tooltip ).find('.gv-items-picker-container[data-layout]').length ) {
						activate_layout = $( tooltip ).find( '.gv-items-picker-container[data-layout]' ).attr( 'data-layout' );
					} else {

						// Otherwise, check for cookies
						layout_cookie = $.cookie( 'gv-items-picker-layout' );

						if ( viewConfiguration.getCookieVal( layout_cookie ) ) {
							activate_layout = layout_cookie;
						}
					}

					viewConfiguration.setTooltipLayout( activate_layout );

					$focus_item.trigger('focus');
				},
				closeOnEscape: true,
				disabled: true, // Don't open on hover
				position: {
					my: "center bottom",
					at: "center top-12"
				},
				tooltipClass: 'gravityview-item-picker-tooltip top'
			} )
				// add title attribute so the tooltip can continue to work (jquery ui bug?)
				.attr( "title", "" ).on( 'mouseout focusout', function ( e ) {
				e.stopImmediatePropagation();
			} )
				.on( 'click', function ( e, data ) {
					// add title attribute so the tooltip can continue to work (jquery ui bug?)
					$( this ).attr( "title", "" );

					$( this ).data( 'before', null ); // reset "before" element.
					if ( data?.before ) {
						$( this ).data( 'before', data.before );
					}

					e.preventDefault();
					//e.stopImmediatePropagation();

					$( this ).gvTooltip( "open" );

				} );

		},

		/**
		 * Filters visible fields in the field picker tooltip when the value of the field filter search input changes (or is cleared)
		 *
		 * {@since 2.0.11}
		 *
		 * {@returns void}
		 */
		setupFieldFilters: function( e ) {

			var input = $( this ).val().trim(),
				$tooltip = $( this ).parents( '.ui-tooltip-content' ),
				$resultsNotFound = $tooltip.find( '.gv-no-results' );

			// Allow closeTooltips to know whether to close the tooltip on escape
			if( 'keydown' === e.type ) {
				$( this ).attr( 'data-has-search', ( input.length > 0 ) ? input.length : null );
				return; // Only process the filtering on keyup
			}

			$tooltip.find( '.gv-fields' ).show().filter( function () {

				var match_title = $( this ).find( '.gv-field-label' ).attr( 'data-original-title' ).match( new RegExp( input, 'i' ) );
				var match_id    = $( this ).attr( 'data-fieldid' ).match( new RegExp( input, 'i' ) );
				var match_parent = $( this ).attr( 'data-parent-label' ) ? $( this ).attr( 'data-parent-label' ).match( new RegExp( input, 'i' ) ) : false;

				return ! match_title && ! match_id && ! match_parent;
			} ).hide();

			if ( ! $tooltip.find( '.gv-fields:visible' ).length ) {
				$resultsNotFound.show();
			} else {
				$resultsNotFound.hide();
			}
		},

		/**
		 * Refresh Gravity Forms tooltips (the real help tooltips)
		 */
		refreshGFtooltips: function () {
			$( ".gf_tooltip" ).gvTooltip( {
				show: 500,
				hide: 1000,
				content: function () {
					return $( this ).prop( 'title' );
				}
			} );
		},


		/**
		 * Get fields configured in each context
		 *
		 * @return array
		 */
		getConfiguredFields: function () {
			const section = viewConfiguration._getTemplateSection();
			const selectors = {
				'directory': '#directory-active-fields',
				'single': '#single-active-fields',
			};

			const selector = selectors.hasOwnProperty( section )
				? selectors[ section ]
				: '#directory-active-fields, #single-active-fields, #edit-active-fields';

			return $( selector ).find( '.gv-fields' );
		},

		/**
		 * Fetch the Available Fields for a given Form ID or Preset Template ID
		 * @param  {null|string}    preset
		 * @param  {string}    templateid      The "slug" of the View template
		 * @return void
		 */
		getAvailableFields: function( preset, templateid ) {
			return new Promise( ( resolve, reject ) => {
				var vcfg = viewConfiguration;

				vcfg.toggleDropMessage();

				vcfg.getConfiguredFields().remove();

				var data = {
					action: 'gv_available_fields',
					nonce: gvGlobals.nonce,
				};

				if ( preset !== undefined && 'preset' === preset ) {
					data.form_preset_ids = [ templateid ];
				} else {
					/**
					 * TODO: Update to support multiple fields in Joins
					 * @see GravityView_Ajax::gv_available_fields()
					 * */
					data.form_preset_ids = [ vcfg.gvSelectForm.val() ];
				}

				// Do not fetch fields if we already have them for the given form or template
				if ( $( '#directory-available-fields-' + data.form_preset_ids[ 0 ] ).length ) {
					return;
				}

				$.post( ajaxurl, data, function ( response ) {
					if ( !response.success && !response.data ) {
						resolve();
					}

					$.each( response.data, function ( context, markup ) {
						$( '#' + context + '-fields' ).append( markup );
					} );

					resolve();
				} );
			} );
		},

		/**
		 * When a field is clicked in the field picker, add the field or add all fields
		 * @param  {jQueryEvent} e [description]
		 * @return {void}
		 */
		startAddField: function ( e ) {

			// If the clicked field div contains the all fields label,
			// we're dealing with an all fields click!
			if ( $( this ).has( '.field-id-all-fields' ).length ) {
				viewConfiguration.addAllFields( $( this ) );
			} else {
				// Add a single field.
				viewConfiguration.addField( $( this ), e );
			}
		},

		/**
		 * Add all the fields available at once. Bam!
		 * @param  {object}    clicked jQuery object of the clicked "+ Add All Fields" link
		 */
		addAllFields: function ( clicked ) {
			const fields = clicked.siblings( '.gv-fields' ).filter( function () {
				const field_id = $( this ).data( 'fieldid' );

				return ( +field_id === parseInt( field_id, 10 ) );
			} );

			const triggerClick = ( el ) => {
				return new Promise( ( resolve, reject ) => {
					$( document.body ).one( 'gravityview/field-added', function () {
						resolve();
					} );
					$( el ).trigger( 'click' );
				} );
			};

			( async function () {
				for ( let i = 0; i < fields.length; i++ ) {
					await triggerClick( fields[ i ] );
				}

				$( 'a.gv-add-field[data-tooltip=\'active\']' ).gvTooltip( 'close' );
			} )();
		},

		/**
		 * Drop selected field in the active area
		 * @param  {object} clicked jQuery DOM object of the clicked Add Field button
		 * @param  {jQueryEvent}    e     jQuery Event object
		 */
		addField: function ( clicked, e ) {
			e.preventDefault();

			const tooltipId = clicked.closest( '.ui-tooltip' ).attr( 'id' );
			const $addButton = $( '.gv-add-field[data-tooltip-id="' + tooltipId + '"]' );
			const $before = $addButton.data( 'before' );

			viewConfiguration.placeField(
				clicked,
				$addButton,
				$before,
				!!$before
			);
		},

		/**
		 * Add (a copy of the) selected field in the active area.
		 * @param  {object} $field jQuery DOM object of the clicked field to place.
		 * @param  {object} $addButton jQuery DOM object of the add-button that belongs to the field.
		 * @param  {object|undefined} $anchor (optional) jQuery DOM object to place the new field after.
		 * @param  {Boolean} add_before_anchor Whether to place field before the anchor field. Will be `after` for `false`.
		 */
		placeField: function ( $field, $addButton, $anchor, add_before_anchor = false ) {
			const vcfg = viewConfiguration;
			const $newField = $field.clone().hide();
			const templateId = $addButton.attr( 'data-templateid' ) ?? $addButton.parents( '.gv-section' ).find( '.view-template-select select' ).val() ?? $( "#gravityview_directory_template" ).val();

			const data = {
				action: 'gv_field_options',
				template: templateId,
				area: $addButton.attr( 'data-areaid' ),
				context: $addButton.attr( 'data-context' ),
				field_id: $newField.attr( 'data-fieldid' ),
				field_label: $newField.find( '.gv-field-label' ).attr( 'data-original-title' ),
				field_type: $addButton.attr( 'data-objecttype' ),
				input_type: $newField.attr( 'data-inputtype' ),
				form_id: parseInt( $field.attr( 'data-formid' ), 10 ) || vcfg.currentFormId,
				nonce: gvGlobals.nonce
			};

			// Get the HTML for the Options <div>
			// - If there are no options, response will NULL
			// - If response is false, it means the request was invalid.
			$.ajax( {
				type: "POST",
				url: ajaxurl,
				data: data,
				async: true,
				beforeSend: function () {
					// Don't allow saving until this is done.
					vcfg.disable_publish();
				},
				complete: function () {
					// Enable saving after it's done
					vcfg.enable_publish();
				}
			} ).done( function ( response ) {
				// Retrieve the <HASH> ID from an input like: widgets[header_top][<HASH>][id]
				const regex = /[^\[]+\[[^\]]+\]\[([^\]]+)\].*/i;

				if ( $field.find( 'input.field-key' ).length > 0 ) {
					$newField.find( '.gv-dialog, .gv-dialog-options' ).remove();

					const oldId = $field.find( 'input.field-key' ).attr( 'name' ).replace( regex, '$1' );
					const newId = response.match( regex, '$1' )[ 1 ] ?? null;

					// Make the response a jQuery object.
					response = $(response);

					$field.find( '.gv-dialog-options :input' ).each( function ( i, el ) {
						if ( !$( el ).attr( 'name' ) ) {
							return;
						}

						const $fields = response.find( '[name="' + $( el ).attr( 'name' ).replaceAll( '' + oldId, '' + newId ) + '"]' );

						if ( $fields.length === 1 ) {
							$fields.val( $( el ).val() );
						} else if ($fields.length === 2) {
							// Possible checkbox.
							if ( $( el ).is( ':checked' ) ) {
								$fields.prop( 'checked', true );
							}
						}
					} );

				}

				// Add in the Options <div>
				$newField.append( response );

				$( '.ui-tabs-panel' ).each( function () {
					vcfg.init_droppables( this );
				} );

				// If there are field options, show the settings gear.
				if ( $( '.gv-dialog-options', $newField ).length > 0 ) {
					$( '.gv-field-settings', $newField ).removeClass( 'hide-if-js' );
				}

				if ( $anchor ) {
					// Append the new field after this element.
					const insert_method = add_before_anchor ? 'insertBefore' : 'insertAfter';
					$newField[ insert_method ]( $anchor );
				} else {
					// append the new field to the active drop
					$addButton
						.closest( '.gv-droppable-area' )
						.find( '.active-drop' )
						.append( $newField );
				}

				$( document.body ).trigger( 'gravityview/field-added', $newField );

				// Show the new field
				$newField.fadeIn( 100 );

				// refresh the little help tooltips
				vcfg.refreshGFtooltips();

			} ).fail( function ( jqXHR ) {

				// Enable publish on error
				vcfg.enable_publish();

				// Something went wrong
				alert( gvGlobals.field_loaderror );

				console.log( jqXHR );

			} ).always( function () {

				vcfg.toggleDropMessage();
				vcfg.setUnsavedChanges( true );

			} );
		},
		/**
		 * Duplicate a field and add it under the duplicated field.
		 * @since 2.22
		 * @param  {jQueryEvent} e jQuery Event object
		 */
		duplicateField: function ( e ) {
			e.preventDefault();
			const $field = $( this ).closest( '.gv-fields' );

			viewConfiguration.placeField(
				$field,
				$( this ).closest( '.active-drop-container' ).find( 'a.gv-add-field' ),
				$field
			);
		},

		/**
		 * Re-initialize Merge Tags
		 *
		 * @since 1.22.1
		 */
		refresh_merge_tags: function( $source, onRefresh ) {
			let $merge_tag_supported = $source ? $( '.gv-merge-tag-support,.merge-tag-support', $source ) : $( '.gv-merge-tag-support:visible' );

			$merge_tag_supported
				.removeClass( 'gv-merge-tag-support mt-initialized' )
				.addClass( 'merge-tag-support' );

			// GF 2.6+
			if ( window.gform?.instances?.mergeTags ) {
				// Remove existing merge tags, since otherwise GF will add another
				$( '.all-merge-tags', $source ).remove();

				document.dispatchEvent( new Event( 'DOMContentLoaded' ) );

				// Restore the namespaced classnames.
				setTimeout( function() {
					$merge_tag_supported
						.removeClass( 'merge-tag-support' )
						.addClass( 'gv-merge-tag-support' );

					if ( onRefresh ) {
						onRefresh();
					}
				}, 300 ); // This needs to be longer than the time it takes to perform the DOMContentLoaded event.

				return;
			}

			// Only init merge tags if the View has been saved and the form hasn't been changed.
			if ( 'undefined' !== typeof( form ) && $( document.body ).not( '.gv-form-changed' ) && $merge_tag_supported.length >= 0 ) {

				if ( window.gfMergeTags ) {

					// Remove existing merge tags, since otherwise GF will add another
					$( '.all-merge-tags:visible' ).remove();

					if ( gfMergeTags.hasOwnProperty( 'destroy' ) ) {

						// 2.3 re-init
						$merge_tag_supported.each( function () {
							new gfMergeTagsObj( form, $( this ) );
						} );

					} else {

						// Re-init merge tag dropdowns, pre-2.3
						window.gfMergeTags = new gfMergeTagsObj( form );

					}
				}

				$merge_tag_supported
					.removeClass( 'merge-tag-support' )
					.addClass( 'gv-merge-tag-support' );

				if ( onRefresh ) {
					onRefresh();
				}
			}
		},

		/**
		 * Enable the publish input; enable saving a View
		 * @return {void}
		 */
		enable_publish: function () {

			/**
			 * Added in ~ WP 3.8
			 * @see https://github.com/WordPress/WordPress/blob/master/wp-admin/js/post.js#L365-L367
			 */
			$( document ).trigger( 'autosave-enable-buttons.edit-post' );

			// Restore saving after settings are generated
			$( '#publishing-action').find('#publish' ).prop( 'disabled', null ).removeClass( 'button-primary-disabled' );
		},

		/**
		 * Disable the publish input; prevent saving a View
		 * @return {void}
		 */
		disable_publish: function () {

			/**
			 * Added in ~ WP 3.8
			 * @see https://github.com/WordPress/WordPress/blob/master/wp-admin/js/post.js#L363-L364
			 */
			$( document ).trigger( 'autosave-disable-buttons.edit-post' );

			$( '#publishing-action').find('#publish' ).prop( 'disabled', 'disabled' ).addClass( 'button-primary-disabled' );
		},

		// Sortables and droppables
		init_droppables: function ( panel ) {

			// Already initialized.
			if( $( panel ).find( ".active-drop-field" ).sortable( 'instance' ) ) {
				return;
			}

			var vcfg = viewConfiguration;

			// widgets
			$( panel ).find( ".active-drop-widget" ).sortable( {
				placeholder: "fields-placeholder",
				items: '> .gv-fields',
				distance: 2,
				revert: 75,
				connectWith: ".active-drop-widget",
				start: function( event, ui ) {
					$( '#directory-fields, #single-fields' ).find( ".active-drop-container-widget" ).addClass('is-receivable');
				},
				stop: function( event, ui ) {
					$( '#directory-fields, #single-fields' ).find( ".active-drop-container-widget" ).removeClass('is-receivable');
				},
				change: function( event, ui ) {
					vcfg.setUnsavedChanges( true );
				},
				receive: function ( event, ui ) {
					// Check if field comes from another active area and if so, update name attributes.

					var sender_area = ui.sender.attr( 'data-areaid' ), receiver_area = $( this ).attr( 'data-areaid' );

					ui.item.find( '[name^="widgets[' + sender_area + ']"]' ).each( function () {
						var name = $( this ).attr( 'name' );
						$( this ).attr( 'name', name.replace( sender_area, receiver_area ) );
					} );

					vcfg.toggleDropMessage();
				}
			} );

			//fields
			$( panel ).find( ".active-drop-field" ).sortable( {
				placeholder: "fields-placeholder",
				items: '> .gv-fields',
				distance: 2,
				revert: 75,
				connectWith: ".active-drop-field",
				start: function( event, ui ) {
					$( panel ).find( ".active-drop-container-field" ).addClass('is-receivable');
				},
				stop: function( event, ui ) {
					$( panel ).find( ".active-drop-container-field" ).removeClass('is-receivable');
				},
				change: function( event, ui ) {
					vcfg.setUnsavedChanges( true );
				},
				receive: function ( event, ui ) {
					// Check if field comes from another active area and if so, update name attributes.
					if ( ui.item.find( ".gv-dialog-options" ).length > 0 ) {

						var sender_area = ui.sender.attr( 'data-areaid' ), receiver_area = $( this ).attr( 'data-areaid' );

						ui.item.find( '[name^="fields[' + sender_area + ']"]' ).each( function () {
							var name = $( this ).attr( 'name' );
							$( this ).attr( 'name', name.replace( sender_area, receiver_area ) );
						} );

					}

					vcfg.toggleDropMessage();
				}
			} );
		},

		toggleDropMessage: function () {

			$( '.active-drop' ).each( function () {
				if ( $( this ).find( ".gv-fields" ).length > 0 ) {
					$( this ).find( ".drop-message" ).hide();
				} else {
					$( this ).find( ".drop-message" ).fadeIn( 100 );
				}
			} );

		},

		/**
		 * Event handler to remove Fields from active areas
		 * @param {jQueryEvent} e
		 */
		removeField: function ( e ) {

			e.preventDefault();

			var vcfg = viewConfiguration;
			var area = $( e.currentTarget ).parents( ".active-drop" );

			vcfg.setUnsavedChanges( true );

			// Nice little easter egg: when holding down control, get rid of all fields in the zone at once.
			if ( e.altKey && $( area ).find( '.gv-fields' ).length > 1 ) {
				vcfg.removeAllFields( e, area );

				return;
			}

			$( e.currentTarget ).parents( '.gv-fields' ).fadeOut( 'fast', function () {

				$( this ).remove();

				$( document.body ).trigger( 'gravityview/field-removed', $( this ) );

				vcfg.toggleDropMessage();
			} );
=======
		   // Update the display label.
		   $('#gv-direct-access-display strong').text( selectedDirectAccess.data( 'display-label' ) );

		   // Update the class on the container to reflect the current setting.
		   $('#gv-direct-access').toggleClass('embed-only', checked );

		   e.preventDefault();
	   },

	   /**
		* @param  {jQueryEvent} e jQuery event object.
		* @param {viewConfiguration} vcfg
		*/
	   toggleInitialVisibility: function ( vcfg ) {

		   // There are no Gravity Forms forms
		   if ( vcfg.gvSelectForm.length === 0 ) {
			   return;
		   }

		   // check if there's a form selected
		   if ( '' === vcfg.currentFormId ) {
			   // if no form is selected, hide all the configs
			   vcfg.hideView();
		   } else {
			   // if both form and template were selected, show View Layout config
			   if ( $( '#gravityview_directory_template' ).length && $( '#gravityview_directory_template' ).val().length > 0 ) {
				   $( '#gravityview_select_template' ).slideUp( 150 );
				   vcfg.showViewConfig();
			   } else {
				   // else show the template picker
				   vcfg.templateFilter( 'custom' );
				   vcfg.showViewTypeMetabox();
			   }
		   }

		   if ( vcfg.currentFormId && !vcfg.currentTemplateId ) {
			   vcfg.gvSwitchView.hide();
		   }

		   vcfg.togglePreviewButton();

		   vcfg.zebraStripeSettings( true );

	   },

	   /**
		* Only show the Preview button if a form is selected.
		* Otherwise, gravityview_get_entries() doesn't work.
		*/
	   togglePreviewButton: function() {

		   var preview_button = $('#preview-action').find('.button');

		   if( '' === viewConfiguration.gvSelectForm.val() ) {
			   preview_button.hide();
		   } else {
			   preview_button.show();
		   }

	   },

	   // hides template picker metabox and view config metabox
	   hideView: function () {
		   var vcfg = viewConfiguration;

		   vcfg.currentFormId = '';
		   vcfg.togglePreviewButton();
		   $( "#gravityview_view_config, #gravityview_select_template, #gravityview_sort_filter, .gv-form-links" ).hide();
		   viewGeneralSettings.metaboxObj.hide();

	   },

	   /**
		* Update the Data Source links to the selected form
		* @return {void}
		*/
	   updateFormLinks: function () {
		   var vcfg = viewConfiguration;

		   $( '.gv-form-links a' ).each( function () {

			   var new_url = $( this ).attr( 'href' ).replace( /id=([0-9]+)/gm, 'id=' + vcfg.gvSelectForm.val() );

			   $( this ).attr( 'href', new_url );

		   } );
	   },

	   /**
		* Update Widget form IDs to the selected form
		* @return {void}
		*/
	   updateWidgetFormIds: function() {
		   var vcfg = viewConfiguration;

		   $( '.field-form-id' ).each( function() {
			   $( this ).val( vcfg.gvSelectForm.val() );
		   } );
	   },

	   /**
		* Show/Hide
		*/
	   toggleViewTypeMetabox: function () {
		   var $templates = $( "#gravityview_select_template" );
		   var vcfg = viewConfiguration;

		   if ( $templates.is( ':visible' ) ) {
			   vcfg.gvSwitchView.text( function () {
				   return $( this ).attr( 'data-text-backup' );
			   } );

			   if ( vcfg.currentDirectoryTemplate ) {
				   $templates.slideUp( 150 );
			   }
		   } else {
			   if ( vcfg.currentDirectoryTemplate ) {
				   vcfg.gvSwitchView.attr( 'data-text-backup', function () {
					   return $( this ).text();
				   } ).text( gvGlobals.label_cancel );
			   } else {
				   vcfg.gvSwitchView.hide();
			   }

			   $templates.slideDown( 150 );
		   }
	   },

	   showViewTypeMetabox: function () {
		   $( "#gravityview_select_template" ).slideDown( 150 );
	   },

	   /**
		* Triggered when the Start Fresh button has been clicked
		* @param {jQueryEvent} e
		*/
	   startFresh: function ( e ) {
		   e.preventDefault();
		   var vcfg = viewConfiguration;

		   vcfg.startFreshStatus = true;

		   // If fields are configured (either via a form or preset selection), warn against making changes
		   if ( vcfg.getConfiguredFields().length ) {
			   vcfg.showDialog( '#gravityview_select_preset_dialog' );
		   } else {
			   vcfg.startFreshContinue();
		   }
	   },

	   startFreshContinue: function () {
		   var vcfg = viewConfiguration;

		   // start fresh on save trigger
		   $( '#gravityview_form_id_start_fresh' ).val( '1' );

		   // Reset the selected form value
		   $( '#gravityview_form_id' ).val( '' );

		   vcfg.currentFormId = '';
		   vcfg.currentTemplateId = '';
		   vcfg.gvSwitchView.hide();

		   // show templates
		   vcfg.templateFilter( 'preset' );
		   vcfg.showViewTypeMetabox();

		   // hide config metabox
		   vcfg.hideViewConfig();

		   vcfg.togglePreviewButton();
	   },

	   /**
		* The Data Source dropdown has been changed. Show alert dialog or process.
		* @param {jQueryEvent} e
		* @return void
		*/
	   formChange: function ( e ) {
		   e.preventDefault();

		   var vcfg = viewConfiguration;

		   // Holding down on the alt key while switching forms allows you to change forms without resetting configurations
		   if( vcfg.altKey ) {
			   return;
		   }

		   vcfg.startFreshStatus = false;

		   if ( vcfg.getConfiguredFields().length ) {
			   vcfg.showDialog( '#gravityview_change_form_dialog' );
		   } else {
			   vcfg.formChangeContinue();
		   }

		   vcfg.togglePreviewButton();
	   },

	   formChangeContinue: function () {
		   var vcfg = viewConfiguration;

		   if ( ! vcfg.gvSelectForm.val() ) {
			   vcfg.getConfiguredFields().remove();
			   vcfg.hideView();
			   vcfg.gvSwitchView.fadeOut( 150 );
		   } else {
			   vcfg.templateFilter( 'custom' );

			   Promise.all( [
				   vcfg.getAvailableFields(),
				   vcfg.getSortableFields()
			   ] ).then( function () {
				   if ( !vcfg.currentFormId && !vcfg.currentDirectoryTemplate ) {
					   vcfg.showViewTypeMetabox();
					   vcfg.gvSwitchView.fadeOut( 150 );
				   } else {
					   if (vcfg.currentDirectoryTemplate && vcfg.currentDirectoryTemplate) {
						   vcfg.gvSwitchView.show();
					   }
					   vcfg.gvSwitchView.click();
				   }
			   } );
		   }

		   vcfg.currentTemplateId = '';
		   vcfg.currentFormId = vcfg.gvSelectForm.val();
		   vcfg.setUnsavedChanges( true );
		   $( document.body ).trigger( 'gravityview_form_change' ).addClass( 'gv-form-changed' );
	   },

	   showDialog: function ( dialogSelector, buttons ) {

		   var vcfg = viewConfiguration;

		   var thisDialog = $( dialogSelector );

		   var cancel_button = {
			   text: gvGlobals.label_cancel,
			   click: function () {
				   if ( thisDialog.is( '#gravityview_change_form_dialog' ) ) {
					   vcfg.startFreshStatus = false;
					   vcfg.gvSelectForm.val( vcfg.currentFormId );
				   }
				   // "Changing the View Type will reset your field configuration. Changes will be permanent once you save the View."
				   else if ( thisDialog.is( '#gravityview_switch_template_dialog' ) ) {
					   if ( !vcfg._isViewDropDown() ) {
						   vcfg.toggleViewTypeMetabox();
					   }
					   vcfg.showViewConfig();
				   }

				   thisDialog.dialog( 'close' );
			   }
		   };

		   var continue_button = {
			   text: gvGlobals.label_continue,
			   click: function() {
				   if ( thisDialog.is( '#gravityview_change_form_dialog' ) || thisDialog.is( '#gravityview_select_preset_dialog' ) ) {
					   if ( vcfg.startFreshStatus ) {
						   vcfg.startFreshContinue();
					   } else {
						   vcfg.formChangeContinue();
					   }
				   }
				   // "Changing the View Type will reset your field configuration. Changes will be permanent once you save the View."
				   else if ( thisDialog.is( '#gravityview_switch_template_dialog' ) ) {
					   vcfg.selectTemplateContinue( false );
					   if ( !vcfg._isViewDropDown() ) {
						   vcfg.toggleViewTypeMetabox();
					   }
				   }

				   vcfg._storeValue();
				   thisDialog.dialog( 'close' );
			   },
		   };

		   var default_buttons = [ cancel_button, continue_button ];

		   // If the buttons var isn't passed, use the defaults instead.
		   buttons = buttons || default_buttons;

		   thisDialog.dialog( {
			   dialogClass: 'wp-dialog gv-dialog',
			   appendTo: thisDialog.parent(),
			   draggable: false,
			   resizable: false,
			   width: function () {

				   // If the window is wider than {vcfg.dialogWidth}px, use vcfg.dialogWidth
				   if ( $( window ).width() > vcfg.dialogWidth ) {
					   return vcfg.dialogWidth;
				   }

				   // Otherwise, return the window width, less 10px
				   return $( window ).width() - 10;
			   },
			   open: function () {
				   $( '<div class="gv-overlay" />' ).prependTo( '#wpwrap' );

				   $( document.body ).trigger( 'gravityview/dialog-opened', thisDialog );

				   vcfg.toggleCheckboxes( thisDialog );
				   vcfg.setupFieldDetails( thisDialog );

				   vcfg.refresh_merge_tags( thisDialog, function() {
					   // Configure CodeMirror after merge tags are refreshed (300ms following the DOMContentLoaded event).
					   vcfg.setupCodeMirror( thisDialog );
				   } );

				   $sortableEls = $( '.ui-widget-content[aria-hidden="false"]' ).find( '.active-drop-widget, .active-drop-field' );

				   if ( $sortableEls.length ) {
					   $sortableEls.each( ( i, el ) => {
						   if ( !$( el ).hasClass( 'ui-sortable' ) ) {
							   return;
						   }

						   $( el ).sortable( 'disable' );
					   } );
				   }

				   return true;
			   },
			   close: function ( e ) {
				   e.preventDefault();

				   $( 'textarea.code', thisDialog ).each( function () {

					   $CodeMirror = $( this ).next( '.CodeMirror' );

					   if ( 0 === $CodeMirror.length || ! $CodeMirror[0].hasOwnProperty('CodeMirror') ) {
						   return;
					   }

					   $CodeMirror[0].CodeMirror.toTextArea();
				   } );

				   thisDialog.find( '.merge-tag-support' ).removeClass( 'merge-tag-support' ).addClass( 'gv-merge-tag-support' );

				   $( '.gv-field-settings.active', '#gravityview_view_config' ).removeClass( 'active' );

				   vcfg.setCustomLabel( thisDialog );

				   $( '#wpwrap').find('> .gv-overlay' ).fadeOut( 'fast', function () {
					   $( this ).remove();
				   } );

				   $sortableEls = $( '.ui-widget-content[aria-hidden="false"]' ).find( '.active-drop-widget, .active-drop-field' );

				   if ( $sortableEls.length ) {
					   $sortableEls.each( ( i, el ) => {
						   if ( !$( el ).hasClass( 'ui-sortable' ) ) {
							   return;
						   }

						   $( el ).sortable( 'enable' );
					   } );
				   }

				   vcfg._restoreValue(); // Restore value if not persisted.

				   $( document.body ).trigger( 'gravityview/dialog-closed', thisDialog );
			   },
			   closeOnEscape: true,
			   buttons: buttons
		   } );

	   },

	   /**
		* When opening a dialog, convert textareas with CSS class ".code" to codeMirror instances
		*
		* @since 2.10
		* @param {jQuery} dialog
		*/
	   setupCodeMirror: function ( dialog ) {
		   var vcfg = viewConfiguration;

		   $( 'textarea.code:visible', dialog ).each( function () {

			   // Define a default configuration
			   const codemirrorConfig = $.extend( true, {}, wp.codeEditor.defaultSettings );

			   let attributeValue = $( this ).data( 'codemirror' );
			   if ( attributeValue ) {
				   codemirrorConfig.codemirror = $.extend( {}, codemirrorConfig.codemirror, attributeValue );
			   }

			   // And then instantiate CodeMirror using those settings, which will then extend the WP defaults.
			   let editor = wp.codeEditor.initialize( $( this ), codemirrorConfig );

			   // If Merge Tags aren't enabled, don't continue.
			   if ( ! $( this ).hasClass( 'merge-tag-support' ) && ! $( this ).hasClass( 'gv-merge-tag-support' ) ) {
				   return;
			   }

			   // Leave room for Merge Tags icon.
			   editor.codemirror.setSize( '95%' );

			   var $textarea = $( this );
			   var editorId = $textarea.attr( 'id' );
			   var mergeTags = window.gfMergeTags.getAutoCompleteMergeTags( $textarea );
			   var mergeTag = '';
			   var initialEditorCursorPos = editor.codemirror.getCursor();

			   // Move merge tag before before CodeMirror in DOM to fix floating issue
			   $textarea.parent().find( '.all-merge-tags' ).detach().insertBefore( $textarea );

			   $textarea.parent().find( 'div .gform-dropdown__trigger' ).on( 'click.gravityforms', vcfg.sendMergeTagValueToCodemirrorEditor );

			   // Set up Merge Tag autocomplete
			   $textarea.autocomplete( {
				   appendTo: $textarea.parent(),
				   minLength: 1,
				   position: {
					   my: 'center top',
					   at: 'center bottom',
					   collision: 'none'
				   },
				   source: mergeTags,
				   select: function ( event, ui ) {
					   // insert the merge tag value without curly braces
					   var val = ui.item.value.replace( /^{|}$/gm, '' );
					   var currentEditorCursorPos = editor.codemirror.getCursor();

					   editor.codemirror.replaceRange( val, initialEditorCursorPos, window.wp.CodeMirror.Pos( currentEditorCursorPos.line, currentEditorCursorPos.ch ) );
					   editor.codemirror.focus();
					   editor.codemirror.setCursor( window.wp.CodeMirror.Pos( currentEditorCursorPos.line, currentEditorCursorPos.ch + val.length + 1 ) );
				   },
			   } );

			   var $autocompleteEl = $textarea.parent().find( 'ul.ui-autocomplete' );

			   var closeAutocompletion = function () {
				   $( '#' + editorId ).autocomplete( 'close' );
			   };

			   $( document.body ).on( 'keyup', function ( e ) {
				   if ( $autocompleteEl.is( ':visible' ) && 27 === e.which ) {
					   e.preventDefault();
					   closeAutocompletion();
					   $textarea.focus();
				   }
			   } );

			   editor.codemirror.on( 'mousedown', function () {
				   closeAutocompletion();
			   } );

			   editor.codemirror.on( 'keydown', function ( el, e ) {
				   if ( !$autocompleteEl.is( ':visible' ) ) {
					   return;
				   }

				   if ( 38 === e.which || 40 === e.which || 13 === e.which ) {
					   if ( $autocompleteEl.not( ':focus' ) ) {
						   $autocompleteEl.focus();
					   }

					   e.preventDefault();
				   }
			   } );

			   editor.codemirror.on( 'change', function ( e, obj ) {
				   // detect curly braces and update the cursor position
				   if ( obj.text[ 0 ] === '{}' ) {
					   initialEditorCursorPos = editor.codemirror.getCursor();
				   }

				   // select everything between the initial and current cursor positions
				   var currentEditorCursorPos = editor.codemirror.getCursor();
				   mergeTag = editor.codemirror.getRange( {
					   ch: initialEditorCursorPos.ch - 1,
					   line: initialEditorCursorPos.line
				   }, currentEditorCursorPos );

				   // if the value starts with a curly braces, initiate autocompletion
				   if ( mergeTag[ 0 ] === '{' ) {
					   $( '#' + editorId ).autocomplete( 'search', mergeTag );

					   return;
				   }

				   closeAutocompletion();
			   } );
		   } );
	   },

	   /**
		* Event handler that inserts the merge tag value (data-value property) to WP's CodeMirror
		*
		* @since 2.14.4
		* @param {jQueryEvent} e
		*/
	   sendMergeTagValueToCodemirrorEditor: function ( e ) {
		   // Always make sure the active editor is set.
		   // This can also be overridden by other plugins (like Members), so make a backup.
		   var _activeEditorBackup = window.wpActiveEditor;

		   window.wpActiveEditor = $( e.currentTarget ).parentsUntil( '.gv-setting-container' ).find( 'textarea' ).attr( 'id' );

		   if ( window.wpActiveEditor ) {
			   window.send_to_editor( $( this ).data( 'value' ) );
		   }

		   // Restore prior active editor
		   window.wpActiveEditor = _activeEditorBackup;
	   },

	   /**
		* When opening a dialog, restore the Field Details visibility based on cookie
		* @since 2.10
		* @param {jQuery} dialog
		*/
	   setupFieldDetails: function ( dialog ) {

		   // Add the details to the title bar
		   $( '.gv-field-details--container', dialog ).insertAfter( '.ui-dialog-title:visible' );

		   // When the dialog opens, read the cookie
		   // Otherwise, check for cookies
		   var show_details_cookie = $.cookie( 'gv-field-details-expanded' );

		   var show_details = viewConfiguration.getCookieVal( show_details_cookie );

		   viewConfiguration.toggleFieldDetails( dialog, show_details );

		   viewConfiguration.migrateSurveyScore( dialog );
	   },

	   /**
		* Migrate Likert fields with [score] to [choice_display]
		* @since 2.11
		* @param {jQuery} $dialog
		*/
	   migrateSurveyScore: function ( $dialog ) {

		   // Only process on Survey fields
		   if ( 0 === $dialog.parents('[data-inputtype="survey"]').length ) {
			   return;
		   }

		   var $score = $dialog.find( '.gv-setting-container-score input' );

		   if ( ! $score ) {
			   return;
		   }

		   if ( 0 === $score.val() * 1 ) {
			   return;
		   }

		   $dialog
			   .find( '.gv-setting-container-choice_display input[value="score"]' )
			   .trigger('click') // Update the choice
			   .trigger('focus') // Highlight the selected choice
		   ;
	   },

	   /**
		* Toggle visibility for field details
		* @since 2.10
		* @param {jQuery}  $dialog The open dialog
		* @param {boolean|string} show_details Whether to show the field details or not
		*/
	   toggleFieldDetails: function ( $dialog, show_details ) {

		   $parent = $dialog.parent();

		   $parent
			   .find( '.gv-field-details' ).toggleClass( 'gv-field-details--closed', ! show_details ).end()
			   .find( '.gv-field-details--toggle .dashicons' )
			   .toggleClass( 'dashicons-arrow-down', !! show_details )
			   .toggleClass( 'dashicons-arrow-right', ! show_details ).end();
	   },

	   /**
		* Update the field display to show the custom label while editing
		* @param {jQuery} dialog The dialog object
		*/
	   setCustomLabel: function ( dialog ) {

		   // Does the field have a custom label?
		   var $admin_label = $( '[name*=admin_label]', dialog );
		   var $custom_label;

		   if ( ! $admin_label.length || ! $admin_label.val() ) {
			   $custom_label = $( '[name*=custom_label]', dialog );
		   } else {
			   $custom_label = $admin_label; // We have an administrative label for this field
		   }

		   var $label = dialog.parents( '.gv-fields' ).find( '.gv-field-label-text-container' );

		   // If there's a custom title, use it for the label.
		   if ( $custom_label.length ) {

			   var custom_label_text = $custom_label.val().trim();

			   // Make sure the custom label isn't empty
			   if( custom_label_text.length > 0 ) {
				   $label.html( custom_label_text );
			   } else {
				   // If there's no custom title, then use the original
				   // @see GravityView_Admin_View_Item::getOutput()
				   $label.html( $label.attr( 'data-original-title' ) );
			   }

		   }
	   },

	   /**
		* @todo Combine with the embed shortcode dropdown
		* @param  {string} context Context (multiple, single, edit)
		* @param  {string} id      Template ID
		* @return {void}
		*/
	   getSortableFields: function ( context, id ) {
		   return new Promise((resolve, reject) => {
			   var vcfg = viewConfiguration;

			   // While it's loading, disable the field, remove previous options, and add loading message.
			   $( ".gravityview_sort_field" ).prop( 'disabled', 'disabled' ).empty().append( '<option>' + gvGlobals.loading_text + '</option>' );

			   var data = {
				   action: 'gv_sortable_fields_form',
				   nonce: gvGlobals.nonce
			   };

			   if ( context !== undefined && 'preset' === context ) {
				   data.template_id = id;
			   } else {
				   data.form_id = vcfg.gvSelectForm.val(); // TODO: Update for Joins
			   }

			   $.post( ajaxurl, data, function ( response ) {
				   if ( response !== 'false' && response !== '0' ) {
					   $( ".gravityview_sort_field" ).empty().append( response ).prop( 'disabled', null );
				   }

				   resolve();
			   } );
		   });
	   },

	   /**
		* Hide metaboxes related to view configuration.
		* @return {void}
		*/
	   hideViewConfig: function () {
		   $( "#gravityview_view_config" ).slideUp( 150 );

		   $( document ).trigger( 'gv_admin_views_hideViewConfig' );
	   },

	   /**
		* Show metaboxes related to view configuration.
		* @return {void}
		*/
	   showViewConfig: function () {
		   $( '#gravityview_view_config' ).slideDown( 150 );

		   viewGeneralSettings.metaboxObj.show();
		   viewConfiguration.toggleDropMessage();
		   viewConfiguration.init_tooltips();

		   $( document ).trigger( 'gv_admin_views_showViewConfig' );
	   },

	   /**
		* @param {jQueryEvent} e
		*/
	   switchView: function ( e ) {
		   e.preventDefault();
		   e.stopImmediatePropagation();

		   var vcfg = viewConfiguration;

		   vcfg.templateFilter( 'custom' );
		   vcfg.toggleViewTypeMetabox();
	   },

	   /**
		* Change which filters to show, depending on whether the form is Start Fresh or pre-existing forms
		* @param  {string} templateType Checks against the `data-filter` attribute of the HTML
		* @return {[type]}              [description]
		*/
	   templateFilter: function ( templateType ) {
		   $( ".gv-view-types-module" ).each( function () {
			   if ( $( this ).attr( 'data-filter' ) === templateType ) {
				   $( this ).parent().show();
			   } else {
				   $( this ).parent().hide();
			   }
		   } );
	   },

	   /**
		* Whether the current template selector is a `data-view-dropdown`.
		* @since 2.24
		* @return {boolean}
		* @private
		*/
	   _isViewDropDown: function () {
		   return viewConfiguration.wantedTemplate
			   && 'undefined' !== typeof viewConfiguration.wantedTemplate.data( 'view-data' );
	   },

	   /**
		* Returns the current template ID, based on the selector.
		*
		* If a section was provided (i.e. it uses a view drop down) it will return the template for that section.
		* If no section was provided, it will fall back to the directory template for backward compatibility.
		*
		* @since 2.24
		* @return {string} The template id.
		* @private
		*/
	   _getCurrentTemplateId() {
		   const section = this._getTemplateSection();

		   if ( section === null || section === 'directory') {
			   return this.currentDirectoryTemplate;
		   }

		   if ( section === 'single' ) {
			   return this.currentSingletemplate;
		   }

		   return '';
	   },

	   /**
		* Sets the current template ID based on the active section.
		* @since 2.24
		* @param {string} template_id The template ID.
		* @private
		*/
	   _setCurrentTemplateId( template_id ) {
		   const section = this._getTemplateSection();
		   if ( section === null || section === 'directory' ) {
			   this.currentDirectoryTemplate = template_id;
		   }
		   if ( section === null || section === 'single' ) {
			   this.currentSingletemplate = template_id;
		   }
	   },

	   /**
		* Returns the template ID from the selector.
		* @since 2.24
		* @param {boolean} use_base_template Whether to use the base template of a preset.
		* @return {string} The template ID on the selector.
		* @private
		*/
	   _getTemplateId: function ( use_base_template = false ) {
		   const template = viewConfiguration.wantedTemplate;
		   if ( !template ) {
			   return '';
		   }

		   let template_id = viewConfiguration.wantedTemplate.data( use_base_template ? 'base-template' : 'templateid' );
		   if ( viewConfiguration._isViewDropDown() ) {
			   template_id = viewConfiguration.wantedTemplate.val();
		   }

		   return template_id;
	   },

	   /**
		* Returns the section from the selector.
		*
		* Only a view dropdown has a section, so this method helps ease the difference with the "old" selector.
		*
		* @since 2.24
		* @return {null|string} The section.
		* @private
		*/
	   _getTemplateSection: function() {
		   let section = null;
		   if ( viewConfiguration._isViewDropDown() ) {
			   section = viewConfiguration.wantedTemplate.data( 'section' );
		   }

		   return section;
	   },

	   /**
		* Restores the value on the selector.
		*
		* This is only relevant for view dropdowns.
		*
		* @since 2.24
		* @private
		*/
	   _restoreValue: function() {
		   if ( viewConfiguration._isViewDropDown() ) {
			   viewConfiguration.wantedTemplate.data( 'view-data' ).restoreValue();
		   }
	   },

	   /**
		* Stores the value on the selector.
		*
		* If the current selector is not a view dropdown, we store all view dropdowns, since all are updated.
		*
		* @since 2.24
		* @private
		*/
	   _storeValue: function() {
		   if ( !viewConfiguration.wantedTemplate ) {
			   return;
		   }

		   if ( viewConfiguration._isViewDropDown() ) {
			   viewConfiguration.wantedTemplate.data( 'view-data' ).storeValue();
		   } else {
			   // Persist all current values for dropdowns.
			   $( 'select[data-view-dropdown]' ).each( function () {
				   $( this ).data( 'view-data' ).storeValue();
			   } );
		   }

		   this._setCurrentTemplateId( this._getTemplateId() );
	   },

	   /**
		* @param {jQueryEvent} e
		*/
	   selectTemplate: function( e, data ) {
		   var vcfg = viewConfiguration;

		   // Prevent recursive selection.
		   if (data !== undefined && data.section === null) {
			   return;
		   }

		   e.preventDefault();
		   e.stopImmediatePropagation();

		   // get selected template
		   vcfg.wantedTemplate = $( this );
		   var selectedTemplateId = vcfg._getTemplateId();
		   var regexMatch = /(.*?)_(.*?)$/i;
		   var currentTemplate = vcfg._getCurrentTemplateId();
		   var currTemplateIdSlug = currentTemplate.replace( regexMatch, '$2' );
		   var selectedTemplateIdSlug = selectedTemplateId.replace( regexMatch, '$2' );
		   var slugmatch = ( selectedTemplateIdSlug === currTemplateIdSlug );

		   // check if template is being changed
		   if ( ! currentTemplate || slugmatch || ! vcfg.getConfiguredFields().length ) {
			   $( '#gravityview_select_template' ).slideUp( 150 );
			   vcfg.selectTemplateContinue( slugmatch );
			   vcfg._storeValue();
		   } else if ( currentTemplate !== selectedTemplateId ) {
			   // warn if fields are configured
			   if ( vcfg.getConfiguredFields().length ) {
				   vcfg.showDialog( '#gravityview_switch_template_dialog' );
			   } else {
				   vcfg.toggleViewTypeMetabox();
				   vcfg.selectTemplateContinue( slugmatch );
			   }
		   } else {
			   // revert back to how things were before clicking "use a form preset"
			   vcfg.toggleViewTypeMetabox();
			   vcfg.showViewConfig();
		   }
	   },

	   selectTemplateContinue: function ( slugmatch ) {

		   var vcfg = viewConfiguration,
			   selectedTemplateId = vcfg._getTemplateId(),
			   selectedFormId = vcfg.gvSelectForm.val(),
			   changeAllSection = !vcfg._getTemplateSection();

		   if ( changeAllSection ) {
			   var base_template = vcfg._getTemplateId( true );
			   $( "#gravityview_directory_template" ).val( base_template ).trigger( 'change', { section: null } );
			   $( "#gravityview_single_template" ).val( base_template ).trigger( 'change', { section: null } );
		   }

		   //add Selected class
		   var $parent = vcfg.wantedTemplate.parents( ".gv-view-types-module" );
		   $parent.parents( ".gv-grid" ).find( ".gv-view-types-module" ).removeClass( 'gv-selected' );
		   $parent.addClass( 'gv-selected' );

		   vcfg.waiting('start');

		   // check for start fresh context
		   if ( vcfg.startFreshStatus ) {
			   Promise.all( [
				   // fetch preset form fields
				   vcfg.getAvailableFields( 'preset', selectedTemplateId ),
				   // fetch present View fields
				   vcfg.getPresetFields( selectedTemplateId ),
				   // fetch sortable fields
				   vcfg.getSortableFields( 'preset', selectedTemplateId ) ]
			   ).then( function () {
				   $( '.ui-tabs-panel' ).each( function () {
					   vcfg.init_droppables( this );
				   } );
			   } );
		   } else {

			   if( ! slugmatch || changeAllSection ) {
				   //change view configuration active areas
				   vcfg.updateActiveAreas( selectedTemplateId, ( selectedFormId * 1 ) );
			   } else {
				   vcfg.waiting('stop');
			   }

			   if ( changeAllSection ) {
				   vcfg.gvSwitchView.fadeIn( 150 );
				   vcfg.toggleViewTypeMetabox();
			   }
		   }

		   vcfg.currentTemplateId = selectedTemplateId;
		   vcfg.setUnsavedChanges( true );
	   },

	   server_request: ( ajaxRoute, payload ) => {
		   const defer = $.Deferred();

		   viewConfiguration.performingAjaxAction = true;

		   $( '.gv-view-template-notice' ).hide();

		   const { _wpNonce: nonce, _wpAjaxAction: action, _wpAjaxUrl: url, ajaxRouter, frontendFoundationVersion } = window.gvGlobals.foundation_licenses_router;

		   const request = {
			   nonce,
			   action,
			   ajaxRouter,
			   ajaxRoute,
			   frontendFoundationVersion,
			   payload
		   };

		   $.post( url, request )
			   .fail( response => 	defer.reject( response.responseText ))
			   .done( (response) => {
				   if ( !response.success ) {
					   defer.reject( response.data );

					   return;
				   }

				   viewConfiguration.performingAjaxAction = false;

				   defer.resolve( response );
			   } );

		   return defer.promise();
	   },

	   /**
		* When clicking the hover overlay, select the template by clicking the #gv_select_template button
		* @param  {jQueryEvent}    e     jQuery event object
		*/
	   selectTemplateHover: function ( e ) {
		   const vcfg = viewConfiguration;
		   const $link = $( e.target );
		   const $parent = $link.parents( '.gv-view-types-module' );

		   // If we're internally linking
		   if ( $link.is( '[rel=internal]' ) && ( !$link.hasClass( 'gv-layout-activate' ) && !$link.hasClass( 'gv-layout-install' ) ) ) {
			   return true;
		   }

		   e.preventDefault();
		   e.stopImmediatePropagation();

		   const on_fail = ( error ) => {
			   $( '.gv-view-template-notice' ).show().find( 'p' ).html( error );

			   document.querySelector( '.gv-view-template-notice' ).scrollIntoView( {
				   behavior: 'smooth'
			   } );
		   };

		   const do_always = () => {
			   vcfg.performingAjaxAction = false;
			   $link.removeClass( 'disabled' );
		   };

		   const on_success = () => {
			   $parent.find( '.gv-view-types-hover > div:eq(0)' ).hide();
			   $parent.find( '.gv-view-types-hover > div:eq(1)' ).removeClass( 'hidden' );
			   $parent.removeClass( 'gv-view-template-placeholder' );
			   $parent.find( 'a.gv_select_template' ).attr( 'data-templateid', $link.data( 'templateid' ) ).trigger( 'click' );
		   };

		   // Activate layout
		   if ( $link.hasClass( 'gv-layout-activate' ) ) {
			   if ( vcfg.performingAjaxAction ) {
				   return;
			   }

			   $link.addClass( 'disabled' );

			   $.when( vcfg.server_request( 'activate_product', {
					   text_domain: $link.attr( 'data-template-text-domain' ),
				   } ) )
				   .then( on_success )
				   .always( do_always )
				   .fail( on_fail );

			   return;
		   }

		   // Install layout
		   if ( $link.hasClass( 'gv-layout-install' ) ) {
			   if ( vcfg.performingAjaxAction ) {
				   return;
			   }

			   $.when( vcfg.server_request( 'install_product', {
					   id: $link.attr( 'data-download-id' ),
					   text_domain: $link.attr( 'data-template-text-domain' ),
					   activate: true,
				   } ) )
				   .then( on_success )
				   .always( do_always )
				   .fail( on_fail );

			   return;
		   }

		   $(this).find('.gv_select_template').trigger('click');
	   },

	   enableLockedTemplate: function ( e, data ) {
		   const $option = $( data?.option ) || null;
		   const action = data?.action || null;
		   const payload = {
			   text_domain: $option.data( 'template-text-domain' ),
			   activate: true,
		   };

		   const $spinner = $( '<svg class="loading" viewBox="0 0 24 24" fill="none" xmlns="http://www.w3.org/2000/svg"><path d="M2 12C2 6.47715 6.47715 2 12 2V5C8.13401 5 5 8.13401 5 12H2Z" fill="currentColor"></path></svg>' );
		   if ( JSON.stringify( payload ) !== '{}' ) {
			   const $pill = $( e.target );
			   const $item = $pill.closest( '.view-dropdown-list-item' )

			   $pill.addClass( 'is-idle' ).html( $spinner );
			   $item.addClass( 'is-idle' );

			   $.when( viewConfiguration.server_request( action + '_product', payload ) )
				   .then( () => {
					   $pill.removeClass( 'has-failed' );

					   // We need to update all view selectors on the page.
					   const $view_selectors = $( '[data-view-dropdown]' );
					   const $options = $view_selectors.find( 'option[value="' + $option.val() + '"]' );

					   $options.attr( 'disabled', false );
					   $options.val( $option.data( 'template-id' ) );

					   // Refresh the selectors with the updated values.
					   $view_selectors.each( ( _, el ) => {
						   const dropdown = $( el ).viewDropdown();
						   dropdown.renderOptions();
					   } );

					   data?.dropdown?.focusActive();
				   } )
				   .fail( ( error ) => {
					   $pill.addClass( 'has-failed' ).text( 'Error' );
					   console.log( error );
				   } )
				   .always( () => {
					   $pill.removeClass( 'is-idle' );
					   $item.removeClass( 'is-idle' );
				   } );
		   }
	   },

	   openExternalLinks: function () {

		   if ( !! window.Beacon && ( $( this ).is( '[data-beacon-article]' ) || $( this ).is( '[data-beacon-article-modal]' ) || $( this ).is( '[data-beacon-article-sidebar]' ) || $( this ).is( '[data-beacon-article-inline]' ) ) ) {
			   return false;
		   }

		   window.open( this.href );
		   return false;
	   },

	   /**
		* Display a screenshot of the current template. Not currently in use.
		*
		* @todo REMOVE ?
		* @param  {jQueryEvent}    e     jQuery event object
		* @return void
		*/
	   previewTemplate: function ( e ) {
		   e.preventDefault();
		   e.stopImmediatePropagation();
		   var parent = $( e.currentTarget ).parents( ".gv-view-types-module" );
		   parent.find( ".gv-template-preview" ).dialog( {
			   dialogClass: 'wp-dialog gv-dialog',
			   appendTo: $( "#gravityview_select_template" ),
			   width: viewConfiguration.dialogWidth,
			   open: function () {
				   $( '<div class="gv-overlay" />' ).prependTo( '#wpwrap' );
			   },
			   close: function () {
				   $( this ).dialog( "option", "appendTo", parent );
				   $( '#wpwrap' ).find('> .gv-overlay' ).fadeOut( 'fast', function () {
					   $( this ).remove();
				   } );
			   },
			   closeOnEscape: true,
			   buttons: [
				   {
					   text: gvGlobals.label_close,
					   click: function () {
						   $( this ).dialog( 'close' );
					   }
				   }
			   ]
		   } );

	   },

	   /**
		* @param {string} template The selected template ID.
		* @param {int} form_id The selected form ID.
		*/
	   updateActiveAreas: function ( template, form_id ) {
		   var vcfg = viewConfiguration;

		   var data = {
			   action: 'gv_get_active_areas',
			   template_id: template,
			   form_id: form_id,
			   nonce: gvGlobals.nonce
		   };

		   return vcfg.updateViewConfig( data );
	   },

	   /**
		* @param {string} template The template ID
		*/
	   getPresetFields: function ( template ) {
		   var vcfg = viewConfiguration;

		   $( "#directory-active-fields, #single-active-fields" ).children().remove();

		   var data = {
			   action: 'gv_get_preset_fields',
			   template_id: template,
			   nonce: gvGlobals.nonce
		   };

		   return vcfg.updateViewConfig( data );
	   },

	   /**
		* POST to AJAX and insert the returned field HTML into zone DOM
		*
		* @since 1.17.2
		* @param {object} data `action`, `template_id` and `nonce` keys
		*/
	   updateViewConfig: function ( data ) {
		   return new Promise( ( resolve, reject ) => {
			   const vcfg = viewConfiguration;
			   const section = vcfg._getTemplateSection();
			   const update_directory = ( section === 'directory' || section === null );
			   const update_single = ( section === 'single' || section === null );

			   if ( update_directory ) {
				   $( "#directory-active-fields" ).children().remove();
			   }
			   if ( update_single ) {
				   $( "#single-active-fields" ).children().remove();
			   }

			   $.post( ajaxurl, data, function ( response ) {
				   if ( response ) {
					   var content = JSON.parse( response );

					   if ( update_directory ) {
						   $( '#directory-header-widgets' ).html( content.header );
						   $( '#directory-footer-widgets' ).html( content.footer );
						   $( '#directory-active-fields' ).append( content.directory );
					   }

					   if ( update_single ) {
						   $( '#single-active-fields' ).append( content.single );
					   }

					   vcfg.showViewConfig();
					   vcfg.waiting( 'stop' );

					   /**
						* Triggers after the AJAX is loaded for the zone
						* @since 2.10
						* @param {object} JSON response with `header` `footer` (widgets) `directory` and `single` (contexts) properties
						*/
					   $( document.body ).trigger( 'gravityview/view-config-updated', content, section );
				   }

				   resolve();
			   } );

			   vcfg.setUnsavedChanges( true );
		   });
	   },

	   /**
		* Toggle the "loading" indicator
		* @since 1.16.5
		* @param {string} action "start" or "stop"
		*/
	   waiting: function( action ) {

		   $containers = $( '#wpwrap,.gv-fields' );

		   if( 'start' === action ) {
			   $containers.addClass('gv-wait');
		   } else {
			   $containers.removeClass('gv-wait');
		   }
	   },


	   // tooltips
	   remove_tooltips: function ( el ) {
		   if ( $( el || '.gv-add-field' ).is( ':ui-tooltip' ) ) {
			   $( '.gv-add-field' ).gvTooltip( 'destroy' ).off( 'click' );
		   }
	   },

	   init_tooltips: function (el) {

		   // Already initialized.
		   if ( 0 === $( el || '.gv-add-field', '#post' ).not( ':ui-tooltip' ).length ) {
			   return;
		   }

		   $( el || ".gv-add-field", '#post' ).gvTooltip( {
			   show:    150,
			   hide:    200,
			   content: function () {
				   // Is the field picker in single or directory mode?
				   //	var context = ( $(this).parents('#single-view').length ) ? 'single' : 'directory';
				   var context = $( this ).attr( 'data-context' );
				   var formId = $( this ).attr( 'data-formid' ) || $( '#gravityview_form_id' ).val();
				   var templateId = $( '#gravityview_directory_template' ).val();

				   switch ( $( this ).attr( 'data-objecttype' ) ) {
					   case 'field':
						   // If in Single context, show fields available in single
						   // If it Directory, same for directory
						   return $( '#' + context + '-available-fields-' + ( formId || templateId ) ).html();
					   case 'widget':
						   return $( "#directory-available-widgets" ).html();
				   }
			   },
			   close: function () {
				   $( this ).attr( 'data-tooltip', null );
			   },
			   open: function( event, tooltip ) {
				   $( this )
					   .attr( 'data-tooltip', 'active' )
					   .attr( 'data-tooltip-id', $( this ).attr( 'aria-describedby' ) );

				   $focus_item = $( 'input[type=search]', tooltip.tooltip );

				   // Widgets don't have a search field; select the first "Add Widget" button instead
				   if ( ! $focus_item.length) {
					   $focus_item = $( tooltip.tooltip ).find( '.close' ).first();
				   }

				   var activate_layout = 'list';

				   // If layout is coded in HTML, use it.
				   if ( $( tooltip ).find('.gv-items-picker-container[data-layout]').length ) {
					   activate_layout = $( tooltip ).find( '.gv-items-picker-container[data-layout]' ).attr( 'data-layout' );
				   } else {

					   // Otherwise, check for cookies
					   layout_cookie = $.cookie( 'gv-items-picker-layout' );

					   if ( viewConfiguration.getCookieVal( layout_cookie ) ) {
						   activate_layout = layout_cookie;
					   }
				   }

				   viewConfiguration.setTooltipLayout( activate_layout );

				   $focus_item.trigger('focus');
			   },
			   closeOnEscape: true,
			   disabled: true, // Don't open on hover
			   position: {
				   my: "center bottom",
				   at: "center top-12"
			   },
			   tooltipClass: 'gravityview-item-picker-tooltip top'
		   } )
			   // add title attribute so the tooltip can continue to work (jquery ui bug?)
			   .attr( "title", "" ).on( 'mouseout focusout', function ( e ) {
			   e.stopImmediatePropagation();
		   } )
			   .on( 'click', function ( e, data ) {
				   // add title attribute so the tooltip can continue to work (jquery ui bug?)
				   $( this ).attr( "title", "" );

				   $( this ).data( 'before', null ); // reset "before" element.
				   if ( data?.before ) {
					   $( this ).data( 'before', data.before );
				   }

				   e.preventDefault();
				   //e.stopImmediatePropagation();

				   $( this ).gvTooltip( "open" );

			   } );

	   },

	   /**
		* Filters visible fields in the field picker tooltip when the value of the field filter search input changes (or is cleared)
		*
		* {@since 2.0.11}
		*
		* {@returns void}
		*/
	   setupFieldFilters: function( e ) {

		   var input = $( this ).val().trim(),
			   $tooltip = $( this ).parents( '.ui-tooltip-content' ),
			   $resultsNotFound = $tooltip.find( '.gv-no-results' );

		   // Allow closeTooltips to know whether to close the tooltip on escape
		   if( 'keydown' === e.type ) {
			   $( this ).attr( 'data-has-search', ( input.length > 0 ) ? input.length : null );
			   return; // Only process the filtering on keyup
		   }

		   $tooltip.find( '.gv-fields' ).show().filter( function () {

			   var match_title = $( this ).find( '.gv-field-label' ).attr( 'data-original-title' ).match( new RegExp( input, 'i' ) );
			   var match_id    = $( this ).attr( 'data-fieldid' ).match( new RegExp( input, 'i' ) );
			   var match_parent = $( this ).attr( 'data-parent-label' ) ? $( this ).attr( 'data-parent-label' ).match( new RegExp( input, 'i' ) ) : false;

			   return ! match_title && ! match_id && ! match_parent;
		   } ).hide();

		   if ( ! $tooltip.find( '.gv-fields:visible' ).length ) {
			   $resultsNotFound.show();
		   } else {
			   $resultsNotFound.hide();
		   }
	   },

	   /**
		* Refresh Gravity Forms tooltips (the real help tooltips)
		*/
	   refreshGFtooltips: function () {
		   $( ".gf_tooltip" ).gvTooltip( {
			   show: 500,
			   hide: 1000,
			   content: function () {
				   return $( this ).prop( 'title' );
			   }
		   } );
	   },


	   /**
		* Get fields configured in each context
		*
		* @return array
		*/
	   getConfiguredFields: function () {
		   const section = viewConfiguration._getTemplateSection();
		   const selectors = {
			   'directory': '#directory-active-fields',
			   'single': '#single-active-fields',
		   };

		   const selector = selectors.hasOwnProperty( section )
			   ? selectors[ section ]
			   : '#directory-active-fields, #single-active-fields, #edit-active-fields';

		   return $( selector ).find( '.gv-fields' );
	   },

	   /**
		* Fetch the Available Fields for a given Form ID or Preset Template ID
		* @param  {null|string}    preset
		* @param  {string}    templateid      The "slug" of the View template
		* @return void
		*/
	   getAvailableFields: function( preset, templateid ) {
		   return new Promise( ( resolve, reject ) => {
			   var vcfg = viewConfiguration;

			   vcfg.toggleDropMessage();

			   vcfg.getConfiguredFields().remove();

			   var data = {
				   action: 'gv_available_fields',
				   nonce: gvGlobals.nonce,
			   };

			   if ( preset !== undefined && 'preset' === preset ) {
				   data.form_preset_ids = [ templateid ];
			   } else {
				   /**
					* TODO: Update to support multiple fields in Joins
					* @see GravityView_Ajax::gv_available_fields()
					* */
				   data.form_preset_ids = [ vcfg.gvSelectForm.val() ];
			   }

			   // Do not fetch fields if we already have them for the given form or template
			   if ( $( '#directory-available-fields-' + data.form_preset_ids[ 0 ] ).length ) {
				   return;
			   }

			   $.post( ajaxurl, data, function ( response ) {
				   if ( !response.success && !response.data ) {
					   resolve();
				   }

				   $.each( response.data, function ( context, markup ) {
					   $( '#' + context + '-fields' ).append( markup );
				   } );

				   resolve();
			   } );
		   } );
	   },

	   /**
		* When a field is clicked in the field picker, add the field or add all fields
		* @param  {jQueryEvent} e [description]
		* @return {void}
		*/
	   startAddField: function ( e ) {

		   // If the clicked field div contains the all fields label,
		   // we're dealing with an all fields click!
		   if ( $( this ).has( '.field-id-all-fields' ).length ) {
			   viewConfiguration.addAllFields( $( this ) );
		   } else {
			   // Add a single field.
			   viewConfiguration.addField( $( this ), e );
		   }
	   },

	   /**
		* Add all the fields available at once. Bam!
		* @param  {object}    clicked jQuery object of the clicked "+ Add All Fields" link
		*/
	   addAllFields: function ( clicked ) {
		   const fields = clicked.siblings( '.gv-fields' ).filter( function () {
			   const field_id = $( this ).data( 'fieldid' );

			   return ( +field_id === parseInt( field_id, 10 ) );
		   } );

		   const triggerClick = ( el ) => {
			   return new Promise( ( resolve, reject ) => {
				   $( document.body ).one( 'gravityview/field-added', function () {
					   resolve();
				   } );
				   $( el ).trigger( 'click' );
			   } );
		   };

		   ( async function () {
			   for ( let i = 0; i < fields.length; i++ ) {
				   await triggerClick( fields[ i ] );
			   }

			   $( 'a.gv-add-field[data-tooltip=\'active\']' ).gvTooltip( 'close' );
		   } )();
	   },

	   /**
		* Drop selected field in the active area
		* @param  {object} clicked jQuery DOM object of the clicked Add Field button
		* @param  {jQueryEvent}    e     jQuery Event object
		*/
	   addField: function ( clicked, e ) {
		   e.preventDefault();

		   const tooltipId = clicked.closest( '.ui-tooltip' ).attr( 'id' );
		   const $addButton = $( '.gv-add-field[data-tooltip-id="' + tooltipId + '"]' );
		   const $before = $addButton.data( 'before' );

		   viewConfiguration.placeField(
			   clicked,
			   $addButton,
			   $before,
			   !!$before
		   );
	   },

	   /**
		* Add (a copy of the) selected field in the active area.
		* @param  {object} $field jQuery DOM object of the clicked field to place.
		* @param  {object} $addButton jQuery DOM object of the add-button that belongs to the field.
		* @param  {object|undefined} $anchor (optional) jQuery DOM object to place the new field after.
		* @param  {Boolean} add_before_anchor Whether to place field before the anchor field. Will be `after` for `false`.
		*/
	   placeField: function ( $field, $addButton, $anchor, add_before_anchor = false ) {
		   const vcfg = viewConfiguration;
		   const $newField = $field.clone().hide();
		   const templateId = $addButton.attr( 'data-templateid' ) ?? $addButton.parents( '.gv-section' ).find( '.view-template-select select' ).val() ?? $( "#gravityview_directory_template" ).val();

		   const data = {
			   action: 'gv_field_options',
			   template: templateId,
			   area: $addButton.attr( 'data-areaid' ),
			   context: $addButton.attr( 'data-context' ),
			   field_id: $newField.attr( 'data-fieldid' ),
			   field_label: $newField.find( '.gv-field-label' ).attr( 'data-original-title' ),
			   field_type: $addButton.attr( 'data-objecttype' ),
			   input_type: $newField.attr( 'data-inputtype' ),
			   form_id: parseInt( $field.attr( 'data-formid' ), 10 ) || vcfg.currentFormId,
			   nonce: gvGlobals.nonce
		   };

		   // Get the HTML for the Options <div>
		   // - If there are no options, response will NULL
		   // - If response is false, it means the request was invalid.
		   $.ajax( {
			   type: "POST",
			   url: ajaxurl,
			   data: data,
			   async: true,
			   beforeSend: function () {
				   // Don't allow saving until this is done.
				   vcfg.disable_publish();
			   },
			   complete: function () {
				   // Enable saving after it's done
				   vcfg.enable_publish();
			   }
		   } ).done( function ( response ) {
			   // Retrieve the <HASH> ID from an input like: widgets[header_top][<HASH>][id]
			   const regex = /[^\[]+\[[^\]]+\]\[([^\]]+)\].*/i;

			   if ( $field.find( 'input.field-key' ).length > 0 ) {
				   $newField.find( '.gv-dialog, .gv-dialog-options' ).remove();

				   const oldId = $field.find( 'input.field-key' ).attr( 'name' ).replace( regex, '$1' );
				   const newId = response.match( regex, '$1' )[ 1 ] ?? null;

				   // Make the response a jQuery object.
				   response = $(response);

				   $field.find( '.gv-dialog-options :input' ).each( function ( i, el ) {
					   if ( !$( el ).attr( 'name' ) ) {
						   return;
					   }

					   const $fields = response.find( '[name="' + $( el ).attr( 'name' ).replaceAll( '' + oldId, '' + newId ) + '"]' );

					   if ( $fields.length === 1 ) {
						   $fields.val( $( el ).val() );
					   } else if ($fields.length === 2) {
						   // Possible checkbox.
						   if ( $( el ).is( ':checked' ) ) {
							   $fields.prop( 'checked', true );
						   }
					   }
				   } );

			   }

			   // Add in the Options <div>
			   $newField.append( response );

			   $( '.ui-tabs-panel' ).each( function () {
				   vcfg.init_droppables( this );
			   } );

			   // If there are field options, show the settings gear.
			   if ( $( '.gv-dialog-options', $newField ).length > 0 ) {
				   $( '.gv-field-settings', $newField ).removeClass( 'hide-if-js' );
			   }

			   if ( $anchor ) {
				   // Append the new field after this element.
				   const insert_method = add_before_anchor ? 'insertBefore' : 'insertAfter';
				   $newField[ insert_method ]( $anchor );
			   } else {
				   // append the new field to the active drop
				   $addButton
					   .closest( '.gv-droppable-area' )
					   .find( '.active-drop' )
					   .append( $newField );
			   }

			   $( document.body ).trigger( 'gravityview/field-added', $newField );

			   // Show the new field
			   $newField.fadeIn( 100 );

			   // refresh the little help tooltips
			   vcfg.refreshGFtooltips();

		   } ).fail( function ( jqXHR ) {

			   // Enable publish on error
			   vcfg.enable_publish();

			   // Something went wrong
			   alert( gvGlobals.field_loaderror );

			   console.log( jqXHR );

		   } ).always( function () {

			   vcfg.toggleDropMessage();
			   vcfg.setUnsavedChanges( true );

		   } );
	   },
	   /**
		* Duplicate a field and add it under the duplicated field.
		* @since 2.22
		* @param  {jQueryEvent} e jQuery Event object
		*/
	   duplicateField: function ( e ) {
		   e.preventDefault();
		   const $field = $( this ).closest( '.gv-fields' );

		   viewConfiguration.placeField(
			   $field,
			   $( this ).closest( '.active-drop-container' ).find( 'a.gv-add-field' ),
			   $field
		   );
	   },

	   /**
		* Re-initialize Merge Tags
		*
		* @since 1.22.1
		*/
	   refresh_merge_tags: function( $source, onRefresh ) {
		   let $merge_tag_supported = $source ? $( '.gv-merge-tag-support,.merge-tag-support', $source ) : $( '.gv-merge-tag-support:visible' );

		   $merge_tag_supported
			   .removeClass( 'gv-merge-tag-support mt-initialized' )
			   .addClass( 'merge-tag-support' );

		   // GF 2.6+
		   if ( window.gform?.instances?.mergeTags ) {
			   // Remove existing merge tags, since otherwise GF will add another
			   $( '.all-merge-tags', $source ).remove();

			   document.dispatchEvent( new Event( 'DOMContentLoaded' ) );

			   // Restore the namespaced classnames.
			   setTimeout( function() {
				   $merge_tag_supported
					   .removeClass( 'merge-tag-support' )
					   .addClass( 'gv-merge-tag-support' );

				   if ( onRefresh ) {
					   onRefresh();
				   }
			   }, 300 ); // This needs to be longer than the time it takes to perform the DOMContentLoaded event.

			   return;
		   }

		   // Only init merge tags if the View has been saved and the form hasn't been changed.
		   if ( 'undefined' !== typeof( form ) && $( document.body ).not( '.gv-form-changed' ) && $merge_tag_supported.length >= 0 ) {

			   if ( window.gfMergeTags ) {

				   // Remove existing merge tags, since otherwise GF will add another
				   $( '.all-merge-tags:visible' ).remove();

				   if ( gfMergeTags.hasOwnProperty( 'destroy' ) ) {

					   // 2.3 re-init
					   $merge_tag_supported.each( function () {
						   new gfMergeTagsObj( form, $( this ) );
					   } );

				   } else {

					   // Re-init merge tag dropdowns, pre-2.3
					   window.gfMergeTags = new gfMergeTagsObj( form );

				   }
			   }

			   $merge_tag_supported
				   .removeClass( 'merge-tag-support' )
				   .addClass( 'gv-merge-tag-support' );

			   if ( onRefresh ) {
				   onRefresh();
			   }
		   }
	   },

	   /**
		* Enable the publish input; enable saving a View
		* @return {void}
		*/
	   enable_publish: function () {

		   /**
			* Added in ~ WP 3.8
			* @see https://github.com/WordPress/WordPress/blob/master/wp-admin/js/post.js#L365-L367
			*/
		   $( document ).trigger( 'autosave-enable-buttons.edit-post' );

		   // Restore saving after settings are generated
		   $( '#publishing-action').find('#publish' ).prop( 'disabled', null ).removeClass( 'button-primary-disabled' );
	   },

	   /**
		* Disable the publish input; prevent saving a View
		* @return {void}
		*/
	   disable_publish: function () {

		   /**
			* Added in ~ WP 3.8
			* @see https://github.com/WordPress/WordPress/blob/master/wp-admin/js/post.js#L363-L364
			*/
		   $( document ).trigger( 'autosave-disable-buttons.edit-post' );

		   $( '#publishing-action').find('#publish' ).prop( 'disabled', 'disabled' ).addClass( 'button-primary-disabled' );
	   },

	   // Sortables and droppables
	   init_droppables: function ( panel ) {

		   // Already initialized.
		   if( $( panel ).find( ".active-drop-field" ).sortable( 'instance' ) ) {
			   return;
		   }

		   var vcfg = viewConfiguration;

		   // widgets
		   $( panel ).find( ".active-drop-widget" ).sortable( {
			   placeholder: "fields-placeholder",
			   items: '> .gv-fields',
			   distance: 2,
			   revert: 75,
			   connectWith: ".active-drop-widget",
			   start: function( event, ui ) {
				   $( '#directory-fields, #single-fields' ).find( ".active-drop-container-widget" ).addClass('is-receivable');
			   },
			   stop: function( event, ui ) {
				   $( '#directory-fields, #single-fields' ).find( ".active-drop-container-widget" ).removeClass('is-receivable');
			   },
			   change: function( event, ui ) {
				   vcfg.setUnsavedChanges( true );
			   },
			   receive: function ( event, ui ) {
				   // Check if field comes from another active area and if so, update name attributes.

				   var sender_area = ui.sender.attr( 'data-areaid' ), receiver_area = $( this ).attr( 'data-areaid' );

				   ui.item.find( '[name^="widgets[' + sender_area + ']"]' ).each( function () {
					   var name = $( this ).attr( 'name' );
					   $( this ).attr( 'name', name.replace( sender_area, receiver_area ) );
				   } );

				   vcfg.toggleDropMessage();
			   }
		   } );

		   //fields
		   $( panel ).find( ".active-drop-field" ).sortable( {
			   placeholder: "fields-placeholder",
			   items: '> .gv-fields',
			   distance: 2,
			   revert: 75,
			   connectWith: ".active-drop-field",
			   start: function( event, ui ) {
				   $( panel ).find( ".active-drop-container-field" ).addClass('is-receivable');
			   },
			   stop: function( event, ui ) {
				   $( panel ).find( ".active-drop-container-field" ).removeClass('is-receivable');
			   },
			   change: function( event, ui ) {
				   vcfg.setUnsavedChanges( true );
			   },
			   receive: function ( event, ui ) {
				   // Check if field comes from another active area and if so, update name attributes.
				   if ( ui.item.find( ".gv-dialog-options" ).length > 0 ) {

					   var sender_area = ui.sender.attr( 'data-areaid' ), receiver_area = $( this ).attr( 'data-areaid' );

					   ui.item.find( '[name^="fields[' + sender_area + ']"]' ).each( function () {
						   var name = $( this ).attr( 'name' );
						   $( this ).attr( 'name', name.replace( sender_area, receiver_area ) );
					   } );

				   }

				   vcfg.toggleDropMessage();
			   }
		   } );
	   },

	   toggleDropMessage: function () {

		   $( '.active-drop' ).each( function () {
			   if ( $( this ).find( ".gv-fields" ).length > 0 ) {
				   $( this ).find( ".drop-message" ).hide();
			   } else {
				   $( this ).find( ".drop-message" ).fadeIn( 100 );
			   }
		   } );

	   },

	   /**
		* Event handler to remove Fields from active areas
		* @param {jQueryEvent} e
		*/
	   removeField: function ( e ) {

		   e.preventDefault();

		   var vcfg = viewConfiguration;
		   var area = $( e.currentTarget ).parents( ".active-drop" );

		   vcfg.setUnsavedChanges( true );

		   // Nice little easter egg: when holding down control, get rid of all fields in the zone at once.
		   if ( e.altKey && $( area ).find( '.gv-fields' ).length > 1 ) {
			   vcfg.removeAllFields( e, area );

			   return;
		   }

		   $( e.currentTarget ).parents( '.gv-fields' ).fadeOut( 'fast', function () {

			   $( this ).remove();

			   $( document.body ).trigger( 'gravityview/field-removed', $( this ) );

			   vcfg.toggleDropMessage();
		   } );
>>>>>>> a195e4a9

	   },

	   /**
		* Remove all fields from an area
		*
		* @param e
		* @param area If passed, the jQuery DOM object where .gv-fields are that should be removed.
		*/
	   removeAllFields: function ( e, area ) {

		   e.preventDefault();

		   // Show a confirm dialog
		   var remove_all = window.confirm( gvGlobals.remove_all_fields );

		   // If yes, remove all, otherwise don't do anything
		   if ( ! remove_all ) {
			   return;
		   }

		   area = area || null;

		   // If the area name hasn;
		   if ( ! area ) {
			   area_id = $( e.originalEvent.target ).data( 'areaid' );
			   area = $( e.originalEvent.target ).parents( 'div[data-areaid="' + area_id + '"]' )[ 0 ];
		   }

		   $( area ).find( '.gv-fields' ).remove();

		   $( document.body ).trigger( 'gravityview/all-fields-removed' );

		   viewConfiguration.toggleDropMessage();
	   },

	   toggleRemoveAllFields: function ( e, item ) {

		   has_fields = false;

		   $( ".active-drop:visible" ).each( function ( index, item ) {
			   has_fields = ( $( this ).find( '.gv-fields' ).length > 1 );
			   $( '.clear-all-fields', $( item ).parents('.gv-droppable-area') ).toggle( has_fields );
		   });
	   },

	   /**
		* Event handler to open dialog with Field Settings
		* @param {jQueryEvent} e
		*/
	   openFieldSettings: function ( e ) {
		   e.preventDefault();

		   var parent, vcfg = viewConfiguration;

		   if ( $( e.currentTarget ).is( '.gv-fields' ) ) {
			   parent = $( e.currentTarget );
		   } else {
			   parent = $( e.currentTarget ).parents( '.gv-fields' );
		   }

		   $( '.gv-field-settings', parent ).addClass( 'active' );

		   vcfg.updateVisibilitySettings( e, true );

		   // Toggle checkbox when changing field visibility
		   $( document.body ).on( 'change', '.gv-fields input[type=checkbox]', vcfg.updateVisibilitySettings );

		   var buttons = [
			   {
				   text: gvGlobals.label_close,
				   class: 'button button-link',
				   click: function () {
					   $( this ).dialog( 'close' );
				   }
			   }
		   ];

		   vcfg.showDialog( parent.find( ".gv-dialog-options" ), buttons );

	   },

	   /**
		* @param {jQueryEvent} e Check the "only visible to..." checkbox if the capability isn't public
		* @param {bool} first_run Is this the first run (on load)?
		*/
	   updateVisibilitySettings: function ( e, first_run ) {

		   var vcfg = viewConfiguration;

		   // Is this coming from the window opening?
		   first_run = first_run || false;

		   // If coming from the openFieldSettings method, we need a different parent
		   var $parent = $( e.currentTarget ).is( '.gv-fields' ) ? $( e.currentTarget ) : $( e.currentTarget ).parents( '.gv-fields' );

		   $( ".gv-setting-list", $parent ).trigger( 'change' );

		   $( 'input[type=checkbox]', $parent ).attr( 'disabled', null );

		   vcfg.setUnsavedChanges( true );
	   },

	   /**
		* Show/Hide Visibility of an input's container list item based on the value of a checkbox
		*
		* @param  {jQuery} $checkbox The checkbox to use when determining show/hide. Checked: show; unchecked: hide
		* @param  {jQuery} $toggled  The field whose container to show/hide
		* @param  {boolean} first_run Is this the first run (on load)? If so, show/hide immediately
		* @param  {boolean} inverse   Should the logic be flipped (unchecked = show)?
		* @return {void}
		*/
	   toggleVisibility: function ( $checkbox, $toggled, first_run, inverse ) {

		   var speed = 0;

		   var checked = $checkbox.is( ':checked' );

		   checked = inverse ? ! checked : checked;

		   if ( checked ) {
			   $toggled.parents( '.gv-setting-container' ).fadeIn( speed );
		   } else {
			   $toggled.parents( '.gv-setting-container' ).fadeOut( speed );
		   }

	   },

	   /**
		* When the Publish/Update form is submitted
		*
		* - Make sure there is a GF Form selected. If doing Start Fresh, calls `createPresetForm()` to create the GF form for the template ID.
		* - Serializes the field data so that the request isn't too large
		*
		* @param  {jQueryEvent} e [description]
		* @return {boolean}   True: success; False: stuff didn't work out.
		*/
	   processFormSubmit: function ( e ) {
		   var vcfg = viewConfiguration;
		   var templateId = vcfg._getTemplateId();

		   // Create the form if we're starting fresh.
		   // On success, this also sets the vcfg.startFreshStatus to false.
		   if ( vcfg.startFreshStatus ) {
			   vcfg.createPresetForm( e, templateId );
			   return false;
		   }

		   // If the View isn't a Start Fresh view, we just return true
		   // so that the click on the Publish button can process.
		   if ( !vcfg.startFreshStatus || templateId === '' ) {
			   vcfg.setUnsavedChanges( false );

			   // Serialize the inputs so that `max_input_vars`
			   return vcfg.serializeForm( e );
		   }

		   return false;

	   },

	   /**
		* @since {2.16}
		* @param {boolean} has_changes
		*/
	   setUnsavedChanges( has_changes ) {
		   viewConfiguration.hasUnsavedChanges = has_changes;
	   },

	   /**
		* Serialize all GV field data and submit it all as one field value
		*
		* To fix issues where there are too many array items, causing PHP max_input_vars threshold to be met
		*
		* @param  {jQueryEvent} e jQuery event object
		*
		* @return {boolean}
		*/
	   serializeForm: function ( e ) {

		   var $post = $('#post');
		   var serialized_data, $fields;

		   if ( $post.data( 'gv-valid' ) ) {
			   return true;
		   }

		   e.stopImmediatePropagation();

		   $post.data( 'gv-valid', false );

		   if ( $post.data( 'gv-serialized' ) ) {
			   // Guard against double serialization/remove attempts
			   serialized_data = $post.data( 'gv-serialized' );
		   } else {
			   // Get all the fields where the `name` attribute start with `fields`
			   $fields = $post.find( '[name^=fields]' ).filter(':input');

			   // Serialize the data
			   serialized_data = $fields.serialize();

			   // Don't include the fields in the $_POSTed data
			   $fields.prop( 'disabled', true );

			   $post.data( 'gv-serialized', serialized_data );
		   }

		   // Also exclude these fields from $_POST...
		   $post.find( '[name=gv_fields]' ).filter(':input').prop( 'disabled', true );

		   // ...instead, add a single field to the form that contains all the data.
		   $post.append( $( '<input/>', {
			   'name': 'gv_fields',
			   'value': serialized_data,
			   'type': 'hidden'
		   } ) );

		   // Make sure slow browsers did append all the serialized data to the form
		   setTimeout( function () {

			   $post.data( 'gv-valid', true );

			   if ( 'click' === e.type ) {
				   $( e.target ).trigger('click');
			   } else {
				   $post.trigger('submit');
			   }

		   }, 101 );

		   return false;

	   },

	   /**
		* Create a Gravity Forms form using a preset defined by the View Template selected during Start Fresh
		*
		* This is done just before the Publish click is registered.
		*
		* @see GravityView_Admin_Views::create_preset_form()
		*
		* @param {jQueryEvent} e
		* @param {string} templateId Template ID
		*
		* @return boolean|void
		*/
	   createPresetForm: function ( e, templateId ) {
		   var vcfg = viewConfiguration;
		   var $target = $( e.target );

		   e.stopPropagation();

		   // Try to create preset form in Gravity Forms. On success assign it to post before saving
		   var data = {
			   action: 'gv_set_preset_form',
			   template_id: templateId,
			   nonce: gvGlobals.nonce
		   };


		   $.ajax( {
			   type: "POST",
			   url: ajaxurl,
			   data: data,
			   async: false, // Allows returning the value. Important!

			   success: function ( response ) {

				   if ( response !== 'false' && response !== '0' ) {

					   vcfg.startFreshStatus = false;

					   //set the form id
					   vcfg.gvSelectForm.find( "option:selected" ).removeAttr( "selected" ).end().append( response );

					   // Continue submitting the form, since we preventDefault() above
					   if ( 'click' === e.type ) {
						   $target.trigger( 'click' );
					   } else {
						   $('#post').trigger('submit');
					   }

				   } else {

					   $target.before( '<div id="message" class="error below-h2"><p>' + gvGlobals.label_publisherror + '</p></div>' );

				   }

			   }
		   } );

		   return false;
	   }

   }; // end viewConfiguration object


   /**
	* Manages the General View Settings
	*
	* @since 1.7
	*
	* @type {{templateId: null, init: Function, updateSettingsDisplay: Function, toggleSetting: Function}}
	*/
   viewGeneralSettings = {

	   /**
		* Holds the current view type id (template)
		*/
	   templateId: null,

	   /**
		* Holds the tabbed Settings metabox container
		*/
	   metaboxObj: null,

	   /**
		* Init method
		*/
	   init: function() {

<<<<<<< HEAD
			viewGeneralSettings.metaboxObj = $( '#gravityview_settings' );

			// Init general settings tabs
			viewGeneralSettings.initTabs();

			// Conditional display general settings & trigger display settings if template changes
			$('#gravityview_directory_template')
				.on('change', viewGeneralSettings.updateSettingsDisplay );

			$( document.body )
				// Enable a setting tab (since 1.8)
				.on('gravityview/settings/tab/enable', viewGeneralSettings.enableSettingTab )

				// Disable a setting tab (since 1.8)
				.on('gravityview/settings/tab/disable', viewGeneralSettings.disableSettingTab );

		},
		/**
		 * Refreshes the tabs after HTML was replaced.
		 *
		 * @since $ver$
		 */
		refresh: function () {
			viewGeneralSettings.metaboxObj.trigger( 'change' );

			viewGeneralSettings.metaboxObj.tabs( 'destroy' );

			viewGeneralSettings.initTabs();
		},

		/**
		 * Callback method to show/hide settings if template changes and settings have a specific template attribute
		 */
		updateSettingsDisplay: function () {

			viewGeneralSettings.templateId = $( this ).val();

			$( 'tr[data-show-if]' ).each( viewGeneralSettings.toggleSetting );

		},

		/**
		 * Show/Hides setting based on the template
		 */
		toggleSetting: function () {
			var row = $( this ), templates = row.attr( 'data-show-if' );

			// if setting field attribute is empty, leave..
			if ( templates.length < 1 || ! viewGeneralSettings.templateId ) {
				return;
			}


			if ( viewGeneralSettings.templateId.length > 0 && templates.indexOf( viewGeneralSettings.templateId ) > -1 ) {
				row.show();
			} else {
				row.find( 'select, input' ).val( '' ).prop( 'checked', false );
				row.hide();
			}

		},

		/**
		 * Set up the settings metabox vertical tabs
		 *
		 * @since 1.8
		 * @return {void}
		 */
		initTabs: function() {

			// Save the state on a per-post basis
			let cookie_key = 'gv-active-setting-tab-' + $( '#post_ID' ).val();

			// The default tab is the first (0)
			let active_settings_tab = $.cookie( cookie_key );

			if ( false === viewConfiguration.getCookieVal( active_settings_tab ) ) {
				active_settings_tab = 0;
			}

			viewGeneralSettings.metaboxObj
				// Force the sort metabox to be directly under the view configuration. Damn 3rd party metaboxes!
				.insertAfter( $('#gravityview_view_config') )

				// Make tabs
				.tabs( {
					active: active_settings_tab,
					create: function ( event, ui ) {
						// When the Custom Code tab is active on-load, we need a small amount of
						// time before instantiating CodeMirror.
						setTimeout( function() {
							viewConfiguration.setupCodeMirror( ui.panel );
						}, 50 );
					},
					activate: function ( event, ui ) {
						// When the tab is activated, set a new cookie
						$.cookie( cookie_key, ui.newTab.index(), {
							path: gvGlobals.admin_cookiepath
						} );

						viewConfiguration.setupCodeMirror( ui.newPanel );
					}
				} )
				.addClass( "ui-tabs-vertical ui-helper-clearfix" )
				.find('li')
				.removeClass( "ui-corner-top" );

		},

		/**
		 * After creating the Tabs we need to do a few tweaks to make it look good
		 *
		 * @since 1.8
		 *
		 * @param {jQueryEvent} event jQuery Event
		 * @param {Object} ui jQuery UI Tab element, with: `ui.tab` and `ui.panel`
		 *
		 * @return {void}
		 */
		tabsCreate: function( event, ui ){
			var $container = $( this ),
				$panels = $container.find( '.ui-tabs-panel' ),
				max = [];

			$panels.each( function(){
				max.push( $( this ).outerHeight( true ) );
			} ).css( { 'min-height': _.max( max ) } );
		},

		/**
		 * Enable a tab in the settings metabox
		 *
		 * Useful for when switching View types that support a type of setting (DataTables)
		 *
		 * @since 1.8
		 *
		 * @param {jQueryEvent} e jQuery Event
		 * @param {jQuery} tab DOM of tab to enable
		 *
		 * @return {void}
		 */
		enableSettingTab: function( e, tab ) {

			viewGeneralSettings.metaboxObj
				.tabs('enable', $( tab ).attr('id') );

		},

		/**
		 * Disable a tab in the settings metabox
		 *
		 * Useful for when switching View types that may not support a type of setting (DataTables)
		 *
		 * @since 1.8
		 *
		 * @param {jQueryEvent} e jQuery Event
		 * @param {jQuery} tab DOM of tab to enable
		 *
		 * @return {void}
		 */
		disableSettingTab: function( e, tab ) {

			viewGeneralSettings.metaboxObj
				.tabs('disable', $( tab ).attr('id') );

		}

	};  // end viewGeneralSettings object


	/**
	 * This nested function is necessary, otherwise, View editor tabs aren't properly initialized.
	 *
	 * I tried moving the code out of this function; it didn't work.
	 *
	 * I tried setTimeout; it didn't work.
	 *
	 * I tried moving window.gvAdminActions and $( document.body ).trigger( 'gravityview/loaded' );
	 * outside of this function; it didn't work.
	 *
	 * This probably needs to stay here until we rewrite this beast.
	 *
	 * - Zack
	 */
	jQuery( function ( $ ) {

		// title placeholder
		$( '#title-prompt-text' ).text( gvGlobals.label_viewname );

		// start the general view settings magic
		viewGeneralSettings.init();

		// start the View Configuration magic
		viewConfiguration.init();

		//datepicker
		$( '.gv-datepicker' ).datepicker( {
			dateFormat: "yy-mm-dd",
			constrainInput: false // Allow strtotime() configurations
		} );

		// Save the state on a per-post basis
		var cookie_key = 'gv-active-tab-' + $( '#post_ID' ).val();

		// The default tab is the first (0)
		var activate_tab = $.cookie( cookie_key );

		if ( false === viewConfiguration.getCookieVal( activate_tab ) ) {
			activate_tab = 0;
		}

		if ( location.hash && $( location.hash ).length ) {
			activate_tab = $( location.hash ).index() - 1;
		}

		// View Configuration - Tabs (and persist after refresh)
		$( "#gv-view-configuration-tabs" ).tabs( {
			active: activate_tab,
			hide: false,
			show: false,
			create: function ( event, ui ) {
				viewConfiguration.init_droppables( ui.panel );

				/** @since 2.14.1 */
				$( document.body )
					.trigger( 'gravityview/tab-ready', ui.panel )
					.trigger( 'gravityview/tabs-ready' );
			},
			activate: function ( event, ui ) {
				// When the tab is activated, set a new cookie
				$.cookie( cookie_key, ui.newTab.index(), { path: gvGlobals.cookiepath } );

				viewConfiguration.init_droppables( ui.newPanel );

				/** @since 2.14.1 */
				$( document.body ).trigger( 'gravityview/tab-ready', ui.newPanel );
			}
		} );

		const $embedShortcodeEl = $( '#gv-embed-shortcode' );
		$( '#gravityview_se_is_secure' ).on( 'change', function () {
			let embedShortcode = $embedShortcodeEl.val();
			if ( !embedShortcode ) {
				return;
			}

			if ( $( this ).is( ':checked' ) ) {
				embedShortcode = embedShortcode.replace( /]$/, ` secret="${ $embedShortcodeEl.data( 'secret' ) }"]` );

			} else {
				embedShortcode = embedShortcode.replace( / secret="[^"]+"/, '' );
			}

			$embedShortcodeEl.val( embedShortcode );
		} );

		// Expose globally methods to initialize/destroy tooltips and to display dialog window
		window.gvAdminActions = {
			initTooltips: viewConfiguration.init_tooltips,
			removeTooltips: viewConfiguration.remove_tooltips,
			showDialog: viewConfiguration.showDialog
		};

		$( document.body ).trigger( 'gravityview/loaded' );
	} );

	/**
	 * Handles CSV widget classes.
	 * @since 2.21
	 */
	$( function () {
		const $csv_enable = $( '#gravityview_se_csv_enable' );
		const update_csv_widget_classes = function () {
			$( '[data-fieldid="export_link"]' )
				.toggleClass( 'csv-disabled', !$csv_enable.is( ':checked' ) )
				.attr( 'aria-disabled', $csv_enable.is( ':checked' ) ? 'false' : 'true' )
			;
		};

		$csv_enable.on( 'change', update_csv_widget_classes );
		update_csv_widget_classes();
	} );

	/**
	 * Upgrade plugins support.
	 *
	 * @since 2.26
	 */
	$( function () {
		const $spinner = $( '<svg class="loading" viewBox="0 0 24 24" fill="none" xmlns="http://www.w3.org/2000/svg"><path d="M2 12C2 6.47715 6.47715 2 12 2V5C8.13401 5 5 8.13401 5 12H2Z" fill="currentColor"></path></svg>' );

		$( document ).on( 'click', '.gk-gravityview-placeholder-actions [data-action]', function ( e ) {
			e.preventDefault();

			if ( viewConfiguration.hasUnsavedChanges && !window.confirm( gvGlobals.discard_unsaved_changes ) ) {
				return;
			}

			if ( $( this ).hasClass( 'is-idle' ) ) {
				return;
			}

			$( this ).addClass( 'is-idle' ).html( $spinner );

			const action = $( this ).data( 'action' ) + '_product';

			const payload = {
				text_domain: $( this ).data( 'text-domain' ),
				activate: true,
			};

			const on_fail = () => $(this).removeClass( 'is-idle' ).addClass( 'is-error' ).text( 'Try again' );

			$.when( viewConfiguration.server_request( action, payload ) )
				.then( ( response ) => {
					if ( ! response.success ) {
						throw new Error();
					}

					// Refresh page on success.
					document.location = document.location;
				} )
				.fail( on_fail );
		} );
	} );
=======
		   viewGeneralSettings.metaboxObj = $( '#gravityview_settings' );

		   // Init general settings tabs
		   viewGeneralSettings.initTabs();

		   // Conditional display general settings & trigger display settings if template changes
		   $('#gravityview_directory_template')
			   .on('change', viewGeneralSettings.updateSettingsDisplay );

		   $( document.body )
			   // Enable a setting tab (since 1.8)
			   .on('gravityview/settings/tab/enable', viewGeneralSettings.enableSettingTab )

			   // Disable a setting tab (since 1.8)
			   .on('gravityview/settings/tab/disable', viewGeneralSettings.disableSettingTab );

	   },

	   /**
		* Callback method to show/hide settings if template changes and settings have a specific template attribute
		*/
	   updateSettingsDisplay: function () {

		   viewGeneralSettings.templateId = $( this ).val();

		   $( 'tr[data-show-if]' ).each( viewGeneralSettings.toggleSetting );

	   },

	   /**
		* Show/Hides setting based on the template
		*/
	   toggleSetting: function () {
		   var row = $( this ), templates = row.attr( 'data-show-if' );

		   // if setting field attribute is empty, leave..
		   if ( templates.length < 1 || ! viewGeneralSettings.templateId ) {
			   return;
		   }


		   if ( viewGeneralSettings.templateId.length > 0 && templates.indexOf( viewGeneralSettings.templateId ) > -1 ) {
			   row.show();
		   } else {
			   row.find( 'select, input' ).val( '' ).prop( 'checked', false );
			   row.hide();
		   }

	   },

	   /**
		* Set up the settings metabox vertical tabs
		*
		* @since 1.8
		* @return {void}
		*/
	   initTabs: function() {

		   // Save the state on a per-post basis
		   let cookie_key = 'gv-active-setting-tab-' + $( '#post_ID' ).val();

		   // The default tab is the first (0)
		   let active_settings_tab = $.cookie( cookie_key );

		   if ( false === viewConfiguration.getCookieVal( active_settings_tab ) ) {
			   active_settings_tab = 0;
		   }

		   viewGeneralSettings.metaboxObj
			   // What happens after tabs are generated
			   .on( 'tabscreate', viewGeneralSettings.tabsCreate )

			   // Force the sort metabox to be directly under the view configuration. Damn 3rd party metaboxes!
			   .insertAfter( $('#gravityview_view_config') )

			   // Make tabs
			   .tabs( {
				   active: active_settings_tab,
				   create: function ( event, ui ) {
					   // When the Custom Code tab is active on-load, we need a small amount of
					   // time before instantiating CodeMirror.
					   setTimeout( function() {
						   viewConfiguration.setupCodeMirror( ui.panel );
					   }, 50 );
				   },
				   activate: function ( event, ui ) {
					   // When the tab is activated, set a new cookie
					   $.cookie( cookie_key, ui.newTab.index(), {
						   path: gvGlobals.admin_cookiepath
					   } );

					   viewConfiguration.setupCodeMirror( ui.newPanel );
				   }
			   } )
			   .addClass( "ui-tabs-vertical ui-helper-clearfix" )
			   .find('li')
			   .removeClass( "ui-corner-top" );

	   },

	   /**
		* After creating the Tabs we need to do a few tweaks to make it look good
		*
		* @since 1.8
		*
		* @param {jQueryEvent} event jQuery Event
		* @param {Object} ui jQuery UI Tab element, with: `ui.tab` and `ui.panel`
		*
		* @return {void}
		*/
	   tabsCreate: function( event, ui ){
		   var $container = $( this ),
			   $panels = $container.find( '.ui-tabs-panel' ),
			   max = [];

		   $panels.each( function(){
			   max.push( $( this ).outerHeight( true ) );
		   } ).css( { 'min-height': _.max( max ) } );
	   },

	   /**
		* Enable a tab in the settings metabox
		*
		* Useful for when switching View types that support a type of setting (DataTables)
		*
		* @since 1.8
		*
		* @param {jQueryEvent} e jQuery Event
		* @param {jQuery} tab DOM of tab to enable
		*
		* @return {void}
		*/
	   enableSettingTab: function( e, tab ) {

		   viewGeneralSettings.metaboxObj
			   .tabs('enable', $( tab ).attr('id') );

	   },

	   /**
		* Disable a tab in the settings metabox
		*
		* Useful for when switching View types that may not support a type of setting (DataTables)
		*
		* @since 1.8
		*
		* @param {jQueryEvent} e jQuery Event
		* @param {jQuery} tab DOM of tab to enable
		*
		* @return {void}
		*/
	   disableSettingTab: function( e, tab ) {

		   viewGeneralSettings.metaboxObj
			   .tabs('disable', $( tab ).attr('id') );

	   }

   };  // end viewGeneralSettings object


   /**
	* This nested function is necessary, otherwise, View editor tabs aren't properly initialized.
	*
	* I tried moving the code out of this function; it didn't work.
	*
	* I tried setTimeout; it didn't work.
	*
	* I tried moving window.gvAdminActions and $( document.body ).trigger( 'gravityview/loaded' );
	* outside of this function; it didn't work.
	*
	* This probably needs to stay here until we rewrite this beast.
	*
	* - Zack
	*/
   jQuery( function ( $ ) {

	   // title placeholder
	   $( '#title-prompt-text' ).text( gvGlobals.label_viewname );

	   // start the general view settings magic
	   viewGeneralSettings.init();

	   // start the View Configuration magic
	   viewConfiguration.init();

	   //datepicker
	   $( '.gv-datepicker' ).datepicker( {
		   dateFormat: "yy-mm-dd",
		   constrainInput: false // Allow strtotime() configurations
	   } );

	   // Save the state on a per-post basis
	   var cookie_key = 'gv-active-tab-' + $( '#post_ID' ).val();

	   // The default tab is the first (0)
	   var activate_tab = $.cookie( cookie_key );

	   if ( false === viewConfiguration.getCookieVal( activate_tab ) ) {
		   activate_tab = 0;
	   }

	   if ( location.hash && $( location.hash ).length ) {
		   activate_tab = $( location.hash ).index() - 1;
	   }

	   // View Configuration - Tabs (and persist after refresh)
	   $( "#gv-view-configuration-tabs" ).tabs( {
		   active: activate_tab,
		   hide: false,
		   show: false,
		   create: function ( event, ui ) {
			   viewConfiguration.init_droppables( ui.panel );

			   /** @since 2.14.1 */
			   $( document.body )
				   .trigger( 'gravityview/tab-ready', ui.panel )
				   .trigger( 'gravityview/tabs-ready' );
		   },
		   activate: function ( event, ui ) {
			   // When the tab is activated, set a new cookie
			   $.cookie( cookie_key, ui.newTab.index(), { path: gvGlobals.cookiepath } );

			   viewConfiguration.init_droppables( ui.newPanel );

			   /** @since 2.14.1 */
			   $( document.body ).trigger( 'gravityview/tab-ready', ui.newPanel );
		   }
	   } );

	   const $embedShortcodeEl = $( '#gv-embed-shortcode' );
	   $( '#gravityview_se_is_secure' ).on( 'change', function () {
		   let embedShortcode = $embedShortcodeEl.val();
		   if ( !embedShortcode ) {
			   return;
		   }

		   if ( $( this ).is( ':checked' ) ) {
			   embedShortcode = embedShortcode.replace( /]$/, ` secret="${ $embedShortcodeEl.data( 'secret' ) }"]` );

		   } else {
			   embedShortcode = embedShortcode.replace( / secret="[^"]+"/, '' );
		   }

		   $embedShortcodeEl.val( embedShortcode );
	   } );

	   // Expose globally methods to initialize/destroy tooltips and to display dialog window
	   window.gvAdminActions = {
		   initTooltips: viewConfiguration.init_tooltips,
		   removeTooltips: viewConfiguration.remove_tooltips,
		   showDialog: viewConfiguration.showDialog
	   };

	   $( document.body ).trigger( 'gravityview/loaded' );
   } );

   /**
	* Handles CSV widget classes.
	* @since 2.21
	*/
   $( function () {
	   const $csv_enable = $( '#gravityview_se_csv_enable' );
	   const update_csv_widget_classes = function () {
		   $( '[data-fieldid="export_link"]' )
			   .toggleClass( 'csv-disabled', !$csv_enable.is( ':checked' ) )
			   .attr( 'aria-disabled', $csv_enable.is( ':checked' ) ? 'false' : 'true' )
		   ;
	   };

	   $csv_enable.on( 'change', update_csv_widget_classes );
	   update_csv_widget_classes();
   } );

   /**
	* Upgrade plugins support.
	*
	* @since 2.26
	*/
   $( function () {
	   const $spinner = $( '<svg class="loading" viewBox="0 0 24 24" fill="none" xmlns="http://www.w3.org/2000/svg"><path d="M2 12C2 6.47715 6.47715 2 12 2V5C8.13401 5 5 8.13401 5 12H2Z" fill="currentColor"></path></svg>' );

	   $( document ).on( 'click', '.gk-gravityview-placeholder-actions [data-action]', function ( e ) {
		   e.preventDefault();

		   if ( viewConfiguration.hasUnsavedChanges && !window.confirm( gvGlobals.discard_unsaved_changes ) ) {
			   return;
		   }

		   if ( $( this ).hasClass( 'is-idle' ) ) {
			   return;
		   }

		   $( this ).addClass( 'is-idle' ).html( $spinner );

		   const action = $( this ).data( 'action' ) + '_product';

		   const payload = {
			   text_domain: $( this ).data( 'text-domain' ),
			   activate: true,
		   };

		   const on_fail = () => $(this).removeClass( 'is-idle' ).addClass( 'is-error' ).text( 'Try again' );

		   $.when( viewConfiguration.server_request( action, payload ) )
			   .then( ( response ) => {
				   console.log(response);
				   if ( ! response.success ) {
					   throw new Error();
				   }

				   // Refresh page on success.
				   document.location = document.location;
			   } )
			   .fail( on_fail );
	   } );
   } );
>>>>>>> a195e4a9
}(jQuery));<|MERGE_RESOLUTION|>--- conflicted
+++ resolved
@@ -50,24 +50,12 @@
 */
 
 (function( $ ) {
-<<<<<<< HEAD
-	// Alias jQuery UI's tooltip() function to gvTooltip() to prevent a conflict with Bootstrap that also registers a global tooltip() function.
-	$.widget.bridge( 'gvTooltip', $.ui.tooltip );
-
-	var viewConfiguration, viewGeneralSettings;
-
-	const $spinner = $( '<svg class="loading" viewBox="0 0 24 24" fill="none" xmlns="http://www.w3.org/2000/svg"><path d="M2 12C2 6.47715 6.47715 2 12 2V5C8.13401 5 5 8.13401 5 12H2Z" fill="currentColor"></path></svg>' );
-
-	viewConfiguration = {
-
-		// Checks if the execution is on a Start Fresh context
-		startFreshStatus: false,
-=======
    // Alias jQuery UI's tooltip() function to gvTooltip() to prevent a conflict with Bootstrap that also registers a global tooltip() function.
    $.widget.bridge( 'gvTooltip', $.ui.tooltip );
->>>>>>> a195e4a9
 
    var viewConfiguration, viewGeneralSettings;
+
+   const $spinner = $( '<svg class="loading" viewBox="0 0 24 24" fill="none" xmlns="http://www.w3.org/2000/svg"><path d="M2 12C2 6.47715 6.47715 2 12 2V5C8.13401 5 5 8.13401 5 12H2Z" fill="currentColor"></path></svg>' );
 
    viewConfiguration = {
 
@@ -715,1909 +703,6 @@
 		   // Update the _actual_ setting in the Permissions tab.
 		   $( '#gravityview_se_embed_only' ).prop( 'checked', checked );
 
-<<<<<<< HEAD
-			// Update the display label.
-			$('#gv-direct-access-display strong').text( selectedDirectAccess.data( 'display-label' ) );
-
-			// Update the class on the container to reflect the current setting.
-			$('#gv-direct-access').toggleClass('embed-only', checked );
-
-			e.preventDefault();
-		},
-
-		/**
-		 * @param  {jQueryEvent} e jQuery event object.
-		 * @param {viewConfiguration} vcfg
-		 */
-		toggleInitialVisibility: function ( vcfg ) {
-
-			// There are no Gravity Forms forms
-			if ( vcfg.gvSelectForm.length === 0 ) {
-				return;
-			}
-
-			// check if there's a form selected
-			if ( '' === vcfg.currentFormId ) {
-				// if no form is selected, hide all the configs
-				vcfg.hideView();
-			} else {
-				// if both form and template were selected, show View Layout config
-				if ( $( '#gravityview_directory_template' ).length && $( '#gravityview_directory_template' ).val().length > 0 ) {
-					$( '#gravityview_select_template' ).slideUp( 150 );
-					vcfg.showViewConfig();
-				} else {
-					// else show the template picker
-					vcfg.templateFilter( 'custom' );
-					vcfg.showViewTypeMetabox();
-				}
-			}
-
-			if ( vcfg.currentFormId && !vcfg.currentTemplateId ) {
-				vcfg.gvSwitchView.hide();
-			}
-
-			vcfg.togglePreviewButton();
-
-			vcfg.zebraStripeSettings( true );
-
-		},
-
-		/**
-		 * Only show the Preview button if a form is selected.
-		 * Otherwise, gravityview_get_entries() doesn't work.
-		 */
-		togglePreviewButton: function() {
-
-			var preview_button = $('#preview-action').find('.button');
-
-			if( '' === viewConfiguration.gvSelectForm.val() ) {
-				preview_button.hide();
-			} else {
-				preview_button.show();
-			}
-
-		},
-
-		// hides template picker metabox and view config metabox
-		hideView: function () {
-			var vcfg = viewConfiguration;
-
-			vcfg.currentFormId = '';
-			vcfg.togglePreviewButton();
-			$( "#gravityview_view_config, #gravityview_select_template, #gravityview_sort_filter, .gv-form-links" ).hide();
-			viewGeneralSettings.metaboxObj.hide();
-
-		},
-
-		/**
-		 * Update the Data Source links to the selected form
-		 * @return {void}
-		 */
-		updateFormLinks: function () {
-			var vcfg = viewConfiguration;
-
-			$( '.gv-form-links a' ).each( function () {
-
-				var new_url = $( this ).attr( 'href' ).replace( /id=([0-9]+)/gm, 'id=' + vcfg.gvSelectForm.val() );
-
-				$( this ).attr( 'href', new_url );
-
-			} );
-		},
-
-		/**
-		 * Update Widget form IDs to the selected form
-		 * @return {void}
-		 */
-		updateWidgetFormIds: function() {
-			var vcfg = viewConfiguration;
-
-			$( '.field-form-id' ).each( function() {
-				$( this ).val( vcfg.gvSelectForm.val() );
-			} );
-		},
-
-		/**
-		 * Show/Hide
-		 */
-		toggleViewTypeMetabox: function () {
-			var $templates = $( "#gravityview_select_template" );
-			var vcfg = viewConfiguration;
-
-			if ( $templates.is( ':visible' ) ) {
-				vcfg.gvSwitchView.text( function () {
-					return $( this ).attr( 'data-text-backup' );
-				} );
-
-				if ( vcfg.currentDirectoryTemplate ) {
-					$templates.slideUp( 150 );
-				}
-			} else {
-				if ( vcfg.currentDirectoryTemplate ) {
-					vcfg.gvSwitchView.attr( 'data-text-backup', function () {
-						return $( this ).text();
-					} ).text( gvGlobals.label_cancel );
-				} else {
-					vcfg.gvSwitchView.hide();
-				}
-
-				$templates.slideDown( 150 );
-			}
-		},
-
-		showViewTypeMetabox: function () {
-			$( "#gravityview_select_template" ).slideDown( 150 );
-		},
-
-		/**
-		 * Triggered when the Start Fresh button has been clicked
-		 * @param {jQueryEvent} e
-		 */
-		startFresh: function ( e ) {
-			e.preventDefault();
-			var vcfg = viewConfiguration;
-
-			vcfg.startFreshStatus = true;
-
-			// If fields are configured (either via a form or preset selection), warn against making changes
-			if ( vcfg.getConfiguredFields().length ) {
-				vcfg.showDialog( '#gravityview_select_preset_dialog' );
-			} else {
-				vcfg.startFreshContinue();
-			}
-		},
-
-		startFreshContinue: function () {
-			var vcfg = viewConfiguration;
-
-			// start fresh on save trigger
-			$( '#gravityview_form_id_start_fresh' ).val( '1' );
-
-			// Reset the selected form value
-			$( '#gravityview_form_id' ).val( '' );
-
-			vcfg.currentFormId = '';
-			vcfg.currentTemplateId = '';
-			vcfg.gvSwitchView.hide();
-
-			// show templates
-			vcfg.templateFilter( 'preset' );
-			vcfg.showViewTypeMetabox();
-
-			// hide config metabox
-			vcfg.hideViewConfig();
-
-			vcfg.togglePreviewButton();
-		},
-
-		/**
-		 * The Data Source dropdown has been changed. Show alert dialog or process.
-		 * @param {jQueryEvent} e
-		 * @return void
-		 */
-		formChange: function ( e ) {
-			e.preventDefault();
-
-			var vcfg = viewConfiguration;
-
-			// Holding down on the alt key while switching forms allows you to change forms without resetting configurations
-			if( vcfg.altKey ) {
-				return;
-			}
-
-			vcfg.startFreshStatus = false;
-
-			if ( vcfg.getConfiguredFields().length ) {
-				vcfg.showDialog( '#gravityview_change_form_dialog' );
-			} else {
-				vcfg.formChangeContinue();
-			}
-
-			vcfg.togglePreviewButton();
-		},
-
-		formChangeContinue: function () {
-			var vcfg = viewConfiguration;
-
-			if ( ! vcfg.gvSelectForm.val() ) {
-				vcfg.getConfiguredFields().remove();
-				vcfg.hideView();
-				vcfg.gvSwitchView.fadeOut( 150 );
-			} else {
-				vcfg.templateFilter( 'custom' );
-
-				Promise.all( [
-					vcfg.getAvailableFields(),
-					vcfg.getSortableFields()
-				] ).then( function () {
-					if ( !vcfg.currentFormId && !vcfg.currentDirectoryTemplate ) {
-						vcfg.showViewTypeMetabox();
-						vcfg.gvSwitchView.fadeOut( 150 );
-					} else {
-						if (vcfg.currentDirectoryTemplate && vcfg.currentDirectoryTemplate) {
-							vcfg.gvSwitchView.show();
-						}
-						vcfg.gvSwitchView.click();
-					}
-				} );
-			}
-
-			vcfg.currentTemplateId = '';
-			vcfg.currentFormId = vcfg.gvSelectForm.val();
-			vcfg.setUnsavedChanges( true );
-			$( document.body ).trigger( 'gravityview_form_change' ).addClass( 'gv-form-changed' );
-		},
-
-		showDialog: function ( dialogSelector, buttons ) {
-
-			var vcfg = viewConfiguration;
-
-			var thisDialog = $( dialogSelector );
-
-			var cancel_button = {
-				text: gvGlobals.label_cancel,
-				click: function () {
-					if ( thisDialog.is( '#gravityview_change_form_dialog' ) ) {
-						vcfg.startFreshStatus = false;
-						vcfg.gvSelectForm.val( vcfg.currentFormId );
-					}
-					// "Changing the View Type will reset your field configuration. Changes will be permanent once you save the View."
-					else if ( thisDialog.is( '#gravityview_switch_template_dialog' ) ) {
-						if ( !vcfg._isViewDropDown() ) {
-							vcfg.toggleViewTypeMetabox();
-						}
-						vcfg.showViewConfig();
-					}
-
-					thisDialog.dialog( 'close' );
-				}
-			};
-
-			var continue_button = {
-				text: gvGlobals.label_continue,
-				click: function() {
-					if ( thisDialog.is( '#gravityview_change_form_dialog' ) || thisDialog.is( '#gravityview_select_preset_dialog' ) ) {
-						if ( vcfg.startFreshStatus ) {
-							vcfg.startFreshContinue();
-						} else {
-							vcfg.formChangeContinue();
-						}
-					}
-					// "Changing the View Type will reset your field configuration. Changes will be permanent once you save the View."
-					else if ( thisDialog.is( '#gravityview_switch_template_dialog' ) ) {
-						vcfg.selectTemplateContinue( false );
-						if ( !vcfg._isViewDropDown() ) {
-							vcfg.toggleViewTypeMetabox();
-						}
-					}
-
-					vcfg._storeValue();
-					thisDialog.dialog( 'close' );
-				},
-			};
-
-			var default_buttons = [ cancel_button, continue_button ];
-
-			// If the buttons var isn't passed, use the defaults instead.
-			buttons = buttons || default_buttons;
-
-			thisDialog.dialog( {
-				dialogClass: 'wp-dialog gv-dialog',
-				appendTo: thisDialog.parent(),
-				draggable: false,
-				resizable: false,
-				width: function () {
-
-					// If the window is wider than {vcfg.dialogWidth}px, use vcfg.dialogWidth
-					if ( $( window ).width() > vcfg.dialogWidth ) {
-						return vcfg.dialogWidth;
-					}
-
-					// Otherwise, return the window width, less 10px
-					return $( window ).width() - 10;
-				},
-				open: function () {
-					$( '<div class="gv-overlay" />' ).prependTo( '#wpwrap' );
-
-					$( document.body ).trigger( 'gravityview/dialog-opened', thisDialog );
-
-					vcfg.toggleCheckboxes( thisDialog );
-					vcfg.setupFieldDetails( thisDialog );
-
-					vcfg.refresh_merge_tags( thisDialog, function() {
-						// Configure CodeMirror after merge tags are refreshed (300ms following the DOMContentLoaded event).
-						vcfg.setupCodeMirror( thisDialog );
-					} );
-
-					$sortableEls = $( '.ui-widget-content[aria-hidden="false"]' ).find( '.active-drop-widget, .active-drop-field' );
-
-					if ( $sortableEls.length ) {
-						$sortableEls.each( ( i, el ) => {
-							if ( !$( el ).hasClass( 'ui-sortable' ) ) {
-								return;
-							}
-
-							$( el ).sortable( 'disable' );
-						} );
-					}
-
-					return true;
-				},
-				close: function ( e ) {
-					e.preventDefault();
-
-					$( 'textarea.code', thisDialog ).each( function () {
-
-						$CodeMirror = $( this ).next( '.CodeMirror' );
-
-						if ( 0 === $CodeMirror.length || ! $CodeMirror[0].hasOwnProperty('CodeMirror') ) {
-							return;
-						}
-
-						$CodeMirror[0].CodeMirror.toTextArea();
-					} );
-
-					thisDialog.find( '.merge-tag-support' ).removeClass( 'merge-tag-support' ).addClass( 'gv-merge-tag-support' );
-
-					$( '.gv-field-settings.active', '#gravityview_view_config' ).removeClass( 'active' );
-
-					vcfg.setCustomLabel( thisDialog );
-
-					$( '#wpwrap').find('> .gv-overlay' ).fadeOut( 'fast', function () {
-						$( this ).remove();
-					} );
-
-					$sortableEls = $( '.ui-widget-content[aria-hidden="false"]' ).find( '.active-drop-widget, .active-drop-field' );
-
-					if ( $sortableEls.length ) {
-						$sortableEls.each( ( i, el ) => {
-							if ( !$( el ).hasClass( 'ui-sortable' ) ) {
-								return;
-							}
-
-							$( el ).sortable( 'enable' );
-						} );
-					}
-
-					vcfg._restoreValue(); // Restore value if not persisted.
-
-					$( document.body ).trigger( 'gravityview/dialog-closed', thisDialog );
-				},
-				closeOnEscape: true,
-				buttons: buttons
-			} );
-
-		},
-
-		/**
-		 * When opening a dialog, convert textareas with CSS class ".code" to codeMirror instances
-		 *
-		 * @since 2.10
-		 * @param {jQuery} dialog
-		 */
-		setupCodeMirror: function ( dialog ) {
-			var vcfg = viewConfiguration;
-
-			$( 'textarea.code:visible', dialog ).each( function () {
-
-				// Define a default configuration
-				const codemirrorConfig = $.extend( true, {}, wp.codeEditor.defaultSettings );
-
-				let attributeValue = $( this ).data( 'codemirror' );
-				if ( attributeValue ) {
-					codemirrorConfig.codemirror = $.extend( {}, codemirrorConfig.codemirror, attributeValue );
-				}
-
-				// And then instantiate CodeMirror using those settings, which will then extend the WP defaults.
-				let editor = wp.codeEditor.initialize( $( this ), codemirrorConfig );
-
-				// If Merge Tags aren't enabled, don't continue.
-				if ( ! $( this ).hasClass( 'merge-tag-support' ) && ! $( this ).hasClass( 'gv-merge-tag-support' ) ) {
-					return;
-				}
-
-				// Leave room for Merge Tags icon.
-				editor.codemirror.setSize( '95%' );
-
-				var $textarea = $( this );
-				var editorId = $textarea.attr( 'id' );
-				var mergeTags = window.gfMergeTags.getAutoCompleteMergeTags( $textarea );
-				var mergeTag = '';
-				var initialEditorCursorPos = editor.codemirror.getCursor();
-
-				// Move merge tag before before CodeMirror in DOM to fix floating issue
-				$textarea.parent().find( '.all-merge-tags' ).detach().insertBefore( $textarea );
-
-				$textarea.parent().find( 'div .gform-dropdown__trigger' ).on( 'click.gravityforms', vcfg.sendMergeTagValueToCodemirrorEditor );
-
-				// Set up Merge Tag autocomplete
-				$textarea.autocomplete( {
-					appendTo: $textarea.parent(),
-					minLength: 1,
-					position: {
-						my: 'center top',
-						at: 'center bottom',
-						collision: 'none'
-					},
-					source: mergeTags,
-					select: function ( event, ui ) {
-						// insert the merge tag value without curly braces
-						var val = ui.item.value.replace( /^{|}$/gm, '' );
-						var currentEditorCursorPos = editor.codemirror.getCursor();
-
-						editor.codemirror.replaceRange( val, initialEditorCursorPos, window.wp.CodeMirror.Pos( currentEditorCursorPos.line, currentEditorCursorPos.ch ) );
-						editor.codemirror.focus();
-						editor.codemirror.setCursor( window.wp.CodeMirror.Pos( currentEditorCursorPos.line, currentEditorCursorPos.ch + val.length + 1 ) );
-					},
-				} );
-
-				var $autocompleteEl = $textarea.parent().find( 'ul.ui-autocomplete' );
-
-				var closeAutocompletion = function () {
-					$( '#' + editorId ).autocomplete( 'close' );
-				};
-
-				$( document.body ).on( 'keyup', function ( e ) {
-					if ( $autocompleteEl.is( ':visible' ) && 27 === e.which ) {
-						e.preventDefault();
-						closeAutocompletion();
-						$textarea.focus();
-					}
-				} );
-
-				editor.codemirror.on( 'mousedown', function () {
-					closeAutocompletion();
-				} );
-
-				editor.codemirror.on( 'keydown', function ( el, e ) {
-					if ( !$autocompleteEl.is( ':visible' ) ) {
-						return;
-					}
-
-					if ( 38 === e.which || 40 === e.which || 13 === e.which ) {
-						if ( $autocompleteEl.not( ':focus' ) ) {
-							$autocompleteEl.focus();
-						}
-
-						e.preventDefault();
-					}
-				} );
-
-				editor.codemirror.on( 'change', function ( e, obj ) {
-					// detect curly braces and update the cursor position
-					if ( obj.text[ 0 ] === '{}' ) {
-						initialEditorCursorPos = editor.codemirror.getCursor();
-					}
-
-					// select everything between the initial and current cursor positions
-					var currentEditorCursorPos = editor.codemirror.getCursor();
-					mergeTag = editor.codemirror.getRange( {
-						ch: initialEditorCursorPos.ch - 1,
-						line: initialEditorCursorPos.line
-					}, currentEditorCursorPos );
-
-					// if the value starts with a curly braces, initiate autocompletion
-					if ( mergeTag[ 0 ] === '{' ) {
-						$( '#' + editorId ).autocomplete( 'search', mergeTag );
-
-						return;
-					}
-
-					closeAutocompletion();
-				} );
-			} );
-		},
-
-		/**
-		 * Event handler that inserts the merge tag value (data-value property) to WP's CodeMirror
-		 *
-		 * @since 2.14.4
-		 * @param {jQueryEvent} e
-		 */
-		sendMergeTagValueToCodemirrorEditor: function ( e ) {
-			// Always make sure the active editor is set.
-			// This can also be overridden by other plugins (like Members), so make a backup.
-			var _activeEditorBackup = window.wpActiveEditor;
-
-			window.wpActiveEditor = $( e.currentTarget ).parentsUntil( '.gv-setting-container' ).find( 'textarea' ).attr( 'id' );
-
-			if ( window.wpActiveEditor ) {
-				window.send_to_editor( $( this ).data( 'value' ) );
-			}
-
-			// Restore prior active editor
-			window.wpActiveEditor = _activeEditorBackup;
-		},
-
-		/**
-		 * When opening a dialog, restore the Field Details visibility based on cookie
-		 * @since 2.10
-		 * @param {jQuery} dialog
-		 */
-		setupFieldDetails: function ( dialog ) {
-
-			// Add the details to the title bar
-			$( '.gv-field-details--container', dialog ).insertAfter( '.ui-dialog-title:visible' );
-
-			// When the dialog opens, read the cookie
-			// Otherwise, check for cookies
-			var show_details_cookie = $.cookie( 'gv-field-details-expanded' );
-
-			var show_details = viewConfiguration.getCookieVal( show_details_cookie );
-
-			viewConfiguration.toggleFieldDetails( dialog, show_details );
-
-			viewConfiguration.migrateSurveyScore( dialog );
-		},
-
-		/**
-		 * Migrate Likert fields with [score] to [choice_display]
-		 * @since 2.11
-		 * @param {jQuery} $dialog
-		 */
-		migrateSurveyScore: function ( $dialog ) {
-
-			// Only process on Survey fields
-			if ( 0 === $dialog.parents('[data-inputtype="survey"]').length ) {
-				return;
-			}
-
-			var $score = $dialog.find( '.gv-setting-container-score input' );
-
-			if ( ! $score ) {
-				return;
-			}
-
-			if ( 0 === $score.val() * 1 ) {
-				return;
-			}
-
-			$dialog
-				.find( '.gv-setting-container-choice_display input[value="score"]' )
-				.trigger('click') // Update the choice
-				.trigger('focus') // Highlight the selected choice
-			;
-		},
-
-		/**
-		 * Toggle visibility for field details
-		 * @since 2.10
-		 * @param {jQuery}  $dialog The open dialog
-		 * @param {boolean|string} show_details Whether to show the field details or not
-		 */
-		toggleFieldDetails: function ( $dialog, show_details ) {
-
-			$parent = $dialog.parent();
-
-			$parent
-				.find( '.gv-field-details' ).toggleClass( 'gv-field-details--closed', ! show_details ).end()
-				.find( '.gv-field-details--toggle .dashicons' )
-				.toggleClass( 'dashicons-arrow-down', !! show_details )
-				.toggleClass( 'dashicons-arrow-right', ! show_details ).end();
-		},
-
-		/**
-		 * Update the field display to show the custom label while editing
-		 * @param {jQuery} dialog The dialog object
-		 */
-		setCustomLabel: function ( dialog ) {
-
-			// Does the field have a custom label?
-			var $admin_label = $( '[name*=admin_label]', dialog );
-			var $custom_label;
-
-			if ( ! $admin_label.length || ! $admin_label.val() ) {
-				$custom_label = $( '[name*=custom_label]', dialog );
-			} else {
-				$custom_label = $admin_label; // We have an administrative label for this field
-			}
-
-			var $label = dialog.parents( '.gv-fields' ).find( '.gv-field-label-text-container' );
-
-			// If there's a custom title, use it for the label.
-			if ( $custom_label.length ) {
-
-				var custom_label_text = $custom_label.val().trim();
-
-				// Make sure the custom label isn't empty
-				if( custom_label_text.length > 0 ) {
-					$label.html( custom_label_text );
-				} else {
-					// If there's no custom title, then use the original
-					// @see GravityView_Admin_View_Item::getOutput()
-					$label.html( $label.attr( 'data-original-title' ) );
-				}
-
-			}
-		},
-
-		/**
-		 * @todo Combine with the embed shortcode dropdown
-		 * @param  {string} context Context (multiple, single, edit)
-		 * @param  {string} id      Template ID
-		 * @return {void}
-		 */
-		getSortableFields: function ( context, id ) {
-			return new Promise((resolve, reject) => {
-				var vcfg = viewConfiguration;
-
-				// While it's loading, disable the field, remove previous options, and add loading message.
-				$( ".gravityview_sort_field" ).prop( 'disabled', 'disabled' ).empty().append( '<option>' + gvGlobals.loading_text + '</option>' );
-
-				var data = {
-					action: 'gv_sortable_fields_form',
-					nonce: gvGlobals.nonce
-				};
-
-				if ( context !== undefined && 'preset' === context ) {
-					data.template_id = id;
-				} else {
-					data.form_id = vcfg.gvSelectForm.val(); // TODO: Update for Joins
-				}
-
-				$.post( ajaxurl, data, function ( response ) {
-					if ( response !== 'false' && response !== '0' ) {
-						$( ".gravityview_sort_field" ).empty().append( response ).prop( 'disabled', null );
-					}
-
-					resolve();
-				} );
-			});
-		},
-
-		/**
-		 * Hide metaboxes related to view configuration.
-		 * @return {void}
-		 */
-		hideViewConfig: function () {
-			$( "#gravityview_view_config" ).slideUp( 150 );
-
-			$( document ).trigger( 'gv_admin_views_hideViewConfig' );
-		},
-
-		/**
-		 * Show metaboxes related to view configuration.
-		 * @return {void}
-		 */
-		showViewConfig: function () {
-			$( '#gravityview_view_config' ).slideDown( 150 );
-
-			viewGeneralSettings.metaboxObj.show();
-			viewConfiguration.toggleDropMessage();
-			viewConfiguration.init_tooltips();
-
-			$( document ).trigger( 'gv_admin_views_showViewConfig' );
-		},
-
-		/**
-		 * @param {jQueryEvent} e
-		 */
-		switchView: function ( e ) {
-			e.preventDefault();
-			e.stopImmediatePropagation();
-
-			var vcfg = viewConfiguration;
-
-			vcfg.templateFilter( 'custom' );
-			vcfg.toggleViewTypeMetabox();
-		},
-
-		/**
-		 * Change which filters to show, depending on whether the form is Start Fresh or pre-existing forms
-		 * @param  {string} templateType Checks against the `data-filter` attribute of the HTML
-		 * @return {[type]}              [description]
-		 */
-		templateFilter: function ( templateType ) {
-			$( ".gv-view-types-module" ).each( function () {
-				if ( $( this ).attr( 'data-filter' ) === templateType ) {
-					$( this ).parent().show();
-				} else {
-					$( this ).parent().hide();
-				}
-			} );
-		},
-
-		/**
-		 * Whether the current template selector is a `data-view-dropdown`.
-		 * @since 2.24
-		 * @return {boolean}
-		 * @private
-		 */
-		_isViewDropDown: function () {
-			return viewConfiguration.wantedTemplate
-				&& 'undefined' !== typeof viewConfiguration.wantedTemplate.data( 'view-data' );
-		},
-
-		/**
-		 * Returns the current template ID, based on the selector.
-		 *
-		 * If a section was provided (i.e. it uses a view drop down) it will return the template for that section.
-		 * If no section was provided, it will fall back to the directory template for backward compatibility.
-		 *
-		 * @since 2.24
-		 * @return {string} The template id.
-		 * @private
-		 */
-		_getCurrentTemplateId() {
-			const section = this._getTemplateSection();
-
-			if ( section === null || section === 'directory') {
-				return this.currentDirectoryTemplate;
-			}
-
-			if ( section === 'single' ) {
-				return this.currentSingletemplate;
-			}
-
-			return '';
-		},
-
-		/**
-		 * Sets the current template ID based on the active section.
-		 * @since 2.24
-		 * @param {string} template_id The template ID.
-		 * @private
-		 */
-		_setCurrentTemplateId( template_id ) {
-			const section = this._getTemplateSection();
-			if ( section === null || section === 'directory' ) {
-				this.currentDirectoryTemplate = template_id;
-			}
-			if ( section === null || section === 'single' ) {
-				this.currentSingletemplate = template_id;
-			}
-		},
-
-		/**
-		 * Returns the template ID from the selector.
-		 * @since 2.24
-		 * @param {boolean} use_base_template Whether to use the base template of a preset.
-		 * @return {string} The template ID on the selector.
-		 * @private
-		 */
-		_getTemplateId: function ( use_base_template = false ) {
-			const $template = viewConfiguration.wantedTemplate;
-			if ( !$template ) {
-				return '';
-			}
-
-			let template_id = $template.data( use_base_template ? 'base-template' : 'templateid' );
-			if ( viewConfiguration._isViewDropDown() ) {
-				template_id = String( $template.val() );
-			}
-
-			return template_id;
-		},
-
-		/**
-		 * Returns the section from the selector.
-		 *
-		 * Only a view dropdown has a section, so this method helps ease the difference with the "old" selector.
-		 *
-		 * @since 2.24
-		 * @return {null|string} The section.
-		 * @private
-		 */
-		_getTemplateSection: function() {
-			let section = null;
-			if ( viewConfiguration._isViewDropDown() ) {
-				section = viewConfiguration.wantedTemplate.data( 'section' );
-			}
-
-			return section;
-		},
-
-		/**
-		 * Restores the value on the selector.
-		 *
-		 * This is only relevant for view dropdowns.
-		 *
-		 * @since 2.24
-		 * @private
-		 */
-		_restoreValue: function() {
-			if ( viewConfiguration._isViewDropDown() ) {
-				viewConfiguration.wantedTemplate.data( 'view-data' ).restoreValue();
-			}
-		},
-
-		/**
-		 * Stores the value on the selector.
-		 *
-		 * If the current selector is not a view dropdown, we store all view dropdowns, since all are updated.
-		 *
-		 * @since 2.24
-		 * @private
-		 */
-		_storeValue: function() {
-			if ( !viewConfiguration.wantedTemplate ) {
-				return;
-			}
-
-			if ( viewConfiguration._isViewDropDown() ) {
-				viewConfiguration.wantedTemplate.data( 'view-data' ).storeValue();
-			} else {
-				// Persist all current values for dropdowns.
-				$( 'select[data-view-dropdown]' ).each( function () {
-					$( this ).data( 'view-data' ).storeValue();
-				} );
-			}
-
-			this._setCurrentTemplateId( this._getTemplateId() );
-		},
-
-		/**
-		 * @param {jQueryEvent} e
-		 */
-		selectTemplate: function( e, data ) {
-			var vcfg = viewConfiguration;
-
-			// Prevent recursive selection.
-			if (data !== undefined && data.section === null) {
-				return;
-			}
-
-			e.preventDefault();
-			e.stopImmediatePropagation();
-
-			// get selected template
-			vcfg.wantedTemplate = $( this );
-			var selectedTemplateId = vcfg._getTemplateId();
-			var regexMatch = /(.*?)_(.*?)$/i;
-			var currentTemplate = vcfg._getCurrentTemplateId();
-			var currTemplateIdSlug = currentTemplate.replace( regexMatch, '$2' );
-			var selectedTemplateIdSlug = selectedTemplateId.replace( regexMatch, '$2' );
-			var slugmatch = ( selectedTemplateIdSlug === currTemplateIdSlug );
-
-			// check if template is being changed
-			if ( ! currentTemplate || slugmatch || ! vcfg.getConfiguredFields().length ) {
-				$( '#gravityview_select_template' ).slideUp( 150 );
-				vcfg.selectTemplateContinue( slugmatch );
-				vcfg._storeValue();
-			} else if ( currentTemplate !== selectedTemplateId ) {
-				// warn if fields are configured
-				if ( vcfg.getConfiguredFields().length ) {
-					vcfg.showDialog( '#gravityview_switch_template_dialog' );
-				} else {
-					vcfg.toggleViewTypeMetabox();
-					vcfg.selectTemplateContinue( slugmatch );
-				}
-			} else {
-				// revert back to how things were before clicking "use a form preset"
-				vcfg.toggleViewTypeMetabox();
-				vcfg.showViewConfig();
-			}
-		},
-
-		selectTemplateContinue: function ( slugmatch ) {
-
-			var vcfg = viewConfiguration,
-				selectedTemplateId = vcfg._getTemplateId(),
-				selectedFormId = vcfg.gvSelectForm.val(),
-				changeAllSection = !vcfg._getTemplateSection();
-
-			if ( changeAllSection ) {
-				var base_template = vcfg._getTemplateId( );
-				$( "#gravityview_directory_template" ).val( base_template ).trigger( 'change', { section: null } );
-				$( "#gravityview_single_template" ).val( base_template ).trigger( 'change', { section: null } );
-			}
-
-			//add Selected class
-			var $parent = vcfg.wantedTemplate.parents( ".gv-view-types-module" );
-			$parent.parents( ".gv-grid" ).find( ".gv-view-types-module" ).removeClass( 'gv-selected' );
-			$parent.addClass( 'gv-selected' );
-
-			vcfg.waiting('start');
-
-			// check for start fresh context
-			if ( vcfg.startFreshStatus ) {
-				Promise.all( [
-					// fetch preset form fields
-					vcfg.getAvailableFields( 'preset', selectedTemplateId ),
-					// fetch present View fields
-					vcfg.getPresetFields( selectedTemplateId ),
-					// fetch sortable fields
-					vcfg.getSortableFields( 'preset', selectedTemplateId ) ]
-				).then( function () {
-					$( '.ui-tabs-panel' ).each( function () {
-						vcfg.init_droppables( this );
-					} );
-				} );
-			} else {
-
-				if( ! slugmatch || changeAllSection ) {
-					//change view configuration active areas
-					vcfg.updateActiveAreas( selectedTemplateId, ( selectedFormId * 1 ) );
-				} else {
-					vcfg.waiting('stop');
-				}
-
-				if ( changeAllSection ) {
-					vcfg.gvSwitchView.fadeIn( 150 );
-					vcfg.toggleViewTypeMetabox();
-				}
-			}
-
-			vcfg.currentTemplateId = selectedTemplateId;
-			vcfg.setUnsavedChanges( true );
-		},
-
-		server_request: ( ajaxRoute, payload ) => {
-			const defer = $.Deferred();
-
-			viewConfiguration.performingAjaxAction = true;
-
-			$( '.gv-view-template-notice' ).hide();
-
-			const { _wpNonce: nonce, _wpAjaxAction: action, _wpAjaxUrl: url, ajaxRouter, frontendFoundationVersion } = window.gvGlobals.foundation_licenses_router;
-
-			const request = {
-				nonce,
-				action,
-				ajaxRouter,
-				ajaxRoute,
-				frontendFoundationVersion,
-				payload
-			};
-
-			$.post( url, request )
-				.fail( response => 	defer.reject( response.responseText ))
-				.done( (response) => {
-					if ( !response.success ) {
-						defer.reject( response.data );
-
-						return;
-					}
-
-					viewConfiguration.performingAjaxAction = false;
-
-					defer.resolve( response );
-				} );
-
-			return defer.promise();
-		},
-
-		/**
-		 * When clicking the hover overlay, select the template by clicking the #gv_select_template button
-		 * @param  {jQueryEvent}    e     jQuery event object
-		 */
-		selectTemplateHover: function ( e ) {
-			const vcfg = viewConfiguration;
-			const $link = $( e.target );
-			const $parent = $link.parents( '.gv-view-types-module' );
-			const $select = $( this ).find( '.gv_select_template' );
-
-			// If we're internally linking
-			if ( $link.is( '[rel=internal]' ) && ( !$link.hasClass( 'gv-layout-activate' ) && !$link.hasClass( 'gv-layout-install' ) ) ) {
-				return true;
-			}
-
-			e.preventDefault();
-			e.stopImmediatePropagation();
-
-			const on_fail = ( error ) => {
-				$( '.gv-view-template-notice' ).show().find( 'p' ).html( error );
-
-				document.querySelector( '.gv-view-template-notice' ).scrollIntoView( {
-					behavior: 'smooth'
-				} );
-			};
-
-			const do_always = () => {
-				vcfg.performingAjaxAction = false;
-				$link.removeClass( 'disabled' );
-				$parent.removeClass( 'active' );
-			};
-
-			const on_success = () => {
-				$parent.find( '.gv-view-types-hover > div:eq(0)' ).hide();
-				$parent.find( '.gv-view-types-hover > div:eq(1)' ).removeClass( 'hidden' );
-				$parent.removeClass( 'gv-view-template-placeholder' );
-				$parent.find( 'a.gv_select_template' ).attr( 'data-templateid', $link.data( 'templateid' ) ).trigger( 'click' );
-				vcfg.activateViewSelection( $link.data( 'templateid' ) );
-				$select.trigger( 'click' );
-			};
-
-			// Activate layout
-			if ( $link.hasClass( 'gv-layout-activate' ) ) {
-				if ( vcfg.performingAjaxAction ) {
-					return;
-				}
-
-				$parent.addClass( 'active' );
-				$link.addClass( 'disabled' ).attr( 'disabled', true );
-				$link.html( $spinner );
-
-				$.when( vcfg.server_request( 'activate_product', {
-						text_domain: $link.attr( 'data-template-text-domain' ),
-					} ) )
-					.then( on_success )
-					.always( do_always )
-					.fail( on_fail );
-
-				return;
-			}
-
-			// Install layout
-			if ( $link.hasClass( 'gv-layout-install' ) ) {
-				if ( vcfg.performingAjaxAction ) {
-					return;
-				}
-
-				$parent.addClass( 'active' );
-				$link.addClass( 'disabled' ).attr( 'disabled', true );
-				$link.html( $spinner );
-
-				$.when( vcfg.server_request( 'install_product', {
-						id: $link.attr( 'data-download-id' ),
-						text_domain: $link.attr( 'data-template-text-domain' ),
-						activate: true,
-					} ) )
-					.then( on_success )
-					.always( do_always )
-					.fail( on_fail );
-
-				return;
-			}
-		},
-
-		enableLockedTemplate: function ( e, data ) {
-			const $option = $( data?.option ) || null;
-			const action = data?.action || null;
-			const payload = {
-				text_domain: $option.data( 'template-text-domain' ),
-				activate: true,
-			};
-
-			if ( JSON.stringify( payload ) !== '{}' ) {
-				const $pill = $( e.target );
-				const $item = $pill.closest( '.view-dropdown-list-item' );
-
-				$pill.addClass( 'is-idle' ).html( $spinner );
-				$item.addClass( 'is-idle' );
-
-				$.when( viewConfiguration.server_request( action + '_product', payload ) )
-					.then( () => {
-						$pill.removeClass( 'has-failed' );
-						viewConfiguration.activateViewSelection( $option.data('template-id') );
-
-						data?.dropdown?.focusActive();
-					} )
-					.fail( ( error ) => {
-						$pill.addClass( 'has-failed' ).text( 'Error' );
-						console.log( error );
-					} )
-					.always( () => {
-						$pill.removeClass( 'is-idle' );
-						$item.removeClass( 'is-idle' );
-					} );
-			}
-		},
-
-		/**
-		 * Activates a selection on all view selectors after installation or activation.
-		 *
-		 * @since $ver$
-		 *
-		 * @param {String} template_id The template ID.
-		 */
-		activateViewSelection: function ( template_id ) {
-			// We need to update all view selectors on the page.
-			const $view_selectors = $( '[data-view-dropdown]' );
-			const $options = $view_selectors.find( 'option[data-template-id="' + template_id + '"]' );
-
-			$options.attr( 'disabled', false );
-			$options.val( template_id );
-
-			// Refresh the selectors with the updated values.
-			$view_selectors.each( ( _, el ) => {
-				const dropdown = $( el ).viewDropdown();
-				dropdown.renderOptions();
-			} );
-
-			viewConfiguration.updateSettingsArea();
-		},
-
-		openExternalLinks: function () {
-
-			if ( !! window.Beacon && ( $( this ).is( '[data-beacon-article]' ) || $( this ).is( '[data-beacon-article-modal]' ) || $( this ).is( '[data-beacon-article-sidebar]' ) || $( this ).is( '[data-beacon-article-inline]' ) ) ) {
-				return false;
-			}
-
-			window.open( this.href );
-			return false;
-		},
-
-		/**
-		 * Display a screenshot of the current template. Not currently in use.
-		 *
-		 * @todo REMOVE ?
-		 * @param  {jQueryEvent}    e     jQuery event object
-		 * @return void
-		 */
-		previewTemplate: function ( e ) {
-			e.preventDefault();
-			e.stopImmediatePropagation();
-			var parent = $( e.currentTarget ).parents( ".gv-view-types-module" );
-			parent.find( ".gv-template-preview" ).dialog( {
-				dialogClass: 'wp-dialog gv-dialog',
-				appendTo: $( "#gravityview_select_template" ),
-				width: viewConfiguration.dialogWidth,
-				open: function () {
-					$( '<div class="gv-overlay" />' ).prependTo( '#wpwrap' );
-				},
-				close: function () {
-					$( this ).dialog( "option", "appendTo", parent );
-					$( '#wpwrap' ).find('> .gv-overlay' ).fadeOut( 'fast', function () {
-						$( this ).remove();
-					} );
-				},
-				closeOnEscape: true,
-				buttons: [
-					{
-						text: gvGlobals.label_close,
-						click: function () {
-							$( this ).dialog( 'close' );
-						}
-					}
-				]
-			} );
-
-		},
-
-		/**
-		 * @param {string} template The selected template ID.
-		 * @param {int} form_id The selected form ID.
-		 */
-		updateActiveAreas: function ( template, form_id ) {
-			var vcfg = viewConfiguration;
-
-			var data = {
-				action: 'gv_get_active_areas',
-				template_id: template,
-				form_id: form_id,
-				nonce: gvGlobals.nonce
-			};
-
-			return vcfg.updateViewConfig( data );
-		},
-
-		/**
-		 * Renders the current page again, but with possible changes; and replaces the settings section.
-		 *
-		 * @since $ver$
-		 */
-		updateSettingsArea: function () {
-			const $settings_content = $('#gravityview_settings .inside');
-			$settings_content.html('');
-
-			$.get( document.URL, function ( response ) {
-				if ( response ) {
-					const $document = $(response);
-					$settings_content.html( $document.find( '#gravityview_settings .inside' ).html() );
-
-					viewGeneralSettings.refresh();
-					// Some plugins rely on this event to show or hide settings.
-					$( '#gravityview_directory_template' ).trigger( 'change' );
-				}
-			} );
-		},
-
-		/**
-		 * @param {string} template The template ID
-		 */
-		getPresetFields: function ( template ) {
-			var vcfg = viewConfiguration;
-
-			$( "#directory-active-fields, #single-active-fields" ).children().remove();
-
-			var data = {
-				action: 'gv_get_preset_fields',
-				template_id: template,
-				nonce: gvGlobals.nonce
-			};
-
-			return vcfg.updateViewConfig( data );
-		},
-
-		/**
-		 * POST to AJAX and insert the returned field HTML into zone DOM
-		 *
-		 * @since 1.17.2
-		 * @param {object} data `action`, `template_id` and `nonce` keys
-		 */
-		updateViewConfig: function ( data ) {
-			return new Promise( ( resolve, reject ) => {
-				const vcfg = viewConfiguration;
-				const section = vcfg._getTemplateSection();
-				const update_directory = ( section === 'directory' || section === null );
-				const update_single = ( section === 'single' || section === null );
-
-				if ( update_directory ) {
-					$( "#directory-active-fields" ).children().remove();
-				}
-				if ( update_single ) {
-					$( "#single-active-fields" ).children().remove();
-				}
-
-				$.post( ajaxurl, data, function ( response ) {
-					if ( response ) {
-						var content = JSON.parse( response );
-
-						if ( update_directory ) {
-							$( '#directory-header-widgets' ).html( content.header );
-							$( '#directory-footer-widgets' ).html( content.footer );
-							$( '#directory-active-fields' ).append( content.directory );
-						}
-
-						if ( update_single ) {
-							$( '#single-active-fields' ).append( content.single );
-						}
-
-						vcfg.showViewConfig();
-						vcfg.waiting( 'stop' );
-
-						/**
-						 * Triggers after the AJAX is loaded for the zone
-						 * @since 2.10
-						 * @param {object} JSON response with `header` `footer` (widgets) `directory` and `single` (contexts) properties
-						 */
-						$( document.body ).trigger( 'gravityview/view-config-updated', content, section );
-					}
-
-					resolve();
-				} );
-
-				vcfg.setUnsavedChanges( true );
-			});
-		},
-
-		/**
-		 * Toggle the "loading" indicator
-		 * @since 1.16.5
-		 * @param {string} action "start" or "stop"
-		 */
-		waiting: function( action ) {
-
-			$containers = $( '#wpwrap,.gv-fields' );
-
-			if( 'start' === action ) {
-				$containers.addClass('gv-wait');
-			} else {
-				$containers.removeClass('gv-wait');
-			}
-		},
-
-
-		// tooltips
-		remove_tooltips: function ( el ) {
-			if ( $( el || '.gv-add-field' ).is( ':ui-tooltip' ) ) {
-				$( '.gv-add-field' ).gvTooltip( 'destroy' ).off( 'click' );
-			}
-		},
-
-		init_tooltips: function (el) {
-
-			// Already initialized.
-			if ( 0 === $( el || '.gv-add-field', '#post' ).not( ':ui-tooltip' ).length ) {
-				return;
-			}
-
-			$( el || ".gv-add-field", '#post' ).gvTooltip( {
-				show:    150,
-				hide:    200,
-				content: function () {
-					// Is the field picker in single or directory mode?
-					//	var context = ( $(this).parents('#single-view').length ) ? 'single' : 'directory';
-					var context = $( this ).attr( 'data-context' );
-					var formId = $( this ).attr( 'data-formid' ) || $( '#gravityview_form_id' ).val();
-					var templateId = $( '#gravityview_directory_template' ).val();
-
-					switch ( $( this ).attr( 'data-objecttype' ) ) {
-						case 'field':
-							// If in Single context, show fields available in single
-							// If it Directory, same for directory
-							return $( '#' + context + '-available-fields-' + ( formId || templateId ) ).html();
-						case 'widget':
-							return $( "#directory-available-widgets" ).html();
-					}
-				},
-				close: function () {
-					$( this ).attr( 'data-tooltip', null );
-				},
-				open: function( event, tooltip ) {
-					$( this )
-						.attr( 'data-tooltip', 'active' )
-						.attr( 'data-tooltip-id', $( this ).attr( 'aria-describedby' ) );
-
-					$focus_item = $( 'input[type=search]', tooltip.tooltip );
-
-					// Widgets don't have a search field; select the first "Add Widget" button instead
-					if ( ! $focus_item.length) {
-						$focus_item = $( tooltip.tooltip ).find( '.close' ).first();
-					}
-
-					var activate_layout = 'list';
-
-					// If layout is coded in HTML, use it.
-					if ( $( tooltip ).find('.gv-items-picker-container[data-layout]').length ) {
-						activate_layout = $( tooltip ).find( '.gv-items-picker-container[data-layout]' ).attr( 'data-layout' );
-					} else {
-
-						// Otherwise, check for cookies
-						layout_cookie = $.cookie( 'gv-items-picker-layout' );
-
-						if ( viewConfiguration.getCookieVal( layout_cookie ) ) {
-							activate_layout = layout_cookie;
-						}
-					}
-
-					viewConfiguration.setTooltipLayout( activate_layout );
-
-					$focus_item.trigger('focus');
-				},
-				closeOnEscape: true,
-				disabled: true, // Don't open on hover
-				position: {
-					my: "center bottom",
-					at: "center top-12"
-				},
-				tooltipClass: 'gravityview-item-picker-tooltip top'
-			} )
-				// add title attribute so the tooltip can continue to work (jquery ui bug?)
-				.attr( "title", "" ).on( 'mouseout focusout', function ( e ) {
-				e.stopImmediatePropagation();
-			} )
-				.on( 'click', function ( e, data ) {
-					// add title attribute so the tooltip can continue to work (jquery ui bug?)
-					$( this ).attr( "title", "" );
-
-					$( this ).data( 'before', null ); // reset "before" element.
-					if ( data?.before ) {
-						$( this ).data( 'before', data.before );
-					}
-
-					e.preventDefault();
-					//e.stopImmediatePropagation();
-
-					$( this ).gvTooltip( "open" );
-
-				} );
-
-		},
-
-		/**
-		 * Filters visible fields in the field picker tooltip when the value of the field filter search input changes (or is cleared)
-		 *
-		 * {@since 2.0.11}
-		 *
-		 * {@returns void}
-		 */
-		setupFieldFilters: function( e ) {
-
-			var input = $( this ).val().trim(),
-				$tooltip = $( this ).parents( '.ui-tooltip-content' ),
-				$resultsNotFound = $tooltip.find( '.gv-no-results' );
-
-			// Allow closeTooltips to know whether to close the tooltip on escape
-			if( 'keydown' === e.type ) {
-				$( this ).attr( 'data-has-search', ( input.length > 0 ) ? input.length : null );
-				return; // Only process the filtering on keyup
-			}
-
-			$tooltip.find( '.gv-fields' ).show().filter( function () {
-
-				var match_title = $( this ).find( '.gv-field-label' ).attr( 'data-original-title' ).match( new RegExp( input, 'i' ) );
-				var match_id    = $( this ).attr( 'data-fieldid' ).match( new RegExp( input, 'i' ) );
-				var match_parent = $( this ).attr( 'data-parent-label' ) ? $( this ).attr( 'data-parent-label' ).match( new RegExp( input, 'i' ) ) : false;
-
-				return ! match_title && ! match_id && ! match_parent;
-			} ).hide();
-
-			if ( ! $tooltip.find( '.gv-fields:visible' ).length ) {
-				$resultsNotFound.show();
-			} else {
-				$resultsNotFound.hide();
-			}
-		},
-
-		/**
-		 * Refresh Gravity Forms tooltips (the real help tooltips)
-		 */
-		refreshGFtooltips: function () {
-			$( ".gf_tooltip" ).gvTooltip( {
-				show: 500,
-				hide: 1000,
-				content: function () {
-					return $( this ).prop( 'title' );
-				}
-			} );
-		},
-
-
-		/**
-		 * Get fields configured in each context
-		 *
-		 * @return array
-		 */
-		getConfiguredFields: function () {
-			const section = viewConfiguration._getTemplateSection();
-			const selectors = {
-				'directory': '#directory-active-fields',
-				'single': '#single-active-fields',
-			};
-
-			const selector = selectors.hasOwnProperty( section )
-				? selectors[ section ]
-				: '#directory-active-fields, #single-active-fields, #edit-active-fields';
-
-			return $( selector ).find( '.gv-fields' );
-		},
-
-		/**
-		 * Fetch the Available Fields for a given Form ID or Preset Template ID
-		 * @param  {null|string}    preset
-		 * @param  {string}    templateid      The "slug" of the View template
-		 * @return void
-		 */
-		getAvailableFields: function( preset, templateid ) {
-			return new Promise( ( resolve, reject ) => {
-				var vcfg = viewConfiguration;
-
-				vcfg.toggleDropMessage();
-
-				vcfg.getConfiguredFields().remove();
-
-				var data = {
-					action: 'gv_available_fields',
-					nonce: gvGlobals.nonce,
-				};
-
-				if ( preset !== undefined && 'preset' === preset ) {
-					data.form_preset_ids = [ templateid ];
-				} else {
-					/**
-					 * TODO: Update to support multiple fields in Joins
-					 * @see GravityView_Ajax::gv_available_fields()
-					 * */
-					data.form_preset_ids = [ vcfg.gvSelectForm.val() ];
-				}
-
-				// Do not fetch fields if we already have them for the given form or template
-				if ( $( '#directory-available-fields-' + data.form_preset_ids[ 0 ] ).length ) {
-					return;
-				}
-
-				$.post( ajaxurl, data, function ( response ) {
-					if ( !response.success && !response.data ) {
-						resolve();
-					}
-
-					$.each( response.data, function ( context, markup ) {
-						$( '#' + context + '-fields' ).append( markup );
-					} );
-
-					resolve();
-				} );
-			} );
-		},
-
-		/**
-		 * When a field is clicked in the field picker, add the field or add all fields
-		 * @param  {jQueryEvent} e [description]
-		 * @return {void}
-		 */
-		startAddField: function ( e ) {
-
-			// If the clicked field div contains the all fields label,
-			// we're dealing with an all fields click!
-			if ( $( this ).has( '.field-id-all-fields' ).length ) {
-				viewConfiguration.addAllFields( $( this ) );
-			} else {
-				// Add a single field.
-				viewConfiguration.addField( $( this ), e );
-			}
-		},
-
-		/**
-		 * Add all the fields available at once. Bam!
-		 * @param  {object}    clicked jQuery object of the clicked "+ Add All Fields" link
-		 */
-		addAllFields: function ( clicked ) {
-			const fields = clicked.siblings( '.gv-fields' ).filter( function () {
-				const field_id = $( this ).data( 'fieldid' );
-
-				return ( +field_id === parseInt( field_id, 10 ) );
-			} );
-
-			const triggerClick = ( el ) => {
-				return new Promise( ( resolve, reject ) => {
-					$( document.body ).one( 'gravityview/field-added', function () {
-						resolve();
-					} );
-					$( el ).trigger( 'click' );
-				} );
-			};
-
-			( async function () {
-				for ( let i = 0; i < fields.length; i++ ) {
-					await triggerClick( fields[ i ] );
-				}
-
-				$( 'a.gv-add-field[data-tooltip=\'active\']' ).gvTooltip( 'close' );
-			} )();
-		},
-
-		/**
-		 * Drop selected field in the active area
-		 * @param  {object} clicked jQuery DOM object of the clicked Add Field button
-		 * @param  {jQueryEvent}    e     jQuery Event object
-		 */
-		addField: function ( clicked, e ) {
-			e.preventDefault();
-
-			const tooltipId = clicked.closest( '.ui-tooltip' ).attr( 'id' );
-			const $addButton = $( '.gv-add-field[data-tooltip-id="' + tooltipId + '"]' );
-			const $before = $addButton.data( 'before' );
-
-			viewConfiguration.placeField(
-				clicked,
-				$addButton,
-				$before,
-				!!$before
-			);
-		},
-
-		/**
-		 * Add (a copy of the) selected field in the active area.
-		 * @param  {object} $field jQuery DOM object of the clicked field to place.
-		 * @param  {object} $addButton jQuery DOM object of the add-button that belongs to the field.
-		 * @param  {object|undefined} $anchor (optional) jQuery DOM object to place the new field after.
-		 * @param  {Boolean} add_before_anchor Whether to place field before the anchor field. Will be `after` for `false`.
-		 */
-		placeField: function ( $field, $addButton, $anchor, add_before_anchor = false ) {
-			const vcfg = viewConfiguration;
-			const $newField = $field.clone().hide();
-			const templateId = $addButton.attr( 'data-templateid' ) ?? $addButton.parents( '.gv-section' ).find( '.view-template-select select' ).val() ?? $( "#gravityview_directory_template" ).val();
-
-			const data = {
-				action: 'gv_field_options',
-				template: templateId,
-				area: $addButton.attr( 'data-areaid' ),
-				context: $addButton.attr( 'data-context' ),
-				field_id: $newField.attr( 'data-fieldid' ),
-				field_label: $newField.find( '.gv-field-label' ).attr( 'data-original-title' ),
-				field_type: $addButton.attr( 'data-objecttype' ),
-				input_type: $newField.attr( 'data-inputtype' ),
-				form_id: parseInt( $field.attr( 'data-formid' ), 10 ) || vcfg.currentFormId,
-				nonce: gvGlobals.nonce
-			};
-
-			// Get the HTML for the Options <div>
-			// - If there are no options, response will NULL
-			// - If response is false, it means the request was invalid.
-			$.ajax( {
-				type: "POST",
-				url: ajaxurl,
-				data: data,
-				async: true,
-				beforeSend: function () {
-					// Don't allow saving until this is done.
-					vcfg.disable_publish();
-				},
-				complete: function () {
-					// Enable saving after it's done
-					vcfg.enable_publish();
-				}
-			} ).done( function ( response ) {
-				// Retrieve the <HASH> ID from an input like: widgets[header_top][<HASH>][id]
-				const regex = /[^\[]+\[[^\]]+\]\[([^\]]+)\].*/i;
-
-				if ( $field.find( 'input.field-key' ).length > 0 ) {
-					$newField.find( '.gv-dialog, .gv-dialog-options' ).remove();
-
-					const oldId = $field.find( 'input.field-key' ).attr( 'name' ).replace( regex, '$1' );
-					const newId = response.match( regex, '$1' )[ 1 ] ?? null;
-
-					// Make the response a jQuery object.
-					response = $(response);
-
-					$field.find( '.gv-dialog-options :input' ).each( function ( i, el ) {
-						if ( !$( el ).attr( 'name' ) ) {
-							return;
-						}
-
-						const $fields = response.find( '[name="' + $( el ).attr( 'name' ).replaceAll( '' + oldId, '' + newId ) + '"]' );
-
-						if ( $fields.length === 1 ) {
-							$fields.val( $( el ).val() );
-						} else if ($fields.length === 2) {
-							// Possible checkbox.
-							if ( $( el ).is( ':checked' ) ) {
-								$fields.prop( 'checked', true );
-							}
-						}
-					} );
-
-				}
-
-				// Add in the Options <div>
-				$newField.append( response );
-
-				$( '.ui-tabs-panel' ).each( function () {
-					vcfg.init_droppables( this );
-				} );
-
-				// If there are field options, show the settings gear.
-				if ( $( '.gv-dialog-options', $newField ).length > 0 ) {
-					$( '.gv-field-settings', $newField ).removeClass( 'hide-if-js' );
-				}
-
-				if ( $anchor ) {
-					// Append the new field after this element.
-					const insert_method = add_before_anchor ? 'insertBefore' : 'insertAfter';
-					$newField[ insert_method ]( $anchor );
-				} else {
-					// append the new field to the active drop
-					$addButton
-						.closest( '.gv-droppable-area' )
-						.find( '.active-drop' )
-						.append( $newField );
-				}
-
-				$( document.body ).trigger( 'gravityview/field-added', $newField );
-
-				// Show the new field
-				$newField.fadeIn( 100 );
-
-				// refresh the little help tooltips
-				vcfg.refreshGFtooltips();
-
-			} ).fail( function ( jqXHR ) {
-
-				// Enable publish on error
-				vcfg.enable_publish();
-
-				// Something went wrong
-				alert( gvGlobals.field_loaderror );
-
-				console.log( jqXHR );
-
-			} ).always( function () {
-
-				vcfg.toggleDropMessage();
-				vcfg.setUnsavedChanges( true );
-
-			} );
-		},
-		/**
-		 * Duplicate a field and add it under the duplicated field.
-		 * @since 2.22
-		 * @param  {jQueryEvent} e jQuery Event object
-		 */
-		duplicateField: function ( e ) {
-			e.preventDefault();
-			const $field = $( this ).closest( '.gv-fields' );
-
-			viewConfiguration.placeField(
-				$field,
-				$( this ).closest( '.active-drop-container' ).find( 'a.gv-add-field' ),
-				$field
-			);
-		},
-
-		/**
-		 * Re-initialize Merge Tags
-		 *
-		 * @since 1.22.1
-		 */
-		refresh_merge_tags: function( $source, onRefresh ) {
-			let $merge_tag_supported = $source ? $( '.gv-merge-tag-support,.merge-tag-support', $source ) : $( '.gv-merge-tag-support:visible' );
-
-			$merge_tag_supported
-				.removeClass( 'gv-merge-tag-support mt-initialized' )
-				.addClass( 'merge-tag-support' );
-
-			// GF 2.6+
-			if ( window.gform?.instances?.mergeTags ) {
-				// Remove existing merge tags, since otherwise GF will add another
-				$( '.all-merge-tags', $source ).remove();
-
-				document.dispatchEvent( new Event( 'DOMContentLoaded' ) );
-
-				// Restore the namespaced classnames.
-				setTimeout( function() {
-					$merge_tag_supported
-						.removeClass( 'merge-tag-support' )
-						.addClass( 'gv-merge-tag-support' );
-
-					if ( onRefresh ) {
-						onRefresh();
-					}
-				}, 300 ); // This needs to be longer than the time it takes to perform the DOMContentLoaded event.
-
-				return;
-			}
-
-			// Only init merge tags if the View has been saved and the form hasn't been changed.
-			if ( 'undefined' !== typeof( form ) && $( document.body ).not( '.gv-form-changed' ) && $merge_tag_supported.length >= 0 ) {
-
-				if ( window.gfMergeTags ) {
-
-					// Remove existing merge tags, since otherwise GF will add another
-					$( '.all-merge-tags:visible' ).remove();
-
-					if ( gfMergeTags.hasOwnProperty( 'destroy' ) ) {
-
-						// 2.3 re-init
-						$merge_tag_supported.each( function () {
-							new gfMergeTagsObj( form, $( this ) );
-						} );
-
-					} else {
-
-						// Re-init merge tag dropdowns, pre-2.3
-						window.gfMergeTags = new gfMergeTagsObj( form );
-
-					}
-				}
-
-				$merge_tag_supported
-					.removeClass( 'merge-tag-support' )
-					.addClass( 'gv-merge-tag-support' );
-
-				if ( onRefresh ) {
-					onRefresh();
-				}
-			}
-		},
-
-		/**
-		 * Enable the publish input; enable saving a View
-		 * @return {void}
-		 */
-		enable_publish: function () {
-
-			/**
-			 * Added in ~ WP 3.8
-			 * @see https://github.com/WordPress/WordPress/blob/master/wp-admin/js/post.js#L365-L367
-			 */
-			$( document ).trigger( 'autosave-enable-buttons.edit-post' );
-
-			// Restore saving after settings are generated
-			$( '#publishing-action').find('#publish' ).prop( 'disabled', null ).removeClass( 'button-primary-disabled' );
-		},
-
-		/**
-		 * Disable the publish input; prevent saving a View
-		 * @return {void}
-		 */
-		disable_publish: function () {
-
-			/**
-			 * Added in ~ WP 3.8
-			 * @see https://github.com/WordPress/WordPress/blob/master/wp-admin/js/post.js#L363-L364
-			 */
-			$( document ).trigger( 'autosave-disable-buttons.edit-post' );
-
-			$( '#publishing-action').find('#publish' ).prop( 'disabled', 'disabled' ).addClass( 'button-primary-disabled' );
-		},
-
-		// Sortables and droppables
-		init_droppables: function ( panel ) {
-
-			// Already initialized.
-			if( $( panel ).find( ".active-drop-field" ).sortable( 'instance' ) ) {
-				return;
-			}
-
-			var vcfg = viewConfiguration;
-
-			// widgets
-			$( panel ).find( ".active-drop-widget" ).sortable( {
-				placeholder: "fields-placeholder",
-				items: '> .gv-fields',
-				distance: 2,
-				revert: 75,
-				connectWith: ".active-drop-widget",
-				start: function( event, ui ) {
-					$( '#directory-fields, #single-fields' ).find( ".active-drop-container-widget" ).addClass('is-receivable');
-				},
-				stop: function( event, ui ) {
-					$( '#directory-fields, #single-fields' ).find( ".active-drop-container-widget" ).removeClass('is-receivable');
-				},
-				change: function( event, ui ) {
-					vcfg.setUnsavedChanges( true );
-				},
-				receive: function ( event, ui ) {
-					// Check if field comes from another active area and if so, update name attributes.
-
-					var sender_area = ui.sender.attr( 'data-areaid' ), receiver_area = $( this ).attr( 'data-areaid' );
-
-					ui.item.find( '[name^="widgets[' + sender_area + ']"]' ).each( function () {
-						var name = $( this ).attr( 'name' );
-						$( this ).attr( 'name', name.replace( sender_area, receiver_area ) );
-					} );
-
-					vcfg.toggleDropMessage();
-				}
-			} );
-
-			//fields
-			$( panel ).find( ".active-drop-field" ).sortable( {
-				placeholder: "fields-placeholder",
-				items: '> .gv-fields',
-				distance: 2,
-				revert: 75,
-				connectWith: ".active-drop-field",
-				start: function( event, ui ) {
-					$( panel ).find( ".active-drop-container-field" ).addClass('is-receivable');
-				},
-				stop: function( event, ui ) {
-					$( panel ).find( ".active-drop-container-field" ).removeClass('is-receivable');
-				},
-				change: function( event, ui ) {
-					vcfg.setUnsavedChanges( true );
-				},
-				receive: function ( event, ui ) {
-					// Check if field comes from another active area and if so, update name attributes.
-					if ( ui.item.find( ".gv-dialog-options" ).length > 0 ) {
-
-						var sender_area = ui.sender.attr( 'data-areaid' ), receiver_area = $( this ).attr( 'data-areaid' );
-
-						ui.item.find( '[name^="fields[' + sender_area + ']"]' ).each( function () {
-							var name = $( this ).attr( 'name' );
-							$( this ).attr( 'name', name.replace( sender_area, receiver_area ) );
-						} );
-
-					}
-
-					vcfg.toggleDropMessage();
-				}
-			} );
-		},
-
-		toggleDropMessage: function () {
-
-			$( '.active-drop' ).each( function () {
-				if ( $( this ).find( ".gv-fields" ).length > 0 ) {
-					$( this ).find( ".drop-message" ).hide();
-				} else {
-					$( this ).find( ".drop-message" ).fadeIn( 100 );
-				}
-			} );
-
-		},
-
-		/**
-		 * Event handler to remove Fields from active areas
-		 * @param {jQueryEvent} e
-		 */
-		removeField: function ( e ) {
-
-			e.preventDefault();
-
-			var vcfg = viewConfiguration;
-			var area = $( e.currentTarget ).parents( ".active-drop" );
-
-			vcfg.setUnsavedChanges( true );
-
-			// Nice little easter egg: when holding down control, get rid of all fields in the zone at once.
-			if ( e.altKey && $( area ).find( '.gv-fields' ).length > 1 ) {
-				vcfg.removeAllFields( e, area );
-
-				return;
-			}
-
-			$( e.currentTarget ).parents( '.gv-fields' ).fadeOut( 'fast', function () {
-
-				$( this ).remove();
-
-				$( document.body ).trigger( 'gravityview/field-removed', $( this ) );
-
-				vcfg.toggleDropMessage();
-			} );
-=======
 		   // Update the display label.
 		   $('#gv-direct-access-display strong').text( selectedDirectAccess.data( 'display-label' ) );
 
@@ -3378,14 +1463,15 @@
 		* @private
 		*/
 	   _getTemplateId: function ( use_base_template = false ) {
-		   const template = viewConfiguration.wantedTemplate;
-		   if ( !template ) {
+		   const $template = viewConfiguration.wantedTemplate;
+		   if ( !$template ) {
 			   return '';
 		   }
 
-		   let template_id = viewConfiguration.wantedTemplate.data( use_base_template ? 'base-template' : 'templateid' );
+		   let template_id = $template.data( use_base_template ? 'base-template' : 'templateid' );
 		   if ( viewConfiguration._isViewDropDown() ) {
 			   template_id = viewConfiguration.wantedTemplate.val();
+			   template_id = String( $template.val() );
 		   }
 
 		   return template_id;
@@ -3499,7 +1585,7 @@
 			   changeAllSection = !vcfg._getTemplateSection();
 
 		   if ( changeAllSection ) {
-			   var base_template = vcfg._getTemplateId( true );
+			   var base_template = vcfg._getTemplateId();
 			   $( "#gravityview_directory_template" ).val( base_template ).trigger( 'change', { section: null } );
 			   $( "#gravityview_single_template" ).val( base_template ).trigger( 'change', { section: null } );
 		   }
@@ -3587,6 +1673,7 @@
 		   const vcfg = viewConfiguration;
 		   const $link = $( e.target );
 		   const $parent = $link.parents( '.gv-view-types-module' );
+		   const $select = $( this ).find( '.gv_select_template' );
 
 		   // If we're internally linking
 		   if ( $link.is( '[rel=internal]' ) && ( !$link.hasClass( 'gv-layout-activate' ) && !$link.hasClass( 'gv-layout-install' ) ) ) {
@@ -3607,6 +1694,7 @@
 		   const do_always = () => {
 			   vcfg.performingAjaxAction = false;
 			   $link.removeClass( 'disabled' );
+			   $parent.removeClass( 'active' );
 		   };
 
 		   const on_success = () => {
@@ -3614,6 +1702,8 @@
 			   $parent.find( '.gv-view-types-hover > div:eq(1)' ).removeClass( 'hidden' );
 			   $parent.removeClass( 'gv-view-template-placeholder' );
 			   $parent.find( 'a.gv_select_template' ).attr( 'data-templateid', $link.data( 'templateid' ) ).trigger( 'click' );
+			   vcfg.activateViewSelection( $link.data( 'templateid' ) );
+			   $select.trigger( 'click' );
 		   };
 
 		   // Activate layout
@@ -3622,7 +1712,9 @@
 				   return;
 			   }
 
-			   $link.addClass( 'disabled' );
+			   $parent.addClass( 'active' );
+			   $link.addClass( 'disabled' ).attr( 'disabled', true );
+			   $link.html( $spinner );
 
 			   $.when( vcfg.server_request( 'activate_product', {
 					   text_domain: $link.attr( 'data-template-text-domain' ),
@@ -3639,6 +1731,10 @@
 			   if ( vcfg.performingAjaxAction ) {
 				   return;
 			   }
+
+			   $parent.addClass( 'active' );
+			   $link.addClass( 'disabled' ).attr( 'disabled', true );
+			   $link.html( $spinner );
 
 			   $.when( vcfg.server_request( 'install_product', {
 					   id: $link.attr( 'data-download-id' ),
@@ -3651,8 +1747,6 @@
 
 			   return;
 		   }
-
-		   $(this).find('.gv_select_template').trigger('click');
 	   },
 
 	   enableLockedTemplate: function ( e, data ) {
@@ -3663,10 +1757,9 @@
 			   activate: true,
 		   };
 
-		   const $spinner = $( '<svg class="loading" viewBox="0 0 24 24" fill="none" xmlns="http://www.w3.org/2000/svg"><path d="M2 12C2 6.47715 6.47715 2 12 2V5C8.13401 5 5 8.13401 5 12H2Z" fill="currentColor"></path></svg>' );
 		   if ( JSON.stringify( payload ) !== '{}' ) {
 			   const $pill = $( e.target );
-			   const $item = $pill.closest( '.view-dropdown-list-item' )
+			   const $item = $pill.closest( '.view-dropdown-list-item' );
 
 			   $pill.addClass( 'is-idle' ).html( $spinner );
 			   $item.addClass( 'is-idle' );
@@ -3675,18 +1768,7 @@
 				   .then( () => {
 					   $pill.removeClass( 'has-failed' );
 
-					   // We need to update all view selectors on the page.
-					   const $view_selectors = $( '[data-view-dropdown]' );
-					   const $options = $view_selectors.find( 'option[value="' + $option.val() + '"]' );
-
-					   $options.attr( 'disabled', false );
-					   $options.val( $option.data( 'template-id' ) );
-
-					   // Refresh the selectors with the updated values.
-					   $view_selectors.each( ( _, el ) => {
-						   const dropdown = $( el ).viewDropdown();
-						   dropdown.renderOptions();
-					   } );
+					   viewConfiguration.activateViewSelection( $option.data('template-id') );
 
 					   data?.dropdown?.focusActive();
 				   } )
@@ -3699,6 +1781,30 @@
 					   $item.removeClass( 'is-idle' );
 				   } );
 		   }
+	   },
+
+	   /**
+		* Activates a selection on all view selectors after installation or activation.
+		*
+		* @since $ver$
+		*
+		* @param {String} template_id The template ID.
+		*/
+	   activateViewSelection: function ( template_id ) {
+		   // We need to update all view selectors on the page.
+		   const $view_selectors = $( '[data-view-dropdown]' );
+		   const $options = $view_selectors.find( 'option[data-template-id="' + template_id + '"]' );
+
+		   $options.attr( 'disabled', false );
+		   $options.val( template_id );
+
+		   // Refresh the selectors with the updated values.
+		   $view_selectors.each( ( _, el ) => {
+			   const dropdown = $( el ).viewDropdown();
+			   dropdown.renderOptions();
+		   } );
+
+		   viewConfiguration.updateSettingsArea();
 	   },
 
 	   openExternalLinks: function () {
@@ -3766,6 +1872,27 @@
 	   },
 
 	   /**
+		* Renders the current page again, but with possible changes; and replaces the settings section.
+		*
+		* @since $ver$
+		*/
+	   updateSettingsArea: function () {
+		   const $settings_content = $('#gravityview_settings .inside');
+		   $settings_content.html('');
+
+		   $.get( document.URL, function ( response ) {
+			   if ( response ) {
+				   const $document = $(response);
+				   $settings_content.html( $document.find( '#gravityview_settings .inside' ).html() );
+
+				   viewGeneralSettings.refresh();
+				   // Some plugins rely on this event to show or hide settings.
+				   $( '#gravityview_directory_template' ).trigger( 'change' );
+			   }
+		   } );
+	   },
+
+	   /**
 		* @param {string} template The template ID
 		*/
 	   getPresetFields: function ( template ) {
@@ -4479,7 +2606,6 @@
 
 			   vcfg.toggleDropMessage();
 		   } );
->>>>>>> a195e4a9
 
 	   },
 
@@ -4801,333 +2927,6 @@
 		*/
 	   init: function() {
 
-<<<<<<< HEAD
-			viewGeneralSettings.metaboxObj = $( '#gravityview_settings' );
-
-			// Init general settings tabs
-			viewGeneralSettings.initTabs();
-
-			// Conditional display general settings & trigger display settings if template changes
-			$('#gravityview_directory_template')
-				.on('change', viewGeneralSettings.updateSettingsDisplay );
-
-			$( document.body )
-				// Enable a setting tab (since 1.8)
-				.on('gravityview/settings/tab/enable', viewGeneralSettings.enableSettingTab )
-
-				// Disable a setting tab (since 1.8)
-				.on('gravityview/settings/tab/disable', viewGeneralSettings.disableSettingTab );
-
-		},
-		/**
-		 * Refreshes the tabs after HTML was replaced.
-		 *
-		 * @since $ver$
-		 */
-		refresh: function () {
-			viewGeneralSettings.metaboxObj.trigger( 'change' );
-
-			viewGeneralSettings.metaboxObj.tabs( 'destroy' );
-
-			viewGeneralSettings.initTabs();
-		},
-
-		/**
-		 * Callback method to show/hide settings if template changes and settings have a specific template attribute
-		 */
-		updateSettingsDisplay: function () {
-
-			viewGeneralSettings.templateId = $( this ).val();
-
-			$( 'tr[data-show-if]' ).each( viewGeneralSettings.toggleSetting );
-
-		},
-
-		/**
-		 * Show/Hides setting based on the template
-		 */
-		toggleSetting: function () {
-			var row = $( this ), templates = row.attr( 'data-show-if' );
-
-			// if setting field attribute is empty, leave..
-			if ( templates.length < 1 || ! viewGeneralSettings.templateId ) {
-				return;
-			}
-
-
-			if ( viewGeneralSettings.templateId.length > 0 && templates.indexOf( viewGeneralSettings.templateId ) > -1 ) {
-				row.show();
-			} else {
-				row.find( 'select, input' ).val( '' ).prop( 'checked', false );
-				row.hide();
-			}
-
-		},
-
-		/**
-		 * Set up the settings metabox vertical tabs
-		 *
-		 * @since 1.8
-		 * @return {void}
-		 */
-		initTabs: function() {
-
-			// Save the state on a per-post basis
-			let cookie_key = 'gv-active-setting-tab-' + $( '#post_ID' ).val();
-
-			// The default tab is the first (0)
-			let active_settings_tab = $.cookie( cookie_key );
-
-			if ( false === viewConfiguration.getCookieVal( active_settings_tab ) ) {
-				active_settings_tab = 0;
-			}
-
-			viewGeneralSettings.metaboxObj
-				// Force the sort metabox to be directly under the view configuration. Damn 3rd party metaboxes!
-				.insertAfter( $('#gravityview_view_config') )
-
-				// Make tabs
-				.tabs( {
-					active: active_settings_tab,
-					create: function ( event, ui ) {
-						// When the Custom Code tab is active on-load, we need a small amount of
-						// time before instantiating CodeMirror.
-						setTimeout( function() {
-							viewConfiguration.setupCodeMirror( ui.panel );
-						}, 50 );
-					},
-					activate: function ( event, ui ) {
-						// When the tab is activated, set a new cookie
-						$.cookie( cookie_key, ui.newTab.index(), {
-							path: gvGlobals.admin_cookiepath
-						} );
-
-						viewConfiguration.setupCodeMirror( ui.newPanel );
-					}
-				} )
-				.addClass( "ui-tabs-vertical ui-helper-clearfix" )
-				.find('li')
-				.removeClass( "ui-corner-top" );
-
-		},
-
-		/**
-		 * After creating the Tabs we need to do a few tweaks to make it look good
-		 *
-		 * @since 1.8
-		 *
-		 * @param {jQueryEvent} event jQuery Event
-		 * @param {Object} ui jQuery UI Tab element, with: `ui.tab` and `ui.panel`
-		 *
-		 * @return {void}
-		 */
-		tabsCreate: function( event, ui ){
-			var $container = $( this ),
-				$panels = $container.find( '.ui-tabs-panel' ),
-				max = [];
-
-			$panels.each( function(){
-				max.push( $( this ).outerHeight( true ) );
-			} ).css( { 'min-height': _.max( max ) } );
-		},
-
-		/**
-		 * Enable a tab in the settings metabox
-		 *
-		 * Useful for when switching View types that support a type of setting (DataTables)
-		 *
-		 * @since 1.8
-		 *
-		 * @param {jQueryEvent} e jQuery Event
-		 * @param {jQuery} tab DOM of tab to enable
-		 *
-		 * @return {void}
-		 */
-		enableSettingTab: function( e, tab ) {
-
-			viewGeneralSettings.metaboxObj
-				.tabs('enable', $( tab ).attr('id') );
-
-		},
-
-		/**
-		 * Disable a tab in the settings metabox
-		 *
-		 * Useful for when switching View types that may not support a type of setting (DataTables)
-		 *
-		 * @since 1.8
-		 *
-		 * @param {jQueryEvent} e jQuery Event
-		 * @param {jQuery} tab DOM of tab to enable
-		 *
-		 * @return {void}
-		 */
-		disableSettingTab: function( e, tab ) {
-
-			viewGeneralSettings.metaboxObj
-				.tabs('disable', $( tab ).attr('id') );
-
-		}
-
-	};  // end viewGeneralSettings object
-
-
-	/**
-	 * This nested function is necessary, otherwise, View editor tabs aren't properly initialized.
-	 *
-	 * I tried moving the code out of this function; it didn't work.
-	 *
-	 * I tried setTimeout; it didn't work.
-	 *
-	 * I tried moving window.gvAdminActions and $( document.body ).trigger( 'gravityview/loaded' );
-	 * outside of this function; it didn't work.
-	 *
-	 * This probably needs to stay here until we rewrite this beast.
-	 *
-	 * - Zack
-	 */
-	jQuery( function ( $ ) {
-
-		// title placeholder
-		$( '#title-prompt-text' ).text( gvGlobals.label_viewname );
-
-		// start the general view settings magic
-		viewGeneralSettings.init();
-
-		// start the View Configuration magic
-		viewConfiguration.init();
-
-		//datepicker
-		$( '.gv-datepicker' ).datepicker( {
-			dateFormat: "yy-mm-dd",
-			constrainInput: false // Allow strtotime() configurations
-		} );
-
-		// Save the state on a per-post basis
-		var cookie_key = 'gv-active-tab-' + $( '#post_ID' ).val();
-
-		// The default tab is the first (0)
-		var activate_tab = $.cookie( cookie_key );
-
-		if ( false === viewConfiguration.getCookieVal( activate_tab ) ) {
-			activate_tab = 0;
-		}
-
-		if ( location.hash && $( location.hash ).length ) {
-			activate_tab = $( location.hash ).index() - 1;
-		}
-
-		// View Configuration - Tabs (and persist after refresh)
-		$( "#gv-view-configuration-tabs" ).tabs( {
-			active: activate_tab,
-			hide: false,
-			show: false,
-			create: function ( event, ui ) {
-				viewConfiguration.init_droppables( ui.panel );
-
-				/** @since 2.14.1 */
-				$( document.body )
-					.trigger( 'gravityview/tab-ready', ui.panel )
-					.trigger( 'gravityview/tabs-ready' );
-			},
-			activate: function ( event, ui ) {
-				// When the tab is activated, set a new cookie
-				$.cookie( cookie_key, ui.newTab.index(), { path: gvGlobals.cookiepath } );
-
-				viewConfiguration.init_droppables( ui.newPanel );
-
-				/** @since 2.14.1 */
-				$( document.body ).trigger( 'gravityview/tab-ready', ui.newPanel );
-			}
-		} );
-
-		const $embedShortcodeEl = $( '#gv-embed-shortcode' );
-		$( '#gravityview_se_is_secure' ).on( 'change', function () {
-			let embedShortcode = $embedShortcodeEl.val();
-			if ( !embedShortcode ) {
-				return;
-			}
-
-			if ( $( this ).is( ':checked' ) ) {
-				embedShortcode = embedShortcode.replace( /]$/, ` secret="${ $embedShortcodeEl.data( 'secret' ) }"]` );
-
-			} else {
-				embedShortcode = embedShortcode.replace( / secret="[^"]+"/, '' );
-			}
-
-			$embedShortcodeEl.val( embedShortcode );
-		} );
-
-		// Expose globally methods to initialize/destroy tooltips and to display dialog window
-		window.gvAdminActions = {
-			initTooltips: viewConfiguration.init_tooltips,
-			removeTooltips: viewConfiguration.remove_tooltips,
-			showDialog: viewConfiguration.showDialog
-		};
-
-		$( document.body ).trigger( 'gravityview/loaded' );
-	} );
-
-	/**
-	 * Handles CSV widget classes.
-	 * @since 2.21
-	 */
-	$( function () {
-		const $csv_enable = $( '#gravityview_se_csv_enable' );
-		const update_csv_widget_classes = function () {
-			$( '[data-fieldid="export_link"]' )
-				.toggleClass( 'csv-disabled', !$csv_enable.is( ':checked' ) )
-				.attr( 'aria-disabled', $csv_enable.is( ':checked' ) ? 'false' : 'true' )
-			;
-		};
-
-		$csv_enable.on( 'change', update_csv_widget_classes );
-		update_csv_widget_classes();
-	} );
-
-	/**
-	 * Upgrade plugins support.
-	 *
-	 * @since 2.26
-	 */
-	$( function () {
-		const $spinner = $( '<svg class="loading" viewBox="0 0 24 24" fill="none" xmlns="http://www.w3.org/2000/svg"><path d="M2 12C2 6.47715 6.47715 2 12 2V5C8.13401 5 5 8.13401 5 12H2Z" fill="currentColor"></path></svg>' );
-
-		$( document ).on( 'click', '.gk-gravityview-placeholder-actions [data-action]', function ( e ) {
-			e.preventDefault();
-
-			if ( viewConfiguration.hasUnsavedChanges && !window.confirm( gvGlobals.discard_unsaved_changes ) ) {
-				return;
-			}
-
-			if ( $( this ).hasClass( 'is-idle' ) ) {
-				return;
-			}
-
-			$( this ).addClass( 'is-idle' ).html( $spinner );
-
-			const action = $( this ).data( 'action' ) + '_product';
-
-			const payload = {
-				text_domain: $( this ).data( 'text-domain' ),
-				activate: true,
-			};
-
-			const on_fail = () => $(this).removeClass( 'is-idle' ).addClass( 'is-error' ).text( 'Try again' );
-
-			$.when( viewConfiguration.server_request( action, payload ) )
-				.then( ( response ) => {
-					if ( ! response.success ) {
-						throw new Error();
-					}
-
-					// Refresh page on success.
-					document.location = document.location;
-				} )
-				.fail( on_fail );
-		} );
-	} );
-=======
 		   viewGeneralSettings.metaboxObj = $( '#gravityview_settings' );
 
 		   // Init general settings tabs
@@ -5144,6 +2943,19 @@
 			   // Disable a setting tab (since 1.8)
 			   .on('gravityview/settings/tab/disable', viewGeneralSettings.disableSettingTab );
 
+	   },
+
+	   /**
+		* Refreshes the tabs after HTML was replaced.
+		*
+		* @since $ver$
+		*/
+	   refresh: function () {
+		   viewGeneralSettings.metaboxObj.trigger( 'change' );
+
+		   viewGeneralSettings.metaboxObj.tabs( 'destroy' );
+
+		   viewGeneralSettings.initTabs();
 	   },
 
 	   /**
@@ -5197,9 +3009,6 @@
 		   }
 
 		   viewGeneralSettings.metaboxObj
-			   // What happens after tabs are generated
-			   .on( 'tabscreate', viewGeneralSettings.tabsCreate )
-
 			   // Force the sort metabox to be directly under the view configuration. Damn 3rd party metaboxes!
 			   .insertAfter( $('#gravityview_view_config') )
 
@@ -5434,7 +3243,6 @@
 
 		   $.when( viewConfiguration.server_request( action, payload ) )
 			   .then( ( response ) => {
-				   console.log(response);
 				   if ( ! response.success ) {
 					   throw new Error();
 				   }
@@ -5445,5 +3253,4 @@
 			   .fail( on_fail );
 	   } );
    } );
->>>>>>> a195e4a9
 }(jQuery));
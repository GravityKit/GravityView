--- conflicted
+++ resolved
@@ -159,15 +159,12 @@
 
 				// TODO: Show/hide warnings on configuration tabs to let users know context has been configured.
 				.on( 'gravityview/tabs-ready gravityview/field-added gravityview/field-removed gravityview/all-fields-removed gravityview/show-as-entry', function() {
-<<<<<<< HEAD
-=======
 
 					var has_single_entry_link = $( '.gv-dialog-options input[name*=show_as_link]:checked').length;
 					var has_edit_entry_link = $( '.gv-fields .field-key[value="edit_link"]').length;
 
 					$( '#single-fields' ).find( '.notice-warning' ).toggle( has_single_entry_link === 0 );
 					$( '#edit-fields' ).find( '.notice-warning' ).toggle( has_edit_entry_link === 0 );
->>>>>>> 8139d7c6
 
 					$( 'li[aria-controls="single-view"]' ).toggleClass( 'tab-not-configured', has_single_entry_link === 0 );
 					$( 'li[aria-controls="edit-view"]' ).toggleClass( 'tab-not-configured', has_edit_entry_link === 0 );
@@ -1086,11 +1083,7 @@
 						$focus_item = $( 'button', tooltip.tooltip ).first();
 					}
 
-<<<<<<< HEAD
-			        var activate_layout = 'list';
-=======
 					var activate_layout = 'list';
->>>>>>> 8139d7c6
 
 					// If layout is coded in HTML, use it.
 					if ( $( tooltip ).find('.gv-items-picker-container[data-layout]').length ) {

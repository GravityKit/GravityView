--- conflicted
+++ resolved
@@ -173,7 +173,6 @@
 }
 
 
-<<<<<<< HEAD
 .gv-fields.csv-disabled {
 	cursor: not-allowed;
 
@@ -187,7 +186,10 @@
 
 	.ui-tooltip-content .gv-items-picker-container.gv-widget-picker-container & {
 		display: none;
-=======
+	}
+}
+
+
 /** The "Embed Shortcode" section in the Publish metabox */
 .gv-shortcode {
 	.dashicons-editor-code {
@@ -228,6 +230,5 @@
 			top: 3px;
 			right: 3px;
 		}
->>>>>>> a291d4d6
 	}
 }
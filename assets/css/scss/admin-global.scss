/**
 * Custom GravityView font
 *
 * @package   GravityView
 * @license   GPL2+
 * @author    Katz Web Services, Inc.
 * @link      http://gravityview.co
 * @copyright Copyright 2014, Katz Web Services, Inc.
 *
 * @since 1.0.0
 */

@import "font";
<<<<<<< HEAD
@import "admin-members-plugin";
=======
@import "beacon";
>>>>>>> 1cc2586b

/* add gravityview menu icon */
#toplevel_page_gravityview_settings .wp-menu-image:before,
#adminmenu .menu-icon-gravityview div.wp-menu-image:before,
#available-widgets [class*=gv_recent_entries] .widget-title:before,
#available-widgets [class*=gravityview_search] .widget-title:before{
	@extend [class^="gv-icon-"]:before;
	@extend .gv-icon-astronaut-head:before;
}

// Fix Make theme overriding button width
.wp-editor-tools #add_gravityview {
	width: auto;
}

// Form Toolbar for connected views
#gf_form_toolbar .gv_connected_forms {

	.gv-icon {
		font-size: 19px;
		margin-top: -.5em;
		line-height: 0.5em;
		display: inline-block;
	}

	.hidden {
		display: none!important;
	}

	.gf_submenu {
		min-width: 150px;
		max-width: 100%;
	}

	li a {
		// Important is necessary because we're dealing with overriding
		// ul#gf_form_toolbar_links .gf_submenu ul li a
		padding: .5em .75em!important;
		display: block;
		width: auto;
	}
}

// On all Admin pages
.post-type-gravityview {

  .changelog ul {
	list-style-type: square;

	ul {
	  list-style: circle;
	  margin: .5em 0 .5em 1.3em;
	}
  }

}<|MERGE_RESOLUTION|>--- conflicted
+++ resolved
@@ -11,11 +11,8 @@
  */
 
 @import "font";
-<<<<<<< HEAD
 @import "admin-members-plugin";
-=======
 @import "beacon";
->>>>>>> 1cc2586b
 
 /* add gravityview menu icon */
 #toplevel_page_gravityview_settings .wp-menu-image:before,

/**
 * Custom CSS at Add New / Edit Views screen
 *
 * @package   GravityView
 * @license   GPL2+
 * @author    GravityView <hello@gravityview.co>
 * @link      http://gravityview.co
 * @copyright Copyright 2014, Katz Web Services, Inc.
 *
 * @since 1.0.0
 */
@import "variables";
@import "admin-widgets-php";
@import "admin-merge-tags";
@import "admin-tooltips";
@import "admin-metabox";

// http://blog.teamtreehouse.com/a-better-clearfix-with-sass
%clearfix {
	&:after {
		content: "";
		display: table;
		clear: both;
	}
}

$dismiss-red: #C62D2D;

/**
 * Convert buttons to not having any style
 */
.gv-reset-button-style {

	/**
	 * Begin from normalize.css
	 */
	font-family: inherit; /* 1 */
	font-size: 100%; /* 1 */
	margin: 0; /* 2 */
	overflow: visible;
	text-transform: none;
	-webkit-appearance: button;

	// Remove the inner border and padding in Firefox.
	&::-moz-focus-inner {
		border-style: none;
		padding: 0;
	}
	// Restore the focus styles unset by the previous rule.
	&:-moz-focusring {
		outline: 1px dotted ButtonText;
	}
	/**
	 * End from normalize.css
	 */

	border: none;
	background: none;
	padding: 0;
	cursor: pointer;
}

$gv-overlay-index: 10000;

/* GV Grid
--------------------------------------- */

.gv-grid {
	box-sizing: border-box;
	margin-bottom: 2em;

	display: grid;
	grid-template-columns: repeat( 12, 1fr );
	grid-template-rows: repeat( auto-fill, auto );
	grid-column-gap: 2rem;
	grid-row-gap: 1rem;

	// TODO: Make receivers same height
	.gv-droppable-area .active-drop-widget {
	}
}

.gv-grid [class^="gv-grid-col-"] {
	max-width: 100%;
}

.gv-grid-col-1-4 {
	grid-column: span 3;
}

.gv-grid-col-1-2 {
	grid-column: span 6;
}

.gv-grid-col-1-8 {
	width: 12.5%;
}

.gv-grid-col-1-3 {
	grid-column: span 4;
}

.gv-grid-col-2-3 {
	grid-column: span 8;
}

.gv-grid-col-1-1 {
	grid-column: 1 / -1;
	width: 100%;
	box-sizing: border-box;
}

@media (max-width: 840px) {

	.gv-grid-col-1-3,
	.gv-grid-col-2-3,
	.gv-grid-col-1-2,
	.gv-grid-col-1-4 {
		grid-column: span 6;
	}

}

@media (max-width: 640px) {

	.gv-grid-col-1-3,
	.gv-grid-col-2-3,
	.gv-grid-col-1-2,
	.gv-grid-col-1-4 {
		grid-column: 1 / -1;
	}

}

#edit-active-fields,
#single-active-fields,
#directory-footer-widgets {
	margin-bottom: 0;
}

/* GV Sections
--------------------------------------- */

.gv-section:before,
.gv-section:after {
	content: " ";
	display: table;
}

.gv-section:after {
	clear: both;
}

.gv-section h4 {
	font-size: 22px;
	font-weight: bold;
	margin-bottom: 1em;
	padding-bottom: .5em;
	border-bottom: 1px solid $color-ddd;
}

.gv-section h4 span {
	font-size: 14px;
	display: block;
	color: #636D77;
	font-weight: normal;
}

.notice-warning a {
	font-size: 1.2em;
	display: inline-block;
	padding-bottom: .5em;
}

/* GV View Types
--------------------------------------- */

.gv-view-types-module {
	padding: 1em;
	margin-bottom: 1em;
	background: #eee;
	position: relative;
	border: 2px solid transparent;
	box-sizing: border-box;
}

.gv-view-types-module:hover .gv-view-types-hover {
	display: block;
}

.gv-view-types-module img {
	display: block;
	width: 100%;
	height: auto;
	margin: 0;
	padding: 0;
}

.gv-view-types-module h5 {
	white-space: nowrap; // Prevent different size boxes in responsive because title wraps to two lines
	margin: 0.5em 0;
	padding: 0;
	font-size: 18px;
}

.gv-view-types-module .description {
	margin: 0;
	padding: 0;
	height: 3em;
	overflow: hidden;
}

.gv-view-types-module.gv-selected {
	border: 2px solid #1e8cbe;
}

.gv-view-types-hover {
	display: none;
	background: rgba(0, 0, 0, .6);
	position: absolute;
	top: 0;
	left: 0;
	right: 0;
	height: 100%;

	.gv-site-preview {
		color: #fff;
		text-decoration: none;
	}

	.dashicons {
		font-size: 24px;
		width: 24px;
		height: 24px;
		position: absolute;
		top: 5px;
		right: 5px;
		opacity: .5;

		&:hover, &:focus {
			opacity: 1;
		}
	}
}

// Select / Preview buttons container
.gv-view-types-hover > div {

	padding-top: 31%;

	// .button-large is 30px; we want to vertically-center
	margin-top: -15px;

	p {
		margin: 0.5em 0 1.5em;
		padding: 0;
		text-align: center;

		a {
			display: inline-block;
			width: 60%;
		}
	}

}

/* button buy now */
.button-primary.button-buy-now {

	background: #2ecc37;
	border-color: #00a213;
	box-shadow: inset 0 1px 0 rgba(120, 230, 129, .5), 0 1px 0 rgba(0, 0, 0, .15);

	&.focus,
	&:focus,
	&.hover,
	&:hover {
		border-color: #00a213;
		background: #1ebe41;
		box-shadow: inset 0 1px 0 rgba(120, 230, 129, .6);
	}

	&.focus,
	&:focus {
		border-color: #0e5025;
		box-shadow: inset 0 1px 0 rgba(120, 230, 129, .6), 1px 1px 2px rgba(0, 0, 0, .4);
	}

	&.active,
	&.active:hover,
	&.active:focus,
	&:active {
		border-color: #00842d;
		background: #1ebe41;
	}
}

// Don't display the arrow toggle for collapsing the metabox
#gravityview_select_form .handlediv {
	display: none;
}

/**
 * Form Information Links
 */
.gv-form-links {

    .metabox-prefs & {
      display: none;
    }

	color: $color-ddd;
	font-weight: normal;
	padding: 0 0 0 10px;

	.row-actions {
		visibility: visible;
		padding: 0;
		left: auto;
	}
	.gv-form-title {
		display: none;
	}
}

#gv_switch_view_button {
	display: inline-block;
}

#gravityview_select_template {
	display: none; // Don't display by default
}

#gravityview_select_template .inside {
	max-height: 450px;
	overflow-x: auto;
}

#gravityview_select_template .gv-grid-col-1-3 {
	max-width: 250px;
	min-width: 200px;
}

/** template preview */
.gv-template-preview {
	display: none;
	width: 90%;
}

/**
 * Sidebar Widget: View Settings
 */

#gravityview_settings {

	th {
		white-space: nowrap;
		width: 30%;
		min-width: 200px;
		max-width: 200px; // Default th width in forms.css
		padding: 16px 10px;
	}

	th,
	td {

		span, input {
			font-weight: normal !important;
		}

		label {
			display: block;
			position: relative;

			font-weight: 500;
			line-height: 1.3;
			vertical-align: middle;
			color: $color-222;
			font-size: 15px;
		}
	}

	li .nav-tab {
		border-radius: 0;
	}
}

// Hide until shown by JS
#gravityview_sort_filter,
#gravityview_view_config {
	display: none;
}

.postbox {
	border-radius: 5px;

	.handle-actions {
		position: absolute;
		left: -9999px;
	}

	.postbox-header {
	}
}

#gravityview_view_config {
	background: transparent;
	box-shadow: none;
	border: none;

	.postbox-header {
		display: none;
	}

	> .inside {
		padding: 0;
		border-radius: 5px;
	}
	#gv-view-configuration-tabs {
		padding: 0;
		.ui-tabs-panel {
			border-radius: 0 0 5px 5px;
			border: 1px solid $color-ccc;
		}
	}
}

/** Show spinner cursor while the View is being AJAX updated. **/
.gv-wait,
.gv-wait a {
  cursor: wait;
}

// Fix issue with theme conflicts where .gv-overlay gets in the way
.ui-front {
  z-index: $gv-overlay-index + 1 !important;
}

/** View configuration tabs */
.ui-tabs {
	position: relative;
	padding: .1em;
	zoom: 1;
	margin-top: 1em;
	transition: none;

	#gv-view-configuration-tabs-tooltip {
		position: absolute;
		right: 0;
	}

	.ui-tabs-nav {
		margin: 0;
		padding: 0;
		-webkit-margin-before: 0;
		-webkit-margin-after: 0;
		-webkit-margin-start: 0;
		-webkit-margin-end: 0;
		-webkit-padding-start: 0;

		@media (max-width: 840px) {
			width: 100%;
			box-sizing: border-box;
		}
		li {
			transition: none;
			list-style: none;
			float: left;
			position: relative;
			top: 2px;
			margin: 0 .5em 1px 0;
			border-bottom: 0;
			padding: 0;
			white-space: nowrap;
			outline: none;

			@media (max-width: 840px) {
				width: 100%;
				float: left;
			}

			// The tab anchor link
			.nav-tab {
				transition: none;
				border-radius: 3px 3px 0 0;
				float: left;
				padding: .666em 1.333em .666em 1.333em;
				margin: 0 5px 0 0;

				text-decoration: none;
				font-size: 15px;
				font-weight: 400;
				background-color: $color-light-grey-200;
				color: $color-444;
				box-sizing: border-box;

				&:link, &:visited, &:hover, &:active, &:focus {
				  outline: none;
                  -webkit-box-shadow: none;
				}

				@media (max-width: 1024px) {
					font-size: 14px;
				}

			}

			// Non-active state
<<<<<<< HEAD
			.dashicons {
				color: $color-aaa;

=======
			.dashicons,
			[class^='gv-icon-'],
			[class^='gv-icon-']:before {
				color: #999;
>>>>>>> bcd5f529
				font-size: 24px;
				height: 24px;
				width: 24px;
				vertical-align: top;
				overflow: hidden;
			}

			&.tab-not-configured .dashicons {
				color: $color-yellow-tone-20;
			}

			.configuration-status-icons {
				position: absolute;
				padding: 0;
				left: 0;
				top: -1em;
				display: block;

				.dashicons {
					font-size: 18px;
					height: 18px;
					width: 18px;
					line-height: 24px;
					display: inline-block;
					padding: 0 .111em;

					&:hover {
						color: $color-blue-tone-100;
					}
				}
			}

			&.ui-state-active,
			&.ui-state-active.tab-not-configured,
			&.ui-state-active.ui-state-hover {

				a {
					background-color: #fff;
					border-bottom: 1px solid #fff;
					color: $color-222;
				}

				// Active text is #555D66 - we want a bit lighter
				// since it's bolder.
<<<<<<< HEAD
				.dashicons.tab-icon {
					color: $color-444;
				}

				.configuration-status-icons .dashicons {
					color: $color-blue-tone-100;
				}
			}

			&.ui-state-hover {
				a {
					background-color: rgba( 255, 255, 255, .5 );
					color: $color-222;
				}
				.dashicons {
					color: $color-666;
				}
			}

			.configuration-status-icons {
				display: inline-block;
				padding-left: .666em;
				.dashicons {
					display: inline-block;
				}
=======
				.dashicons,
				[class^='gv-icon-'],
				[class^='gv-icon-']:before {
					color: #555D66;
				}
			}

			&.ui-state-hover .dashicons,
			&.ui-state-hover [class^='gv-icon-'],
			&.ui-state-hover [class^='gv-icon-']:before {
				color: #737373;
>>>>>>> bcd5f529
			}

/*			.dashicons-yes {
				position: absolute;
				right: .5em;
				top: .5em;
				color: $color-green!important;
			}*/

			&.tab-not-configured {
				.configuration-status-icons {

					padding-right: 0;

					.dashicons-info {
						display: inline-block;
						color: $color-yellow;
					}

				}
				a {
					//color: $color-red;
					background-color: $color-light-grey-200;
				}
			}
		}
	}

	// Tab content area
	.ui-tabs-panel {
		display: block;
		padding: 20px;
		background: #fff;
		border: none;
		border-top: 1px solid #ccc;

		min-width: 352px;

		@media (max-width: 840px) {
			border-top: 0;
		}
	}

	.ui-tabs-hide {
		display: none !important;
	}
}

@media (max-width: 840px) {
	#gv-view-configuration-tabs {
		&.ui-tabs.ui-tabs-nav {
			margin-bottom: 10px;
		}
		.nav-tab {
			border-radius: 3px;
			margin-bottom: 3px;
			width: 100%;
			box-sizing: border-box;
			border: 1px solid $color-aaa !important;
		}
	}
}
.gv-dialog {
	position: absolute;
	z-index: $gv-overlay-index + 1 !important;
}

.gv-overlay {
	cursor: pointer;
	position: fixed;
	z-index: $gv-overlay-index !important;
	background: rgba(225, 225, 225, .4);
	width: 100%;
	height: 100%;
	overflow: hidden;
}

/** Sections */

hr {
	border: 0;
	height: 0;
	border-bottom: 1px solid $color-ddd;
	margin: 2em 0 2em 0;
}

/* GV Droppable Areas
--------------------------------------- */

.gv-droppable-area {

	transition: all 200ms;
	margin-bottom: 1em;
	text-align: center;

	.gv-droppable-area-action {
		padding: 4px 0.5em 12px .5em;
	}

	div:empty + .gv-droppable-area-action {
		margin-top: .5em;
	}

	.gv-droppable-area-action:before,
	.gv-droppable-area-action:after {
		content: " ";
		display: table;
	}

	.gv-droppable-area-action:after {
		clear: both;
	}

	.gv-droppable-area-title {
		padding: .5em 0;
		text-align: left;

		margin: 0 12px 0 0;
		color: $color-777;
		text-transform: uppercase;
		font-size: 13px;
		font-weight: 500;
		span {
			text-transform: none;
			font-weight: normal;
		}
	}

	.gv-droppable-area-subtitle {
		margin: 0.25em 0 0 0;
		padding: 0;
		color: #636D77;
	}

	.button-secondary {
		margin: 0 .5em;

		&:first-child {
			margin: 0;
		}
	}

}

// End .gv-droppable-area

.active-drop-container {
	box-shadow: 0 0 0 2px rgba(210, 224, 235, .6);
	min-height: 44px;
	border-radius: 3px;
	max-width: 100%;

	&.is-receivable {
		&:empty {
			min-height: 44px;
		}
		border: none;
	//	box-shadow: 0 0 0 2px $color-888;
		transition: all 200ms;

		.active-drop {
			min-height: 60px;
			background: rgba(210, 224, 235, .4);
			transition: all 200ms;
		}
	}
}
.active-drop {
	border-radius: 3px;
	padding: 4px 8px 8px;
	position: relative;
	transition: all 200ms;

	.drop-message {
		color: #6D7883;
		margin: -8px 0 0 0;
		display: block;
		text-align: center;
		width: 90%;
		padding: 0 5%;
		z-index: 1;
		min-height: 42px;
		font-size: 14px;

		// Vertically center
		position: absolute;
		top: 50%;
		line-height: 16px;

	}

}

// End .active-drop

.gv-grid-col-1-2 .drop-message {
	padding-top: 0;
	padding-bottom: 0;
}

.fields-placeholder {
	margin: 8px 2px;
	height: 40px; // .active-drop height 2px border
	border: 1px dashed #636D77;
	border: none;
	background: rgba(210, 224, 235, .4);
	background: rgba(99, 109, 119, .2);
	border-radius: 3px;
}

#directory-fields .gv-fields {
	box-shadow: 2px 2px 2px #F6F9FC;

	&.ui-sortable-helper {
		box-shadow: 2px 2px 5px rgba(210, 224, 235, .4);
	}
}

.gv-fields {
	cursor: move;
	border: 1px solid $color-ddd;
	background: #f7f7f7;
	background: $color-light-grey-200;
	overflow: hidden;
	margin: 8px 0;

	width: 100%;
	z-index: 100; // Above .drop-message
	box-sizing: border-box;
	border-radius: 3px;

	transition: border-color 50ms;

	&[data-fieldid=entry_link],
	&[data-fieldid=edit_link],
	&[data-fieldid=delete_link],
	&.has-single-entry-link {
		background-color: $color-blue-tint-90;

		.gv-items-picker-container & {
			background-color: transparent;
		}

		.gv-field-controls .dashicons-media-default {
			line-height: 44px;
			margin: -2px 6px 0 0;
		}
	}

	.gv-field-controls {
		.dashicons-media-default,
		.icon-custom-visibility {
			cursor: help;
		}
		.icon-custom-visibility {
			display: none;
			line-height: 44px;
			margin: -2px 6px 0 3px;
		}
	}

	&.has-custom-visibility .gv-field-controls .icon-custom-visibility {
		display: inline-block;
	}

	h5 {
		float: left;
		width: 100%;
		font-weight: 600;
		font-size: 15px;
		line-height: 26px;
		margin: 0;
		padding: 0;
		user-select: none;
		box-sizing: border-box;
		text-align: left;
		position: relative;

		.gv-field-label {
			display: inline-block;
			max-width: 80%;
			max-width: calc( 100% - 95px ); // Make room for close icons

			.gravityview-item-picker-tooltip & {
				max-width: 100%;
			}

			.dashicons {
				margin-top: .2em;
				margin-bottom: -.2em;

				.gv-items-picker-container & {
					margin-top: 0;
					margin-bottom: 0;
				}
			}
		}

		.gv-field-label-text-container {
			display: inline-block;
			overflow: hidden;
			white-space: nowrap;
			text-overflow: ellipsis;
			max-width: 100%;

			[data-layout="grid"] & {
				max-width: 80%;
			}
		}

		// Parent field name
		small {
			color: #777;
			font-weight: 600;
		}
	}

	span.gv-field-controls {
		box-sizing: border-box;
	}

	&:hover {

		border-color: $color-888;

		.gv-field-controls button {
			//background-color: $color-bg-active;
		}

		.gv-field-controls .dashicons {
			color: #136cb9;
		}

		h5 small,
		.gv-field-info {
			color: #636D77;
		}
	}

	.gv-field-controls button {

		@extend .gv-reset-button-style;

		border-left: 1px solid transparent;
		border-right: 1px solid $color-ddd;
		padding: 11px 12px;
		margin: 0 8px 0 0;
		background-color: $color-light-grey-200;

		transition: all 200ms;

		.rtl & {
			margin: 0 0 0 8px;
		}

		.dashicons {
			transition: transform 200ms;
		}

		&:hover,
		&:active,
		&.active {
			background: #fefefe;
			box-shadow: 0 0 2px $color-ddd;

			.dashicons-admin-generic {
				transform: rotate(30deg);
				text-shadow: 0 0 2px $color-blue-tint-75;
			}
		}
		border-radius: 0;
		color: $color-blue-wp;

		&.hide-if-js {
			display: inline-block;
			visibility: hidden;
			width: 0;
			margin: 0;
		}

		&.gv-remove-field {
			position: absolute;
			top: 0;
			right: -3px;
			margin: 0;
			background-color: transparent;

			&:hover,
			&:active,
			&:focus {
				background: #fefefe;
				border-right-color: transparent;
				border-left: 1px solid $color-ddd;

				.dashicons {
					transform: none;
					color: $dismiss-red;
				}
			}
		}

		.dashicons {

			width: 20px; // Give a larger click target
			font-size: 20px;
			height: 20px;
			line-height: 20px;

			&.dashicons-dismiss {
				color: #999;

				&:hover,
				&:active,
				&:focus {
					color: $dismiss-red;
				}
			}

			&.dashicons-media-default {
				color: #aaa;
				width: 20px;
				font-size: 16px;
				line-height: 20px;
				cursor: default;
			}
		}
	}

	/**
	 * Field information
	 */
	.gv-field-info {

		// In the zones, don't display the field info;
		// that's being handled by tooltips
		display: none;
		text-align: left;

		line-height: 1.25em;

		// In the field picker, display the field info.
		.ui-tooltip & {
			display: block;
			font-weight: normal;
			color: #999;
			text-shadow: none;

			span {
				&:after {
					content: ", ";
				}

				&.gv-sublabel,
				&:last-child {
					@extend %clearfix;
				}
			}
		}
	}

}

// End .gv-fields

.ui-dialog-content,
.ui-dialog {
	cursor: default;
}

// Fix the Merge Tag dropdowns triggering scroll
// inside the modal
.post-type-gravityview .ui-dialog-content {
	overflow: inherit;
	padding: 0;
}

.ui-draggable-dragging {
	max-width: 400px !important;
}

/**
 * Field Picker ( + Add Field )
 */
#directory-available-fields,
#directory-available-widgets,
#single-available-fields {

	.gv-fields {

		h5 {
			padding: 0 !important;
		}

		span.gv-field-controls {
			display: none !important;
		}

	}
}

.gv-sublabel {
	font-size: .9em;
	display: block;
}

.gv-dialog {

	$dialog-padding: 25px;
	$dialog-button-padding: 5px;

	&.ui-widget-content > div {
		padding-left: $dialog-padding;
		padding-right: $dialog-padding;
	}

	.ui-dialog-content {
		padding: $dialog-padding !important;
	}

	.ui-dialog-titlebar,
	.ui-dialog-buttonpane {
		min-height: 1.25em;
		line-height: 1.25;
		padding: $dialog-button-padding;
		height: auto;
		background: white;
		border: none;
		text-align: left;
		font-weight: 300;
		font-size: 1.5rem;
	}

	.ui-dialog-title {
		display: block;
		width: 95%; // Prevent encroaching on close button
	}

	.ui-dialog-titlebar {
		border-radius: 0;
		background: $color-gf-fff;
		border-bottom: 1px solid $color-gf-eee;
		padding: $dialog-padding ($dialog-padding / 2) $dialog-padding;
	}

	.gv-field-details--toggle {
		width: 100%;
		display: block;
		font-size: .8rem;
		font-weight: 400;
		border: none;
		line-height: 1.5rem;
		margin: 1rem 0 0 -( $dialog-padding / 4 );
		padding: 0;
		color: $color-666;

		.dashicons {
			margin-top: .1em;
		}
	}

	.gv-field-details {
		display: flex;
		width: 100%;
		font-size: .9rem;
		color: $color-555;
		padding-bottom: 0;
		margin-top: $dialog-padding / 2;

		&.gv-field-details--closed {
			display: none;
		}

		.gv-field-detail {
			padding-right: 2%;
			flex: 33%;
			align-self: flex-start;
			flex-shrink: 1;
		}

		.gv-field-detail--form {
			flex: 33%;
			flex-shrink: 0;
		}

		.gv-field-detail--label {
			font-weight: 500;
			display: inline-block;
			&:after {
				content: ': ';
			}

			padding-right: .33rem;
			.rtl & {
				padding-left: .33rem;
			}
		}
	}

	.ui-dialog-buttonpane {
		padding-left: $dialog-button-padding * 2 !important;
		padding-right: $dialog-button-padding * 2 !important;
		padding-bottom: $dialog-button-padding * 2 !important;
	}

	// Dialog footer button
	.ui-dialog-buttonpane button {
		min-height: 32px;
		line-height: 2.30769231; /* 30px */
		padding: 0 12px;
		font-size: 14px;
		border-radius: 3px;
	}

	.ui-button.ui-dialog-titlebar-close {

		padding: 3px;
		top: $dialog-button-padding;
		right: $dialog-button-padding;
		border-radius: 3px;
		text-indent: -99999px;

		&:hover {
			background: #f1f1f1;
		}

		// Replace the jQuery UI "X" with Dashicons
		.ui-icon.ui-icon-closethick {
			display: none;
		}

		&:before {
			text-indent: 0;
			position: absolute;
			left: 0;
			top: 3px;
			content: "\f335";
			font-family: Dashicons, sans-serif;
			font-size: 30px;
			line-height: 30px;
			speak: none;
			-webkit-font-smoothing: antialiased;
			-moz-osx-font-smoothing: grayscale;
		}
	}
}

.gv-dialog-options {

	@extend %clearfix;

	display: none;
	width: 90%;
	padding: 10px 0 !important;
	text-align: left;

    /** @since 1.8 **/
    .subtitle {
      margin: 0 15px .8em;
      padding: .5em 0 .8em;
      border-bottom: 1px solid $color-bg-active;
    }

	&.gv-dialog-warning p {
		font-size: 1.1em;
        margin: 0 !important;
        padding: 0 0 1em!important;
	}

	&.gv-dialog-warning .dashicons {
		font-size: 70px;
		width: 70px;
		height: 70px;
		line-height: .8;
		float: right;
		text-align: right;
		color: $color-ddd;
	}

	// Each setting row ( Used to be ul and ul li )
	.gv-setting-container {
		@extend %clearfix;
		margin: 0;
		padding: .4em 0 .8em;
		// border-bottom: 1px solid #f9f9f9;
		display: block;
		font-size: 1.1em;
		clear: left;

		// Hide search mode by default
		&.gv-setting-container-search_mode {
		  display: none;
		}

		&:last-child {
			// border-bottom: none;
			padding-bottom: .5em;
		}

		label {
			margin: 0;
			font-weight: normal;
			color: $color-444;
			display: inline-block;
			padding-right: .666em;
			max-width: 100%; // Fix https://github.com/katzwebservices/GravityView-AZ-Filters/issues/14

			* {
				font-weight: normal;
			}
		}

		label[for$=only_loggedin]::after,
		label[for*=show_as_link]::after {
			content: "\f160";
			font-family: Dashicons, sans-serif;
			font-size: 16px;
			height: 16px;
			width: 16px;
			line-height: 16px;
			speak: none;
			-webkit-font-smoothing: antialiased;
			-moz-osx-font-smoothing: grayscale;
		}

		label[for*=show_as_link]::after {
			content: "\f498";
		}

		.howto {
			margin: .25em 0 .5em;
			font-weight: normal;
		}

		/**
		  * This fixes the horrible italic lowercase L issue
		  * @see https://secure.helpscout.net/conversation/100064704/2718/
		  */
		code {
			font-style: normal!important;
		}

		// Vertically stacked radios
		&.gv-setting-container-choice_display .gv-label-radio {
			display: block;
			margin: .5em 0;
		}
	}

	// Currently only used in "checkboxes" field type
	fieldset legend {
		font-size: 1.1em;
		padding-bottom: .2em;
	}

	// Grouped <ul> in "checkboxes" field type
	.gv-setting-list {
		@extend %clearfix;

		li {
			list-style: none;
			display: block;
			padding: .2em .2em .4em;

			// Dependent settings
			&.gv-sub-setting {
				padding-left: 1.7em;
			}
		}
	}

	input[type="text"] {
		display: inline-block; // Inline-block for the merge tags dropdown
		clear: left;
	}

	table select {
		width: 95%;
		margin: 0 auto;
		white-space: nowrap;
	}

	table {
		width: 100%;
		border: none;
	}

}

.gv-widget-search-fields, .postbox .gv-dialog-options {

	table {
		padding-bottom: 15px;
	  	margin: .5em auto; // Give rows some breathing room around other settings

		td, th {
			text-align: left;

			// Standard `.form-table td` is 15px 10px
			padding: 10px 5px;
		}

		.no-search-fields td {
			text-align: center;
			font-size: 15px;
			padding: 15px 0;

			.gv-add-search-field {
				display: block;
				margin: 1em auto;
			}
		}

		.cell-sort {
			cursor: ns-resize;

			.icon {
				border-radius: 5px;
				padding: 7px 7px 6px;
				background-color: $color-light-grey-200;
			}

			&:hover .icon {
				background-color: $color-ddd;
			}

			&.no-sort {
				cursor: default;
			}
		}

	  	.gv-search-fields,
		.gv-search-inputs {
			width: 100%;
		}

		.cell-sort,
		.cell-add-remove {

			//width: 40px;

			button {
				@extend .gv-reset-button-style;

				&.gv-remove-search-field {
					margin-left: 6px;
				}

				.dashicons {
					font-size: 20px;
					height: 20px;
					width: 20px;
					opacity: .8;
					cursor: pointer;

					&:hover, &:focus {
						opacity: 1;
					}
				}

				.dashicons-plus-alt {
					color: #328540;
				}

				.dashicons-dismiss {
					margin-top: 2px;
					font-size: 17px;
					height: 17px;
					width: 17px;
					color: $dismiss-red;
				}
			}
		}

		.cell-sort {
			width: 24px;
		}

	  	.cell-add-remove {
		  width: 50px;
		}

	}
}

// Only modify GV post type
.post-type-gravityview,
.widgets-php {

	// Make the dropdown icon fit on the same line as the text field
	input.merge-tag-support {
		width: 90%;
	}

	// Sort by field width issue
	.gravityview_sort_field {
		max-width: 250px;
	}

	#gv-loading {
		text-align: center;
		font-size: 16px;
		line-height: 20px;
		padding: 0 40px; // When there's error text, have it be narrow
		display: block;

		.spinner {
			display: inline-block;
			margin-top: -3px;
			float: none;
		}
	}

}

.gv-label {
	display: inline-block;
	clear: right;
	margin: 0 1em .5em 0;
	color: $color-666;
	text-transform: uppercase;
	font-size: 13px;
	font-weight: 500!important;

	&::after {
		content: "\A";
		white-space: pre;
	}
}

.gv-label-select select {
	display: block;
}

.gv-label-checkbox {
	padding-right: 1em;
	display: block;
	width: 100%;
	font-weight: 500;
}

.gv-label-textarea,
.gv-label-text {
	float: left;
	clear: both;
	width: 100%;
	display: block;
	margin-bottom: 0.5em;
}

.gv-shortcode {
	.dashicons-editor-code {
		color: #888;
		left: -1px;
		font-size: 20px;
		line-height: 1;
	}
}

<<<<<<< HEAD
.button.button-link.gv-add-field {
	text-decoration: none;
	border-radius: 3px;
	min-height: 40px;
	line-height: 40px;
	padding: 0 1.25rem;

	margin-top: -4px;

	.dashicons {
		padding: 0 .25em;
		line-height: 40px;
	}
}

// Multiple Forms buttons
.gv-droppable-area .gv-add-field[data-formid] {
	max-width: 100%!important;
	overflow-x: hidden;
	text-overflow: ellipsis;
	margin-bottom: .5em;
}

=======
>>>>>>> bcd5f529
.gv-field-label {
	.dashicons {
		display: none;
	}
	.dashicons-welcome-write-blog,
	.dashicons-trash,
	.dashicons-controls-repeat,
	.dashicons-admin-comments,
	.dashicons-yes-alt,
	.dashicons-editor-code,
	.dashicons-media-default,
	.dashicons-admin-links {
		display: inline-block;
	}
}<|MERGE_RESOLUTION|>--- conflicted
+++ resolved
@@ -506,16 +506,11 @@
 			}
 
 			// Non-active state
-<<<<<<< HEAD
-			.dashicons {
+		  .dashicons,
+		  [class^='gv-icon-'],
+		  [class^='gv-icon-']:before {
 				color: $color-aaa;
 
-=======
-			.dashicons,
-			[class^='gv-icon-'],
-			[class^='gv-icon-']:before {
-				color: #999;
->>>>>>> bcd5f529
 				font-size: 24px;
 				height: 24px;
 				width: 24px;
@@ -560,8 +555,10 @@
 
 				// Active text is #555D66 - we want a bit lighter
 				// since it's bolder.
-<<<<<<< HEAD
-				.dashicons.tab-icon {
+				.dashicons,
+				.dashicons.tab-icon,
+				[class^='gv-icon-'],
+				[class^='gv-icon-']:before {
 					color: $color-444;
 				}
 
@@ -575,7 +572,9 @@
 					background-color: rgba( 255, 255, 255, .5 );
 					color: $color-222;
 				}
-				.dashicons {
+				.dashicons,
+				[class^='gv-icon-'],
+				[class^='gv-icon-']:before {
 					color: $color-666;
 				}
 			}
@@ -586,19 +585,6 @@
 				.dashicons {
 					display: inline-block;
 				}
-=======
-				.dashicons,
-				[class^='gv-icon-'],
-				[class^='gv-icon-']:before {
-					color: #555D66;
-				}
-			}
-
-			&.ui-state-hover .dashicons,
-			&.ui-state-hover [class^='gv-icon-'],
-			&.ui-state-hover [class^='gv-icon-']:before {
-				color: #737373;
->>>>>>> bcd5f529
 			}
 
 /*			.dashicons-yes {
@@ -1557,7 +1543,6 @@
 	}
 }
 
-<<<<<<< HEAD
 .button.button-link.gv-add-field {
 	text-decoration: none;
 	border-radius: 3px;
@@ -1581,8 +1566,6 @@
 	margin-bottom: .5em;
 }
 
-=======
->>>>>>> bcd5f529
 .gv-field-label {
 	.dashicons {
 		display: none;

/* Gravity Forms legacy (2.4 and older) tooltip styles */

a.tooltip,
a.tooltip_left,
a.tooltip_bottomleft {
	width: 16px;
	text-decoration: none;
	color: #424242;
	zoom: 1;
	filter: alpha(opacity=50);
	opacity: 0.5;
}

a.tooltip:hover,
a.tooltip_left:hover,
a.tooltip_bottomleft:hover {
	color: #0074A2;
	zoom: 1;
	filter: alpha(opacity=100);
	opacity: 1.0;
}

.ui-tooltip {
	padding: 18px;
	position: absolute;
	z-index: 9999999;
	max-width: 300px;
	color: #000;
	text-shadow: 1px 1px 1px #fff;
	font-size: 1.0em;
<<<<<<< HEAD
	border-radius: 6px;
	-webkit-box-shadow: 0 8px 6px -6px rgba(0, 0, 0, 0.3);
	box-shadow: 0 8px 6px -6px rgba(0, 0, 0, 0.3);
=======
	-webkit-border-radius: 6px;
	   -moz-border-radius: 6px;
	        border-radius: 6px;
	-webkit-box-shadow: 0 8px 6px -6px rgba(0, 0, 0, 0.3);
	-moz-box-shadow: 0 8px 6px -6px rgba(0, 0, 0, 0.3);
	     box-shadow: 0 8px 6px -6px rgba(0, 0, 0, 0.3);
>>>>>>> ec198b40
}

body .ui-tooltip {
	border: 4px solid #999;
	background-color: #ededed;
}

body .ui-tooltip h6 {
	color: #0e6085;
	font-size: 1.1em;
	font-weight: bold;
	margin: 0 0 3px 0 !important;
	padding: 0 !important;
}<|MERGE_RESOLUTION|>--- conflicted
+++ resolved
@@ -28,18 +28,9 @@
 	color: #000;
 	text-shadow: 1px 1px 1px #fff;
 	font-size: 1.0em;
-<<<<<<< HEAD
 	border-radius: 6px;
 	-webkit-box-shadow: 0 8px 6px -6px rgba(0, 0, 0, 0.3);
-	box-shadow: 0 8px 6px -6px rgba(0, 0, 0, 0.3);
-=======
-	-webkit-border-radius: 6px;
-	   -moz-border-radius: 6px;
-	        border-radius: 6px;
-	-webkit-box-shadow: 0 8px 6px -6px rgba(0, 0, 0, 0.3);
-	-moz-box-shadow: 0 8px 6px -6px rgba(0, 0, 0, 0.3);
 	     box-shadow: 0 8px 6px -6px rgba(0, 0, 0, 0.3);
->>>>>>> ec198b40
 }
 
 body .ui-tooltip {

--- conflicted
+++ resolved
@@ -11,10 +11,7 @@
   only:
     - master
     - develop
-<<<<<<< HEAD
     - future
-=======
->>>>>>> 8dea89d2
     - 2.0
 
 php:

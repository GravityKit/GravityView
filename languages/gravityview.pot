--- conflicted
+++ resolved
@@ -2,15 +2,9 @@
 # This file is distributed under the GPLv2 or later.
 msgid ""
 msgstr ""
-<<<<<<< HEAD
-"Project-Id-Version: GravityView 2.14.3\n"
-"Report-Msgid-Bugs-To: https://gravityview.co/support/\n"
-"POT-Creation-Date: 2022-03-25 02:04:12+00:00\n"
-=======
 "Project-Id-Version: GravityView 2.14.4\n"
 "Report-Msgid-Bugs-To: https://gravityview.co/support/\n"
 "POT-Creation-Date: 2022-04-28 00:49:03+00:00\n"
->>>>>>> a567e49a
 "MIME-Version: 1.0\n"
 "Content-Type: text/plain; charset=utf-8\n"
 "Content-Transfer-Encoding: 8bit\n"
@@ -2081,25 +2075,6 @@
 msgid "What&rsquo;s New"
 msgstr ""
 
-<<<<<<< HEAD
-#: includes/class-admin-welcome.php:472
-msgid "View change history"
-msgstr ""
-
-#: includes/class-admin-welcome.php:492
-msgid "GravityView is brought to you by:"
-msgstr ""
-
-#: includes/class-admin-welcome.php:543
-msgid "Contributors"
-msgstr ""
-
-#: includes/class-admin-welcome.php:570
-msgid "Want to contribute?"
-msgstr ""
-
-#: includes/class-admin-welcome.php:571
-=======
 #: includes/class-admin-welcome.php:486
 msgid "View change history"
 msgstr ""
@@ -2117,7 +2092,6 @@
 msgstr ""
 
 #: includes/class-admin-welcome.php:585
->>>>>>> a567e49a
 msgid ""
 "If you want to contribute to the code, %syou can on Github%s. If your "
 "contributions are accepted, you will be thanked here."

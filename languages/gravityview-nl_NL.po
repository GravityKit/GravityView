# Copyright (C) 2021 GravityView
# This file is distributed under the GPLv2 or later.
# Translators:
# Zachary Katz <zack@katz.co>, 2019
# Desiree Graste <desiree@mamamentje.nl>, 2020
# leooosterloo <leo@pronamic.nl>, 2021
# Erik van Beek <erik@aiwos.nl>, 2021
# Thom, 2021
# René Serier <rene@aiwos.com>, 2021
# 
msgid ""
msgstr ""
"Project-Id-Version: GravityView 2.10.3.2\n"
"Report-Msgid-Bugs-To: https://gravityview.co/support/\n"
"POT-Creation-Date: 2018-05-08 22:37:16+00:00\n"
"PO-Revision-Date: 2018-04-30 22:20+0000\n"
"Last-Translator: René Serier <rene@aiwos.com>, 2021\n"
"Language-Team: Dutch (Netherlands) (https://www.transifex.com/katzwebservices/teams/18775/nl_NL/)\n"
"MIME-Version: 1.0\n"
"Content-Type: text/plain; charset=UTF-8\n"
"Content-Transfer-Encoding: 8bit\n"
"Language: nl_NL\n"
"Plural-Forms: nplurals=2; plural=(n != 1);\n"
"X-Generator: grunt-wp-i18n 0.5.4\n"
"X-Poedit-Basepath: ../\n"
"X-Poedit-Bookmarks: \n"
"X-Poedit-Country: United States\n"
"X-Poedit-KeywordsList: __;_e;_x:1,2c;_ex:1,2c;_n:1,2;_nx:1,2,4c;_n_noop:1,2;_nx_noop:1,2,3c;esc_attr__;esc_html__;esc_attr_e;esc_html_e;esc_attr_x:1,2c;esc_html_x:1,2c;\n"
"X-Poedit-SearchPath-0: .\n"
"X-Poedit-SourceCharset: UTF-8\n"
"X-Textdomain-Support: yes\n"

#: future/includes/class-gv-extension.php:217
msgid "Could not activate the %s Extension; GravityView is not active."
msgstr "Kon de %s-extensie niet activeren; GravityView is niet actief."

#: future/includes/class-gv-extension.php:219
msgid "The %s Extension requires GravityView Version %s or newer."
msgstr "De %s-extensie vereist GravityView versie %s of nieuwer."

#: future/includes/class-gv-extension.php:221
msgid ""
"The %s Extension requires PHP Version %s or newer. Please ask your host to "
"upgrade your server's PHP."
msgstr ""
"De %s-extensie vereist PHP-versie %s of nieuwer. Vraag je host om de PHP van"
" je server bij te werken."

#: future/includes/class-gv-extension.php:223
msgid ""
"The %s Extension is not compatible with this version of GravityView. Please "
"update the Extension to the latest version."
msgstr ""
"De %s plugin is niet compatible met deze versie van GravityView. Update naar"
" de laatste versie van GravityView."

#: future/includes/class-gv-license-handler.php:262
msgid "License Details:"
msgstr "Details licentie: "

#: future/includes/class-gv-license-handler.php:286
msgid "Renew on: %s"
msgstr "Vernieuwen op: %s"

#: future/includes/class-gv-license-handler.php:287
msgid "Access your GravityView account"
msgstr "Toegang tot je GravityView-account"

#: future/includes/class-gv-license-handler.php:288
msgid "This development site does not count toward license activation limits"
msgstr ""
"Deze ontwikkelingssite telt niet mee voor de activatielimieten van de "
"licentie"

#: future/includes/class-gv-license-handler.php:289
msgid "Unlimited"
msgstr "Onbeperkt"

#: future/includes/class-gv-license-handler.php:293
msgid "License level: %s"
msgstr "Licentieniveau: %s"

#: future/includes/class-gv-license-handler.php:295
msgid "Activations: %d of %s sites"
msgstr "Activaties: %d van %s sites"

#: future/includes/class-gv-license-handler.php:335
msgid "Upgrades available:"
msgstr "Upgrades beschikbaar:"

#: future/includes/class-gv-license-handler.php:350
msgid "Get access to Extensions"
msgstr "Krijg toegang tot extensies"

#: future/includes/class-gv-license-handler.php:354
msgid "Get access to Entry Importer and other Premium plugins"
msgstr "Krijg toegang tot Entry Importer en andere premium plugins"

#: future/includes/class-gv-license-handler.php:412
msgid "Status"
msgstr "Status"

#: future/includes/class-gv-license-handler.php:413
msgid "There was an error processing the request."
msgstr "Er was een fout bij het verwerken van het verzoek."

#: future/includes/class-gv-license-handler.php:414
msgid ""
"Could not deactivate the license. The license key you attempted to "
"deactivate may not be active or valid."
msgstr ""
"Kon de licentie niet deactiveren. De licentiesleutel die je probeerde te "
"deactiveren is misschien niet meer actief of geldig."

#: future/includes/class-gv-license-handler.php:415
#: future/includes/class-gv-license-handler.php:416
msgid "The license key is valid, but it has not been activated for this site."
msgstr ""
"De licentiesleutel is geldig, maar is niet geactiveerd voor deze site."

#: future/includes/class-gv-license-handler.php:417
msgid "Invalid: this license has reached its activation limit."
msgstr "Ongeldig: deze licentie heeft de activatielimiet bereikt."

#: future/includes/class-gv-license-handler.php:417
msgid ""
"You can manage license activations %son your GravityView account page%s."
msgstr ""
"Je kunt activaties van je licentie beheren %sop je GravityView-"
"accountpagina%s."

#: future/includes/class-gv-license-handler.php:418
msgid "The license has been deactivated."
msgstr "De licentie is gedeactiveerd."

#: future/includes/class-gv-license-handler.php:419
msgid "The license key is valid and active."
msgstr "De licentiesleutel is geldig en actief."

#: future/includes/class-gv-license-handler.php:420
msgid ""
"This license key is disabled. For updates and support, %spurchase a new "
"license%s."
msgstr ""

#: future/includes/class-gv-license-handler.php:421
#: future/includes/class-gv-license-handler.php:423
msgid "The license key entered is invalid."
msgstr "De licentiesleutel is ongeldig."

#: future/includes/class-gv-license-handler.php:422
msgid "This license key does not have access to this plugin."
msgstr "De licentiesleutel heeft geen toegang tot deze plugin."

#: future/includes/class-gv-license-handler.php:424
msgid "This license key has been revoked."
msgstr "De licentiesleutel is ingetrokken."

#: future/includes/class-gv-license-handler.php:425
msgid ""
"This license key has expired. %sRenew your license on the GravityView "
"website%s to receive updates and support."
msgstr ""
"Deze licentiesleutel is verlopen. %sVernieuw je licentie op de GravityView "
"website%s om updates en ondersteuning te ontvangen."

#: future/includes/class-gv-license-handler.php:426
#: future/includes/class-gv-settings-addon.php:1376
msgid "You don't have the ability to edit plugin settings."
msgstr "Je hebt geen toestemming om plugin-instellingen te bewerken."

#: future/includes/class-gv-license-handler.php:427
#: future/includes/class-gv-license-handler.php:548
#: future/includes/class-gv-license-handler.php:562
#: future/includes/class-gv-settings-addon.php:1130
msgid "Verifying license&hellip;"
msgstr "Licentie verifiëren&hellip;"

#: future/includes/class-gv-license-handler.php:428
#: future/includes/class-gv-license-handler.php:547
msgid "Activate License"
msgstr "Licentie activeren"

#: future/includes/class-gv-license-handler.php:429
#: future/includes/class-gv-license-handler.php:554
msgid "Deactivate License"
msgstr "Licentie deactiveren"

#: future/includes/class-gv-license-handler.php:430
msgid "Verify License"
msgstr "Licentie verifiëren"

#: future/includes/class-gv-license-handler.php:555
msgid "Deactivating license&hellip;"
msgstr "Licentie deactiveren&hellip;"

#: future/includes/class-gv-license-handler.php:561
msgid "Check License"
msgstr "Licentie controleren"

#: future/includes/class-gv-oembed.php:88
#: future/includes/class-gv-oembed.php:212
#: future/includes/class-gv-oembed.php:217
#: future/includes/class-gv-oembed.php:223
#: future/includes/class-gv-shortcode-gravityview.php:113
#: future/includes/class-gv-shortcode-gravityview.php:141
#: future/includes/class-gv-shortcode-gravityview.php:146
#: future/includes/class-gv-shortcode-gravityview.php:152
#: future/includes/class-gv-shortcode-gravityview.php:175
#: future/includes/class-gv-shortcode-gravityview.php:180
#: future/includes/class-gv-shortcode-gravityview.php:186
#: future/includes/class-gv-shortcode-gravityview.php:194
#: future/includes/class-gv-view.php:318 future/includes/class-gv-view.php:332
#: future/includes/class-gv-view.php:337 future/includes/class-gv-view.php:343
#: future/includes/class-gv-view.php:366 future/includes/class-gv-view.php:371
#: future/includes/class-gv-view.php:377 future/includes/class-gv-view.php:385
#: includes/class-frontend-views.php:699
msgid "You are not allowed to view this content."
msgstr "Je hebt geen toestemming om deze inhoud te bekijken."

#: future/includes/class-gv-oembed.php:173
msgid "Embed Entry %d"
msgstr "Inzending %d invoegen"

#: future/includes/class-gv-oembed.php:175
msgid "This entry will be displayed as it is configured in View %d"
msgstr ""
"Deze inzending zal worden getoond zoals het is geconfigureerd in weergave %d"

#: future/includes/class-gv-oembed.php:194
msgid "This will look better when it is embedded."
msgstr "Dit ziet er beter uit als het ingevoegd is."

#: future/includes/class-gv-oembed.php:195
msgid ""
"Styles don't get loaded when being previewed, so the content below will look"
" strange. Don't be concerned!"
msgstr ""
"Stijlen worden niet geladen in het voorbeeld, dus de inhoud hieronder zal er"
" vreemd uitzien. Maak je geen zorgen!"

#: future/includes/class-gv-plugin.php:648
#: includes/class-gravityview-entry-approval.php:456
#: tests/unit-tests/GravityView_Uninstall_Test.php:191
msgid "Disapproved the Entry for GravityView"
msgstr "Inzending geweigerd voor GravityView"

#: future/includes/class-gv-plugin.php:649
#: includes/class-gravityview-entry-approval.php:450
#: tests/unit-tests/GravityView_Uninstall_Test.php:192
msgid "Approved the Entry for GravityView"
msgstr "Inzending goedgekeurd voor GravityView"

#: future/includes/class-gv-renderer.php:123
msgid "Hide this notice"
msgstr ""

#: future/includes/class-gv-renderer.php:127
msgid ""
"The \"Show only approved entries\" setting is enabled, so only entries that "
"have been approved are displayed."
msgstr ""

#: future/includes/class-gv-renderer.php:128
msgid "Learn about entry approval."
msgstr ""

#: future/includes/class-gv-renderer.php:132
#: future/includes/class-gv-settings-view.php:88
msgid "Show only approved entries"
msgstr "Toon alleen goedgekeurde inzendingen"

#: future/includes/class-gv-renderer.php:134
#: future/includes/class-gv-renderer.php:179
#: future/includes/class-gv-renderer.php:235
#: future/includes/class-gv-view.php:296 includes/class-frontend-views.php:649
msgid "You can only see this message because you are able to edit this View."
msgstr "Je kunt dit bericht alleen zien, omdat je deze weergave mag bewerken."

#: future/includes/class-gv-renderer.php:155
#: includes/admin/metaboxes/class-gravityview-admin-metaboxes.php:153
#: includes/admin/metaboxes/views/view-configuration.php:11
#: includes/admin/metaboxes/views/view-configuration.php:87
#: includes/admin/metaboxes/views/view-configuration.php:88
#: includes/class-frontend-views.php:637
#: includes/class-gravityview-admin-bar.php:102
#: includes/class-gravityview-entry-link-shortcode.php:233
#: includes/extensions/edit-entry/class-edit-entry-admin.php:144
#: includes/extensions/edit-entry/class-edit-entry-render.php:1082
#: includes/extensions/edit-entry/fields/edit_link.php:14
#: templates/fields/field-edit_link-html.php:38
msgid "Edit Entry"
msgstr "Inzending bewerken"

#: future/includes/class-gv-renderer.php:159
#: future/includes/class-gv-settings-view.php:409
#: includes/admin/metaboxes/class-gravityview-admin-metaboxes.php:145
#: includes/admin/metaboxes/views/view-configuration.php:10
#: includes/admin/metaboxes/views/view-configuration.php:62
#: includes/admin/metaboxes/views/view-configuration.php:63
#: includes/class-frontend-views.php:641
msgid "Single Entry"
msgstr "Enkele inzending"

#: future/includes/class-gv-renderer.php:163
#: future/includes/class-gv-settings-view.php:408
#: includes/admin/metaboxes/class-gravityview-admin-metaboxes.php:137
#: includes/admin/metaboxes/views/view-configuration.php:9
#: includes/class-frontend-views.php:634
msgid "Multiple Entries"
msgstr "Meerdere inzendingen"

#: future/includes/class-gv-renderer.php:178
#: includes/class-frontend-views.php:648
msgid "Add fields to %s"
msgstr "Velden aan %s toevoegen"

#: future/includes/class-gv-renderer.php:233
msgid ""
"GravityView will not work correctly on this page because of the URL Slug."
msgstr ""

#: future/includes/class-gv-renderer.php:234
msgid "Please <a href=\"%s\">read this article</a> for more information."
msgstr ""

#: future/includes/class-gv-settings-addon.php:199
#: future/includes/class-gv-settings-addon.php:415
msgid "Uninstall GravityView"
msgstr "Deinstalleer GravityView"

#: future/includes/class-gv-settings-addon.php:221
#: future/includes/class-gv-settings-addon.php:707
msgid "Update Settings"
msgstr "Instellingen bijwerken"

#: future/includes/class-gv-settings-addon.php:243
#: future/includes/class-gv-settings-addon.php:1177
msgid "GravityView Settings"
msgstr "GravityView instellingen"

#: future/includes/class-gv-settings-addon.php:284
#: future/includes/class-gv-settings-addon.php:944
#: includes/admin/metaboxes/class-gravityview-admin-metaboxes.php:89
#: includes/class-admin-views.php:480 includes/class-admin.php:165
msgid "Settings"
msgstr "Instellingen"

#: future/includes/class-gv-settings-addon.php:331
msgid ""
"If you delete then re-install GravityView, it will be like installing "
"GravityView for the first time."
msgstr ""
"Als je GravityView verwijdert en daarna opnieuw installeert, lijkt het net "
"alsof je GravityView voor de eerste keer installeert."

#: future/includes/class-gv-settings-addon.php:332
msgid ""
"Delete all Views, GravityView entry approval status, GravityView-generated "
"entry notes (including approval and entry creator changes), and GravityView "
"plugin settings."
msgstr ""
"Alle goedkeuringsstatussen van Views, GravityView, met GravityView "
"gegenereerde itemnotities (inclusief veranderingen in goedkeuring en "
"itemauteur), en GravityViews plugin-instellingen verwijderen."

#: future/includes/class-gv-settings-addon.php:348
msgid "I am going to continue using GravityView"
msgstr "Ik ga door met het gebruik van GravityView"

#: future/includes/class-gv-settings-addon.php:351
msgid "I no longer need GravityView"
msgstr "Ik heb GravityView niet langer nodig"

#: future/includes/class-gv-settings-addon.php:354
msgid "The plugin doesn't work"
msgstr "De plugin werkt niet"

#: future/includes/class-gv-settings-addon.php:357
msgid "I found a better plugin"
msgstr "Ik heb een betere plugin gevonden"

#: future/includes/class-gv-settings-addon.php:358
msgid "What plugin you are using, and why?"
msgstr "Welke plugin gebruik je en waarom?"

#: future/includes/class-gv-settings-addon.php:361
msgid "Other"
msgstr "Anders"

#: future/includes/class-gv-settings-addon.php:466
msgid ""
"There was an error sharing your feedback. Sorry! Please email us at "
"support@gravityview.co"
msgstr ""
"Er was een fout bij het delen van je feedback. Sorry! E-mail ons via "
"support@gravityview.co"

#: future/includes/class-gv-settings-addon.php:472
msgid "Why did you uninstall GravityView?"
msgstr "Waarom heb je GravityView verwijderd?"

#: future/includes/class-gv-settings-addon.php:482
msgid "Comments"
msgstr "Reacties"

#: future/includes/class-gv-settings-addon.php:483
msgid "Please share your thoughts about GravityView"
msgstr "Deel je gedachten over GravityView met ons"

#: future/includes/class-gv-settings-addon.php:486
msgid "How likely are you to recommend GravityView?"
msgstr "Hoe waarschijnlijk is het dat je GravityView aanraad?"

#: future/includes/class-gv-settings-addon.php:500
msgid "Please follow up with me about my feedback"
msgstr "Neem contact met me op over mijn feedback"

#: future/includes/class-gv-settings-addon.php:507
msgid "Send Us Your Feedback"
msgstr "Stuur ons je feedback"

#: future/includes/class-gv-settings-addon.php:512
msgid "Thank you for using GravityView!"
msgstr "Bedankt voor het gebruik van GravityView!"

#: future/includes/class-gv-settings-addon.php:514
msgid ""
"Your feedback helps us improve GravityView. If you have any questions or "
"comments, email us: support@gravityview.co"
msgstr ""
"Je feedback helpt ons GravityView te verbeteren. Als je nog vragen of "
"opmerkingen hebt, e-mail ons: support@gravityview.co"

#: future/includes/class-gv-settings-addon.php:772
msgid ""
"Your GravityView license %s. This means you&rsquo;re missing out on updates "
"and support! %sActivate your license%s or %sget a license here%s."
msgstr ""
"Je GravityView-licentie %s. Dit betekent dat je geen updates en "
"ondersteuning ontvangt! %sActiveer je licentie%s of %skoop je licentie "
"hier%s."

#: future/includes/class-gv-settings-addon.php:782
msgid "Inactive License"
msgstr "Inactieve licentie"

#: future/includes/class-gv-settings-addon.php:790
msgid "Expired License"
msgstr "Verlopen licentie"

#: future/includes/class-gv-settings-addon.php:791
msgid "has expired"
msgstr "is verlopen"

#: future/includes/class-gv-settings-addon.php:795
msgid "Invalid License"
msgstr "Ongeldige licentie"

#: future/includes/class-gv-settings-addon.php:796
msgid "is invalid"
msgstr "is ongeldig"

#: future/includes/class-gv-settings-addon.php:799
msgid "is inactive"
msgstr "is inactief"

#: future/includes/class-gv-settings-addon.php:800
#: future/includes/class-gv-settings-addon.php:809
msgid "Activate your license key below."
msgstr "Activeer je licentiesleutel hieronder."

#: future/includes/class-gv-settings-addon.php:808
msgid "has not been activated"
msgstr "is niet geactiveerd"

#: future/includes/class-gv-settings-addon.php:957
msgid "Required"
msgstr "Verplicht"

#: future/includes/class-gv-settings-addon.php:979
msgid "Support Email"
msgstr "E-mail ondersteuning"

#: future/includes/class-gv-settings-addon.php:980
msgid ""
"In order to provide responses to your support requests, please provide your "
"email address."
msgstr ""
"Om reacties te geven op je ondersteuningsaanvragen, moet je je e-mailadres "
"opgeven."

#: future/includes/class-gv-settings-addon.php:989
msgid "Show Support Port?"
msgstr "Toon ondersteuningsportaal?"

#: future/includes/class-gv-settings-addon.php:1002
msgid ""
"The Support Port provides quick access to how-to articles and tutorials. For"
" administrators, it also makes it easy to contact support."
msgstr ""
"Het ondersteuningsportaal biedt snelle toegang tot how-to artikelen en "
"tutorials. Voor beheerders is het makkelijk om contact op te nemen met de "
"ondersteuning."

#: future/includes/class-gv-settings-addon.php:1002
msgid "The Support Port looks like this."
msgstr "Het ondersteuningsportaal ziet er zo uit."

#: future/includes/class-gv-settings-addon.php:1003
msgid "Show the Support Port on GravityView pages?"
msgstr "Toon het ondersteuningsportaal op GravityView-pagina's?"

#: future/includes/class-gv-settings-addon.php:1008
msgid "No-Conflict Mode"
msgstr "Geen conflict-modus"

#: future/includes/class-gv-settings-addon.php:1021
msgid ""
"Set this to ON to prevent extraneous scripts and styles from being printed "
"on GravityView admin pages, reducing conflicts with other plugins and "
"themes."
msgstr ""
"Zet dit op AAN om te voorkomen dat vreemde scripts en stijlen worden "
"uitgevoerd op GravityView admin pagina's en het verminderen van conflicten "
"met andere plugins en thema's."

#: future/includes/class-gv-settings-addon.php:1021
msgid "If your Edit View tabs are ugly, enable this setting."
msgstr ""
"Als je weergave bewerken-tabs lelijk zijn, schakel dan deze instelling in."

#: future/includes/class-gv-settings-addon.php:1030
msgid "REST API"
msgstr "REST-API"

#: future/includes/class-gv-settings-addon.php:1043
msgid ""
"Enable View and Entry access via the REST API? Regular per-View restrictions"
" apply (private, password protected, etc.)."
msgstr ""
"Toegang tot View en itemweergave verlenen via de REST-API? Gebruikelijke "
"restricties per View zijn van toepassing (privé, met een wachtwoord "
"beveiligd, etc.)."

#: future/includes/class-gv-settings-addon.php:1044
msgid "If you are unsure, choose the Disable setting."
msgstr "Weet u het niet zeker, selecteer dan de instelling Uitschakelen."

#: future/includes/class-gv-settings-addon.php:1049
msgid "Display \"Powered By\" Link"
msgstr ""

#: future/includes/class-gv-settings-addon.php:1053
msgid "Display a \"Powered by GravityView\" link"
msgstr ""

#: future/includes/class-gv-settings-addon.php:1058
msgid ""
"When enabled, a \"Powered by GravityView\" link will be displayed below "
"Views. Help us spread the word!"
msgstr ""

#: future/includes/class-gv-settings-addon.php:1065
msgid "Affiliate ID"
msgstr "Affiliate ID"

#: future/includes/class-gv-settings-addon.php:1066
msgid ""
"Earn money when people clicking your links become GravityView customers. <a "
"href=\"%s\" rel=\"external\">Register as an affiliate</a>!"
msgstr ""

#: future/includes/class-gv-settings-addon.php:1074
msgid "Become a Beta Tester"
msgstr "Word een beta-tester"

#: future/includes/class-gv-settings-addon.php:1079
msgid "Show me beta versions if they are available."
msgstr "Toon me beta-versies als deze beschikbaar zijn."

#: future/includes/class-gv-settings-addon.php:1084
msgid ""
"You will have early access to the latest GravityView features and "
"improvements. There may be bugs! If you encounter an issue, help make "
"GravityView better by reporting it!"
msgstr ""
"Je zult vroegtijdige toegang hebben tot de nieuwste GravityView functies en "
"verbeteringen. Er kunnen bugs zijn! Als je problemen ondervindt, help ons "
"GravityView dan beter te maken door het te rapporteren!"

#: future/includes/class-gv-settings-addon.php:1127
msgid "License Key"
msgstr "Licentiesleutel"

#: future/includes/class-gv-settings-addon.php:1128
msgid ""
"Enter the license key that was sent to you on purchase. This enables plugin "
"updates &amp; support."
msgstr ""
"Vul de licentiesleutel in die naar je is verstuurd tijdens je aankoop. Dit "
"schakelt plugin-updates &amp; ondersteuning in."

#: future/includes/class-gv-settings-addon.php:1149
msgid "The license key is defined by your site's configuration file."
msgstr ""

#: future/includes/class-gv-settings-addon.php:1154
msgid "You are running GravityView version %s"
msgstr "Je draait GravityView versie %s"

#: future/includes/class-gv-settings-addon.php:1159
msgid "GravityView License"
msgstr "GravityView Licentie"

#: future/includes/class-gv-settings-addon.php:1410
msgid ""
"The license key you entered has been saved, but not activated. Please "
"activate the license."
msgstr ""
"De licentiesleutel die je hebt ingevoerd is opgeslagen, maar niet "
"geactiveerd. Activeer de licentie."

#: future/includes/class-gv-settings-view.php:52
msgid "View ID"
msgstr "Toon ID"

#: future/includes/class-gv-settings-view.php:60
msgid "Number of entries per page"
msgstr "Aantal inzendingen per pagina"

#: future/includes/class-gv-settings-view.php:68
msgid "Offset entries starting from"
msgstr "Items compenseren vanaf"

#: future/includes/class-gv-settings-view.php:76
msgid "Enable lightbox for images"
msgstr "Lightbox voor afbeeldingen inschakelen"

#: future/includes/class-gv-settings-view.php:80
msgid ""
"If enabled, images will open full-size in a \"lightbox\". A lightbox "
"displays images and videos by filling the screen and dimming out the rest of"
" the web page."
msgstr ""

#: future/includes/class-gv-settings-view.php:91
msgid ""
"By default, only approved entries are displayed in a View. When enabled, "
"this setting prevents unapproved or disapproved entries from appearing in "
"results. If disabled, entries with all approval statuses will be visible, "
"including disapproved entries."
msgstr ""

#: future/includes/class-gv-settings-view.php:101
msgid "\"No Results\" Text"
msgstr "\"Geen resultaten\" tekst"

#: future/includes/class-gv-settings-view.php:107 includes/class-api.php:322
#: includes/class-gravityview-entry-list.php:107
msgid "No entries match your request."
msgstr "Geen inzendingen komen overeen met je verzoek."

#: future/includes/class-gv-settings-view.php:113
msgid "\"No Search Results\" Text"
msgstr "\"Geen zoek resultaten resultaten\" tekst"

#: future/includes/class-gv-settings-view.php:119 includes/class-api.php:314
msgid "This search returned no results."
msgstr "Deze zoekopdracht geeft geen resultaten."

#: future/includes/class-gv-settings-view.php:125
msgid "Show all entries to administrators"
msgstr "Toon alle inzendingen aan beheerders"

#: future/includes/class-gv-settings-view.php:126
msgid "Administrators will be able to see entries with any approval status."
msgstr "Beheerders kunnen inzendingen met elke goedkeuringsstatus zien."

#: future/includes/class-gv-settings-view.php:127
msgid ""
"Logged-out visitors and non-administrators will only see approved entries, "
"while administrators will see entries with all statuses. This makes it "
"easier for administrators to moderate entries from a View."
msgstr ""
"Uitgelogde bezoekers en niet-beheerders zullen alleen goedgekeurde "
"inzendingen zien, terwijl beheerders inzendingen met alle statussen zien. "
"Dit maakt het voor beheerders makkelijker om inzendingen te modereren vanuit"
" een weergave."

#: future/includes/class-gv-settings-view.php:135
msgid "Hide View data until search is performed"
msgstr "Verberg gegevens weergave totdat zoekopdracht is uitgevoerd"

#: future/includes/class-gv-settings-view.php:138
msgid ""
"When enabled it will only show any View entries after a search is performed."
msgstr ""
"Wanneer ingeschakeld, zal het alleen weergave-inzendingen tonen als een "
"zoekopdracht is uitgevoerd."

#: future/includes/class-gv-settings-view.php:147
#: future/includes/class-gv-settings-view.php:156
msgid "Hide empty fields"
msgstr "Lege velden verbergen"

#: future/includes/class-gv-settings-view.php:150
#: future/includes/class-gv-settings-view.php:159
msgid ""
"When enabled, empty fields will be not be displayed. If disabled, fields and"
" their labels will be displayed with no content."
msgstr ""

#: future/includes/class-gv-settings-view.php:165
msgid "Feeds"
msgstr "Feeds"

#: future/includes/class-gv-settings-view.php:172
msgid "Allow User Edit"
msgstr "Gebruiker mag bewerken"

#: future/includes/class-gv-settings-view.php:174
msgid "Allow logged-in users to edit entries they created."
msgstr "Ingelogde gebruikers mogen eigen aangemaakte inzendingen bewerken."

#: future/includes/class-gv-settings-view.php:174
#: future/includes/class-gv-settings-view.php:201
#: future/includes/class-gv-settings-view.php:214
msgid "Administrators are able to %s regardless of this setting."
msgstr ""

#: future/includes/class-gv-settings-view.php:176
msgid ""
"Display \"Edit Entry\" fields to non-administrator users if they created the"
" entry. Edit Entry fields will always be displayed to site administrators."
msgstr ""
"Toon \"Bewerk Inzending\" velden aan niet-administrators gebruikers wanneer "
"zij de inzender zijn. Bewerk Inzending velden zullen altijd getoond worden "
"aan de website administrators. "

#: future/includes/class-gv-settings-view.php:185
msgid "Unapprove Entries After Edit"
msgstr "Goedkeuring van Items na bewerking ongedaan maken"

#: future/includes/class-gv-settings-view.php:188
msgid ""
"When an entry is edited by a non-administrator, reset the approval status to"
" \"Unapproved\"."
msgstr ""
"De goedkeuringsstatus terugzetten naar ''niet goedgekeurd'' als een item "
"door een niet-administrator bewerkt wordt."

#: future/includes/class-gv-settings-view.php:189
msgid ""
"If the \"Show only approved entries\" setting is enabled, the entry will "
"need to be re-approved by an administrator before it is shown in the View."
msgstr ""
"Als de instelling ''Alleen goedgekeurde items weergeven'' ingeschakeld is, "
"dient het item nogmaals door een administrator goedgekeurd te worden "
"alvorens het in de View weergegeven wordt."

#: future/includes/class-gv-settings-view.php:199
msgid "Allow User Delete"
msgstr "Gebruiker mag verwijderen"

#: future/includes/class-gv-settings-view.php:201
msgid "Allow logged-in users to delete entries they created."
msgstr "Ingelogde gebruikers mogen eigen aangemaakte inzendingen verwijderen."

#: future/includes/class-gv-settings-view.php:203
msgid ""
"Display \"Delete Entry\" fields to non-administrator users if they created "
"the entry. Delete Entry fields will always be displayed to site "
"administrators."
msgstr ""
"Toon \"Inzending Verwijderen\" aan niet-administrators gebruikers wanneer "
"zij de inzender zijn. Verwijder Inzending is altijd zichtbaar voor de "
"website administrators. "

#: future/includes/class-gv-settings-view.php:212
msgid "Allow User Duplicate"
msgstr "Sta duplicaat gebruiker toe"

#: future/includes/class-gv-settings-view.php:214
msgid "Allow logged-in users to duplicate entries they created."
msgstr "Ingelogde gebruikers mogen eigen aangemaakte inzendingen bewerken"

#: future/includes/class-gv-settings-view.php:216
msgid ""
"Display \"Duplicate Entry\" fields to non-administrator users if they "
"created the entry. Duplicate Entry fields will always be displayed to site "
"administrators."
msgstr ""

#: future/includes/class-gv-settings-view.php:225
msgid "Sort by field"
msgstr "Sorteer op veld"

#: future/includes/class-gv-settings-view.php:227
msgid "By default, entries are sorted by Entry ID."
msgstr ""

#: future/includes/class-gv-settings-view.php:231
#: future/includes/class-gv-settings-view.php:262
msgid "Default"
msgstr "Standaard"

#: future/includes/class-gv-settings-view.php:232
#: future/includes/class-gv-settings-view.php:263
#: includes/class-common.php:1408
#: includes/fields/class-gravityview-field-date-created.php:29
msgid "Date Created"
msgstr "Datum aangemaakt"

#: future/includes/class-gv-settings-view.php:241
msgid "Sort direction"
msgstr "Sorteerrichting"

#: future/includes/class-gv-settings-view.php:246
#: future/includes/class-gv-settings-view.php:278
msgid "ASC"
msgstr "Oplopend"

#: future/includes/class-gv-settings-view.php:247
#: future/includes/class-gv-settings-view.php:279
msgid "DESC"
msgstr "Aflopend"

#: future/includes/class-gv-settings-view.php:248
msgid "Random"
msgstr "Willekeurig"

#: future/includes/class-gv-settings-view.php:257
msgid "Sort by secondary field"
msgstr ""

#: future/includes/class-gv-settings-view.php:273
msgid "Secondary sort direction"
msgstr ""

#: future/includes/class-gv-settings-view.php:289
msgid "Enable sorting by column"
msgstr "Sorteren op kolom inschakelen"

#: future/includes/class-gv-settings-view.php:290
msgid "Column Sorting"
msgstr "Kolomsortering"

#: future/includes/class-gv-settings-view.php:303
msgid "Filter by Start Date"
msgstr "Filter op startdatum"

#: future/includes/class-gv-settings-view.php:305
msgid ""
"Show entries submitted after this date. Supports relative dates, such as "
"\"-1 week\" or \"-1 month\"."
msgstr ""
"Toon ingezonden inzendingen na deze datum. Ondersteunt relatieve datums, "
"zoals \"-1 week\" of \"-1 maand\"."

#: future/includes/class-gv-settings-view.php:316
msgid "Filter by End Date"
msgstr "Filter op einddatum"

#: future/includes/class-gv-settings-view.php:318
msgid ""
"Show entries submitted before this date. Supports relative dates, such as "
"\"now\" or \"-3 days\"."
msgstr ""
"Toon ingezonden inzendingen voor deze datum. Ondersteunt relatieve datums, "
"zoals \"nu\" of \"-3 dagen\"."

#: future/includes/class-gv-settings-view.php:329
msgid "CSS Class"
msgstr "CSS-klasse"

#: future/includes/class-gv-settings-view.php:330
msgid "CSS class to add to the wrapping HTML container."
msgstr "CSS-klasse die aan de omhullende HTML-container wordt toegevoegd."

#: future/includes/class-gv-settings-view.php:337
msgid "Search Value"
msgstr "Zoekwaarde"

#: future/includes/class-gv-settings-view.php:338
msgid "Define a default search value for the View"
msgstr "Definieert een standaard zoekwaarde voor de weergave"

#: future/includes/class-gv-settings-view.php:345
#: includes/widgets/search-widget/class-search-widget.php:269
msgid "Search Field"
msgstr "Zoekveld"

#: future/includes/class-gv-settings-view.php:346
msgid ""
"If Search Value is set, you can define a specific field to search in. "
"Otherwise, all fields will be searched."
msgstr ""
"Als de zoekwaarde is ingesteld, kun je een specifiek veld definiëren om in "
"te zoeken. Anders worden alle velden doorzocht."

#: future/includes/class-gv-settings-view.php:353
msgid "Search Operator"
msgstr "Zoekoperator"

#: future/includes/class-gv-settings-view.php:360
msgid "Single Entry Title"
msgstr "Titel enkele inzending"

#: future/includes/class-gv-settings-view.php:362
msgid ""
"When viewing a single entry, change the title of the page to this setting. "
"Otherwise, the title will not change between the Multiple Entries and Single"
" Entry views."
msgstr ""
"Wanneer je een enkele inzending bekijkt, wijzig de titel van de pagina naar "
"deze instelling. Anders zal de titel tussen de meerdere inzendingen- en "
"enkele inzending-weergave niet wijzigen."

#: future/includes/class-gv-settings-view.php:373
msgid "Back Link Label"
msgstr "Label terug-link"

#: future/includes/class-gv-settings-view.php:375
msgid "The text of the link that returns to the multiple entries view."
msgstr ""
"De tekst van de link die teruggaat naar de meerdere inzendingen-weergave."

#: future/includes/class-gv-settings-view.php:378 includes/class-api.php:978
msgid "&larr; Go back"
msgstr "&larr; Ga terug"

#: future/includes/class-gv-settings-view.php:385
msgid "Redirect After Editing"
msgstr "Na bewerking doorverwijzen"

#: future/includes/class-gv-settings-view.php:387
msgid "The page to redirect to after editing an entry."
msgstr "De pagina waarnaar doorverwezen wordt na het bewerken van een item."

#: future/includes/class-gv-settings-view.php:391
msgid "Stay on Edit Entry"
msgstr "Doorgaan met item bewerken"

#: future/includes/class-gv-settings-view.php:392
msgid "Redirect to Single Entry"
msgstr "Naar enkel item doorverwijzen"

#: future/includes/class-gv-settings-view.php:393
#: future/includes/class-gv-settings-view.php:450
msgid "Redirect to Multiple Entries"
msgstr "Naar meerdere items doorverwijzen"

#: future/includes/class-gv-settings-view.php:394
#: future/includes/class-gv-settings-view.php:451
msgid "Redirect to URL"
msgstr "Naar URL doorverwijzen"

#: future/includes/class-gv-settings-view.php:402
msgid "Editing Returns To&hellip;"
msgstr ""

#: future/includes/class-gv-settings-view.php:404
msgid ""
"After editing an entry or clicking Cancel, where should the user be sent?"
msgstr ""

#: future/includes/class-gv-settings-view.php:410
msgid "Other URL"
msgstr ""

#: future/includes/class-gv-settings-view.php:420
msgid "Edit Entry Redirect URL"
msgstr "Doorverwijs-URL bewerkingsitem"

#: future/includes/class-gv-settings-view.php:422
msgid "After editing an entry, the user will be taken to this URL."
msgstr ""
"Na het bewerken van het item wordt de gebruiker naar deze URL gebracht."

#: future/includes/class-gv-settings-view.php:431
msgid "Enable Edit Locking"
msgstr ""

#: future/includes/class-gv-settings-view.php:433
msgid "Prevent multiple users from editing the same entry at the same time."
msgstr ""

#: future/includes/class-gv-settings-view.php:444
msgid "Redirect After Deleting"
msgstr "Redirect na verwijderen"

#: future/includes/class-gv-settings-view.php:446
msgid "The page to redirect to after deleting an entry."
msgstr ""

#: future/includes/class-gv-settings-view.php:455
msgid "Delete Entry Redirect URL"
msgstr ""

#: future/includes/class-gv-settings-view.php:457
msgid "After deleting an entry, the user will be taken to this URL."
msgstr ""

#: future/includes/class-gv-settings-view.php:466
msgid "Prevent Direct Access"
msgstr "Voorkom directe toegang"

#: future/includes/class-gv-settings-view.php:468
msgid "Only allow access to this View when embedded using the shortcode."
msgstr ""
"Alleen toegang tot deze weergave toestaan als deze is ingevoegd met een "
"shortcode."

#: future/includes/class-gv-settings-view.php:479
msgid "Prevent REST Access"
msgstr "REST-toegang verhinderen"

#: future/includes/class-gv-settings-view.php:481
msgid "Disable REST access to this View."
msgstr "REST-toegang tot deze View uitschakelen"

#: future/includes/class-gv-settings-view.php:492
msgid "Allow REST Access"
msgstr "REST-toegang verlenen"

#: future/includes/class-gv-settings-view.php:494
msgid "Enable REST access to this View."
msgstr "REST-toegang tot deze View inschakelen"

#: future/includes/class-gv-settings-view.php:504
msgid "Allow Export"
msgstr "Export Toestaan"

#: future/includes/class-gv-settings-view.php:506
msgid "Enable users to download data as a CSV or TSV file."
msgstr ""

#: future/includes/class-gv-settings-view.php:509
msgid ""
"If enabled, entries can be exported for this View by adding \"/csv/\" or "
"\"/tsv/\" to the View URL. Each configured field will be a column in the "
"exported file."
msgstr ""

#: future/includes/class-gv-settings-view.php:520
msgid "Show all in file"
msgstr ""

#: future/includes/class-gv-settings-view.php:522
msgid "Do not limit the number of entries output in the file."
msgstr ""

#: future/includes/class-gv-shortcode-gravityview.php:106
#: future/includes/class-gv-shortcode-gventry.php:134
#: future/includes/class-gv-shortcode-gvfield.php:136
#: future/includes/class-gv-view.php:294
msgid ""
"This View is not configured properly. Start by <a href=\"%s\">selecting a "
"form</a>."
msgstr ""

#: future/includes/class-gv-shortcode-gventry.php:189
msgid "Entry Updated"
msgstr "Bijgewerkt"

#: future/includes/class-gv-view.php:145
msgid "Parent View:"
msgstr "Hoofdweergave:"

#: future/includes/class-gv-view.php:146
msgid "All Views"
msgstr "Alle weergaven"

#: future/includes/class-gv-view.php:148
msgid "Add New View"
msgstr "Nieuwe weergave toevoegen"

#: future/includes/class-gv-view.php:149
msgid "New View"
msgstr "Nieuwe weergave"

#: future/includes/class-gv-view.php:150
#: includes/class-gravityview-admin-bar.php:138
msgid "Edit View"
msgstr "Weergave bewerken"

#: future/includes/class-gv-view.php:151
msgid "Update View"
msgstr "Weergave bijwerken"

#: future/includes/class-gv-view.php:152
msgid "Search Views"
msgstr "Doorzoek weergaven"

#: future/includes/class-gv-view.php:154 includes/class-admin.php:68
msgid "No Views found in Trash"
msgstr "Geen weergaven in de prullenbak gevonden"

#: future/includes/class-gv-view.php:155
msgid "Filter Views list"
msgstr "Filter Weergaven lijst"

#: future/includes/class-gv-view.php:156
msgid "Views list navigation"
msgstr "Views-lijstnavigatie "

#: future/includes/class-gv-view.php:157
msgid "Views list"
msgstr "Lijst met weergaven"

#: future/includes/class-gv-view.php:158
msgid "See Views"
msgstr "Weergaven bekijken"

#: future/includes/class-gv-view.php:159
msgid "View Attributes"
msgstr "Toon Eigenschappen"

#: future/includes/class-gv-view.php:162
msgid "view"
msgstr "weergave"

#: future/includes/class-gv-view.php:163
msgid "Create views based on a Gravity Forms form"
msgstr "Weergaven op basis van een Gravity Forms-formulier aanmaken"

#: future/includes/class-gv-view.php:298
#: includes/admin/metaboxes/class-gravityview-admin-metaboxes.php:224
#: includes/class-admin-views.php:536
msgid "Data Source"
msgstr "Gegevensbron"

#: future/includes/class-gv-view.php:306
msgid ""
"This View is in the Trash. You can <a href=\"%s\">restore the View here</a>."
msgstr ""

#: future/includes/class-gv-widget.php:159
#: includes/admin/class.render.settings.php:79
msgid "Custom CSS Class:"
msgstr "Aangepaste CSS-klasse:"

#: future/includes/class-gv-widget.php:160
msgid "This class will be added to the widget container"
msgstr "Deze klasse zal aan de widgetcontainer worden toegevoegd"

#: future/includes/class-gv-widget.php:210
msgid "Top"
msgstr "Boven"

#: future/includes/class-gv-widget.php:211
msgid "Left"
msgstr "Links"

#: future/includes/class-gv-widget.php:211
msgid "Right"
msgstr "Rechts"

#: future/includes/rest/class-gv-rest-route.php:178
msgid "Must set route name in subclass."
msgstr "Routenaam in subklasse dient gegeven te worden"

#: future/includes/rest/class-gv-rest-route.php:196
msgid "Must set route sub type in subclass."
msgstr "Routesubtype in subklasse dient gegeven te worden"

#: future/includes/rest/class-gv-rest-route.php:385
msgid "Endpoint Not Yet Implemented."
msgstr "Eindpunt is nog niet geïmplementeerd"

#: future/includes/rest/class-gv-rest-views-route.php:58
#: includes/class-admin.php:70
msgid "No Views found."
msgstr "Geen weergaven gevonden."

#: future/includes/rest/class-gv-rest-views-route.php:274
msgid "No Entries found."
msgstr "Geen inzendingen gevonden."

#: future/includes/rest/class-gv-rest-views-route.php:371
#: future/includes/rest/class-gv-rest-views-route.php:426
#: future/includes/rest/class-gv-rest-views-route.php:441
#: future/includes/rest/class-gv-rest-views-route.php:445
#: future/includes/rest/class-gv-rest-views-route.php:455
msgid "You are not allowed to access this content."
msgstr "Je hebt geen toestemming tot deze inhoud."

#: future/includes/rest/class-gv-rest-views-route.php:443
msgid "This View is not configured properly."
msgstr "Deze View is niet juist geconfigureerd"

#: future/lib/EDD_SL_Plugin_Updater.php:271
#: includes/lib/EDD_SL_Plugin_Updater.php:265
msgid ""
"There is a new version of %1$s available. %2$sView version %3$s details%4$s."
msgstr ""
"Er is een nieuwe versie van %1$s beschikbaar. %2$sDetails versie %3$s "
"bekijken%4$s."

#: future/lib/EDD_SL_Plugin_Updater.php:279
#: includes/lib/EDD_SL_Plugin_Updater.php:273
msgid ""
"There is a new version of %1$s available. %2$sView version %3$s details%4$s "
"or %5$supdate now%6$s."
msgstr ""
"Er is een nieuwe versie van %1$s beschikbaar. %2$sDetails versie %3$s "
"bekijken%4$s of %5$snu bijwerken%6$s."

#: future/lib/EDD_SL_Plugin_Updater.php:523
#: includes/lib/EDD_SL_Plugin_Updater.php:517
msgid "You do not have permission to install plugin updates"
msgstr "Je hebt geen toestemming om plugin-updates te installeren"

#: future/lib/EDD_SL_Plugin_Updater.php:523
#: includes/class-gravityview-change-entry-creator.php:164
#: includes/extensions/edit-entry/class-edit-entry-locking.php:287
#: includes/lib/EDD_SL_Plugin_Updater.php:517
msgid "Error"
msgstr "Fout"

#: future/loader.php:22
msgid ""
"GravityView requires PHP Version %s or newer. You're using Version %s. "
"Please ask your host to upgrade your server's PHP."
msgstr ""
"GravityView vereist PHP-versie %s of nieuwer. Je gebruikt versie %s. Vraag "
"je host om de PHP van je server bij te werken."

#: future/loader.php:27 includes/class-gravityview-compatibility.php:200
msgid ""
"%sGravityView requires PHP Version %s or newer.%s \n"
"\n"
"You're using Version %s. Please ask your host to upgrade your server's PHP."
msgstr ""
"%sGravityView vereist PHP-version %s of nieuwer.%s \n"
"\n"
"Je gebruikt versie %s. Vraag je host om de PHP van je server bij te werken."

#: includes/admin/class-gravityview-admin-view-field.php:19
msgid "Admin Label: %s"
msgstr "Label beheerder: %s"

#: includes/admin/class-gravityview-admin-view-field.php:31
msgid "Parent: %s"
msgstr ""

#: includes/admin/class-gravityview-admin-view-field.php:36
msgid "Type: %s"
msgstr "Type: %s"

#: includes/admin/class-gravityview-admin-view-field.php:41
msgid "Field ID: %s"
msgstr "Veld-ID: %s"

#: includes/admin/class-gravityview-admin-view-field.php:52
msgid "Form ID: %s"
msgstr "Form ID: %s"

#: includes/admin/class-gravityview-admin-view-item.php:152
msgid "Configure %s Settings"
msgstr "Configureer %s-instellingen"

#: includes/admin/class-gravityview-admin-view-item.php:153
msgid "Remove %s"
msgstr "Verwijder %s"

#: includes/admin/class-gravityview-admin-view-item.php:154
#: includes/admin/class-gravityview-admin-view-item.php:256
msgid "This field links to the Single Entry"
msgstr "Dit veld linkt naar de enkele inzending"

#: includes/admin/class-gravityview-admin-view-item.php:155
#: includes/admin/class-gravityview-admin-view-item.php:261
msgid "This field has modified visibility"
msgstr ""

#: includes/admin/class-gravityview-admin-view-item.php:202
msgid "Add \"%s\""
msgstr "Toevoegen \"%s\""

#: includes/admin/class-gravityview-admin-view-item.php:203
#: includes/fields/class-gravityview-field-gravatar.php:173
msgid "Field: %s"
msgstr "Veld: %s"

#: includes/admin/class-gravityview-admin-view-item.php:209
msgid ""
"The field connected to \"%s\" was deleted from the form. The associated "
"entry data no longer exists."
msgstr ""

#: includes/admin/class-gravityview-support-port.php:79
msgid "Click %s icon for additional information."
msgstr ""

#: includes/admin/class-gravityview-support-port.php:80
#: includes/class-admin-installer.php:507
msgid "Learn More"
msgstr "Meer informatie"

#: includes/admin/class-gravityview-support-port.php:138
msgid "GravityView Support"
msgstr "GravityView ondersteuning"

#: includes/admin/class-gravityview-support-port.php:139
msgid "Search GravityView Docs"
msgstr "GravityView docs doorzoeken"

#: includes/admin/class-gravityview-support-port.php:140
msgid ""
"Your search timed out. Please double-check your internet connection and try "
"again."
msgstr ""
"Je zoekopdracht gaf een time-out. Dubbel-check je internetverbinding en "
"probeer het nogmaals."

#: includes/admin/class-gravityview-support-port.php:142
msgid "Contact Support"
msgstr "Neem contact op met ondersteuning"

#: includes/admin/class-gravityview-support-port.php:143
msgid "Attach a screenshot or file"
msgstr "Voeg een schermafbeelding of bestand toe"

#: includes/admin/class-gravityview-support-port.php:144
msgid "The maximum file size is 10 MB"
msgstr "De maximum bestandsgrootte is 10 MB"

#: includes/admin/class-gravityview-support-port.php:145
msgid "Your Name"
msgstr "Je naam"

#: includes/admin/class-gravityview-support-port.php:146
msgid "Please enter your name"
msgstr "Vul je naam in"

#: includes/admin/class-gravityview-support-port.php:147
#: includes/extensions/entry-notes/class-gravityview-field-notes.php:424
msgid "Email address"
msgstr "E-mailadres"

#: includes/admin/class-gravityview-support-port.php:148
msgid "Please enter a valid email address"
msgstr "Vul een geldig e-mailadres in"

#: includes/admin/class-gravityview-support-port.php:149
#: includes/extensions/entry-notes/class-gravityview-field-notes.php:426
msgid "Subject"
msgstr "Onderwerp"

#: includes/admin/class-gravityview-support-port.php:151
msgid "How can we help you?"
msgstr "Hoe kunnen we je helpen?"

#: includes/admin/class-gravityview-support-port.php:153
msgid "Message sent!"
msgstr "Bericht verstuurd!"

#: includes/admin/class-gravityview-support-port.php:154
msgid ""
"Thanks for reaching out! Someone from the GravityView team will get back to "
"you soon."
msgstr ""
"Bedankt dat je contact met ons opneemt! Iemand van het GravityView-team zal "
"binnenkort contact met je opnemen."

#: includes/admin/class-gravityview-support-port.php:155
msgid "Need Help?"
msgstr "Hulp Nodig?"

#. translators: "Support Port" can be translated as "Support Portal" or
#. "Support Window"
#: includes/admin/class-gravityview-support-port.php:340
#: includes/admin/class-gravityview-support-port.php:346
msgid "GravityView Support Port"
msgstr "GravityView ondersteuningsportaal"

#: includes/admin/class-gravityview-support-port.php:351
msgid "Show GravityView Support Port when on a GravityView-related page"
msgstr ""
"GravityView ondersteuningsportaal tonen wanneer je op een GravityView-"
"gerelateerde pagina bent"

#: includes/admin/class.render.settings.php:62
msgid "Show Label"
msgstr "Toon label"

#: includes/admin/class.render.settings.php:69
msgid "Custom Label:"
msgstr "Aangepast label:"

#: includes/admin/class.render.settings.php:80
msgid "This class will be added to the field container"
msgstr "Deze klasse zal aan de veldcontainer worden toegevoegd"

#: includes/admin/class.render.settings.php:90
msgid "Make visible only to logged-in users?"
msgstr "Maak alleen zichtbaar voor ingelogde gebruikers?"

#: includes/admin/class.render.settings.php:97
msgid "Make visible for:"
msgstr "Maak zichtbaar voor:"

#: includes/admin/class.render.settings.php:111
msgid "Percent Width"
msgstr "Percentage breedte"

#: includes/admin/class.render.settings.php:112
msgid "Leave blank for column width to be based on the field content."
msgstr "Laat leeg om de kolombreedte op de veldinhoud te baseren."

#: includes/admin/class.render.settings.php:222
msgid "Any Logged-In User"
msgstr "Elke ingelogde gebruiker"

#: includes/admin/class.render.settings.php:223
msgid "Author Or Higher"
msgstr "Auteur of hoger"

#: includes/admin/class.render.settings.php:224
msgid "Can View Gravity Forms Entries"
msgstr "Kan Gravity Forms-inzendingen bekijken"

#: includes/admin/class.render.settings.php:225
msgid "Editor Or Higher"
msgstr "Redacteur of hoger"

#: includes/admin/class.render.settings.php:226
msgid "Can Edit Gravity Forms Entries"
msgstr "Kan Gravity Forms-inzendingen bewerken"

#: includes/admin/class.render.settings.php:227
msgid "Administrator"
msgstr "Beheerder"

#: includes/admin/class.render.settings.php:231
msgid "Multisite Super Admin"
msgstr "Multisite superbeheerder"

#: includes/admin/class.render.settings.php:306
msgid "%s Settings"
msgstr ""

#: includes/admin/class.render.settings.php:375
msgid "Field Details"
msgstr ""

#: includes/admin/class.render.settings.php:381
msgid "Field ID"
msgstr ""

#: includes/admin/class.render.settings.php:393
msgid "Form"
msgstr ""

#: includes/admin/entry-list.php:70
msgid "Edit this entry"
msgstr "Deze inzending bewerken"

#: includes/admin/entry-list.php:70
msgid "Edit"
msgstr "Bewerken"

#: includes/admin/metaboxes/class-gravityview-admin-metaboxes.php:81
msgid "Choose a View Type"
msgstr "Kies een type weergave"

#: includes/admin/metaboxes/class-gravityview-admin-metaboxes.php:84
msgid "Layout"
msgstr ""

#: includes/admin/metaboxes/class-gravityview-admin-metaboxes.php:129
#: includes/class-admin-add-shortcode.php:117
msgid "View Settings"
msgstr "Instellingen bekijken"

#: includes/admin/metaboxes/class-gravityview-admin-metaboxes.php:161
#: includes/class-gravityview-entry-link-shortcode.php:236
#: includes/extensions/delete-entry/class-delete-entry-admin.php:120
#: includes/extensions/delete-entry/class-delete-entry-admin.php:152
#: includes/extensions/delete-entry/class-delete-entry-admin.php:194
#: includes/extensions/delete-entry/fields/delete_link.php:19
#: templates/fields/field-delete_link-html.php:38
#: templates/fields/field-duplicate_link-html.php:38
msgid "Delete Entry"
msgstr "Inzending verwijderen"

#: includes/admin/metaboxes/class-gravityview-admin-metaboxes.php:169
msgid "Filter &amp; Sort"
msgstr "Filteren &amp; sorteren"

#: includes/admin/metaboxes/class-gravityview-admin-metaboxes.php:177
msgid "Permissions"
msgstr ""

#: includes/admin/metaboxes/views/data-source.php:29
msgid "Where would you like the data to come from for this View?"
msgstr "Waar wil je dat de gegevens voor deze weergave vandaan komen?"

#: includes/admin/metaboxes/views/data-source.php:36
msgid "Use a Form Preset"
msgstr "Gebruik een voorinstelling van een formulier"

#: includes/admin/metaboxes/views/data-source.php:39
msgid "or use an existing form"
msgstr "of gebruik een bestaand formulier"

#: includes/admin/metaboxes/views/data-source.php:46
#: includes/class-gravityview-html-elements.php:38
#: includes/widgets/class-gravityview-widget-gravityforms.php:72
msgid "list of forms"
msgstr "lijst van formulieren"

#: includes/admin/metaboxes/views/data-source.php:55
msgid "Switch View"
msgstr "Schakel van weergave"

#: includes/admin/metaboxes/views/data-source.php:55
msgid "Switch View Type"
msgstr "Schakel tussen type weergave"

#: includes/admin/metaboxes/views/data-source.php:59
#: includes/admin/metaboxes/views/data-source.php:64
#: includes/admin/metaboxes/views/data-source.php:69
msgid "Attention"
msgstr "Attentie"

#: includes/admin/metaboxes/views/data-source.php:60
msgid ""
"Changing the form will reset your field configuration. Changes will be "
"permanent once you save the View."
msgstr ""
"Het formulier wijzigen zal je veldconfiguratie resetten. Wijzigingen zullen "
"permanent zijn zodra je de weergave opslaat."

#: includes/admin/metaboxes/views/data-source.php:65
msgid ""
"Changing the View Type will reset your field configuration. Changes will be "
"permanent once you save the View."
msgstr ""
"Door het Weergave Type te wijzigen zal uw veld configuratie worden gereset. "
"Wijzigingen zijn permanent wanneer u de Weergave opslaat."

#: includes/admin/metaboxes/views/data-source.php:70
msgid ""
"Using a preset will reset your field configuration. Changes will be "
"permanent once you save the View."
msgstr ""

#: includes/admin/metaboxes/views/data-source.php:75
msgid "GravityView requires Javascript to be enabled."
msgstr "GravityView vereist dat Javascript ingeschakeld is."

#: includes/admin/metaboxes/views/select-template.php:34
msgid "Install Layout"
msgstr ""

#: includes/admin/metaboxes/views/select-template.php:34
msgid "Activate & Select Layout"
msgstr ""

#: includes/admin/metaboxes/views/select-template.php:53
#: includes/admin/metaboxes/views/select-template.php:66
msgid "This layout is included in the %s license."
msgstr ""

#: includes/admin/metaboxes/views/select-template.php:59
msgid "Buy Now"
msgstr "Nu kopen"

#: includes/admin/metaboxes/views/select-template.php:62
msgid "View a live demo of this layout"
msgstr ""

#: includes/admin/metaboxes/views/select-template.php:62
msgid "Try a demo"
msgstr ""

#: includes/admin/metaboxes/views/select-template.php:72
#: includes/fields/class-gravityview-field-select.php:27
#: includes/widgets/search-widget/class-search-widget.php:223
msgid "Select"
msgstr "Selectie"

#: includes/admin/metaboxes/views/select-template.php:74
msgid "View a live demo of this preset"
msgstr "Bekijk een live demo van deze voorinstelling."

#: includes/admin/metaboxes/views/shortcode-hint.php:12
msgid "Embed Shortcode"
msgstr "Shortcode om in te voegen"

#: includes/admin/metaboxes/views/shortcode-hint.php:15
msgid "Add this shortcode to a post or page to embed this view."
msgstr ""
"Voeg deze shortcode toe aan een bericht of pagina om deze weergave in te "
"voegen."

#: includes/admin/metaboxes/views/view-configuration.php:9
#: includes/admin/metaboxes/views/view-configuration.php:10
#: includes/admin/metaboxes/views/view-configuration.php:11
msgid "%s Layout"
msgstr ""

#: includes/admin/metaboxes/views/view-configuration.php:18
msgid "Top Widgets"
msgstr ""

#: includes/admin/metaboxes/views/view-configuration.php:18
msgid "These widgets will be shown above entries."
msgstr "Deze widgets zullen boven inzendingen worden getoond."

#: includes/admin/metaboxes/views/view-configuration.php:22
msgid "Entries Fields"
msgstr "Inzendingen-velden"

#: includes/admin/metaboxes/views/view-configuration.php:22
msgid "These fields will be shown for each entry."
msgstr "Deze velden zullen voor elke inzending worden getoond."

#: includes/admin/metaboxes/views/view-configuration.php:30
msgid "Bottom Widgets"
msgstr ""

#: includes/admin/metaboxes/views/view-configuration.php:30
msgid "These widgets will be shown below entries."
msgstr "Deze widgets zullen onder inzendingen worden getoond."

#: includes/admin/metaboxes/views/view-configuration.php:43
#: includes/class-admin-views.php:1136 includes/class-admin-views.php:1261
#: includes/extensions/lightbox/fancybox/class-gravityview-lightbox-provider-fancybox.php:74
msgid "Close"
msgstr "Sluiten"

#: includes/admin/metaboxes/views/view-configuration.php:62
#: includes/admin/metaboxes/views/view-configuration.php:87
msgid "Note: %s"
msgstr ""

#: includes/admin/metaboxes/views/view-configuration.php:62
#: includes/admin/metaboxes/views/view-configuration.php:87
msgid "No fields link to the %s layout."
msgstr ""

#: includes/admin/metaboxes/views/view-configuration.php:63
#: includes/admin/metaboxes/views/view-configuration.php:88
msgid "Learn how to link to %s"
msgstr ""

#: includes/admin/metaboxes/views/view-configuration.php:66
msgid "These fields will be shown in Single Entry layout."
msgstr ""

#: includes/admin/metaboxes/views/view-configuration.php:91
msgid "Fields shown when editing an entry."
msgstr "Getoonde velden bij het bewerken van een inzending."

#: includes/admin/metaboxes/views/view-configuration.php:91
msgid "If not configured, all form fields will be displayed."
msgstr ""
"Indien niet geconfigureerd, zullen alle formuliervelden worden getoond."

#: includes/class-admin-add-shortcode.php:64
#: includes/class-admin-add-shortcode.php:134
msgid "Insert View"
msgstr "Weergave invoegen"

#: includes/class-admin-add-shortcode.php:64
msgid "Add View"
msgstr "Weergave toevoegen"

#: includes/class-admin-add-shortcode.php:98
msgid "Embed a View"
msgstr "Weergave invoegen"

#: includes/class-admin-add-shortcode.php:99
msgid ""
"Use this form to embed a View into this %s. %sLearn more about using "
"shortcodes.%s"
msgstr ""
"Gebruik dit formulier om een weergave in te voegen aan %s. %sLeer meer over "
"het gebruik van shortcodes.%s"

#: includes/class-admin-add-shortcode.php:102
#: includes/wordpress-widgets/class-gravityview-recent-entries-widget.php:297
msgid "Select a View"
msgstr "Selecteer een weergave"

#: includes/class-admin-add-shortcode.php:105
msgid "&mdash; Select a View to Insert &mdash;"
msgstr "&mdash; Selecteer een weergave om in te voegen &mdash;"

#: includes/class-admin-add-shortcode.php:108
#: includes/wordpress-widgets/class-gravityview-recent-entries-widget.php:303
#: includes/wordpress-widgets/class-gravityview-search-wp-widget.php:193
msgid "(no title)"
msgstr "(geen titel)"

#: includes/class-admin-add-shortcode.php:135
#: includes/class-admin-views.php:1262
#: includes/extensions/edit-entry/class-edit-entry-locking.php:282
#: includes/extensions/edit-entry/class-edit-entry-render.php:1132
#: includes/extensions/edit-entry/class-edit-entry-render.php:1260
#: includes/extensions/edit-entry/partials/form-buttons.php:44
msgid "Cancel"
msgstr "Annuleren"

#: includes/class-admin-add-shortcode.php:179
#: includes/class-admin-views.php:1266
msgid "Loading&hellip;"
msgstr "Laden&hellip;"

#: includes/class-admin-add-shortcode.php:180
msgid "Please select a View"
msgstr "Selecteer een weergave"

#: includes/class-admin-approve-entries.php:152
msgid "GravityView Fields"
msgstr "GravityView-velden"

#: includes/class-admin-approve-entries.php:153
msgid ""
"Allow administrators to approve or reject entries and users to opt-in or "
"opt-out of their entries being displayed."
msgstr ""
"Sta beheerders toe om inzendingen goed te keuren of te weigeren en "
"gebruikers hun inzendingen wel of niet te laten te laten zien."

#: includes/class-admin-approve-entries.php:174
msgid "Approve/Reject"
msgstr "Goedkeuren/weigeren"

#: includes/class-admin-approve-entries.php:181
msgid "User Opt-In"
msgstr "Opt-in gebruiker"

#: includes/class-admin-approve-entries.php:205
msgid "Approved? (Admin-only)"
msgstr "Goedgekeurd? (alleen beheerder)"

#: includes/class-admin-approve-entries.php:207
msgid "Approved?"
msgstr "Goedgekeurd?"

#: includes/class-admin-approve-entries.php:227
msgid "Show Entry on Website"
msgstr "Toon inzending op website"

#: includes/class-admin-approve-entries.php:229
msgid "Opt-In"
msgstr "Opt-in"

#: includes/class-admin-approve-entries.php:237
msgid "Yes, display my entry on the website"
msgstr "Ja, toon mijn inzending op de website"

#: includes/class-admin-approve-entries.php:340
msgid "%d entries"
msgstr "%d inzendingen"

#: includes/class-admin-approve-entries.php:340
msgid "1 entry"
msgstr "1 inzending"

#: includes/class-admin-approve-entries.php:345
msgid "%s approved."
msgstr "%s goedgekeurd."

#: includes/class-admin-approve-entries.php:349
msgid "%s unapproved."
msgstr "%s niet goedgekeurd. "

#: includes/class-admin-approve-entries.php:353
msgid "%s disapproved."
msgstr "%s geweigerd."

#: includes/class-admin-approve-entries.php:509
msgid "Show entry in directory view?"
msgstr "Toon inzending in directory-weergave?"

#: includes/class-admin-installer.php:102
msgid "Plugins that extend GravityView and Gravity Forms functionality."
msgstr ""
"Plugins die de functionaliteit van GravityView en Gravity Forms vergroten."

#: includes/class-admin-installer.php:106
#: includes/class-admin-installer.php:287
#: includes/class-admin-installer.php:306
msgid "GravityView Extensions and Plugins"
msgstr "GravityView extensies en plugins"

#: includes/class-admin-installer.php:127
msgid ""
"Your license %s. Do you want access to these plugins? %sActivate your "
"license%s or %sget a license here%s."
msgstr ""
"Uw licentie %s. Wilt u toegang tot deze plugins?\n"
"%sActiveer uw licentie%s of %svraag hier een licentie aan%s."

#: includes/class-admin-installer.php:289
msgid ""
"Extensions and plugins data cannot be loaded at the moment. Please try again"
" later."
msgstr ""
"De extensie- en plugingegevens kunnen op dit moment niet geladen worden. "
"Probeer het later nog eens."

#: includes/class-admin-installer.php:308
msgid ""
"The following plugins extend GravityView and Gravity Forms functionality:"
msgstr ""
"De volgende plugins vergroten de functionaliteit van GravityView en Gravity "
"Forms:"

#: includes/class-admin-installer.php:310
msgid "Refresh"
msgstr ""

#: includes/class-admin-installer.php:323
msgid "GravityView Layouts"
msgstr ""

#: includes/class-admin-installer.php:325
msgid "GravityView Extensions"
msgstr ""

#: includes/class-admin-installer.php:327
msgid "Gravity Forms Add-Ons"
msgstr ""

#: includes/class-admin-installer.php:329
msgid "GravityView Labs"
msgstr ""

#: includes/class-admin-installer.php:331
msgid "Friends of GravityView"
msgstr ""

#: includes/class-admin-installer.php:391
msgid "Visit the plugin page"
msgstr "De pluginpagina bezoeken"

#: includes/class-admin-installer.php:395
msgid "Plugin status: %s"
msgstr "Pluginstatus: %s"

#: includes/class-admin-installer.php:473
#: includes/presets/register-default-templates.php:66
#: includes/presets/register-default-templates.php:77
#: includes/presets/register-default-templates.php:88
msgid "All Access"
msgstr "Volledige toegang"

#: includes/class-admin-installer.php:473
msgid "Core + Extensions"
msgstr "Core + extensies"

#: includes/class-admin-installer.php:479
msgid "Active %s License is Required."
msgstr "Actieve %s-licentie is vereist"

#: includes/class-admin-installer.php:488
msgid "Purchase Now for %s"
msgstr "Nu aanschaffen voor %s"

#: includes/class-admin-installer.php:498
msgid "Upgrade to %s for Access"
msgstr "Naar %s upgraden voor toegang"

#: includes/class-admin-installer.php:506
msgid "Coming Soon"
msgstr "Binnenkort beschikbaar"

#: includes/class-admin-installer.php:525
msgid "Not Installed"
msgstr "Niet geïnstalleerd"

#: includes/class-admin-installer.php:526
msgid "Install"
msgstr "Installeren"

#: includes/class-admin-installer.php:533
#: includes/class-admin-installer.php:647
msgid "Inactive"
msgstr "Inactief"

#: includes/class-admin-installer.php:534
#: includes/class-admin-installer.php:648
msgid "Activate"
msgstr "Activeren"

#: includes/class-admin-installer.php:542
#: includes/class-admin-installer.php:646
msgid "Active"
msgstr "Actief"

#: includes/class-admin-installer.php:543
#: includes/class-admin-installer.php:649
msgid "Deactivate"
msgstr "Deactiveren "

#: includes/class-admin-installer.php:596
msgid "Plugin activation failed: %s"
msgstr "Plugin-activatie mislukt: %s"

#: includes/class-admin-installer.php:619
#: includes/class-admin-installer.php:645
msgid "Plugin deactivation failed."
msgstr "Plugin-deactivatie mislukt:"

#: includes/class-admin-installer.php:644
msgid "Plugin activation failed."
msgstr "Plugin-activatie mislukt:"

#: includes/class-admin-views.php:154
msgid "Filter Views by form"
msgstr ""

#: includes/class-admin-views.php:156
msgid "All forms"
msgstr "Alle formulieren"

#: includes/class-admin-views.php:168
msgid "Filter Views by layout"
msgstr ""

#: includes/class-admin-views.php:170
msgid "All layouts"
msgstr ""

#: includes/class-admin-views.php:171
msgid "Layouts"
msgstr ""

#: includes/class-admin-views.php:180
msgid "Form Presets"
msgstr ""

#: includes/class-admin-views.php:237 includes/class-admin-views.php:269
msgid "Create a View"
msgstr "Maak een weergave aan"

#: includes/class-admin-views.php:239 includes/class-admin-views.php:271
msgid "Create a View using this form as a data source"
msgstr "Maak een weergave aan met dit formulier als een gegevensbron"

#: includes/class-admin-views.php:256
msgid "No Title (View #%d)"
msgstr "Geen titel (weergave #%d)"

#: includes/class-admin-views.php:285
msgid "Connected Views"
msgstr "Gekoppelde weergaven"

#: includes/class-admin-views.php:287
msgid "GravityView Views using this form as a data source"
msgstr "GravityView weergaven die dit formulier als gegevensbron gebruiken"

#: includes/class-admin-views.php:355
msgid "CSS Merge Tags"
msgstr "CSS samenvoegtags"

#: includes/class-admin-views.php:356
msgid ""
"Developers: The CSS classes will be sanitized using the "
"%ssanitize_title_with_dashes()%s function."
msgstr ""
"Ontwikkelaars: de CSS-klasses zullen worden opgeschoond met de "
"%ssanitize_title_with_dashes()%s-functie."

#: includes/class-admin-views.php:423
msgid "Not connected."
msgstr "Niet gekoppeld."

#: includes/class-admin-views.php:432
msgid "The connected form can not be found; it may no longer exist."
msgstr ""
"Het gekoppelde formulier kan niet worden gevonden; het bestaat misschien "
"niet meer."

#: includes/class-admin-views.php:468
#: includes/class-gravityview-admin-bar.php:139
msgid "Edit Form"
msgstr "Formulier bewerken"

#: includes/class-admin-views.php:475
msgid "Entries"
msgstr "Inzendingen"

#: includes/class-admin-views.php:480
msgid "Edit settings for this form"
msgstr "Instellingen voor dit formulier bewerken"

#: includes/class-admin-views.php:485
msgid "Preview Form"
msgstr "Voorbeeld formulier"

#: includes/class-admin-views.php:485
msgid "Preview this form"
msgstr "Voorbeeld van dit formulier"

#: includes/class-admin-views.php:725
msgid "Add All Form Fields"
msgstr ""

#: includes/class-admin-views.php:726
msgid "Insert all the form fields at once."
msgstr ""

#: includes/class-admin-views.php:897
msgid "Add Widget"
msgstr "Widget toevoegen"

#: includes/class-admin-views.php:899
msgid "Add Field"
msgstr "Veld toevoegen"

#: includes/class-admin-views.php:956
msgid "Clear all fields"
msgstr ""

#: includes/class-admin-views.php:1050
#: includes/widgets/search-widget/class-search-widget.php:101
msgid "Search Bar"
msgstr "Zoekbalk"

#: includes/class-admin-views.php:1060
#: includes/widgets/class-gravityview-widget-pagination-info.php:30
msgid "Show Pagination Info"
msgstr "Toon informatie paginering"

#: includes/class-admin-views.php:1066 includes/class-admin-views.php:1073
#: includes/widgets/class-gravityview-widget-page-links.php:25
msgid "Page Links"
msgstr "Paginalinks"

#: includes/class-admin-views.php:1139
msgid "Filter Fields:"
msgstr "Velden filteren:"

#: includes/class-admin-views.php:1140
msgid "Filter fields by name or label"
msgstr "Velden op naam en label filteren"

#: includes/class-admin-views.php:1151
msgid "No fields were found matching the search."
msgstr "Er zijn geen velden gevonden die overeenkomen met de zoekopdracht."

#: includes/class-admin-views.php:1184
msgid "This View is configured using the %s View type, which is disabled."
msgstr ""
"Deze weergave is geconfigureerd met het %s-type weergave, welke is "
"uitgeschakeld."

#: includes/class-admin-views.php:1185
msgid ""
"The data is not lost; re-activate the associated plugin and the "
"configuration will re-appear."
msgstr ""
"De gegevens zijn niet verloren; heractiveer de geassocieerde plugin en de "
"configuratie zal opnieuw verschijnen."

#: includes/class-admin-views.php:1257
msgid "Enter View name here"
msgstr "Vul naam weergave hier in"

#: includes/class-admin-views.php:1258
msgid "Reorder Search Fields"
msgstr ""

#: includes/class-admin-views.php:1259
#: includes/widgets/search-widget/class-search-widget.php:267
msgid "Add Search Field"
msgstr "Zoekveld toevoegen"

#: includes/class-admin-views.php:1260
msgid "Remove Search Field"
msgstr "Verwijder Zoekveld"

#: includes/class-admin-views.php:1263
msgid "Continue"
msgstr "Doorgaan"

#: includes/class-admin-views.php:1264
msgid "Ok"
msgstr "Ok"

#: includes/class-admin-views.php:1265
msgid ""
"Error while creating the View for you. Check the settings or contact "
"GravityView support."
msgstr ""
"Fout tijdens het aanmaken van de weergave voor je. Controleer de "
"instellingen of neem contact op met GravityView ondersteuning."

#: includes/class-admin-views.php:1267
msgid "There was an error loading dynamic content."
msgstr "Er was een fout bij het laden van dynamische inhoud."

#: includes/class-admin-views.php:1268
msgid ""
"Error while adding the field. Please try again or contact GravityView "
"support."
msgstr ""
"Fout bij het toevoegen van het veld. Probeer het nogmaals of neem contact op"
" met GravityView ondersteuning."

#: includes/class-admin-views.php:1269
msgid "Would you like to remove all fields in this zone?"
msgstr ""

#: includes/class-admin-welcome.php:54
msgid "GravityView: Getting Started"
msgstr "GravityView: Aan de slag"

#: includes/class-admin-welcome.php:55 includes/class-admin-welcome.php:141
msgid "Getting Started"
msgstr "Aan de slag"

#: includes/class-admin-welcome.php:64 includes/class-admin-welcome.php:65
msgid "Changelog"
msgstr "Changelog"

#: includes/class-admin-welcome.php:74 includes/class-admin-welcome.php:75
#: includes/class-admin-welcome.php:147
msgid "Credits"
msgstr "Credits"

#: includes/class-admin-welcome.php:136
msgid "Welcome to GravityView %s"
msgstr "Welkom bij GravityView %s"

#: includes/class-admin-welcome.php:137
msgid ""
"Thank you for installing GravityView. Beautifully display your Gravity Forms"
" entries."
msgstr ""
"Bedankt voor het installeren van GravityView. Toon je Gravity Forms-"
"inzendingen op een prachtige manier."

#: includes/class-admin-welcome.php:144
msgid "List of Changes"
msgstr "Lijst van wijzigingen"

#: includes/class-admin-welcome.php:278
msgid "What&rsquo;s New"
msgstr "Wat is er nieuw"

#: includes/class-admin-welcome.php:565
msgid "View change history"
msgstr "Bekijk geschiedenis van wijzigingen"

#: includes/class-admin-welcome.php:585
msgid "GravityView is brought to you by:"
msgstr "GravityView word je aangeboden door:"

#: includes/class-admin-welcome.php:636
msgid "Contributors"
msgstr "Bijdragers"

#: includes/class-admin-welcome.php:663
msgid "Want to contribute?"
msgstr "Wil je bijdragen?"

#: includes/class-admin-welcome.php:664
msgid ""
"If you want to contribute to the code, %syou can on Github%s. If your "
"contributions are accepted, you will be thanked here."
msgstr ""
"Als je aan de code wilt bijdragen, %skun je dat doen op Github%s. Als je "
"bijdragen zijn geaccepteerd, word je hier bedankt."

#: includes/class-admin.php:77
msgid ""
"%sYou don't have any active views. Let&rsquo;s go %screate one%s!%s\n"
"\n"
"If you feel like you're lost in space and need help getting started, check out the %sGetting Started%s page."
msgstr ""
"%sJe hebt geen actieve weergaven. Laten we er %seen aanmaken%s!%s\n"
"\n"
"Als je het gevoel hebt dat je verdwaald bent en hulp nodig hebt met het opstarten, bekijk dan de %sAan de slag%s-pagina."

#: includes/class-admin.php:79
msgid "There are no active Views"
msgstr "Er zijn geen actieve weergaven"

#: includes/class-admin.php:105
msgid "The form connected to this View no longer exists."
msgstr "Het formulier dat gekoppeld was aan deze weergave bestaat niet meer."

#: includes/class-admin.php:106
msgid "Select another form as the data source for this View."
msgstr ""
"Selecteer een ander formulier als de gegevensbron voor deze weergave. "

#: includes/class-admin.php:108
msgid "The connected form is in the trash."
msgstr "Het verbonden formulier zit in de prullenbak."

#: includes/class-admin.php:109
msgid "Restore the form from the trash"
msgstr "Het formulier uit de prullenbak herstellen"

#: includes/class-admin.php:110
msgid "or select another form."
msgstr "of selecteer een ander formulier."

#: includes/class-admin.php:169
msgid "Support"
msgstr "Ondersteuning"

#: includes/class-admin.php:214
msgid "A new form was created for this View: \"%s\""
msgstr "Een nieuw formulier was aangemaakt voor deze weergave: \"%s\""

#: includes/class-admin.php:215
msgid ""
"%sThere are no entries for the new form, so the View will also be empty.%s To start collecting entries, you can add submissions through %sthe preview form%s and also embed the form on a post or page using this code: %s\n"
"\n"
"\t\t\t\t\tYou can %sedit the form%s in Gravity Forms and the updated fields will be available here. Don&rsquo;t forget to %scustomize the form settings%s.\n"
"\t\t\t\t\t"
msgstr ""
"%sEr zijn geen inzendingen voor dit nieuwe formulier, dus de weergave zal ook leeg zijn.%s Om te starten met het verzamelen van inzendingen, kun je inzendingen toevoegen via %shet voorbeeldformulier%s en ook door het formulier in te voegen in een bericht of op een pagina met deze code: %s\n"
"\n"
"\\t\\t\\t\\t\\tJe kunt %shet formulier bewerken%s in Gravity Forms en de bijgewerkte velden zullen hier beschikbaar zijn. Vergeet niet %sde formulierinstellingen aan te passen%s.\n"
"\\t\\t\\t\\t\\t"

#. translators: %s and %s are HTML tags linking to the View on the website
#: includes/class-admin.php:228 includes/class-admin.php:230
#: includes/class-admin.php:233
msgid "View updated. %sView on website.%s"
msgstr "Weergave bijgewerkt. %sBekijk op website.%s"

#: includes/class-admin.php:231
msgid "View deleted."
msgstr "Weergave verwijderd."

#. translators: %s: date and time of the revision
#: includes/class-admin.php:235
msgid "View restored to revision from %s"
msgstr "Weergave hersteld naar revisie van %s"

#. translators: %s and %s are HTML tags linking to the View on the website
#: includes/class-admin.php:237
msgid "View published. %sView on website.%s"
msgstr "Weergave gepubliceerd. %sBekijk op website.%s"

#. translators: %s and %s are HTML tags linking to the View on the website
#: includes/class-admin.php:239
msgid "View saved. %sView on website.%s"
msgstr "Weergave opgeslagen. %sBekijk op website.%s"

#: includes/class-admin.php:240
msgid "View submitted."
msgstr "Toon ingezonden."

#. translators: Date and time the View is scheduled to be published
#: includes/class-admin.php:243
msgid "View scheduled for: %1$s."
msgstr "Weergave gepland op: %1$s."

#. translators: Publish box date format, see http:php.net/date
#: includes/class-admin.php:245
msgid "M j, Y @ G:i"
msgstr "j M Y @ G:i"

#. translators: %s and %s are HTML tags linking to the View on the website
#: includes/class-admin.php:248
msgid "View draft updated. %sView on website.%s"
msgstr "Concept weergave bijgewerkt. %sBekijk op website.%s"

#: includes/class-admin.php:254
msgid "%s View updated."
msgid_plural "%s Views updated."
msgstr[0] "%s View geüpdatet."
msgstr[1] "%s Views geüpdatet."

#: includes/class-admin.php:255
msgid "%s View not updated, somebody is editing it."
msgid_plural "%s Views not updated, somebody is editing them."
msgstr[0] "%s View niet geüpdatet, iemand is deze aan het bewerken."
msgstr[1] "%s Views niet geüpdatet, iemand is ze aan het bewerken."

#: includes/class-admin.php:256
msgid "%s View permanently deleted."
msgid_plural "%s Views permanently deleted."
msgstr[0] "%s View permanent verwijderd."
msgstr[1] "%s Views permanent verwijderd."

#: includes/class-admin.php:257
msgid "%s View moved to the Trash."
msgid_plural "%s Views moved to the Trash."
msgstr[0] "%s View verplaatst naar de prullenbak."
msgstr[1] "%s Views verplaatst naar de prullenbak."

#: includes/class-admin.php:258
msgid "%s View restored from the Trash."
msgid_plural "%s Views restored from the Trash."
msgstr[0] "%s View teruggezet vanuit de prullenbak."
msgstr[1] "%s Views teruggezet vanuit de prullenbak."

#: includes/class-api.php:1399
msgid "Map It"
msgstr "Toon op kaart"

#: includes/class-common.php:352
#: includes/fields/class-gravityview-field-post-id.php:28
msgid "Post ID"
msgstr "Bericht-ID"

#. translators: %s: relative time from now, used for generic date comparisons.
#. "1 day ago", or "20 seconds ago"
#: includes/class-common.php:1011
msgid "%s ago"
msgstr "%s geleden"

#: includes/class-common.php:1365
msgid "Default (Entry ID)"
msgstr ""

#: includes/class-common.php:1412
#: includes/fields/class-gravityview-field-date-updated.php:31
msgid "Date Updated"
msgstr "Datum gewijzigd"

#: includes/class-common.php:1538
msgid "Email hidden; Javascript is required."
msgstr "E-mail verborgen; Javascript is vereist."

#: includes/class-data.php:297
msgid "The ID is required."
msgstr "Het ID is verplicht."

#: includes/class-data.php:305
msgid ""
"You did not enter a number. The value entered should be a number, "
"representing the ID of the post or page the View is embedded on."
msgstr ""
"Je hebt geen nummer ingevoerd. Wat je invult moet het cijfer zijn van het ID"
" van de pagina of het bericht waar deze Weergave getoond wordt. "

#: includes/class-data.php:308
#: includes/wordpress-widgets/class-gravityview-recent-entries-widget.php:331
#: includes/wordpress-widgets/class-gravityview-search-wp-widget.php:221
msgid "Learn more&hellip;"
msgstr "Meer weten&hellip;"

#: includes/class-data.php:316
msgid "There is no post or page with that ID."
msgstr "Er is geen bericht of pagina met dit ID."

#: includes/class-data.php:327
msgid ""
"The Post ID entered is not valid. You may have entered a post or page that "
"does not contain the selected View. Make sure the post contains the "
"following shortcode: %s"
msgstr ""
"De ingevulde bericht-ID is niet geldig. Het kan zijn dat je een bericht of "
"pagina hebt ingevuld die de geselecteerde weergave niet bevat. Zorg ervoor "
"dat het bericht de volgende shortcode bevat: %s"

#: includes/class-data.php:334
msgid "The ID is already a View."
msgstr "De ID is al een weergave."

#: includes/class-debug-bar.php:94
msgid "Warnings"
msgstr "Waarschuwingen"

#: includes/class-debug-bar.php:103
msgid "Logs"
msgstr "Logboeken"

#: includes/class-gravityview-admin-bar.php:104
msgid "Edit Entry %s"
msgstr "Inzending %s bewerken"

#: includes/class-gravityview-admin-bar.php:143
msgid "Edit Form #%d"
msgstr "Formulier #%d bewerken"

#: includes/class-gravityview-admin-duplicate-view.php:241
msgid "Clone"
msgstr "Klonen"

#: includes/class-gravityview-admin-duplicate-view.php:242
msgid "Clone this View"
msgstr "Deze weergave klonen"

#: includes/class-gravityview-admin-duplicate-view.php:247
msgid "New Draft"
msgstr "Nieuw concept"

#: includes/class-gravityview-admin-duplicate-view.php:247
msgid "Clone View"
msgstr "Weergave klonen"

#: includes/class-gravityview-admin-duplicate-view.php:248
msgid "Copy as a new draft View"
msgstr "Kopieer als een nieuwe concept weergave"

#: includes/class-gravityview-admin-duplicate-view.php:329
msgid "No post to duplicate has been supplied!"
msgstr "Geen bericht om te dupliceren is opgegeven!"

#: includes/class-gravityview-admin-duplicate-view.php:336
msgid "You don't have permission to copy this View."
msgstr "Je hebt geen toestemming om deze weergave te kopiëren."

#: includes/class-gravityview-admin-duplicate-view.php:357
msgid "Copy creation failed, could not find original View with ID #%d"
msgstr ""
"Kopiëren is niet gelukt, kon de oorspronkelijke Weergave met ID #%d niet "
"vinden"

#: includes/class-gravityview-admin-notices.php:204
msgid "Dismiss"
msgstr "Negeren"

#: includes/class-gravityview-change-entry-creator.php:88
msgid "Search by ID, login, email, or name."
msgstr ""

#: includes/class-gravityview-change-entry-creator.php:168
msgid "Success"
msgstr "Succesvol"

#: includes/class-gravityview-change-entry-creator.php:292
msgid "Changed entry creator from %s to %s"
msgstr "Inzender van %s naar %s gewijzigd"

#: includes/class-gravityview-change-entry-creator.php:312
msgid "Change Entry Creator:"
msgstr "Wijzig inzender:"

#: includes/class-gravityview-compatibility.php:176
msgid ""
"You are seeing this notice because you are an administrator. Other users of "
"the site will see nothing."
msgstr ""
"Je ziet deze melding, omdat je een beheerder bent. Andere gebruikers van de "
"site zien niks."

#: includes/class-gravityview-compatibility.php:215
msgid ""
"%sGravityView will soon require PHP Version %s.%s \n"
"\n"
"You're using Version %s. Please ask your host to upgrade your server's PHP."
msgstr ""
"%sGravityView vereist binnenkort PHP-versie %s.%s \n"
"\n"
"Je gebruikt versie %s. Vraag je host om de PHP van je server bij te werken."

#: includes/class-gravityview-compatibility.php:242
msgid ""
"%sGravityView requires WordPress %s or newer.%s \n"
"\n"
"You're using Version %s. Please upgrade your WordPress installation."
msgstr ""
"%sGravityView vereist WordPress %s of hoger.%s \n"
"\n"
"Je gebruikt versie %s. Werk je WordPress-installatie bij."

#: includes/class-gravityview-compatibility.php:255
msgid ""
"%sGravityView will soon require WordPress %s%s \n"
"\n"
"You're using Version %s. Please upgrade your WordPress installation."
msgstr ""

#. translators: first placeholder is the future required version of Gravity
#. Forms. The second placeholder is the current version of Gravity Forms.
#: includes/class-gravityview-compatibility.php:286
msgid ""
"In the future, GravityView will require Gravity Forms Version %s or newer."
msgstr ""
"In het vervolg zal GravityView Gravity Forms versie %s of nieuwer vereisen."

#. translators: the placeholder is the required version of Gravity Forms.
#: includes/class-gravityview-compatibility.php:291
msgid "GravityView requires Gravity Forms Version %s or newer."
msgstr "GravityView vereist Gravity Forms versie %s of nieuwer."

#. translators: the placeholder is the current version of Gravity Forms.
#: includes/class-gravityview-compatibility.php:299
msgid ""
"You're using Version %s. Please update your Gravity Forms or purchase a "
"license."
msgstr ""
"U gebruikt versie %s. Update uw Gravity Forms of schaf een licentie aan."

#. translators: In this context, "get" means purchase
#: includes/class-gravityview-compatibility.php:302
msgid "Get the Latest Gravity Forms"
msgstr "De meest recente Gravity Forms verkrijgen"

#: includes/class-gravityview-compatibility.php:350
msgid ""
"%sGravityView requires Gravity Forms to be active. %sActivate Gravity "
"Forms%s to use the GravityView plugin."
msgstr ""
"%sGravityView vereist dat Gravity Forms actief is. %sActiveer Gravity "
"Forms%s om de GravityView plugin te gebruiken."

#: includes/class-gravityview-compatibility.php:359
msgid ""
"%sGravityView requires Gravity Forms to be installed in order to run "
"properly. %sGet Gravity Forms%s - starting at $59%s%s"
msgstr ""
"Om juist uitgevoerd te worden vereist %sGravityView dat Gravity Forms "
"geïnstalleerd is. %sKoop Gravity Forms%s - vanaf $58%s%s"

#: includes/class-gravityview-compatibility.php:379
msgid "Potential Conflict"
msgstr "Mogelijk conflict"

#: includes/class-gravityview-compatibility.php:380
msgid ""
"GravityView and Gravity Forms Directory are both active. This may cause "
"problems. If you experience issues, disable the Gravity Forms Directory "
"plugin."
msgstr ""
"GravityView en Gravity Forms Directory zijn beide actief. Dit kan problemen "
"veroorzaken. Als je problemen ondervindt, schakel dan de Gravity Forms "
"Directory-plugin uit."

#: includes/class-gravityview-entry-approval-status.php:56
msgid "Disapproved"
msgstr "Geweigerd"

#: includes/class-gravityview-entry-approval-status.php:57
msgid "Disapprove"
msgstr "Weigeren"

#: includes/class-gravityview-entry-approval-status.php:58
msgid "Entry not approved for directory viewing. Click to approve this entry."
msgstr ""
"Inzending niet goedgekeurd voor directory-weergave. Klik om deze inzending "
"goed te keuren."

#: includes/class-gravityview-entry-approval-status.php:62
msgid "Approved"
msgstr "Goedgekeurd"

#: includes/class-gravityview-entry-approval-status.php:63
msgid "Approve"
msgstr "Goedkeuren"

#: includes/class-gravityview-entry-approval-status.php:64
#: includes/class-gravityview-entry-approval-status.php:65
msgid "Entry approved for directory viewing. Click to disapprove this entry."
msgstr ""
"Inzending goedgekeurd voor directory-weergave. Klik om deze inzending niet "
"goed te keuren."

#: includes/class-gravityview-entry-approval-status.php:69
msgid "Unapproved"
msgstr "Niet goedgekeurd"

#: includes/class-gravityview-entry-approval-status.php:70
msgid "Reset Approval"
msgstr "Goedkeuring resetten"

#: includes/class-gravityview-entry-approval-status.php:71
msgid "Entry not yet reviewed. Click to approve this entry."
msgstr ""
"Inzending nog niet gemodereerd. Klik om deze inzending goed te keuren."

#: includes/class-gravityview-entry-approval.php:186
#: includes/class-gravityview-entry-approval.php:195
#: includes/class-gravityview-entry-approval.php:204
#: includes/extensions/entry-notes/class-gravityview-field-notes.php:432
msgid "The request was invalid. Refresh the page and try again."
msgstr "Het verzoek was ongeldig. Ververs de pagina en probeer het nogmaals."

#: includes/class-gravityview-entry-approval.php:213
#: includes/extensions/edit-entry/class-edit-entry-render.php:2342
msgid "You do not have permission to edit this entry."
msgstr "Je hebt geen toestemming om deze inzending te bewerken."

#: includes/class-gravityview-entry-approval.php:453
msgid "Reset Entry approval for GravityView"
msgstr "Inzendingsgoedkeuring voor GravityView resetten"

#: includes/class-gravityview-entry-link-shortcode.php:239
#: includes/fields/class-gravityview-field-entry-link.php:80
#: templates/deprecated/fields/entry_link.php:16
#: templates/fields/field-entry_link-html.php:27
msgid "View Details"
msgstr "Details tonen"

#: includes/class-gravityview-html-elements.php:78
msgid "Select a field"
msgstr "Selecteer een veld"

#: includes/class-gravityview-powered-by.php:50
msgid "Powered by GravityView"
msgstr "Powered by GravityView"

#: includes/extensions/delete-entry/class-delete-entry-admin.php:118
msgid "Delete Link Text"
msgstr "Link verwijderen-tekst"

#: includes/extensions/delete-entry/class-delete-entry-admin.php:126
msgid "Allow the following users to delete the entry:"
msgstr "Sta toe dat de volgende gebruikers de inzending verwijderen:"

#: includes/extensions/delete-entry/class-delete-entry-admin.php:196
msgid "A link to delete the entry. Respects the Delete Entry permissions."
msgstr ""
"Een link om de inzending te verwijderen. Respecteert de inzending "
"verwijderen-toestemmingen."

#: includes/extensions/delete-entry/class-delete-entry.php:304
#: includes/extensions/entry-notes/class-gravityview-field-notes.php:417
msgid "Delete"
msgstr "Verwijderen"

#: includes/extensions/delete-entry/class-delete-entry.php:364
#: includes/extensions/duplicate-entry/class-duplicate-entry.php:428
#: includes/extensions/duplicate-entry/class-duplicate-entry.php:459
#: includes/extensions/duplicate-entry/class-duplicate-entry.php:470
msgid "The entry does not exist."
msgstr "De inzending bestaat niet."

#: includes/extensions/delete-entry/class-delete-entry.php:491
msgid "Moving the entry to the trash failed."
msgstr "De inzending naar de prullenbak verplaatsen mislukt."

#: includes/extensions/delete-entry/class-delete-entry.php:601
msgid "Are you sure you want to delete this entry? This cannot be undone."
msgstr ""
"Weet je zeker dat je deze inzending wilt verwijderen? Dit kan niet ongedaan "
"worden gemaakt."

#: includes/extensions/delete-entry/class-delete-entry.php:628
msgid "The link to delete this entry is not valid; it may have expired."
msgstr ""
"De link om deze inzending te verwijderen is niet geldig; deze kan verlopen "
"zijn."

#: includes/extensions/delete-entry/class-delete-entry.php:632
msgid "You do not have permission to delete this entry."
msgstr "Je hebt geen toestemming om deze inzending te verwijderen."

#: includes/extensions/delete-entry/class-delete-entry.php:637
msgid "The entry is already in the trash."
msgstr "De inzending zit al in de prullenbak."

#: includes/extensions/delete-entry/class-delete-entry.php:639
msgid "You cannot delete the entry; it is already in the trash."
msgstr "Je kan de inzending niet verwijderen; deze zit al in de prullenbak."

#: includes/extensions/delete-entry/class-delete-entry.php:781
msgid "There was an error deleting the entry: %s"
msgstr "Er was een fout bij het verwijderen van de inzending: %s"

#: includes/extensions/delete-entry/class-delete-entry.php:785
msgid "The entry was successfully moved to the trash."
msgstr "De inzending is succesvol naar de prullenbak verplaatst."

#: includes/extensions/delete-entry/class-delete-entry.php:788
msgid "The entry was successfully deleted."
msgstr "De inzending is succesvol verwijderd."

#: includes/extensions/duplicate-entry/class-duplicate-entry.php:206
msgid "Duplicate Link Text"
msgstr ""

#: includes/extensions/duplicate-entry/class-duplicate-entry.php:208
#: includes/extensions/duplicate-entry/class-duplicate-entry.php:240
#: includes/extensions/duplicate-entry/class-duplicate-entry.php:262
msgid "Duplicate Entry"
msgstr ""

#: includes/extensions/duplicate-entry/class-duplicate-entry.php:214
msgid "Allow the following users to duplicate the entry:"
msgstr ""

#: includes/extensions/duplicate-entry/class-duplicate-entry.php:242
msgid ""
"A link to duplicate the entry. Respects the Duplicate Entry permissions."
msgstr ""

#: includes/extensions/duplicate-entry/class-duplicate-entry.php:494
#: includes/extensions/duplicate-entry/class-duplicate-entry.php:534
#: includes/extensions/duplicate-entry/class-duplicate-entry.php:866
msgid "There was an error duplicating the entry."
msgstr ""

#: includes/extensions/duplicate-entry/class-duplicate-entry.php:594
msgid "Are you sure you want to duplicate this entry?"
msgstr "Weet je zeker dat je deze inzending wilt dupliceren?"

#: includes/extensions/duplicate-entry/class-duplicate-entry.php:629
msgid "The link to duplicate this entry is not valid; it may have expired."
msgstr ""

#: includes/extensions/duplicate-entry/class-duplicate-entry.php:633
msgid "You do not have permission to duplicate this entry."
msgstr ""

#: includes/extensions/duplicate-entry/class-duplicate-entry.php:773
msgid "There was an error duplicating the entry: %s"
msgstr ""

#: includes/extensions/duplicate-entry/class-duplicate-entry.php:777
msgid "The entry was successfully duplicated."
msgstr ""

#: includes/extensions/duplicate-entry/class-duplicate-entry.php:821
msgid "Duplicate"
msgstr "Dupliceer"

#: includes/extensions/duplicate-entry/class-duplicate-entry.php:845
msgid "Entry duplicated."
msgstr ""

#: includes/extensions/edit-entry/class-edit-entry-admin.php:83
msgid "Link to Edit Entry"
msgstr ""

#: includes/extensions/edit-entry/class-edit-entry-admin.php:85
msgid "A link to edit the entry. Visible based on View settings."
msgstr ""
"Een link om de inzending te bewerken. Zichtbaar op basis van de weergave-"
"instellingen."

#: includes/extensions/edit-entry/class-edit-entry-admin.php:142
msgid "Edit Link Text"
msgstr "Link bewerken-tekst"

#: includes/extensions/edit-entry/class-edit-entry-admin.php:150
#: includes/fields/class-gravityview-field.php:449
msgid "Open link in a new tab or window?"
msgstr "Open link in een nieuw tabblad of venster?"

#: includes/extensions/edit-entry/class-edit-entry-admin.php:169
msgid "Limiting Edit Access"
msgstr "Toegang tot bewerken beperken"

#: includes/extensions/edit-entry/class-edit-entry-admin.php:170
msgid ""
"Change this setting if you don't want the user who created the entry to be "
"able to edit this field."
msgstr ""
"Wijzig deze instelling als je niet wilt dat de gebruiker die de inzending "
"heeft aangemaakt dit veld kan bewerken."

#: includes/extensions/edit-entry/class-edit-entry-admin.php:201
msgid "Make field editable to:"
msgstr "Maak veld bewerkbaar voor:"

#: includes/extensions/edit-entry/class-edit-entry-locking.php:70
#: includes/extensions/edit-entry/class-edit-entry-locking.php:283
msgid "You now have control"
msgstr ""

#: includes/extensions/edit-entry/class-edit-entry-locking.php:76
msgid "Your request has been sent to %s."
msgstr ""

#: includes/extensions/edit-entry/class-edit-entry-locking.php:78
msgid "Your request has been sent."
msgstr "Je verzoek is verzonden."

#: includes/extensions/edit-entry/class-edit-entry-locking.php:232
msgid "Take Over"
msgstr ""

#: includes/extensions/edit-entry/class-edit-entry-locking.php:233
msgid "Request Control"
msgstr ""

#: includes/extensions/edit-entry/class-edit-entry-locking.php:250
msgid "Reject Request"
msgstr "Weiger verzoek"

#: includes/extensions/edit-entry/class-edit-entry-locking.php:277
msgid ""
"This entry is currently locked. Click on the \"Request Control\" button to "
"let %s know you'd like to take over."
msgstr ""

#: includes/extensions/edit-entry/class-edit-entry-locking.php:278
msgid "%s is currently editing this entry"
msgstr ""

#: includes/extensions/edit-entry/class-edit-entry-locking.php:279
msgid "%s has taken over and is currently editing this entry."
msgstr ""

#: includes/extensions/edit-entry/class-edit-entry-locking.php:280
msgid "%s has requested permission to take over control of this entry."
msgstr ""

#: includes/extensions/edit-entry/class-edit-entry-locking.php:281
msgid "Accept"
msgstr "Accepteren"

#: includes/extensions/edit-entry/class-edit-entry-locking.php:284
msgid "Pending"
msgstr ""

#: includes/extensions/edit-entry/class-edit-entry-locking.php:285
msgid "No response"
msgstr ""

#: includes/extensions/edit-entry/class-edit-entry-locking.php:286
msgid "Request again"
msgstr ""

#: includes/extensions/edit-entry/class-edit-entry-locking.php:288
msgid "Your request was rejected"
msgstr ""

#: includes/extensions/edit-entry/class-edit-entry-render.php:1133
#: includes/extensions/edit-entry/class-edit-entry-render.php:1261
#: includes/extensions/edit-entry/partials/form-buttons.php:45
msgid "Update"
msgstr "Bijwerken"

#: includes/extensions/edit-entry/class-edit-entry-render.php:1134
#: includes/extensions/edit-entry/class-edit-entry-render.php:1262
#: includes/extensions/edit-entry/partials/form-buttons.php:46
#: includes/extensions/lightbox/fancybox/class-gravityview-lightbox-provider-fancybox.php:75
msgid "Next"
msgstr "Volgende"

#: includes/extensions/edit-entry/class-edit-entry-render.php:1135
#: includes/extensions/edit-entry/class-edit-entry-render.php:1263
#: includes/extensions/edit-entry/partials/form-buttons.php:47
#: includes/extensions/lightbox/fancybox/class-gravityview-lightbox-provider-fancybox.php:76
msgid "Previous"
msgstr "Vorige"

#: includes/extensions/edit-entry/class-edit-entry-render.php:1156
msgid "There was a problem with your submission."
msgstr "Er was een probleem met je inzending. "

#: includes/extensions/edit-entry/class-edit-entry-render.php:1156
msgid "Errors have been highlighted below."
msgstr "Fouten zijn hieronder gemarkeerd."

#: includes/extensions/edit-entry/class-edit-entry-render.php:1163
msgid "Entry Updated."
msgstr "Bijgewerkt"

#: includes/extensions/edit-entry/class-edit-entry-render.php:1200
msgid "Entry Updated. %sReturn to Entry%s"
msgstr "Bijgewerkt. %sGa terug naar de inzending%s"

#: includes/extensions/edit-entry/class-edit-entry-render.php:1415
msgid "You don&rsquo;t have permission to edit this post."
msgstr "Je hebt geen toestemming om dit bericht te bewerken."

#: includes/extensions/edit-entry/class-edit-entry-render.php:1422
msgid "This field is not editable; the post no longer exists."
msgstr "Dit veld is niet bewerkbaar; het bericht bestaat niet meer."

#: includes/extensions/edit-entry/class-edit-entry-render.php:1753
msgid "This field is required."
<<<<<<< HEAD
msgstr "Dit veld is vereist."
=======
msgstr ""
>>>>>>> a3d07e49

#: includes/extensions/edit-entry/class-edit-entry-render.php:1789
msgid "Maximum number of files reached"
msgstr "Maximum aantal bestanden bereikt"

#: includes/extensions/edit-entry/class-edit-entry-render.php:2336
msgid "The link to edit this entry is not valid; it may have expired."
msgstr ""
"De link om deze inzendingen te bewerken is niet geldig; deze kan verlopen "
"zijn."

#: includes/extensions/edit-entry/class-edit-entry-render.php:2346
msgid "You cannot edit the entry; it is in the trash."
msgstr "Je kunt de inzending niet bewerken; deze zit in de prullenbak."

#: includes/extensions/edit-entry/class-edit-entry-render.php:2386
msgid "You do not have permission to edit this field."
msgstr "Je hebt geen toestemming om dit veld te bewerken. "

#: includes/extensions/edit-entry/partials/inline-javascript.php:9
msgid ""
"Would you like to permanently delete this file? 'Cancel' to stop. 'OK' to "
"delete"
msgstr ""
"Wil je dit bestand permanent verwijderen? 'Annuleren' om te stoppen. 'OK' om"
" te verwijderen"

#: includes/extensions/edit-entry/partials/inline-javascript.php:19
msgid "Ajax error while deleting field."
msgstr "Ajax-fout bij het verwijderen van het veld."

#: includes/extensions/entry-notes/class-gravityview-field-notes.php:104
msgid "Entry Notes"
msgstr "Notities inzending"

#: includes/extensions/entry-notes/class-gravityview-field-notes.php:106
msgid "Display, add, and delete notes for an entry."
msgstr "Notities voor een inzending tonen, toevoegen en verwijderen."

#: includes/extensions/entry-notes/class-gravityview-field-notes.php:372
msgid "Note Settings"
msgstr "Instellingen notitie"

#: includes/extensions/entry-notes/class-gravityview-field-notes.php:376
msgid "Display notes?"
msgstr "Notities tonen?"

#: includes/extensions/entry-notes/class-gravityview-field-notes.php:379
msgid "Display notes to users who are not logged-in?"
msgstr "Notities aan niet-ingelogde gebruikers tonen?"

#: includes/extensions/entry-notes/class-gravityview-field-notes.php:383
msgid "Enable adding notes?"
msgstr "Notities toevoegen inschakelen?"

#: includes/extensions/entry-notes/class-gravityview-field-notes.php:386
msgid "Allow emailing notes?"
msgstr "Notities mailen toestaan?"

#: includes/extensions/entry-notes/class-gravityview-field-notes.php:390
msgid "Allow deleting notes?"
msgstr "Notities verwijderen toestaan?"

#: includes/extensions/entry-notes/class-gravityview-field-notes.php:414
msgid "Add Note"
msgstr "Notitie toevoegen"

#: includes/extensions/entry-notes/class-gravityview-field-notes.php:415
msgid "Note added."
msgstr "Notitie toegevoegd. "

#: includes/extensions/entry-notes/class-gravityview-field-notes.php:416
msgid "Note Content"
msgstr "Inhoud notitie"

#: includes/extensions/entry-notes/class-gravityview-field-notes.php:418
msgid "Are you sure you want to delete the selected notes?"
msgstr "Weet je zeker dat je de geselecteerde notities wilt verwijderen?"

#: includes/extensions/entry-notes/class-gravityview-field-notes.php:419
msgid "Notes for this entry"
msgstr "Notities voor deze inzending"

#: includes/extensions/entry-notes/class-gravityview-field-notes.php:420
msgid "Toggle all notes"
msgstr "Alle notities in-/uitklappen"

#: includes/extensions/entry-notes/class-gravityview-field-notes.php:421
msgid "There are no notes."
msgstr "Er zijn geen notities."

#: includes/extensions/entry-notes/class-gravityview-field-notes.php:422
msgid "Processing&hellip;"
msgstr "Verwerken&hellip;"

#: includes/extensions/entry-notes/class-gravityview-field-notes.php:423
msgid "Other email address"
msgstr "Ander e-mailadres"

#: includes/extensions/entry-notes/class-gravityview-field-notes.php:427
msgid "Email subject"
msgstr "Onderwerp e-mail"

#: includes/extensions/entry-notes/class-gravityview-field-notes.php:428
msgid "New entry note"
msgstr "Nieuwe inzendingsnotitie"

#: includes/extensions/entry-notes/class-gravityview-field-notes.php:429
msgid "This note was sent from {url}"
msgstr "Deze notitie was verstuurd via {url}"

#: includes/extensions/entry-notes/class-gravityview-field-notes.php:430
msgid "Also email this note to"
msgstr "Mail deze notitie ook naar"

#: includes/extensions/entry-notes/class-gravityview-field-notes.php:431
msgid "There was an error adding the note."
msgstr "Er was een fout bij het toevoegen van de notitie."

#: includes/extensions/entry-notes/class-gravityview-field-notes.php:434
msgid "You don't have the ability to delete notes."
msgstr "Je hebt geen toestemming om notities te verwijderen."

#: includes/extensions/entry-notes/class-gravityview-field-notes.php:435
msgid "You don't have the ability to add notes."
msgstr "Je hebt geen toestemming om notities toe te voegen."

#: includes/extensions/entry-notes/class-gravityview-field-notes.php:475
msgid "added on {date_created_formatted}"
msgstr "toegevoegd op {date_created_formatted}"

#: includes/extensions/entry-notes/class-gravityview-field-notes.php:557
msgid "The note is empty."
msgstr "De notitie is leeg. "

#: includes/extensions/lightbox/fancybox/class-gravityview-lightbox-provider-fancybox.php:77
msgid "The requested content cannot be loaded. Please try again later."
msgstr ""

#: includes/extensions/lightbox/fancybox/class-gravityview-lightbox-provider-fancybox.php:78
msgid "Start slideshow"
msgstr ""

#: includes/extensions/lightbox/fancybox/class-gravityview-lightbox-provider-fancybox.php:79
msgid "Pause slideshow"
msgstr ""

#: includes/extensions/lightbox/fancybox/class-gravityview-lightbox-provider-fancybox.php:80
msgid "Full screen"
msgstr ""

#: includes/extensions/lightbox/fancybox/class-gravityview-lightbox-provider-fancybox.php:81
msgid "Thumbnails"
msgstr ""

#: includes/extensions/lightbox/fancybox/class-gravityview-lightbox-provider-fancybox.php:82
msgid "Download"
msgstr ""

#: includes/extensions/lightbox/fancybox/class-gravityview-lightbox-provider-fancybox.php:83
msgid "Share"
msgstr ""

#: includes/extensions/lightbox/fancybox/class-gravityview-lightbox-provider-fancybox.php:84
msgid "Zoom"
msgstr ""

#: includes/fields/class-gravityview-field-address.php:32
msgid "Address"
msgstr "Adres"

#: includes/fields/class-gravityview-field-address.php:294
msgid "Show Map Link:"
msgstr "Toon map-link:"

#: includes/fields/class-gravityview-field-address.php:295
msgid "Display a \"Map It\" link below the address"
msgstr "Toont een \"Toon op kaart\"-link onder het adres"

#: includes/fields/class-gravityview-field-approval.php:27
msgid "Approve Entries"
msgstr "Inzendingen goedkeuren"

#: includes/fields/class-gravityview-field-approval.php:29
msgid "Approve and reject entries from the View."
msgstr "Inzendingen van de weergave goedkeuren of weigeren."

#: includes/fields/class-gravityview-field-calculation.php:23
msgid "Calculation"
msgstr "Berekening"

#: includes/fields/class-gravityview-field-captcha.php:21
msgid "CAPTCHA"
msgstr "CAPTCHA"

#: includes/fields/class-gravityview-field-checkbox.php:27
#: includes/widgets/search-widget/class-search-widget.php:226
#: includes/widgets/search-widget/class-search-widget.php:227
msgid "Checkbox"
msgstr "Aankruisvakje"

#: includes/fields/class-gravityview-field-checkbox.php:54
#: includes/fields/class-gravityview-field-multiselect.php:55
#: includes/fields/class-gravityview-field-radio.php:50
#: includes/fields/class-gravityview-field-select.php:54
msgid "This input has a label and a value. What should be displayed?"
msgstr "Deze invoer heeft een label en een waarde. Wat moet worden getoond?"

#: includes/fields/class-gravityview-field-checkbox.php:57
#: includes/fields/class-gravityview-field-checkbox.php:65
msgid "A check mark, if the input is checked"
msgstr "Een vinkje als de invoer is aangevinkt"

#: includes/fields/class-gravityview-field-checkbox.php:58
#: includes/fields/class-gravityview-field-multiselect.php:57
#: includes/fields/class-gravityview-field-radio.php:52
#: includes/fields/class-gravityview-field-select.php:56
msgid "Value of the input"
msgstr "Waarde van de invoer"

#: includes/fields/class-gravityview-field-checkbox.php:59
#: includes/fields/class-gravityview-field-checkbox.php:66
#: includes/fields/class-gravityview-field-multiselect.php:58
#: includes/fields/class-gravityview-field-radio.php:53
#: includes/fields/class-gravityview-field-select.php:57
msgid "Label of the input"
msgstr "Label van de invoer"

#: includes/fields/class-gravityview-field-checkbox.php:73
#: includes/fields/class-gravityview-field-consent.php:109
#: includes/fields/class-gravityview-field-multiselect.php:54
#: includes/fields/class-gravityview-field-radio.php:49
#: includes/fields/class-gravityview-field-select.php:53
msgid "What should be displayed:"
msgstr "Wat moet worden getoond:"

#: includes/fields/class-gravityview-field-consent.php:28
msgid "Consent"
msgstr ""

#: includes/fields/class-gravityview-field-consent.php:113
msgid "Consent image with description"
msgstr ""

#: includes/fields/class-gravityview-field-consent.php:114
msgid "Consent image"
msgstr ""

#: includes/fields/class-gravityview-field-consent.php:115
msgid "Consent description"
msgstr ""

#: includes/fields/class-gravityview-field-created-by.php:23
msgid "Created By (User)"
msgstr "Gemaakt Door (Gebruikers ID)"

#: includes/fields/class-gravityview-field-created-by.php:24
msgid "Details of the logged-in user who created the entry (if any)."
msgstr ""
"Details van de ingelogde gebruiker die de inzending heeft aangemaakt (als "
"deze er is). "

#: includes/fields/class-gravityview-field-created-by.php:25
msgid "Submitted by:"
msgstr "Verstuurd door:"

#: includes/fields/class-gravityview-field-created-by.php:43
msgid "Entry Creator: Display Name"
msgstr "Inzender: schermnaam"

#: includes/fields/class-gravityview-field-created-by.php:47
#: includes/fields/class-gravityview-field-gravatar.php:159
msgid "Entry Creator: Email"
msgstr "Inzender: e-mail"

#: includes/fields/class-gravityview-field-created-by.php:51
msgid "Entry Creator: Username"
msgstr "Inzender: gebruikersnaam"

#: includes/fields/class-gravityview-field-created-by.php:55
msgid "Entry Creator: User ID"
msgstr "Inzender: gebruiker-ID"

#: includes/fields/class-gravityview-field-created-by.php:59
msgid "Entry Creator: Roles"
msgstr "Inzender: rollen"

#: includes/fields/class-gravityview-field-created-by.php:131
msgid "User Format"
msgstr "Gebruikersformaat"

#: includes/fields/class-gravityview-field-created-by.php:132
msgid "How should the User information be displayed?"
msgstr "Hoe moet de gebruikersinformatie worden getoond?"

#: includes/fields/class-gravityview-field-created-by.php:135
msgid "User ID # (Example: 426)"
msgstr "Gebruiker-ID # (bijvoorbeeld: 426)"

#: includes/fields/class-gravityview-field-created-by.php:136
msgid "Username (Example: \"nostromo\")"
msgstr "Gebruikersnaam (bijvoorbeeld: \"nostromo\")"

#: includes/fields/class-gravityview-field-created-by.php:137
msgid "Display Name (Example: \"Ellen Ripley\")"
msgstr "Schermnaam (bijvoorbeeld: \"Ellen Ripley\")"

#: includes/fields/class-gravityview-field-created-by.php:138
msgid "User Email (Example: \"ellen@gravityview.co\")"
msgstr ""

#: includes/fields/class-gravityview-field-created-by.php:139
msgid "User Registered (Example: \"2019-10-18 08:30:11\")"
msgstr ""

#: includes/fields/class-gravityview-field-created-by.php:142
msgid "User nickname"
msgstr ""

#: includes/fields/class-gravityview-field-created-by.php:143
msgid "Description"
msgstr "Beschrijving"

#: includes/fields/class-gravityview-field-created-by.php:144
msgid "First Name"
msgstr ""

#: includes/fields/class-gravityview-field-created-by.php:145
msgid "Last Name"
msgstr ""

#: includes/fields/class-gravityview-field-created-by.php:148
msgid "First and Last Name"
msgstr ""

#: includes/fields/class-gravityview-field-created-by.php:149
msgid "Last and First Name"
msgstr ""

#: includes/fields/class-gravityview-field-creditcard.php:21
msgid "Credit Card"
msgstr "Creditcard"

#: includes/fields/class-gravityview-field-currency.php:27
msgid "Currency"
msgstr "Valuta"

#: includes/fields/class-gravityview-field-custom.php:36
#: includes/fields/class-gravityview-field-custom.php:77
#: includes/widgets/class-gravityview-widget-custom-content.php:32
#: includes/widgets/class-gravityview-widget-custom-content.php:47
msgid "Custom Content"
msgstr "Aangepaste inhoud"

#: includes/fields/class-gravityview-field-custom.php:37
msgid "Insert custom text or HTML."
msgstr "Aangepaste tekst of HTML invoegen."

#: includes/fields/class-gravityview-field-custom.php:78
msgid ""
"Enter text or HTML. Also supports shortcodes. You can show or hide data "
"using the %s shortcode (%slearn more%s)."
msgstr ""
"Vul tekst of HTML in. Ondersteunt ook shortcodes. Je kunt gegevens tonen of "
"verbergen door de %s-shortcode te gebruiken (%smeer weten%s)."

#: includes/fields/class-gravityview-field-custom.php:78
msgid "Click the arrow icon next to the content area to add %sMerge Tags%s."
msgstr ""

#: includes/fields/class-gravityview-field-custom.php:89
#: includes/widgets/class-gravityview-widget-custom-content.php:41
msgid "Automatically add paragraphs to content"
msgstr "Automatisch paragrafen aan inhoud toevoegen"

#: includes/fields/class-gravityview-field-custom.php:90
#: includes/widgets/class-gravityview-widget-custom-content.php:42
msgid ""
"Wrap each block of text in an HTML paragraph tag (recommended for text)."
msgstr ""
"Elke blok met tekst in een HTML-paragraaftag omhullen (aangeraden voor "
"tekst)."

#: includes/fields/class-gravityview-field-custom.php:97
msgid "Render oEmbeds"
msgstr "0Embeds renderen"

#: includes/fields/class-gravityview-field-custom.php:106
msgid "Admin Label"
msgstr ""

#: includes/fields/class-gravityview-field-custom.php:107
msgid ""
"A label that is only shown in the GravityView View configuration screen."
msgstr ""

#: includes/fields/class-gravityview-field-date-created.php:31
msgid "The date the entry was created."
msgstr "De datum waarop de inzending was aangemaakt."

#: includes/fields/class-gravityview-field-date-updated.php:33
msgid "The date the entry was last updated."
msgstr "Voor het laatst bijgewerkt op deze datum."

#: includes/fields/class-gravityview-field-date.php:27
#: includes/widgets/search-widget/class-search-widget.php:222
msgid "Date"
msgstr "Datum"

#: includes/fields/class-gravityview-field-email.php:26
msgid "Email"
msgstr "E-mail"

#: includes/fields/class-gravityview-field-email.php:43
msgid "Link the Email Address"
msgstr "Link het e-mailadres"

#: includes/fields/class-gravityview-field-email.php:44
msgid "Clicking the link will generate a new email."
msgstr "Op de link klinken zal een nieuwe e-mail genereren."

#: includes/fields/class-gravityview-field-email.php:49
msgid "Email Subject"
msgstr "Onderwerp e-mail"

#: includes/fields/class-gravityview-field-email.php:51
msgid "Set the default email subject line."
msgstr "Stel de standaard e-mail onderwerpregel in."

#: includes/fields/class-gravityview-field-email.php:58
msgid "Email Body"
msgstr "Tekst e-mail"

#: includes/fields/class-gravityview-field-email.php:60
msgid "Set the default email content."
msgstr "Stel de standaard e-mailinhoud in."

#: includes/fields/class-gravityview-field-email.php:69
msgid "Encrypt Email Address"
msgstr "Versleutel e-mailadres"

#: includes/fields/class-gravityview-field-email.php:70
msgid ""
"Make it harder for spammers to get email addresses from your entries. Email "
"addresses will not be visible with Javascript disabled."
msgstr ""
"Maak het moeilijker voor spammers om e-mailadressen van je inzendingen te "
"verkrijgen. E-mailadressen zullen niet zichtbaar zijn als Javascript is "
"uitgeschakeld."

#: includes/fields/class-gravityview-field-entry-link.php:34
msgid "Link to Single Entry"
msgstr ""

#: includes/fields/class-gravityview-field-entry-link.php:35
msgid "A dedicated link to the single entry with customizable text."
msgstr "Een specifieke link naar de enkele inzending met aangepaste tekst."

#: includes/fields/class-gravityview-field-entry-link.php:78
#: includes/fields/class-gravityview-field-source-url.php:48
#: includes/fields/class-gravityview-field-website.php:45
msgid "Link Text:"
msgstr "Linktekst:"

#: includes/fields/class-gravityview-field-fileupload.php:23
msgid "File Upload"
msgstr "Bestandsupload"

#: includes/fields/class-gravityview-field-fileupload.php:37
msgid "Display as a Link:"
msgstr "Toon als een link:"

#: includes/fields/class-gravityview-field-fileupload.php:38
msgid "Display the uploaded files as links, rather than embedded content."
msgstr ""
"Toon de geüploade bestanden als links, in plaats van ingevoegde inhoud."

#: includes/fields/class-gravityview-field-fileupload.php:45
msgid "Custom Width:"
msgstr ""

#: includes/fields/class-gravityview-field-fileupload.php:46
msgid "Override the default image width (250)."
msgstr ""

#: includes/fields/class-gravityview-field-gquiz_score.php:21
msgid "Quiz Score"
msgstr "Quizscore"

#: includes/fields/class-gravityview-field-gquiz_score.php:34
msgid "Show Max Score?"
msgstr "Toon maximale score?"

#: includes/fields/class-gravityview-field-gquiz_score.php:35
msgid ""
"Display score as the a fraction: \"[score]/[max score]\". If unchecked, will"
" display score."
msgstr ""
"Toon score als een breuk: \"[score]/[max score]\". Indien niet aangevinkt, "
"zal de score worden getoond."

#: includes/fields/class-gravityview-field-gravatar.php:24
msgid "Gravatar"
msgstr ""

#: includes/fields/class-gravityview-field-gravatar.php:25
msgid ""
"A Gravatar is an image that represents a person online based on their email."
" Powered by gravatar.com."
msgstr ""

#: includes/fields/class-gravityview-field-gravatar.php:112
msgid "Email to Use"
msgstr ""

#: includes/fields/class-gravityview-field-gravatar.php:114
msgid "Which email should be used to generate the Gravatar?"
msgstr ""

#: includes/fields/class-gravityview-field-gravatar.php:121
#: includes/fields/class-gravityview-field-gravatar.php:122
msgid "Default Image"
msgstr ""

#: includes/fields/class-gravityview-field-gravatar.php:122
msgid "Choose the default image to be shown when an email has no Gravatar."
msgstr ""

#: includes/fields/class-gravityview-field-gravatar.php:122
msgid "Read more about %s"
msgstr ""

#: includes/fields/class-gravityview-field-gravatar.php:125
msgid "Silhouetted Person"
msgstr ""

#: includes/fields/class-gravityview-field-gravatar.php:126
msgid "Gravatar Icon"
msgstr ""

#: includes/fields/class-gravityview-field-gravatar.php:127
msgid "Abstract Geometric Patterns"
msgstr ""

#: includes/fields/class-gravityview-field-gravatar.php:128
msgid "Monster Faces"
msgstr ""

#: includes/fields/class-gravityview-field-gravatar.php:129
msgid "Arcade-style Faces"
msgstr ""

#: includes/fields/class-gravityview-field-gravatar.php:130
msgid "Robot Faces"
msgstr ""

#: includes/fields/class-gravityview-field-gravatar.php:131
msgid "Transparent Image"
msgstr ""

#: includes/fields/class-gravityview-field-gravatar.php:138
msgid "Size in Pixels"
msgstr ""

#: includes/fields/class-gravityview-field-hidden.php:23
msgid "Hidden"
msgstr "Verborgen"

#: includes/fields/class-gravityview-field-html.php:26
msgid "HTML"
msgstr "HTML"

#: includes/fields/class-gravityview-field-id.php:24
#: includes/widgets/search-widget/class-search-widget.php:349
msgid "Entry ID"
msgstr "Inzending-ID"

#: includes/fields/class-gravityview-field-id.php:25
msgid "The unique ID of the entry."
msgstr "De unieke ID van de inzending."

#: includes/fields/class-gravityview-field-ip.php:24
msgid "User IP"
msgstr "IP gebruiker"

#: includes/fields/class-gravityview-field-ip.php:25
msgid "The IP Address of the user who created the entry."
msgstr "Het IP-adres van de gebruiker die de inzending heeft aangemaakt."

#: includes/fields/class-gravityview-field-is-approved.php:42
#: includes/fields/class-gravityview-field-is-approved.php:125
#: includes/widgets/search-widget/class-search-widget.php:364
msgid "Approval Status"
msgstr "Goedkeuringsstatus"

#: includes/fields/class-gravityview-field-is-approved.php:43
msgid "Display the entry's current approval status."
msgstr "De huidige goedkeuringsstatus van de inzending tonen."

#: includes/fields/class-gravityview-field-is-approved.php:44
msgid "Approval:"
msgstr "Goedkeuring:"

#: includes/fields/class-gravityview-field-is-approved.php:178
msgid "Approved Label"
msgstr "Goedgekeurd-label"

#: includes/fields/class-gravityview-field-is-approved.php:179
msgid "If the entry is approved, display this value"
msgstr "Als de inzending is goedgekeurd, deze waarde tonen"

#: includes/fields/class-gravityview-field-is-approved.php:185
msgid "Disapproved Label"
msgstr "Niet goedgekeurd-label"

#: includes/fields/class-gravityview-field-is-approved.php:186
msgid "If the entry is not approved, display this value"
msgstr "Als de inzending niet is goedgekeurd, deze waarde tonen"

#: includes/fields/class-gravityview-field-is-approved.php:192
msgid "Unapproved Label"
msgstr "Geweigerd-label"

#: includes/fields/class-gravityview-field-is-approved.php:193
msgid ""
"If the entry has not yet been approved or disapproved, display this value"
msgstr ""
"Als de inzending nog niet is goedgekeurd of geweigerd, deze waarde tonen"

#: includes/fields/class-gravityview-field-is-fulfilled.php:37
msgid "Is Fulfilled"
msgstr "Is Voldaan"

#: includes/fields/class-gravityview-field-is-fulfilled.php:38
msgid "Indicates if the entry or order has been fulfilled."
msgstr ""

#: includes/fields/class-gravityview-field-is-fulfilled.php:96
msgid "Not Fulfilled"
msgstr "Niet Voldaan"

#: includes/fields/class-gravityview-field-is-fulfilled.php:100
msgid "Fulfilled"
msgstr "Voldaan"

#: includes/fields/class-gravityview-field-is-starred.php:29
msgid "Entry Star"
msgstr "Item-ster"

#: includes/fields/class-gravityview-field-is-starred.php:30
#: includes/widgets/search-widget/class-search-widget.php:357
msgid "Is Starred"
msgstr "is gesterd"

#: includes/fields/class-gravityview-field-is-starred.php:31
msgid "Display the entry's \"star\" status."
msgstr "De ''ster''-status van het item weergeven"

#: includes/fields/class-gravityview-field-is-starred.php:147
msgid "There was an error updating the entry."
msgstr "Er is een fout opgetreden tijdens het updaten van het item."

#: includes/fields/class-gravityview-field-list.php:41
#: includes/presets/default-list/class-gravityview-default-template-list.php:16
msgid "List"
msgstr "Lijst"

#: includes/fields/class-gravityview-field-multiselect.php:28
msgid "Multi Select"
msgstr "Multi-selectie"

#: includes/fields/class-gravityview-field-name.php:24
msgid "Name"
msgstr "Naam"

#: includes/fields/class-gravityview-field-number.php:30
msgid "Number"
msgstr "Nummer"

#: includes/fields/class-gravityview-field-number.php:38
msgid "Format number?"
msgstr "Aantal formatteren? "

#: includes/fields/class-gravityview-field-number.php:39
msgid "Display numbers with thousands separators."
msgstr "Toon nummers met duizendtal scheidingstekens."

#: includes/fields/class-gravityview-field-number.php:46
msgid "Decimals"
msgstr "Decimalen"

#: includes/fields/class-gravityview-field-number.php:47
msgid ""
"Precision of the number of decimal places. Leave blank to use existing "
"precision."
msgstr ""
"Precisie van het aantal decimalen. Laat het veld leeg om de huidige precisie"
" te gebruiken."

#: includes/fields/class-gravityview-field-other-entries.php:29
msgid "Other Entries"
msgstr "Andere inzendingen"

#: includes/fields/class-gravityview-field-other-entries.php:30
msgid "Display other entries created by the entry creator."
msgstr "Toon andere aangemaakte inzendingen van de inzender. "

#: includes/fields/class-gravityview-field-other-entries.php:51
#: includes/wordpress-widgets/class-gravityview-recent-entries-widget.php:344
msgid "Entry link text (required)"
msgstr "Linktekst inzending (verplicht)"

#: includes/fields/class-gravityview-field-other-entries.php:52
#: includes/wordpress-widgets/class-gravityview-recent-entries-widget.php:250
msgid "Entry #{entry_id}"
msgstr "Inzending #{entry_id}"

#: includes/fields/class-gravityview-field-other-entries.php:59
#: includes/wordpress-widgets/class-gravityview-recent-entries-widget.php:351
msgid "Text or HTML to display after the link (optional)"
msgstr "Tekst of HTML om te tonen na de link (optioneel)"

#: includes/fields/class-gravityview-field-other-entries.php:60
msgid "This content will be displayed below each entry link."
msgstr "Deze inhoud zal onder elke inzendingslink worden getoond."

#: includes/fields/class-gravityview-field-other-entries.php:69
msgid "Entries to Display"
msgstr "Inzendingen om te tonen"

#: includes/fields/class-gravityview-field-other-entries.php:70
msgid "What is the maximum number of entries that should be shown?"
msgstr "Wat is het maximum aantal inzendingen dat moet worden getoond?"

#: includes/fields/class-gravityview-field-other-entries.php:79
msgid "Hide if no entries"
msgstr "Verbergen als er geen inzendingen zijn"

#: includes/fields/class-gravityview-field-other-entries.php:80
msgid "Don't display this field if the entry creator has no other entries"
msgstr "Toon dit veld niet als de inzender geen andere inzendingen heeft"

#: includes/fields/class-gravityview-field-other-entries.php:87
msgid "No Entries Text"
msgstr "Geen inzendingen-tekst"

#: includes/fields/class-gravityview-field-other-entries.php:88
msgid ""
"The text that is shown if the entry creator has no other entries (and \"Hide"
" if no entries\" is disabled)."
msgstr ""
"De tekst die wordt getoond als de inzender geen andere inzendingen heeft (en"
" \"Verbergen als er geen inzendingen zijn\" is uitgeschakeld)."

#: includes/fields/class-gravityview-field-other-entries.php:89
msgid "This user has no other entries."
msgstr "Deze gebruiker heeft geen andere inzendingen."

#: includes/fields/class-gravityview-field-page.php:22
msgid "Page"
msgstr "Pagina"

#: includes/fields/class-gravityview-field-password.php:20
msgid "Password"
msgstr "Wachtwoord"

#: includes/fields/class-gravityview-field-payment-amount.php:29
msgid "Payment Amount"
msgstr "Betalingshoeveelheid"

#: includes/fields/class-gravityview-field-payment-date.php:31
msgid "Payment Date"
msgstr "Betalingsdatum"

#: includes/fields/class-gravityview-field-payment-date.php:32
msgid "The date the payment was received."
msgstr "De datum waarop de betaling was ontvangen."

#: includes/fields/class-gravityview-field-payment-method.php:29
msgid "Payment Method"
msgstr "Betalingsmethode"

#: includes/fields/class-gravityview-field-payment-method.php:30
msgid "The way the entry was paid for (ie \"Credit Card\", \"PayPal\", etc.)"
msgstr ""
"De manier waarop voor de inzending is betaald (bv. \"Creditcard\", "
"\"PayPal\", enz.)"

#: includes/fields/class-gravityview-field-payment-status.php:27
msgid "Payment Status"
msgstr "Betalingsstatus"

#: includes/fields/class-gravityview-field-payment-status.php:28
msgid ""
"The current payment status of the entry (ie \"Processing\", \"Failed\", "
"\"Cancelled\", \"Approved\")."
msgstr ""
"De huidige betalingsstatus van de inzending (bv. \"In behandeling\", "
"\"Mislukt\", \"Geannuleerd\", \"Goedgekeurd\")."

#: includes/fields/class-gravityview-field-phone.php:24
msgid "Phone"
msgstr "Telefoon"

#: includes/fields/class-gravityview-field-phone.php:49
msgid "Make Phone Number Clickable"
msgstr "Maak telefoonnummer klikbaar"

#: includes/fields/class-gravityview-field-phone.php:50
msgid "Allow dialing a number by clicking it?"
msgstr "Een nummer bellen door erop te klikken toestaan?"

#: includes/fields/class-gravityview-field-pipe_recorder.php:19
msgid "Pipe Recorder"
msgstr ""

#: includes/fields/class-gravityview-field-pipe_recorder.php:33
msgid "Display as embedded"
msgstr ""

#: includes/fields/class-gravityview-field-pipe_recorder.php:34
msgid "Display the video in a player, rather than a direct link to the video."
msgstr ""

#: includes/fields/class-gravityview-field-post-category.php:23
msgid "Post Category"
msgstr "Categorie bericht"

#: includes/fields/class-gravityview-field-post-content.php:23
msgid "Post Content"
msgstr "Inhoud bericht"

#: includes/fields/class-gravityview-field-post-custom-field.php:29
msgid "Post Custom Field"
msgstr "Aangepast veld bericht"

#: includes/fields/class-gravityview-field-post-excerpt.php:23
msgid "Post Excerpt"
msgstr "Samenvatting bericht"

#: includes/fields/class-gravityview-field-post-image.php:22
msgid "Post Image"
msgstr "Afbeelding bericht"

#: includes/fields/class-gravityview-field-post-tags.php:26
msgid "Post Tags"
msgstr "Tags bericht"

#: includes/fields/class-gravityview-field-post-title.php:27
msgid "Post Title"
msgstr "Titel bericht"

#: includes/fields/class-gravityview-field-quiz.php:17
msgid "Quiz"
msgstr "Quiz"

#: includes/fields/class-gravityview-field-quiz.php:30
msgid "Show Answer Explanation?"
msgstr "Toon antwoorduitleg?"

#: includes/fields/class-gravityview-field-quiz.php:31
msgid "If the field has an answer explanation, show it?"
msgstr "Als het veld een antwoorduitleg heeft, deze tonen?"

#: includes/fields/class-gravityview-field-radio.php:23
msgid "Radio Buttons"
msgstr "Keuzerondjes"

#: includes/fields/class-gravityview-field-section.php:24
msgid "Section"
msgstr "Sectie"

#: includes/fields/class-gravityview-field-sequence.php:41
msgid "Number Sequence"
msgstr ""

#: includes/fields/class-gravityview-field-sequence.php:42
msgid "Display a sequential result number for each entry."
msgstr ""

#: includes/fields/class-gravityview-field-sequence.php:69
msgid "Result Number"
msgstr ""

#: includes/fields/class-gravityview-field-sequence.php:89
msgid "Reverse the order of the result numbers"
msgstr ""

#: includes/fields/class-gravityview-field-sequence.php:90
msgid ""
"Output the number sequence in descending order. If enabled, numbers will "
"count down from high to low."
msgstr ""

#: includes/fields/class-gravityview-field-sequence.php:103
msgid "First Number in the Sequence"
msgstr ""

#: includes/fields/class-gravityview-field-sequence.php:104
msgid ""
"For each entry, the displayed number will increase by one. When displaying "
"ten entries, the first entry will display \"1\", and the last entry will "
"show \"10\"."
msgstr ""

#: includes/fields/class-gravityview-field-sequence.php:110
msgid "Reverse the order of the number sequence (high to low)"
msgstr ""

#: includes/fields/class-gravityview-field-source-url.php:24
msgid "Source URL"
msgstr "URL bron"

#: includes/fields/class-gravityview-field-source-url.php:25
msgid "The URL of the page where the form was submitted."
msgstr "De URL van de pagina waarop het formulier was verstuurd."

#: includes/fields/class-gravityview-field-source-url.php:41
msgid "Link to URL:"
msgstr "Link naar URL:"

#: includes/fields/class-gravityview-field-source-url.php:42
msgid "Display as a link to the Source URL"
msgstr "Toon als een link naar de URL van de bron"

#: includes/fields/class-gravityview-field-source-url.php:49
msgid "Customize the link text. If empty, the link text will be the URL."
msgstr "Pas de linktekst aan. Indien leeg, zal de linktekst de URL zijn."

#: includes/fields/class-gravityview-field-survey.php:21
msgid "Survey"
msgstr ""

#: includes/fields/class-gravityview-field-survey.php:40
msgid "Show score"
msgstr ""

#: includes/fields/class-gravityview-field-survey.php:41
msgid "Display likert score as a simple number."
msgstr ""

#: includes/fields/class-gravityview-field-text.php:23
msgid "Single Line Text"
msgstr "Enkele regel-tekst"

#: includes/fields/class-gravityview-field-textarea.php:26
msgid "Paragraph Text"
msgstr "Paragraaf-tekst"

#: includes/fields/class-gravityview-field-textarea.php:42
msgid "Maximum words shown"
msgstr "Maximum aantal te tonen woorden"

#: includes/fields/class-gravityview-field-textarea.php:43
msgid ""
"Enter the number of words to be shown. If specified it truncates the text. "
"Leave it blank if you want to show the full text."
msgstr ""
"Vul het aantal woorden om te tonen in. Indien ingevuld, zal het de tekst "
"inkorten. Laat dit leeg om de volledige tekst te tonen."

#: includes/fields/class-gravityview-field-textarea.php:50
msgid "Convert text URLs to HTML links"
msgstr "Converteer tekst-URL's naar HTML-links"

#: includes/fields/class-gravityview-field-textarea.php:51
msgid "Converts URI, www, FTP, and email addresses in HTML links"
msgstr "Converteert URI, www, FTP en e-mailadressen naar HTML-links"

#: includes/fields/class-gravityview-field-textarea.php:58
msgid "Display as HTML"
msgstr ""

#: includes/fields/class-gravityview-field-textarea.php:59
msgid ""
"If enabled, safe HTML will be displayed and unsafe or unrecognized HTML tags"
" will be stripped. If disabled, the field value will be displayed as text."
msgstr ""

#: includes/fields/class-gravityview-field-time.php:61
msgid "Time"
msgstr "Tijd"

#: includes/fields/class-gravityview-field-total.php:27
msgid "Total"
msgstr "Totaal"

#: includes/fields/class-gravityview-field-transaction-id.php:29
msgid "Transaction ID"
msgstr "Transactie-ID"

#: includes/fields/class-gravityview-field-transaction-type.php:39
msgid "Transaction Type"
msgstr "Type transactie"

#: includes/fields/class-gravityview-field-transaction-type.php:40
msgid "The type of the order: one-time payment or subscription"
msgstr "Het type van de bestelling: eenmalig betaling of abonnement"

#: includes/fields/class-gravityview-field-transaction-type.php:97
msgid "One-Time Payment"
msgstr "Eenmalige betaling"

#: includes/fields/class-gravityview-field-transaction-type.php:101
msgid "Subscription"
msgstr "Abonnement"

#: includes/fields/class-gravityview-field-unsubscribe.php:20
#: includes/fields/class-gravityview-field-unsubscribe.php:205
msgid "Unsubscribe"
msgstr ""

#: includes/fields/class-gravityview-field-unsubscribe.php:21
msgid "Unsubscribe from a Payment-based entry."
msgstr ""

#: includes/fields/class-gravityview-field-unsubscribe.php:68
msgid "Allow admins to unsubscribe"
msgstr ""

#: includes/fields/class-gravityview-field-unsubscribe.php:69
msgid "Allow users with `gravityforms_edit_entries` to cancel subscriptions"
msgstr ""

#: includes/fields/class-gravityview-field-website.php:27
msgid "Website"
msgstr "Website"

#: includes/fields/class-gravityview-field-website.php:46
msgid "Define custom link text. Leave blank to display the URL"
msgstr "Definieer aangepaste linktekst. Laat leeg om de URL te tonen."

#: includes/fields/class-gravityview-field-website.php:55
msgid "Shorten Link Display"
msgstr "Verkort de Link"

#: includes/fields/class-gravityview-field-website.php:56
msgid "Only show the domain for a URL instead of the whole link."
msgstr "Alleen het domein van een URL tonen in plaats van de hele link."

#: includes/fields/class-gravityview-field-website.php:57
msgid "Don&rsquo;t show the full URL, only show the domain."
msgstr "Toon niet de volledige URL, toon alleen het domein."

#: includes/fields/class-gravityview-field-workflow_current_status_timestamp.php:24
#: includes/plugin-and-theme-hooks/class-gravityview-plugin-hooks-gravity-flow.php:135
#: includes/plugin-and-theme-hooks/class-gravityview-plugin-hooks-gravity-flow.php:162
msgid "Workflow Current Status Timestamp"
msgstr ""

#: includes/fields/class-gravityview-field-workflow_final_status.php:18
#: includes/plugin-and-theme-hooks/class-gravityview-plugin-hooks-gravity-flow.php:119
msgid "Workflow Status"
msgstr "Status workflow"

#: includes/fields/class-gravityview-field-workflow_step.php:18
#: includes/plugin-and-theme-hooks/class-gravityview-plugin-hooks-gravity-flow.php:114
msgid "Workflow Step"
msgstr "Stap workflow"

#: includes/fields/class-gravityview-field-workflow_step.php:61
msgid "Workflow Complete"
msgstr "Workflow voltooid"

#: includes/fields/class-gravityview-field.php:412
msgid "Link to the post"
msgstr "Link naar het bericht"

#: includes/fields/class-gravityview-field.php:413
msgid "Link to the post created by the entry."
msgstr "Link naar het bericht aangemaakt door de inzending."

#: includes/fields/class-gravityview-field.php:420
msgid "Link to the category or tag"
msgstr "Link naar de categorie of tag"

#: includes/fields/class-gravityview-field.php:421
msgid ""
"Link to the current category or tag. \"Link to single entry\" must be "
"unchecked."
msgstr ""
"Link naar de huidige categorie of tag. \"Link naar enkele inzending\" moet "
"niet aangevinkt zijn."

#: includes/fields/class-gravityview-field.php:428
msgid "Use the live post data"
msgstr "Gebruik de live berichtgegevens"

#: includes/fields/class-gravityview-field.php:429
msgid "Instead of using the entry data, instead use the current post data."
msgstr ""
"In plaats van de inzendingsgegevens te gebruiken, worden de huidige "
"berichtgegevens gebruikt."

#: includes/fields/class-gravityview-field.php:436
msgid "Override Date Format"
msgstr "Datumformaat overschrijven?"

#: includes/fields/class-gravityview-field.php:437
msgid "Define how the date is displayed (using %sthe PHP date format%s)"
msgstr ""
"Definieer hoe de datum wordt weergeven (gebruik %shet PHP-datumformaat%s)"

#: includes/plugin-and-theme-hooks/class-gravityview-plugin-hooks-gravityformsquiz.php:54
msgid "Quiz Score Total"
msgstr "Totale quizscore"

#: includes/plugin-and-theme-hooks/class-gravityview-plugin-hooks-gravityformsquiz.php:56
msgid "Displays the number of correct Quiz answers the user submitted."
msgstr ""
"Toont het aantal juiste quizantwoorden die de gebruiker heeft verstuurd."

#: includes/plugin-and-theme-hooks/class-gravityview-plugin-hooks-gravityformsquiz.php:60
msgid "Quiz Percentage Grade"
msgstr "Cijferpercentage quiz"

#: includes/plugin-and-theme-hooks/class-gravityview-plugin-hooks-gravityformsquiz.php:62
msgid "Displays the percentage of correct Quiz answers the user submitted."
msgstr ""
"Toont het percentage juiste quizantwoorden die de gebruiker heeft verstuurd."

#. translators: This is a field type used by the Gravity Forms Quiz Addon. "A"
#. is 100-90, "B" is 89-80, "C" is 79-70, etc.
#: includes/plugin-and-theme-hooks/class-gravityview-plugin-hooks-gravityformsquiz.php:67
msgid "Quiz Letter Grade"
msgstr "Letterbeoordeling quiz"

#: includes/plugin-and-theme-hooks/class-gravityview-plugin-hooks-gravityformsquiz.php:69
msgid ""
"Displays the Grade the user achieved based on Letter Grading configured in "
"the Quiz Settings."
msgstr ""
"Toon het Rapportcijfer dat deze gebruiker gehaald heeft op basis van de "
"Letter Beoordeling zoals ingesteld in de Quiz Instellingen. "

#: includes/plugin-and-theme-hooks/class-gravityview-plugin-hooks-gravityformsquiz.php:73
msgid "Quiz Pass/Fail"
msgstr "Quiz Geslaagd/Gezakt"

#: includes/plugin-and-theme-hooks/class-gravityview-plugin-hooks-gravityformsquiz.php:75
msgid ""
"Displays either Passed or Failed based on the Pass/Fail settings configured "
"in the Quiz Settings."
msgstr ""
"Toon gezakt of geslaagd op basis van de Geslaagd/Gezakt instellingen zoals "
"ingesteld in de Quiz Instellingen."

#: includes/presets/business-data/class-gravityview-preset-business-data.php:24
msgid "Business Data"
msgstr "Bedrijfsgegevens"

#: includes/presets/business-data/class-gravityview-preset-business-data.php:25
msgid "Display business information in a table."
msgstr "Toon bedrijfsinformatie in een tabel."

#: includes/presets/business-listings/class-gravityview-preset-business-listings.php:24
msgid "Business Listings"
msgstr "Bedrijfsvermeldingen"

#: includes/presets/business-listings/class-gravityview-preset-business-listings.php:25
msgid "Display business profiles."
msgstr "Toon bedrijfsprofielen."

#: includes/presets/default-edit/class-gravityview-default-template-edit.php:26
msgid "Edit Table"
msgstr "Tabel bewerken"

#: includes/presets/default-edit/class-gravityview-default-template-edit.php:27
#: includes/presets/default-table/class-gravityview-default-template-table.php:28
msgid "Display items in a table view."
msgstr "Items in een tabelweergave tonen."

#: includes/presets/default-edit/class-gravityview-default-template-edit.php:45
msgid "Visible Edit Fields"
msgstr "Zichtbare bewerkvelden"

#: includes/presets/default-list/class-gravityview-default-template-list.php:17
msgid "Display items in a listing view."
msgstr "Items in een lijstweergave tonen."

#: includes/presets/default-list/class-gravityview-default-template-list.php:27
#: includes/presets/default-table/class-gravityview-default-template-table.php:42
msgid "Link to single entry"
msgstr "Link naar enkele inzending"

#: includes/presets/default-list/class-gravityview-default-template-list.php:40
msgid "Listing Title"
msgstr "Vermeldingstitel"

#: includes/presets/default-list/class-gravityview-default-template-list.php:45
msgid "Subheading"
msgstr "Subkop"

#: includes/presets/default-list/class-gravityview-default-template-list.php:46
msgid "Data placed here will be bold."
msgstr "Gegevens die hier worden geplaatst zullen vet zijn."

#: includes/presets/default-list/class-gravityview-default-template-list.php:52
msgid "Image"
msgstr "Afbeelding"

#: includes/presets/default-list/class-gravityview-default-template-list.php:53
msgid "Leave empty to remove."
msgstr "Laat leeg om te verwijderen."

#: includes/presets/default-list/class-gravityview-default-template-list.php:59
msgid "Other Fields"
msgstr "Andere velden"

#: includes/presets/default-list/class-gravityview-default-template-list.php:60
msgid "Below the subheading, a good place for description and other data."
msgstr ""
"Onder de subkop, een goede plek voor een beschrijving of andere gegevens."

#: includes/presets/default-list/class-gravityview-default-template-list.php:68
msgid "Footer Left"
msgstr "Footer links"

#: includes/presets/default-list/class-gravityview-default-template-list.php:75
msgid "Footer Right"
msgstr "Footer rechts"

#: includes/presets/default-table/class-gravityview-default-template-table.php:27
msgid "Table"
msgstr "Tabel"

#: includes/presets/default-table/class-gravityview-default-template-table.php:55
msgid "Visible Table Columns"
msgstr "Zichtbare tabelkolommen"

#: includes/presets/default-table/class-gravityview-default-template-table.php:56
msgid "Each field will be displayed as a column in the table."
msgstr "Elk veld zal als een kolom in de tabel worden getoond."

#: includes/presets/default-table/class-gravityview-default-template-table.php:105
msgid "Add Table Column"
msgstr ""

#: includes/presets/event-listings/class-gravityview-preset-event-listings.php:24
msgid "Event Listings"
msgstr "Evenementvermeldingen"

#: includes/presets/event-listings/class-gravityview-preset-event-listings.php:25
msgid "Present a list of your events."
msgstr "Presenteer een lijst van je evenementen."

#: includes/presets/issue-tracker/class-gravityview-preset-issue-tracker.php:24
msgid "Issue Tracker"
msgstr "Issue Tracker"

#: includes/presets/issue-tracker/class-gravityview-preset-issue-tracker.php:25
msgid "Manage issues and their statuses."
msgstr "Beheer problemen en hun statussen."

#: includes/presets/job-board/class-gravityview-preset-job-board.php:24
msgid "Job Board"
msgstr "Vacaturebank"

#: includes/presets/job-board/class-gravityview-preset-job-board.php:25
msgid "Post available jobs in a simple job board."
msgstr "Plaats beschikbare vacatures in een eenvoudige vacaturebank."

#: includes/presets/profiles/class-gravityview-preset-profiles.php:24
msgid "People Profiles"
msgstr "Persoonsprofielen"

#: includes/presets/profiles/class-gravityview-preset-profiles.php:25
msgid "List people with individual profiles."
msgstr "Maak een lijst van mensen met individuele profielen."

#: includes/presets/register-default-templates.php:61
msgid "DataTables Table"
msgstr "DataTables Tabel"

#: includes/presets/register-default-templates.php:62
msgid "Display items in a dynamic table powered by DataTables."
msgstr "Toon items in een dynamische tabel aangestuurd door DataTables"

#: includes/presets/register-default-templates.php:72
msgid "Map"
msgstr ""

#: includes/presets/register-default-templates.php:73
msgid "Display entries on a map."
msgstr "Toon inzendingen op een kaart. "

#: includes/presets/register-default-templates.php:84
msgid "A flexible, powerful layout for designers & developers."
msgstr ""

#: includes/presets/resume-board/class-gravityview-preset-resume-board.php:24
msgid "Resume Board"
msgstr "CV-prikbord"

#: includes/presets/resume-board/class-gravityview-preset-resume-board.php:25
msgid "Allow job-seekers to post their resumes."
msgstr "Maak het voor werkzoekenden mogelijk om hun cv's te plaatsen."

#: includes/presets/staff-profiles/class-gravityview-preset-staff-profiles.php:24
msgid "Staff Profiles"
msgstr "Personeelsprofielen"

#: includes/presets/staff-profiles/class-gravityview-preset-staff-profiles.php:25
msgid "List members of your team."
msgstr "Maak een lijst van je teamleden."

#: includes/presets/website-showcase/class-gravityview-preset-website-showcase.php:24
msgid "Website Showcase"
msgstr "Website showcase"

#: includes/presets/website-showcase/class-gravityview-preset-website-showcase.php:25
msgid "Feature submitted websites with screenshots."
msgstr "Ingestuurde websites uitlichten met schermafbeeldingen."

#: includes/widgets/class-gravityview-widget-custom-content.php:22
msgid "Insert custom text or HTML as a widget"
msgstr "Aangepaste tekst of HTML als een widget invoegen"

#: includes/widgets/class-gravityview-widget-custom-content.php:33
msgid "Enter text or HTML. Also supports shortcodes."
msgstr "Vul tekst of HTML in. Ondersteunt ook shortcodes."

#: includes/widgets/class-gravityview-widget-gravityforms.php:18
msgid "Display a Gravity Forms form."
msgstr ""

#: includes/widgets/class-gravityview-widget-gravityforms.php:28
msgid "Form to display"
msgstr ""

#: includes/widgets/class-gravityview-widget-gravityforms.php:34
msgid "Show form title?"
msgstr ""

#: includes/widgets/class-gravityview-widget-gravityforms.php:39
msgid "Show form description?"
msgstr ""

#: includes/widgets/class-gravityview-widget-gravityforms.php:44
msgid "Enable AJAX"
msgstr ""

#: includes/widgets/class-gravityview-widget-gravityforms.php:51
msgid "Field value parameters"
msgstr ""

#: includes/widgets/class-gravityview-widget-gravityforms.php:52
msgid "Learn how to dynamically populate a field."
msgstr ""

#: includes/widgets/class-gravityview-widget-gravityforms.php:59
msgid "Gravity Forms"
msgstr ""

#: includes/widgets/class-gravityview-widget-page-links.php:16
msgid "Links to multiple pages of results."
msgstr "Links naar meerdere pagina's met resultaten."

#: includes/widgets/class-gravityview-widget-page-links.php:21
msgid "Show each page number"
msgstr "Toon elk paginanummer"

#: includes/widgets/class-gravityview-widget-page-links.php:22
msgid "Show every page number instead of summary (eg: 1 2 3 ... 8 »)"
msgstr ""
"Toon elk paginanummer in plaats van een samenvatting (bv: 1 2 3 ... 8 »)"

#: includes/widgets/class-gravityview-widget-page-size.php:24
msgid "Allow users to modify the number of results shown per page."
msgstr ""
"Gebruiker toestaan om het aantal resultaten die per pagina worden "
"weergegeven aan te passen."

#: includes/widgets/class-gravityview-widget-page-size.php:37
#: includes/widgets/class-gravityview-widget-page-size.php:95
msgid "Page Size"
msgstr "Paginagrootte"

#: includes/widgets/class-gravityview-widget-page-size.php:97
msgid "Results Per Page"
msgstr "Resultaten per pagina"

#: includes/widgets/class-gravityview-widget-pagination-info.php:21
msgid "Summary of the number of visible entries out of the total results."
msgstr ""
"Samenvatting van het aantal zichtbare inzendingen van de totale resultaten."

#: includes/widgets/class-gravityview-widget-pagination-info.php:59
msgid "Displaying %1$s - %2$s of %3$s"
msgstr "%1$s - %2$s van %3$s getoond"

#: includes/widgets/poll/class-gravityview-widget-poll.php:25
msgid "Displays the results of Poll Fields that exist in the form."
msgstr "Toont de resultaten van peilingsvelden die in het formulier staan."

#: includes/widgets/poll/class-gravityview-widget-poll.php:35
msgid "Display Percentages"
msgstr "Toon percentages"

#: includes/widgets/poll/class-gravityview-widget-poll.php:38
msgid ""
"Display results percentages as part of results? Supported values are: true, "
"false. Defaults to \"true\"."
msgstr ""
"Toon resultaatpercentages als onderdeel van de resultaten? Ondersteunde "
"waarden zijn: true en false. Standaard is \"true\"."

#: includes/widgets/poll/class-gravityview-widget-poll.php:41
msgid "Display Counts"
msgstr "Toon aantallen"

#: includes/widgets/poll/class-gravityview-widget-poll.php:44
msgid ""
"Display number of times each choice has been selected when displaying "
"results? Supported values are: true, false. Defaults to \"true\"."
msgstr ""
"Toon het aantal keer dat een keuze geselecteerd is wanneer resultaten "
"getoond worden. Ondersteunde waarden zijn: true, false. Standaard op "
"\"true\"."

#: includes/widgets/poll/class-gravityview-widget-poll.php:48
msgid "Style"
msgstr "Stijl"

#: includes/widgets/poll/class-gravityview-widget-poll.php:49
msgid ""
"The Polls Add-On currently supports 4 built in styles: red, green, orange, "
"blue. Defaults to \"green\"."
msgstr ""
"De Polls add-on ondersteunt momenteel 4 ingebouwde stijlen: rood, groen, "
"oranje en blauw. Standaard si \"groen\"."

#: includes/widgets/poll/class-gravityview-widget-poll.php:52
msgid "Green"
msgstr "Groen"

#: includes/widgets/poll/class-gravityview-widget-poll.php:53
msgid "Blue"
msgstr "Blauw"

#: includes/widgets/poll/class-gravityview-widget-poll.php:54
msgid "Red"
msgstr "Rood"

#: includes/widgets/poll/class-gravityview-widget-poll.php:55
msgid "Orange"
msgstr "Oranje"

#: includes/widgets/poll/class-gravityview-widget-poll.php:65
msgid "Poll Results"
msgstr "Peilingsresultaten"

#: includes/widgets/search-widget/class-search-widget.php:35
msgid "Search form for searching entries."
msgstr "Zoekformulier voor het doorzoeken van inzendingen."

#: includes/widgets/search-widget/class-search-widget.php:48
msgid "Search Layout"
msgstr "Zoeklay-out"

#: includes/widgets/search-widget/class-search-widget.php:51
msgid "Horizontal"
msgstr "Horizontaal"

#: includes/widgets/search-widget/class-search-widget.php:52
msgid "Vertical"
msgstr "Verticaal"

#: includes/widgets/search-widget/class-search-widget.php:57
#: includes/wordpress-widgets/class-gravityview-search-wp-widget.php:226
msgid "Show Clear button"
msgstr "Toon legen-knop"

#: includes/widgets/search-widget/class-search-widget.php:58
msgid ""
"When a search is performed, display a button that removes all search values."
msgstr ""

#: includes/widgets/search-widget/class-search-widget.php:70
#: includes/wordpress-widgets/class-gravityview-search-wp-widget.php:232
msgid "Search Mode"
msgstr "Zoekmodus"

#: includes/widgets/search-widget/class-search-widget.php:71
#: includes/wordpress-widgets/class-gravityview-search-wp-widget.php:241
msgid "Should search results match all search fields, or any?"
msgstr "Moeten zoekresultaten met alle of enkele zoekvelden overeenkomen?"

#: includes/widgets/search-widget/class-search-widget.php:75
#: includes/wordpress-widgets/class-gravityview-search-wp-widget.php:235
msgid "Match Any Fields"
msgstr "Elk veld komt overeen"

#: includes/widgets/search-widget/class-search-widget.php:76
#: includes/wordpress-widgets/class-gravityview-search-wp-widget.php:239
msgid "Match All Fields"
msgstr "Alle velden komen overeen"

#: includes/widgets/search-widget/class-search-widget.php:221
msgid "Text"
msgstr "Tekst"

#: includes/widgets/search-widget/class-search-widget.php:224
msgid "Select (multiple values)"
msgstr "Selectie (meerdere waarden)"

#: includes/widgets/search-widget/class-search-widget.php:225
msgid "Radio"
msgstr "Keuzerondjes"

#: includes/widgets/search-widget/class-search-widget.php:228
msgid "Links"
msgstr "Links"

#: includes/widgets/search-widget/class-search-widget.php:229
msgid "Date range"
msgstr "Datumbereik"

#: includes/widgets/search-widget/class-search-widget.php:266
msgid "No search fields configured yet."
msgstr "Nog geen zoekvelden geconfigureerd."

#: includes/widgets/search-widget/class-search-widget.php:268
msgid "Label"
msgstr "Label"

#: includes/widgets/search-widget/class-search-widget.php:270
msgid "Input Type"
msgstr "Type invoer"

#: includes/widgets/search-widget/class-search-widget.php:271
msgid ""
"There was an error loading searchable fields. Save the View or refresh the "
"page to fix this issue."
msgstr ""
"Er was een fout bij het laden van doorzoekbare velden. Sla de weergave op of"
" ververs de pagina om dit probleem op te lossen."

#: includes/widgets/search-widget/class-search-widget.php:341
msgid "Search Everything"
msgstr "Alles doorzoeken"

#: includes/widgets/search-widget/class-search-widget.php:345
msgid "Entry Date"
msgstr "Inzendingsdatum"

#: includes/widgets/search-widget/class-search-widget.php:353
msgid "Entry Creator"
msgstr "Inzender"

#: includes/widgets/search-widget/class-search-widget.php:1509
msgid "Search Entries:"
msgstr "Zoek inzendingen:"

#: includes/widgets/search-widget/class-search-widget.php:1512
msgid "Filter by date:"
msgstr "Filter op datum:"

#: includes/widgets/search-widget/class-search-widget.php:1515
msgid "Entry ID:"
msgstr "Inzending-ID:"

#: includes/widgets/search-widget/class-search-widget.php:1753
msgid "Clear"
msgstr "Legen"

#: includes/widgets/search-widget/class-search-widget.php:1819
msgid "Show a different month"
msgstr "Toon een andere maand"

#: includes/widgets/search-widget/templates/search-field-date_range.php:20
#: includes/widgets/search-widget/templates/search-field-entry_date.php:20
msgid "Start date"
msgstr "Startdatum"

#: includes/widgets/search-widget/templates/search-field-date_range.php:21
#: includes/widgets/search-widget/templates/search-field-entry_date.php:21
msgid "End date"
msgstr "Einddatum"

#: includes/widgets/search-widget/templates/search-field-link.php:21
msgid "Show only:"
msgstr "Toon alleen:"

#: includes/widgets/search-widget/templates/search-field-submit.php:33
msgid "Search"
msgstr "Zoeken"

#: includes/wordpress-widgets/class-gravityview-recent-entries-widget.php:15
msgid "GravityView Recent Entries"
msgstr "GravityView recente inzendingen"

#: includes/wordpress-widgets/class-gravityview-recent-entries-widget.php:18
msgid "Display the most recent entries for a View"
msgstr "Toon de meeste recente inzendingen voor een weergave"

#: includes/wordpress-widgets/class-gravityview-recent-entries-widget.php:246
msgid "Recent Entries"
msgstr "Recente inzendingen"

#: includes/wordpress-widgets/class-gravityview-recent-entries-widget.php:260
#: includes/wordpress-widgets/class-gravityview-search-wp-widget.php:170
msgid "Title:"
msgstr "Titel:"

#: includes/wordpress-widgets/class-gravityview-recent-entries-widget.php:289
#: includes/wordpress-widgets/class-gravityview-search-wp-widget.php:180
msgid "Please select a View to search."
msgstr "Selecteer een weergave om te doorzoeken. "

#: includes/wordpress-widgets/class-gravityview-recent-entries-widget.php:299
msgid "&mdash; Select a View as Entries Source &mdash;"
msgstr "&mdash; Selecteer een weergave als inzendingenbron &mdash;"

#: includes/wordpress-widgets/class-gravityview-recent-entries-widget.php:327
#: includes/wordpress-widgets/class-gravityview-search-wp-widget.php:217
msgid "If Embedded, Page ID:"
msgstr "Indien ingevoegd, pagina-ID:"

#: includes/wordpress-widgets/class-gravityview-recent-entries-widget.php:330
#: includes/wordpress-widgets/class-gravityview-search-wp-widget.php:220
msgid ""
"To have a search performed on an embedded View, enter the ID of the post or "
"page where the View is embedded."
msgstr ""
"Om een zoekopdracht uit te voeren op een embedded Weergave, voer het ID van "
"het bericht of pagina in waar de Weergave is embedded. "

#: includes/wordpress-widgets/class-gravityview-recent-entries-widget.php:337
msgid "Number of entries to show:"
msgstr "Aantal te tonen inzendingen:"

#: includes/wordpress-widgets/class-gravityview-search-wp-widget.php:14
msgid "A search form for a specific GravityView."
msgstr "Een zoekformulier voor een specifieke GravityView."

#: includes/wordpress-widgets/class-gravityview-search-wp-widget.php:21
msgid "GravityView Search"
msgstr "GravityView Zoeken"

#: includes/wordpress-widgets/class-gravityview-search-wp-widget.php:143
msgid ""
"This widget is not configurable from this screen. Please configure it on the"
" %sWidgets page%s."
msgstr ""
"Deze widget is niet via dit scherm te configureren. Configureer het op de "
"%swidgets-pagina%s. "

#: includes/wordpress-widgets/class-gravityview-search-wp-widget.php:188
msgid "View:"
msgstr "Weergave:"

#: includes/wordpress-widgets/class-gravityview-search-wp-widget.php:190
msgid "&mdash; Select a View &mdash;"
msgstr "&mdash; Selecteer een weergave &mdash;"

#: includes/wordpress-widgets/class-gravityview-search-wp-widget.php:248
msgid "Searchable fields:"
msgstr "Doorzoekbare velden:"

#: includes/wordpress-widgets/class-gravityview-search-wp-widget.php:249
msgid "Search Fields"
msgstr "Zoekvelden"

#: templates/deprecated/fields/gquiz_grade.php:24
#: templates/fields/field-gquiz_grade-html.php:28
msgid "Letter"
msgstr "Letter"

#: templates/deprecated/fields/gquiz_is_pass.php:27
#: templates/fields/field-gquiz_is_pass-html.php:32
msgid "Pass/Fail"
msgstr "Geslaagd/gezakt"

#: templates/fields/field-pipe_recorder-html.php:20
msgid "Your browser does not support the video tag."
msgstr ""

#: future/includes/class-gv-license-handler.php:294
msgctxt "1: Customer name; 2: Customer email"
msgid "Licensed to: %1$s (%2$s)"
msgstr "Licentie voor: %1$s (%2$s)"

#: future/includes/class-gv-license-handler.php:341
msgctxt "1: GravityView upgrade name, 2: Cost of upgrade"
msgid "Upgrade to %1$s for %2$s"
msgstr "Upgrade naar %1$s voor %2$s"

#: future/includes/class-gv-renderer.php:130
msgctxt "Replacements are HTML links"
msgid "%sEdit the View settings%s or %sApprove entries%s"
msgstr ""

#: future/includes/class-gv-renderer.php:176
#: includes/class-frontend-views.php:646
msgctxt ""
"Displayed when a View is not configured. %s is replaced by the tab label"
msgid "The %s layout has not been configured."
msgstr "De %s lay-out is niet geconfigureerd."

#: future/includes/class-gv-settings-addon.php:496
msgctxt "A scale from 0 (bad) to 10 (good)"
msgid "%s (\"Not at all likely\") to %s (\"Extremely likely\")"
msgstr "%s (\"Zeer onwaarschijnlijk\") tot %s (\"Zeer waarschijnlijk\")"

#: future/includes/class-gv-settings-addon.php:994
msgctxt "Setting: Show or Hide"
msgid "Show"
msgstr "Tonen"

#: future/includes/class-gv-settings-addon.php:998
msgctxt "Setting: Show or Hide"
msgid "Hide"
msgstr "Verbergen"

#: future/includes/class-gv-settings-addon.php:1013
msgctxt "Setting: On or off"
msgid "On"
msgstr "Aan"

#: future/includes/class-gv-settings-addon.php:1017
msgctxt "Setting: On or off"
msgid "Off"
msgstr "Uit"

#: future/includes/class-gv-settings-addon.php:1035
msgctxt "Setting: Enable or Disable"
msgid "Enable"
msgstr "Inschakelen"

#: future/includes/class-gv-settings-addon.php:1039
msgctxt "Setting: Enable or Disable"
msgid "Disable"
msgstr "Uitschakelen"

#: future/includes/class-gv-settings-view.php:174
msgctxt "an action that admins can perform"
msgid "edit entries"
msgstr ""

#: future/includes/class-gv-settings-view.php:201
msgctxt "an action that admins can perform"
msgid "delete entries"
msgstr ""

#: future/includes/class-gv-settings-view.php:214
msgctxt "an action that admins can perform"
msgid "duplicate entries"
msgstr ""

#: future/includes/class-gv-view.php:142
msgctxt "Post Type General Name"
msgid "Views"
msgstr "Weergaven"

#: future/includes/class-gv-view.php:143
msgctxt "Post Type Singular Name"
msgid "View"
msgstr "Weergave"

#: future/includes/class-gv-view.php:144
msgctxt "Menu name"
msgid "Views"
msgstr "Weergaven"

#: future/includes/class-gv-view.php:147
msgctxt "View Item"
msgid "View"
msgstr "Weergave"

#: includes/admin/class-gravityview-admin-view-item.php:163
msgctxt "Label in field picker for empty label"
msgid "Field #%s (No Label)"
msgstr "Veld #%s (geen label)"

#: includes/admin/class-gravityview-support-port.php:141
msgctxt "a support form search has returned empty for the following word"
msgid "No results found for"
msgstr "Geen resultaten gevonden voor"

#: includes/admin/class-gravityview-support-port.php:150
msgctxt ""
"Error shown when submitting support request and there is no subject provided"
msgid "Please enter a subject"
msgstr "Vul een onderwerp in"

#: includes/admin/class-gravityview-support-port.php:152
msgctxt ""
"Error shown when submitting support request and there is no message provided"
msgid "Please enter a message"
msgstr "Vul een bericht in"

#: includes/admin/class.render.settings.php:26
msgctxt "Denotes the name under which certain field settings are grouped"
msgid "Field"
msgstr ""

#: includes/admin/class.render.settings.php:27
msgctxt "Denotes the name under which certain field settings are grouped"
msgid "Display"
msgstr ""

#: includes/admin/class.render.settings.php:28
msgctxt "Denotes the name under which certain field settings are grouped"
msgid "Label"
msgstr "Label"

#: includes/admin/class.render.settings.php:29
msgctxt "Denotes the name under which certain field settings are grouped"
msgid "Visibility"
msgstr ""

#: includes/admin/class.render.settings.php:30
msgctxt "Denotes the name under which certain field settings are grouped"
msgid "Advanced"
msgstr ""

#: includes/admin/class.render.settings.php:31
msgctxt "Denotes the name under which certain field settings are grouped"
msgid "Default"
msgstr "Standaard"

#: includes/admin/class.render.settings.php:387
msgctxt "The type of field being configured (eg: \"Single Line Text\")"
msgid "Type"
msgstr ""

#: includes/class-admin-installer.php:100
msgctxt ""
"Extensions are WordPress plugins that add functionality to GravityView and "
"Gravity Forms"
msgid "Manage Add-Ons"
msgstr ""

#: includes/class-admin-views.php:539
msgctxt "Column title that shows what template is being used for Views"
msgid "Template"
msgstr "Template"

#: includes/class-debug-bar.php:175
msgctxt "Debugging output data is empty."
msgid "Empty"
msgstr "Leeg"

#: includes/class-frontend-views.php:1448
msgctxt "Clear all data from the form"
msgid "Clear"
msgstr "Legen"

#: includes/class-frontend-views.php:1449
msgctxt "Reset the search form to the state that existed on page load"
msgid "Reset"
msgstr "Resetten"

#: includes/class-gravityview-admin-bar.php:142
msgctxt "Edit View with the ID of %d"
msgid "Edit View #%d"
msgstr "Weergave #%d bewerken"

#: includes/class-gravityview-change-entry-creator.php:169
msgctxt ""
"First parameter: Success or error of the action. Second: User ID number"
msgid "%s: Assigned User ID #%d as the entry creator."
msgstr "%s: gebruiker-ID #%d toegewezen als de inzender."

#: includes/class-gravityview-change-entry-creator.php:278
msgctxt ""
"The name and the ID of users who initiated changes to entry ownership"
msgid "%s (ID #%d)"
msgstr "%s (ID #%d)"

#: includes/class-gravityview-change-entry-creator.php:280
msgctxt ""
"To show that the entry was unassigned from an actual user to no user."
msgid "No User"
msgstr "Geen gebruiker"

#: includes/class-gravityview-change-entry-creator.php:322
msgctxt "No user assigned to the entry"
msgid "No User"
msgstr "Geen gebruiker"

#: includes/class-gravityview-change-entry-creator.php:342
msgctxt "%d is replaced with user count %s is replaced with \"user\" or \"users\""
msgid "Use the input above to search the remaining %d %s."
msgstr ""

#: includes/class-gravityview-entry-approval.php:117
msgctxt "The title for an event in a notifications drop down list."
msgid "Entry is approved"
msgstr "Item is goedgekeurd"

#: includes/class-gravityview-entry-approval.php:118
msgctxt "The title for an event in a notifications drop down list."
msgid "Entry is disapproved"
msgstr "Item is afgekeurd"

#: includes/class-gravityview-entry-approval.php:119
msgctxt "The title for an event in a notifications drop down list."
msgid "Entry approval is reset"
msgstr "Goedkeuring item is gereset"

#: includes/class-gravityview-entry-approval.php:120
msgctxt "The title for an event in a notifications drop down list."
msgid "Entry approval is changed"
msgstr "Goedkeuring item is gewijzigd"

#: includes/class-gravityview-html-elements.php:120
msgctxt "all dropdown items"
msgid "All"
msgstr "Alles"

#: includes/class-gravityview-html-elements.php:121
msgctxt "no dropdown items"
msgid "None"
msgstr "Geen"

#: includes/extensions/delete-entry/class-delete-entry-admin.php:88
#: includes/extensions/duplicate-entry/class-duplicate-entry.php:296
#: includes/extensions/edit-entry/class-edit-entry-admin.php:115
msgctxt "User capability"
msgid "Entry Creator"
msgstr "Inzender"

#: includes/extensions/duplicate-entry/class-duplicate-entry.php:859
msgctxt "Error message links to logging page"
msgid "Check the GravityView logs for more information."
msgstr ""

#: includes/extensions/edit-entry/class-edit-entry-locking.php:224
msgctxt "Referring to the user who is currently editing a locked entry"
msgid "the person who is editing the entry"
msgstr ""

#: includes/extensions/edit-entry/class-edit-entry-render.php:1184
msgctxt "Replacements are HTML"
msgid "Entry Updated. %sReturning to Entry%s"
msgstr "Item geüpdatet: %sTerug naar item%s"

#: includes/extensions/edit-entry/class-edit-entry-render.php:1189
msgctxt ""
"Replacement 1 is HTML. Replacement 2 is the title of the page where the user"
" will be taken. Replacement 3 is HTML."
msgid "Entry Updated. %sReturning to %s%s"
msgstr "Item geüpdatet. %sTerug naar %s%s"

#: includes/extensions/edit-entry/class-edit-entry-render.php:1195
msgctxt ""
"Replacement 1 is HTML. Replacement 2 is the URL where the user will be "
"taken. Replacement 3 is HTML."
msgid "Entry Updated. %sRedirecting to %s%s"
msgstr "Item geüpdatet. %sTerug naar %s%s"

#: includes/extensions/edit-entry/class-edit-entry-render.php:2362
msgctxt "Link shown when invalid Edit Entry link is clicked"
msgid "Go back."
msgstr "Ga terug."

#: includes/extensions/entry-notes/class-gravityview-field-notes.php:373
msgctxt "%s is opening and closing HTML link"
msgid ""
"Only users with specific capabilities will be able to view, add and delete "
"notes. %sRead more%s."
msgstr ""
"Alleen gebruikers met specifieke permissies kunnen notities bekijken, "
"toevoegen en verwijderen. %sMeer lezen%s."

#: includes/extensions/entry-notes/class-gravityview-field-notes.php:425
msgctxt "Example email address used as a placeholder"
msgid "you@example.com"
msgstr "jij@voorbeeld.nl"

#: includes/extensions/entry-notes/class-gravityview-field-notes.php:433
msgctxt "Message to display when submitting a note without content."
msgid "Note cannot be blank."
msgstr "Notitie kan niet leeg zijn."

#: includes/fields/class-gravityview-field-custom.php:98
msgctxt "HTML link pointing to WordPress article on oEmbed"
msgid ""
"Automatically convert oEmbed URLs into embedded content (%slearn more%s)."
msgstr ""
"oEmbed-URL's automatisch converteren naar ingesloten inhoud (%smeer "
"informatie%s)."

#: includes/fields/class-gravityview-field-other-entries.php:70
msgctxt "%s replaced with a formatted 0"
msgid "Set to %s for no maximum."
msgstr ""

#: includes/plugin-and-theme-hooks/class-gravityview-plugin-hooks-gravity-flow.php:108
msgctxt "Gravity Flow Workflow Step Status"
msgid "Status: %s"
msgstr "Status: %s"

#: includes/presets/register-default-templates.php:83
msgctxt "DIY means \"Do It Yourself\""
msgid "DIY"
msgstr ""

#: includes/widgets/poll/class-gravityview-widget-poll.php:26
msgctxt "The string placeholders are for emphasis HTML"
msgid ""
"Note: this will display poll results for %sall form entries%s, not only the "
"entries displayed in the View."
msgstr ""
"Opmerking: dit zal de peilingsresultaten van %salle formulierinzendingen%s "
"tonen, niet alleen de inzendingen die in de weergave worden getoond."

#: includes/widgets/search-widget/class-search-widget.php:1814
msgctxt "Close calendar"
msgid "Close"
msgstr "Sluiten"

#: includes/widgets/search-widget/class-search-widget.php:1815
msgctxt "Previous month in calendar"
msgid "Prev"
msgstr "Vorige"

#: includes/widgets/search-widget/class-search-widget.php:1816
msgctxt "Next month in calendar"
msgid "Next"
msgstr "Volgende"

#: includes/widgets/search-widget/class-search-widget.php:1817
msgctxt "Today in calendar"
msgid "Today"
msgstr "Vandaag"

#: includes/widgets/search-widget/class-search-widget.php:1818
msgctxt "Week in calendar"
msgid "Week"
msgstr "Week"

#: templates/deprecated/fields/gquiz_grade.php:25
#: templates/deprecated/fields/gquiz_is_pass.php:28
#: templates/fields/field-gquiz_grade-html.php:29
#: templates/fields/field-gquiz_is_pass-html.php:33
msgctxt "%s is the current Quiz field type (\"Letter\" or \"Pass/Fail\")"
msgid "%s grading is disabled for this form. %sChange the setting%s"
msgstr ""
"%s-beoordeling is voor dit formulier uitgeschakeld. %sWijzig de instelling%s"

#: templates/deprecated/fields/post_image.php:108
#: templates/fields/field-post_image-html.php:113
msgctxt "Post Image field title heading"
msgid "Title:"
msgstr "Titel:"

#: templates/deprecated/fields/post_image.php:114
#: templates/fields/field-post_image-html.php:119
msgctxt "Post Image field caption heading"
msgid "Caption:"
msgstr "Onderschrift:"

#: templates/deprecated/fields/post_image.php:120
#: templates/fields/field-post_image-html.php:125
msgctxt "Post Image field description heading"
msgid "Description:"
msgstr "Beschrijving:"<|MERGE_RESOLUTION|>--- conflicted
+++ resolved
@@ -7,7 +7,7 @@
 # Erik van Beek <erik@aiwos.nl>, 2021
 # Thom, 2021
 # René Serier <rene@aiwos.com>, 2021
-# 
+#
 msgid ""
 msgstr ""
 "Project-Id-Version: GravityView 2.10.3.2\n"
@@ -2861,11 +2861,7 @@
 
 #: includes/extensions/edit-entry/class-edit-entry-render.php:1753
 msgid "This field is required."
-<<<<<<< HEAD
 msgstr "Dit veld is vereist."
-=======
-msgstr ""
->>>>>>> a3d07e49
 
 #: includes/extensions/edit-entry/class-edit-entry-render.php:1789
 msgid "Maximum number of files reached"

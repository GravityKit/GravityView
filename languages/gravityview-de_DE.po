--- conflicted
+++ resolved
@@ -8,7 +8,7 @@
 # Hubert Test <hubert@trash-mail.com>, 2021
 # Aleksander Kracht-Winter <ma.kracht.winter@gmail.com>, 2021
 # Zachary Katz <zack@katz.co>, 2021
-# 
+#
 msgid ""
 msgstr ""
 "Project-Id-Version: GravityView 2.10.3.2\n"
@@ -2873,11 +2873,7 @@
 
 #: includes/extensions/edit-entry/class-edit-entry-render.php:1753
 msgid "This field is required."
-<<<<<<< HEAD
 msgstr "Dieses Feld wird ben&ouml;tigt"
-=======
-msgstr ""
->>>>>>> a3d07e49
 
 #: includes/extensions/edit-entry/class-edit-entry-render.php:1789
 msgid "Maximum number of files reached"

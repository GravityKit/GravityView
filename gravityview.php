<?php
/**
 * Plugin Name:       	GravityView
 * Plugin URI:        	https://gravityview.co
 * Description:       	The best, easiest way to display Gravity Forms entries on your website.
 * Version:          	2.0-beta.2
 * Author:            	GravityView
 * Author URI:        	https://gravityview.co
 * Text Domain:       	gravityview
 * License:           	GPLv2 or later
 * License URI: 		http://www.gnu.org/licenses/gpl-2.0.html
 * Domain Path:			/languages
 */

/** If this file is called directly, abort. */
if ( ! defined( 'ABSPATH' ) ) {
	die;
}

/** Constants */

/**
 * The plugin version.
 */
define( 'GV_PLUGIN_VERSION', '2.0-beta.2' );

/**
 * Full path to the GravityView file
 * @define "GRAVITYVIEW_FILE" "./gravityview.php"
 */
define( 'GRAVITYVIEW_FILE', __FILE__ );

/**
 * The URL to this file, with trailing slash
 */
define( 'GRAVITYVIEW_URL', plugin_dir_url( __FILE__ ) );


/** @define "GRAVITYVIEW_DIR" "./" The absolute path to the plugin directory, with trailing slash */
define( 'GRAVITYVIEW_DIR', plugin_dir_path( __FILE__ ) );

/**
 * GravityView requires at least this version of Gravity Forms to function properly.
 */
define( 'GV_MIN_GF_VERSION', '2.1' );

/**
 * GravityView requires at least this version of WordPress to function properly.
 * @since 1.12
 */
define( 'GV_MIN_WP_VERSION', '4.4' );

/**
 * GravityView requires at least this version of PHP to function properly.
 * @since 1.12
 */
define( 'GV_MIN_PHP_VERSION', '5.3.0' );

/**
 * GravityView will require this version of PHP soon. False if no future PHP version changes are planned.
 * @since 1.19.2
 * @var string|false
 */
define( 'GV_FUTURE_MIN_PHP_VERSION', '5.4' );

/**
 * GravityView will soon require at least this version of Gravity Forms to function properly.
 * @since 1.19.4
 */
define( 'GV_FUTURE_MIN_GF_VERSION', '2.2.5.22' );

/**
 * The future is here and now.
 */
require GRAVITYVIEW_DIR . 'future/loader.php';

/**
 * GravityView_Plugin main class.
 *
 * @deprecated see `gravityview()->plugin` and `\GV\Plugin`
 */
final class GravityView_Plugin {

	/**
	 * @deprecated Use \GV\Plugin::$version
	 */
	const version = GV_PLUGIN_VERSION;

	private static $instance;

	/**
	 * Singleton instance
	 *
	 * @deprecated See \GV\Plugin
	 *
	 * @return GravityView_Plugin GravityView_Plugin object
	 */
	public static function getInstance() {
		if ( empty( self::$instance ) ) {
			self::$instance = new self;
		}

		return self::$instance;
	}

	/**
	 * @deprecated See \GV\Plugin
	 */
<<<<<<< HEAD
	private function add_hooks() {
		// Load plugin text domain
		add_action( 'init', array( $this, 'load_plugin_textdomain' ), 1 );

		// Load frontend files
		add_action( 'init', array( $this, 'frontend_actions' ), 20 );

		//boot REST API
		add_action( 'rest_api_init', array( $this, 'boot_rest' ) );

=======
	private function __construct() {
		gravityview()->log->notice( '\GravityView_Plugin is deprecated. Use \GV\Plugin instead.' );
>>>>>>> ef412580
	}

	/**
	 * Include global plugin files
	 *
	 * @deprecated Use gravityview()->plugin->include_legacy_core
	 *
	 * @since 1.12
	 */
	public function include_files() {
		gravityview()->log->notice( '\GravityView_Plugin is deprecated. Use \GV\Plugin instead.' );
		gravityview()->plugin->include_legacy_core();
	}

	/**
	 * Check whether GravityView is network activated
	 *
	 * @deprecated See \GV\Plugin
	 *
	 * @since 1.7.6
	 * @return bool
	 */
	public static function is_network_activated() {
		gravityview()->log->notice( '\GravityView_Plugin is deprecated. Use \GV\Plugin instead.' );
		return gravityview()->plugin->is_network_activated();
	}


	/**
	 * Plugin activate function.
	 *
	 * @access public
	 * @static
	 * @return void
	 */
	public static function activate() {
		gravityview()->log->notice( '\GravityView_Plugin is deprecated. Use \GV\Plugin instead.' );
	}


	/**
	 * Plugin deactivate function.
	 *
	 * @access public
	 * @deprecated see \GV\Plugin::deactivate()
	 * @return void
	 */
	public static function deactivate() {
		gravityview()->log->notice( '\GravityView_Plugin is deprecated. Use \GV\Plugin instead.' );
	}

	/**
	 * Include the extension class
	 *
	 * @deprecated The extension framework is included by default now.
	 *
	 * @since 1.5.1
	 * @return void
	 */
	public static function include_extension_framework() {
		gravityview()->log->notice( '\GravityView_Plugin is deprecated. Use \GV\Plugin instead.' );
	}

	/**
	 * Load GravityView_Widget class
	 *
	 * @deprecated The widget class is loaded elsewhere in legacy core.
	 *
	 * @since 1.7.5.1
	 */
	public static function include_widget_class() {
		gravityview()->log->notice( '\GravityView_Plugin is deprecated. Use \GV\Plugin instead.' );
	}


	/**
	 * Loads the plugin's translated strings.
	 *
	 * @deprecated Use \GV\Plugin::load_textdomain()
	 *
	 * @access public
	 * @return void
	 */
	public function load_plugin_textdomain() {
		gravityview()->log->notice( '\GravityView_Plugin is deprecated. Use \GV\Plugin instead.' );
		gravityview()->plugin->load_textdomain();
	}

	/**
	 * Check if is_admin(), and make sure not DOING_AJAX
	 * @since 1.7.5
	 * @deprecated
	 * @see \GV\Frontend_Request::is_admin via gravityview()->request->is_admin()
	 * @return bool
	 */
	public static function is_admin() {
		gravityview()->log->notice( '\GravityView_Plugin::is_admin() is deprecated. Use \GV\Request::is_admin() instead.' );
		return gravityview()->request->is_admin();
	}

	/**
	 * Function to launch frontend objects
	 *
	 * @since 1.17 Added $force param
	 *
	 * @access public
	 *
	 * @param bool $force Whether to force loading
	 *
	 * @return void
	 */
	public function frontend_actions( $force = false ) {
		gravityview()->log->notice( '\GravityView_Plugin is deprecated. Use \GV\Plugin instead.' );
		return gravityview()->plugin->include_legacy_frontend( $force );
	}

	/**
	 * Helper function to define the default widget areas.
	 *
	 * @deprecated Moved to GravityView_Widget::get_default_widget_areas()
	 *
	 * @return array definition for default widget areas
	 */
	public static function get_default_widget_areas() {
		return GravityView_Widget::get_default_widget_areas();
	}

	/** DEBUG */

    /**
     * Logs messages using Gravity Forms logging add-on
     * @param  string $message log message
     * @param mixed $data Additional data to display
	 * @deprecated use gravityview()->log
     * @return void
     */
    public static function log_debug( $message, $data = null ){
		gravityview()->log->notice( '\GravityView_Plugin is deprecated. Use \GV\Plugin instead.' );
		gravityview()->log->debug( $message, $data );
    }

    /**
     * Logs messages using Gravity Forms logging add-on
     * @param  string $message log message
	 * @deprecated use gravityview()->log
     * @return void
     */
    public static function log_error( $message, $data = null ){
		gravityview()->log->notice( '\GravityView_Plugin is deprecated. Use \GV\Plugin instead.' );
		gravityview()->log->error( $message, $data );
    }

<<<<<<< HEAD
	/**
	 * Boot REST API
	 *
	 * @uses "rest_api_init"
	 * @since 1.14.4
	 */
	public function boot_rest() {

		include_once( GRAVITYVIEW_DIR . 'includes/rest/class-rest-util.php' );
		include_once( GRAVITYVIEW_DIR . 'includes/rest/class-rest-route.php' );
		include_once( GRAVITYVIEW_DIR . 'includes/rest/class-rest-views-route.php' );
		include_once( GRAVITYVIEW_DIR . 'includes/rest/class-rest-entries-route.php' );

		$views = new GravityView_REST_Views_Route();
		$views->register_routes();

		$entries = new GravityView_REST_Entries_Route();
		$entries->register_routes();
	}

} // end class GravityView_Plugin

add_action('plugins_loaded', array('GravityView_Plugin', 'getInstance'), 1);
=======
} // end class GravityView_Plugin
>>>>>>> ef412580
<|MERGE_RESOLUTION|>--- conflicted
+++ resolved
@@ -106,21 +106,11 @@
 	/**
 	 * @deprecated See \GV\Plugin
 	 */
-<<<<<<< HEAD
-	private function add_hooks() {
-		// Load plugin text domain
-		add_action( 'init', array( $this, 'load_plugin_textdomain' ), 1 );
-
-		// Load frontend files
-		add_action( 'init', array( $this, 'frontend_actions' ), 20 );
-
-		//boot REST API
+	private function __construct() {
+		gravityview()->log->notice( '\GravityView_Plugin is deprecated. Use \GV\Plugin instead.' );
+
+		//boot REST API @todo move
 		add_action( 'rest_api_init', array( $this, 'boot_rest' ) );
-
-=======
-	private function __construct() {
-		gravityview()->log->notice( '\GravityView_Plugin is deprecated. Use \GV\Plugin instead.' );
->>>>>>> ef412580
 	}
 
 	/**
@@ -273,7 +263,6 @@
 		gravityview()->log->error( $message, $data );
     }
 
-<<<<<<< HEAD
 	/**
 	 * Boot REST API
 	 *
@@ -294,9 +283,4 @@
 		$entries->register_routes();
 	}
 
-} // end class GravityView_Plugin
-
-add_action('plugins_loaded', array('GravityView_Plugin', 'getInstance'), 1);
-=======
-} // end class GravityView_Plugin
->>>>>>> ef412580
+} // end class GravityView_Plugin
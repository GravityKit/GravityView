<?php
/**
 * Plugin Name:         GravityView
 * Plugin URI:          https://www.gravitykit.com
 * Description:         The best, easiest way to display Gravity Forms entries on your website.
<<<<<<< HEAD
 * Version:             2.48.3
=======
 * Version:             2.48.5
>>>>>>> 85ce2094
 * Requires PHP:        7.4.0
 * Author:              GravityKit
 * Author URI:          https://www.gravitykit.com
 * Text Domain:         gk-gravityview
 * License:             GPLv2 or later
 * License URI:         http://www.gnu.org/licenses/gpl-2.0.html
 */

/** If this file is called directly, abort. */
if ( ! defined( 'ABSPATH' ) ) {
	die;
}

require_once __DIR__ . '/vendor_prefixed/gravitykit/foundation/src/preflight_check.php';

if ( ! GravityKit\GravityView\Foundation\should_load( __FILE__ ) ) {
	return;
}

if ( ! GravityKit\GravityView\Foundation\meets_min_php_version_requirement( __FILE__, '7.4.0' ) ) {
	return;
}

/** Constants */

/**
 * The plugin version.
 */
<<<<<<< HEAD
define( 'GV_PLUGIN_VERSION', '2.48.3' );
=======
define( 'GV_PLUGIN_VERSION', '2.48.5' );
>>>>>>> 85ce2094

/**
 * Full path to the GravityView file
 *
 * @define "GRAVITYVIEW_FILE" "./gravityview.php"
 */
define( 'GRAVITYVIEW_FILE', __FILE__ );

/**
 * The URL to this file, with trailing slash
 */
define( 'GRAVITYVIEW_URL', plugin_dir_url( __FILE__ ) );


/** @define "GRAVITYVIEW_DIR" "./" The absolute path to the plugin directory, with trailing slash */
define( 'GRAVITYVIEW_DIR', plugin_dir_path( __FILE__ ) );

/**
 * GravityView requires at least this version of Gravity Forms to function properly.
 */
define( 'GV_MIN_GF_VERSION', '2.6.0' );

/**
 * GravityView will soon require at least this version of Gravity Forms to function properly.
 *
 * @since 1.19.4
 */
define( 'GV_FUTURE_MIN_GF_VERSION', '2.7.0' );

/**
 * GravityView requires at least this version of WordPress to function properly.
 *
 * @since 1.12
 */
define( 'GV_MIN_WP_VERSION', '4.7.0' );

/**
 * GravityView will soon require at least this version of WordPress to function properly.
 *
 * @since 2.9.3
 */
define( 'GV_FUTURE_MIN_WP_VERSION', '5.3' );

/**
 * GravityView will require this version of PHP soon. False if no future PHP version changes are planned.
 *
 * @since 1.19.2
 * @var string|false
 */
define( 'GV_FUTURE_MIN_PHP_VERSION', '8.0.0' );

/**
 * The future is here and now.
 */
require GRAVITYVIEW_DIR . 'future/loader.php';

add_action(
	'plugins_loaded',
	function () {

		if ( class_exists( 'GravityView_Plugin', false ) ) {
			return;
		}

		/**
		 * GravityView_Plugin is only used by the legacy class-gravityview-extension.php that's shipped with extensions.
		 *
		 * @TODO Remove once all extensions have been updated to use Foundation.
		 */
		final class GravityView_Plugin {
			const version = GV_PLUGIN_VERSION;
		}
	},
	5
);<|MERGE_RESOLUTION|>--- conflicted
+++ resolved
@@ -3,11 +3,7 @@
  * Plugin Name:         GravityView
  * Plugin URI:          https://www.gravitykit.com
  * Description:         The best, easiest way to display Gravity Forms entries on your website.
-<<<<<<< HEAD
- * Version:             2.48.3
-=======
  * Version:             2.48.5
->>>>>>> 85ce2094
  * Requires PHP:        7.4.0
  * Author:              GravityKit
  * Author URI:          https://www.gravitykit.com
@@ -36,11 +32,7 @@
 /**
  * The plugin version.
  */
-<<<<<<< HEAD
-define( 'GV_PLUGIN_VERSION', '2.48.3' );
-=======
 define( 'GV_PLUGIN_VERSION', '2.48.5' );
->>>>>>> 85ce2094
 
 /**
  * Full path to the GravityView file

--- conflicted
+++ resolved
@@ -99,11 +99,7 @@
 
 	    $menu_text = _x( 'Extensions', 'Extensions are WordPress plugins that add functionality to GravityView and Gravity Forms', 'gravityview' );
 
-<<<<<<< HEAD
-		$menu_text = sprintf( '<span title="%s" style="margin: 0;">%s</span>', esc_attr__( 'Plugins that extend GravityView and Gravity Forms functionality.', 'gravityview' ), $menu_text );
-=======
 		$menu_text = sprintf( '<span title="%s" style="margin: 0">%s</span>', esc_attr__( 'Plugins that extend GravityView and Gravity Forms functionality.', 'gravityview' ), $menu_text );
->>>>>>> 5bbb0aa5
 
 		add_submenu_page(
 			'edit.php?post_type=gravityview',

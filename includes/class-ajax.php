--- conflicted
+++ resolved
@@ -239,14 +239,9 @@
 	 */
 	function get_field_options() {
 		$this->check_ajax_nonce();
-
-<<<<<<< HEAD
-		if ( empty( $_POST['template'] ) || empty( $_POST['area'] ) || empty( $_POST['field_id'] ) || empty( $_POST['field_type'] ) ) {
-			do_action( 'gravityview_log_error', '[get_field_options] Required fields were not set in the $_POST request. ' );
-=======
+		
 		if( empty( $_POST['template'] ) || empty( $_POST['area'] ) || empty( $_POST['field_id'] ) || empty( $_POST['field_type'] ) ) {
 			gravityview()->log->error( 'Required fields were not set in the $_POST request. ' );
->>>>>>> fc9517af
 			$this->_exit( false );
 		}
 

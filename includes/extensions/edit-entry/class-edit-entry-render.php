<?php
/**
 * GravityView Edit Entry - render frontend
 *
 * @package   GravityView
 * @license   GPL2+
 * @author    GravityKit <hello@gravitykit.com>
 * @link      http://www.gravitykit.com
 * @copyright Copyright 2014, Katz Web Services, Inc.
 */

if ( ! defined( 'WPINC' ) ) {
	die;
}

class GravityView_Edit_Entry_Render {

	/**
	 * @var GravityView_Edit_Entry
	 */
	protected $loader;

	/**
	 * @var string $nonce_key String used to generate unique nonce for the entry/form/view combination. Allows access to edit page.
	 */
	static $nonce_key;

	/**
	 * @since 1.9
	 * @var string $nonce_field String used for check valid edit entry form submission. Allows saving edit form values.
	 */
	private static $nonce_field = 'is_gv_edit_entry';

	/**
	 * @since 1.9
	 * @var bool Whether to allow save and continue functionality
	 */
	private static $supports_save_and_continue = false;

	/**
	 * Gravity Forms entry array
	 *
	 * @var array
	 */
	public $entry;

	/**
	 * The View.
	 *
	 * @var \GV\View.
	 * @since develop
	 */
	public $view;

	/**
	 * Gravity Forms entry array (it won't get changed during this class lifecycle)
     *
	 * @since 1.17.2
	 * @var array
	 */
	private static $original_entry = array();

	/**
	 * Gravity Forms form array (GravityView modifies the content through this class lifecycle)
	 *
	 * @var array
	 */
	public $form;

	/**
	 * Gravity Forms form array (it won't get changed during this class lifecycle)
     *
	 * @since 1.16.2.1
	 * @var array
	 */
	private static $original_form;

	/**
	 * Gravity Forms form array after the form validation process
     *
	 * @since 1.13
	 * @var array
	 */
	public $form_after_validation = null;

	/**
	 * Hold an array of GF field objects that have calculation rules
     *
	 * @var array
	 */
	public $fields_with_calculation = array();

	/**
	 * Gravity Forms form id
	 *
	 * @var int
	 */
	public $form_id;

	/**
	 * ID of the current view
	 *
	 * @var int
	 */
	public $view_id;

	/**
	 * ID of the current post. May also be ID of the current View.
     *
     * @since 2.0.13
	 *
     * @var int
	 */
	public $post_id;

	/**
	 * Updated entry is valid (GF Validation object)
	 *
	 * @var array
	 */
	public $is_valid = null;

	/**
	 * Internal page button states.
	 *
	 * @var bool
	 *
	 * @since develop
	 */
	public $show_previous_button;
	public $show_next_button;
	public $show_update_button;
	public $is_paged_submitted;

	function __construct( GravityView_Edit_Entry $loader ) {
		$this->loader = $loader;
	}

	function load() {

		/** @define "GRAVITYVIEW_DIR" "../../../" */
		include_once GRAVITYVIEW_DIR . 'includes/class-admin-approve-entries.php';

		// Don't display an embedded form when editing an entry
		add_action( 'wp_head', array( $this, 'prevent_render_form' ) );
		add_action( 'wp_footer', array( $this, 'prevent_render_form' ) );

		// Stop Gravity Forms processing what is ours!
		add_action( 'wp', array( $this, 'prevent_maybe_process_form' ), 8 );
		add_action( 'admin_init', array( $this, 'prevent_maybe_process_form' ), 8 );

		add_filter( 'gravityview_is_edit_entry', array( $this, 'is_edit_entry' ) );

		add_action( 'gravityview_edit_entry', array( $this, 'init' ), 10, 4 );

		// Disable conditional logic if needed (since 1.9)
		add_filter( 'gform_has_conditional_logic', array( $this, 'manage_conditional_logic' ), 10, 2 );

		// Make sure GF doesn't validate max files (since 1.9)
		add_filter( 'gform_plupload_settings', array( $this, 'modify_fileupload_settings' ), 10, 3 );

		// Add fields expected by GFFormDisplay::validate()
		add_filter( 'gform_pre_validation', array( $this, 'gform_pre_validation' ) );

		// Fix multiselect value for GF 2.2
		add_filter( 'gravityview/edit_entry/field_value_multiselect', array( $this, 'fix_multiselect_value_serialization' ), 10, 3 );
	}

	/**
	 * Don't show any forms embedded on a page when GravityView is in Edit Entry mode
	 *
	 * Adds a `__return_empty_string` filter on the Gravity Forms shortcode on the `wp_head` action
	 * And then removes it on the `wp_footer` action
	 *
	 * @since 1.16.1
	 *
	 * @return void
	 */
	public function prevent_render_form() {
		if ( $this->is_edit_entry() ) {
			if ( 'wp_head' === current_filter() ) {
				add_filter( 'gform_shortcode_form', '__return_empty_string' );
			} else {
				remove_filter( 'gform_shortcode_form', '__return_empty_string' );
			}
		}
	}

	/**
	 * Because we're mimicking being a front-end Gravity Forms form while using a Gravity Forms
	 * backend form, we need to prevent them from saving twice.
     *
	 * @return void
	 */
	public function prevent_maybe_process_form() {

	    if ( ! $this->is_edit_entry_submission() ) {
			return;
		}

		gravityview()->log->debug( 'GravityView_Edit_Entry[prevent_maybe_process_form] Removing GFForms::maybe_process_form() action.' );

		remove_action( 'wp', array( 'RGForms', 'maybe_process_form' ), 9 );
		remove_action( 'wp', array( 'GFForms', 'maybe_process_form' ), 9 );

		remove_action( 'admin_init', array( 'GFForms', 'maybe_process_form' ), 9 );
		remove_action( 'admin_init', array( 'RGForms', 'maybe_process_form' ), 9 );
	}

	/**
	 * Is the current page an Edit Entry page?
     *
	 * @return boolean
	 */
	public function is_edit_entry() {

		$is_edit_entry =
			( GravityView_frontend::is_single_entry() || gravityview()->request->is_entry() )
			&& ( ! empty( $_GET['edit'] ) );

		return ( $is_edit_entry || $this->is_edit_entry_submission() );
	}

	/**
	 * Is the current page an Edit Entry page?
     *
	 * @since 1.9
	 * @return boolean
	 */
	public function is_edit_entry_submission() {
		return ! empty( $_POST[ self::$nonce_field ] );
	}

	/**
	 * When Edit entry view is requested, set up key class variables
	 *
	 * @since 2.14.6 Added $view and $entry params
	 *
	 * @param \GV\View  $view  The View.
	 * @param \GV\Entry $entry The Entry.
	 *
	 * @return void
	 */
	private function setup_vars( $view, $entry ) {
		global $post;

		if ( $entry ) {
			self::$original_entry = $entry->as_entry();
			$this->entry          = $entry->as_entry();
		} else {
			$gravityview_view     = GravityView_View::getInstance();
			$entries              = $gravityview_view->getEntries();
			self::$original_entry = $entries[0];
			$this->entry          = $entries[0];
		}

		self::$original_form = GVCommon::get_form( $this->entry['form_id'] );
		$this->form          = self::$original_form;

		$this->form_id = $this->entry['form_id'];

		$this->view_id = $view ? $view->ID : $gravityview_view->getViewId();

		$this->view = $view;

		$this->post_id = \GV\Utils::get( $post, 'ID', null );

		self::$nonce_key = GravityView_Edit_Entry::get_nonce_key( $this->view_id, $this->form_id, $this->entry['id'] );
	}

	/**
	 * Load required files and trigger edit flow
	 *
	 * Run when the is_edit_entry returns true.
	 *
	 * @param \GravityView_View_Data $gv_data GravityView Data object
	 * @param \GV\Entry              $entry   The Entry.
	 * @param \GV\View               $view    The View.
	 * @param \GV\Request            $request The Request.
	 *
	 * @since develop Added $entry, $view, $request adhocs.
	 *
	 * @return void
	 */
	public function init( $gv_data = null, $entry = null, $view = null, $request = null ) {

		require_once GFCommon::get_base_path() . '/form_display.php';
		require_once GFCommon::get_base_path() . '/entry_detail.php';

		$this->setup_vars( $view, $entry );

		if ( ! $gv_data ) {
			$gv_data = GravityView_View_Data::getInstance();
		}

		if ( $view && ! $gv_data->views->count() ) {
			$gv_data->views->add( $view );
		}

		// Multiple Views embedded, don't proceed if nonce fails
		if ( $gv_data->has_multiple_views() && ! $this->verify_nonce() ) {
			gravityview()->log->error( 'Nonce validation failed for the Edit Entry request; returning' );
			return;
		}

		// Sorry, you're not allowed here.
		if ( false === $this->user_can_edit_entry( true ) ) {
			gravityview()->log->error( 'User is not allowed to edit this entry; returning', array( 'data' => $this->entry ) );
			return;
		}

		$this->print_scripts();

		$this->process_save( $gv_data );

		$this->edit_entry_form();
	}


	/**
	 * Force Gravity Forms to output scripts as if it were in the admin
     *
	 * @return void
	 */
	private function print_scripts() {
		$gravityview_view = GravityView_View::getInstance();

		wp_register_script( 'gform_gravityforms', GFCommon::get_base_url() . '/js/gravityforms.js', array( 'jquery', 'gform_json', 'gform_placeholder', 'sack', 'plupload-all', 'gravityview-fe-view' ) );

		GFFormDisplay::enqueue_form_scripts( $this->form ? $this->form : $gravityview_view->getForm(), false );

		wp_localize_script( 'gravityview-fe-view', 'gvGlobals', array( 'cookiepath' => COOKIEPATH ) );

		wp_enqueue_script( 'sack' ); // Sack is required for images.
		wp_enqueue_script( 'gform_gravityforms' );
		wp_enqueue_script( 'gravityview-fe-view' );

		// File download/delete icons
		wp_enqueue_style( 'gform_admin_icons' );
	}


	/**
	 * Process edit entry form save
	 *
	 * @param GravityView_View_Data $gv_data The View data.
	 */
	private function process_save( $gv_data ) {

		if ( empty( $_POST ) || ! isset( $_POST['lid'] ) ) {
			return;
		}

		// Make sure the entry, view, and form IDs are all correct
		$valid = $this->verify_nonce();

		if ( ! $valid ) {
			gravityview()->log->error( 'Nonce validation failed.' );
			return;
		}

		if ( $this->entry['id'] !== $_POST['lid'] ) {
			gravityview()->log->error( 'Entry ID did not match posted entry ID.' );
			return;
		}

		gravityview()->log->debug( '$_POSTed data (sanitized): ', array( 'data' => esc_html( print_r( $_POST, true ) ) ) );

		$this->process_save_process_files( $this->form_id );

		$this->validate();

		if ( $this->is_valid ) {

			gravityview()->log->debug( 'Submission is valid.' );

			/**
			 * @hack This step is needed to unset the adminOnly from form fields, to add the calculation fields
			 */
			$form = $this->form_prepare_for_save();

			/**
			 * @hack to avoid the capability validation of the method save_lead for GF 1.9+
			 */
			unset( $_GET['page'] );

			add_filter( 'gform_use_post_value_for_conditional_logic_save_entry', '__return_true' );

			/**
			 * Perform an action before the entry has been updated using Edit Entry.
			 *
			 * @since 2.1
			 * @param array $form Gravity Forms form array
			 * @param string $entry_id Numeric ID of the entry that is being updated
			 * @param GravityView_Edit_Entry_Render $this This object
			 * @param GravityView_View_Data $gv_data The View data
			 */
			do_action( 'gravityview/edit_entry/before_update', $form, $this->entry['id'], $this, $gv_data );

			GFFormsModel::save_lead( $form, $this->entry );

	        // Delete the values for hidden inputs
	        $this->unset_hidden_field_values();

			// Process calculation fields
			$this->update_calculation_fields();

			// Handle hidden approval fields (or their absense)
			$this->preset_approval_fields();

			// Perform actions normally performed after updating a lead
			$this->after_update();

	        /**
			 * Must be AFTER after_update()!
			 *
			 * @see https://github.com/gravityview/GravityView/issues/764
			 */
			$this->maybe_update_post_fields( $form );

			/**
			 * Perform an action after the entry has been updated using Edit Entry.
			 *
			 * @since 2.1 Added $gv_data parameter
			 * @param array $form Gravity Forms form array
			 * @param string $entry_id Numeric ID of the entry that was updated
			 * @param GravityView_Edit_Entry_Render $this This object
			 * @param GravityView_View_Data $gv_data The View data
			 */
			do_action( 'gravityview/edit_entry/after_update', $this->form, $this->entry['id'], $this, $gv_data );

		} else {
			gravityview()->log->error( 'Submission is NOT valid.', array( 'entry' => $this->entry ) );
		}
	} // process_save

	/**
	 * Delete the value of fields hidden by conditional logic when the entry is edited
	 *
	 * @uses GFFormsModel::update_lead_field_value()
	 *
	 * @since 1.17.4
	 *
	 * @return void
	 */
	private function unset_hidden_field_values() {
	    global $wpdb;

		/**
		 * Whether to delete values of fields hidden by conditional logic.
		 *
		 * @since 1.22.2
		 * @param bool $unset_hidden_field_values Default: true
		 * @param GravityView_Edit_Entry_Render $this This object
		 */
		$unset_hidden_field_values = apply_filters( 'gravityview/edit_entry/unset_hidden_field_values', true, $this );

		$this->unset_hidden_calculations = array();

		if ( ! $unset_hidden_field_values ) {
			return;
		}

		if ( version_compare( GravityView_GFFormsModel::get_database_version(), '2.3-dev-1', '>=' ) && method_exists( 'GFFormsModel', 'get_entry_meta_table_name' ) ) {
			$entry_meta_table = GFFormsModel::get_entry_meta_table_name();
			$current_fields   = $wpdb->get_results( $wpdb->prepare( "SELECT * FROM $entry_meta_table WHERE entry_id=%d", $this->entry['id'] ) );
		} else {
			$lead_detail_table = GFFormsModel::get_lead_details_table_name();
			$current_fields    = $wpdb->get_results( $wpdb->prepare( "SELECT * FROM $lead_detail_table WHERE lead_id=%d", $this->entry['id'] ) );
		}

	    foreach ( $this->entry as $input_id => $field_value ) {

			if ( ! is_numeric( $input_id ) ) {
				continue;
			}

			if ( ! $field = RGFormsModel::get_field( $this->form, $input_id ) ) {
				continue;
			}

		    // Reset fields that are or would be hidden
		    if ( GFFormsModel::is_field_hidden( $this->form, $field, array(), $this->entry ) ) {

				$empty_value = $field->get_value_save_entry(
					is_array( $field->get_entry_inputs() ) ? array() : '',
					$this->form,
                    '',
                    $this->entry['id'],
                    $this->entry
				);

				if ( $field->has_calculation() ) {
					$this->unset_hidden_calculations[] = $field->id; // Unset
					$empty_value                       = '';
				}

			    $lead_detail_id = GFFormsModel::get_lead_detail_id( $current_fields, $input_id );

			    GFFormsModel::update_lead_field_value( $this->form, $this->entry, $field, $lead_detail_id, $input_id, $empty_value );

			    // Prevent the $_POST values of hidden fields from being used as default values when rendering the form
				// after submission
			    $post_input_id           = 'input_' . str_replace( '.', '_', $input_id );
			    $_POST[ $post_input_id ] = '';
		    }
	    }
	}

	/**
	 * Leverage `gravityview/approve_entries/update_unapproved_meta` to prevent
	 * the missing/empty approval field to affect is_approved meta at all.
	 *
	 * Called before the Gravity Forms after_update triggers.
	 *
	 * @since 2.5
	 *
	 * @return void
	 */
	private function preset_approval_fields() {
		$has_approved_field = false;

		foreach ( self::$original_form['fields'] as $field ) {
			if ( $field->gravityview_approved ) {
				$has_approved_field = true;
				break;
			}
		}

		if ( ! $has_approved_field ) {
			return;
		}

		$is_field_hidden = true;

		foreach ( $this->form['fields'] as $field ) {
			if ( $field->gravityview_approved ) {
				$is_field_hidden = false;
				break;
			}
		}

		if ( ! $is_field_hidden ) {
			return;
		}

		add_filter( 'gravityview/approve_entries/update_unapproved_meta', array( $this, 'prevent_update_unapproved_meta' ), 9, 3 );
	}

	/**
	 * Done once from self::preset_approval_fields
	 *
	 * @since 2.5
	 *
	 * @return string UNAPPROVED unless something else is inside the entry.
	 */
	public function prevent_update_unapproved_meta( $value, $form, $entry ) {

		remove_filter( 'gravityview/approve_entries/update_unapproved_meta', array( $this, 'prevent_update_unapproved_meta' ), 9 );

		if ( ! $value = gform_get_meta( $entry['id'], 'is_approved' ) ) {

			$value = GravityView_Entry_Approval_Status::UNAPPROVED;

			$value = apply_filters( 'gravityview/approve_entries/after_submission/default_status', $value );
		}

		return $value;
	}

	/**
	 * Have GF handle file uploads
	 *
	 * Copy of code from GFFormDisplay::process_form()
	 *
	 * @param int $form_id
	 */
	private function process_save_process_files( $form_id ) {

		// Loading files that have been uploaded to temp folder
		$files = GFCommon::json_decode( stripslashes( RGForms::post( 'gform_uploaded_files' ) ) );
		if ( ! is_array( $files ) ) {
			$files = array();
		}

		/**
		 * Make sure the fileuploads are not overwritten if no such request was done.
		 *
		 * @since 1.20.1
		 */
		add_filter( "gform_save_field_value_$form_id", array( $this, 'save_field_value' ), 99, 5 );

		RGFormsModel::$uploaded_files[ $form_id ] = $files;
	}

	/**
	 * Make sure the fileuploads are not overwritten if no such request was done.
	 *
	 * TO ONLY BE USED INTERNALLY; DO NOT DEVELOP ON; MAY BE REMOVED AT ANY TIME.
	 *
	 * @since 1.20.1
	 *
	 * @param string              $value Field value
	 * @param array               $entry GF entry array
	 * @param GF_Field_FileUpload $field
	 * @param array               $form GF form array
	 * @param string              $input_id ID of the input being saved
	 *
	 * @return string
	 */
	public function save_field_value( $value = '', $entry = array(), $field = null, $form = array(), $input_id = '' ) {

<<<<<<< HEAD
		if ( ! $field || $field->get_input_type() !== 'fileupload' ) {
=======
		if ( ! $field || 'fileupload' != $field->type ) {
>>>>>>> 64c7d417
			return $value;
		}

		$input_name = 'input_' . str_replace( '.', '_', $input_id );

		if ( $field->multipleFiles ) {
			if ( empty( $value ) ) {
				return json_decode( \GV\Utils::get( $entry, $input_id, '' ), true );
			}
			return $value;
		}

		/** No file is being uploaded. */
		if ( empty( $_FILES[ $input_name ]['name'] ) ) {
			/** So return the original upload, with $value as backup (it can be empty during edit form rendering) */
			return rgar( $entry, $input_id, $value );
		}

		return $value;
	}

	/**
	 * Remove max_files validation (done on gravityforms.js) to avoid conflicts with GravityView
	 * Late validation done on self::custom_validation
	 *
	 * @param $plupload_init array Plupload settings
	 * @param $form_id
	 * @param $instance
	 * @return mixed
	 */
	public function modify_fileupload_settings( $plupload_init, $form_id, $instance ) {
		if ( ! $this->is_edit_entry() ) {
			return $plupload_init;
		}

		$plupload_init['gf_vars']['max_files'] = 0;

		return $plupload_init;
	}


	/**
	 * Set visibility to visible and convert field input key to string
     *
	 * @return array $form
	 */
	private function form_prepare_for_save() {

		$form = $this->filter_conditional_logic( $this->form );

	    /** @type GF_Field $field */
		foreach ( $form['fields'] as $k => &$field ) {

			/**
			 * Remove the fields with calculation formulas before save to avoid conflicts with GF logic
			 *
			 * @since 1.16.3
			 */
			if ( $field->has_calculation() ) {
				unset( $form['fields'][ $k ] );
			}

			$field->adminOnly = false;

			if ( isset( $field->inputs ) && is_array( $field->inputs ) ) {
				foreach ( $field->inputs as $key => $input ) {
				    $field->inputs[ $key ]['id'] = (string) $input['id'];
				}
			}
		}

		$form['fields'] = array_values( $form['fields'] );

		return $form;
	}

	private function update_calculation_fields() {
		global $wpdb;

		$form   = self::$original_form;
		$update = false;

		// get the most up to date entry values
		$entry = GFAPI::get_entry( $this->entry['id'] );

		if ( version_compare( GravityView_GFFormsModel::get_database_version(), '2.3-dev-1', '>=' ) && method_exists( 'GFFormsModel', 'get_entry_meta_table_name' ) ) {
			$entry_meta_table = GFFormsModel::get_entry_meta_table_name();
			$current_fields   = $wpdb->get_results( $wpdb->prepare( "SELECT * FROM $entry_meta_table WHERE entry_id=%d", $entry['id'] ) );
		} else {
			$lead_detail_table = GFFormsModel::get_lead_details_table_name();
			$current_fields    = $wpdb->get_results( $wpdb->prepare( "SELECT * FROM $lead_detail_table WHERE lead_id=%d", $entry['id'] ) );
		}

		if ( ! empty( $this->fields_with_calculation ) ) {
			$allowed_fields = $this->get_configured_edit_fields( $form, $this->view_id );
			$allowed_fields = wp_list_pluck( $allowed_fields, 'id' );

			foreach ( $this->fields_with_calculation as $field ) {

				if ( in_array( $field->id, $this->unset_hidden_calculations, true ) ) {
					continue;
				}

				$inputs = $field->get_entry_inputs();
				if ( is_array( $inputs ) ) {
				    foreach ( $inputs as $input ) {
						list( $field_id, $input_id ) = rgexplode( '.', $input['id'], 2 );

						if ( 'product' === $field->type ) {
							$input_name = 'input_' . str_replace( '.', '_', $input['id'] );

							// Only allow quantity to be set if it's allowed to be edited
							if ( in_array( $field_id, $allowed_fields ) && 3 == $input_id ) {
							} else { // otherwise set to what it previously was
								$_POST[ $input_name ] = $entry[ $input['id'] ];
							}
						} else {
							// Set to what it previously was if it's not editable
							if ( ! in_array( $field_id, $allowed_fields ) ) {
								$_POST[ $input_name ] = $entry[ $input['id'] ];
							}
						}

						GFFormsModel::save_input( $form, $field, $entry, $current_fields, $input['id'] );
				    }
				} else {
					// Set to what it previously was if it's not editable
					if ( ! in_array( $field->id, $allowed_fields ) ) {
						$_POST[ 'input_' . $field->id ] = $entry[ $field->id ];
					}
					GFFormsModel::save_input( $form, $field, $entry, $current_fields, $field->id );
				}
			}

			if ( method_exists( 'GFFormsModel', 'commit_batch_field_operations' ) ) {
				GFFormsModel::commit_batch_field_operations();
			}
		}
	}

	/**
	 * Handle updating the Post Image field
	 *
	 * Sets a new Featured Image if configured in Gravity Forms; otherwise uploads/updates media
	 *
	 * @since 1.17
	 *
	 * @uses GFFormsModel::media_handle_upload
	 * @uses set_post_thumbnail
	 *
	 * @param array    $form GF Form array
	 * @param GF_Field $field GF Field
	 * @param string   $field_id Numeric ID of the field
	 * @param string   $value
	 * @param array    $entry GF Entry currently being edited
	 * @param int      $post_id ID of the Post being edited
	 *
	 * @return mixed|string
	 */
	private function update_post_image( $form, $field, $field_id, $value, $entry, $post_id ) {

		$input_name = 'input_' . $field_id;

		if ( ! empty( $_FILES[ $input_name ]['name'] ) ) {

			// We have a new image

			$value = RGFormsModel::prepare_value( $form, $field, $value, $input_name, $entry['id'] );

			$ary     = ! empty( $value ) ? explode( '|:|', $value ) : array();
	        $ary     = stripslashes_deep( $ary );
			$img_url = \GV\Utils::get( $ary, 0 );

			$img_title       = count( $ary ) > 1 ? $ary[1] : '';
			$img_caption     = count( $ary ) > 2 ? $ary[2] : '';
			$img_description = count( $ary ) > 3 ? $ary[3] : '';

			$image_meta = array(
				'post_excerpt' => $img_caption,
				'post_content' => $img_description,
			);

			// adding title only if it is not empty. It will default to the file name if it is not in the array
			if ( ! empty( $img_title ) ) {
				$image_meta['post_title'] = $img_title;
			}

			/**
			 * todo: As soon as \GFFormsModel::media_handle_upload becomes a public method, move this call to \GFFormsModel::media_handle_upload and remove the hack from this class.
			 * Note: the method became public in GF 1.9.17.7, but we don't require that version yet.
			 */
			require_once GRAVITYVIEW_DIR . 'includes/class-gravityview-gfformsmodel.php';
			$media_id = GravityView_GFFormsModel::media_handle_upload( $img_url, $post_id, $image_meta );

			// is this field set as featured image?
			if ( $media_id && $field->postFeaturedImage ) {
				set_post_thumbnail( $post_id, $media_id );
			}
		} elseif ( ! empty( $_POST[ $input_name ] ) && is_array( $value ) ) {

			$img_url         = stripslashes_deep( $_POST[ $input_name ] );
			$img_title       = stripslashes_deep( \GV\Utils::_POST( $input_name . '_1' ) );
			$img_caption     = stripslashes_deep( \GV\Utils::_POST( $input_name . '_4' ) );
			$img_description = stripslashes_deep( \GV\Utils::_POST( $input_name . '_7' ) );

			$value = ! empty( $img_url ) ? $img_url . '|:|' . $img_title . '|:|' . $img_caption . '|:|' . $img_description : '';

			if ( $field->postFeaturedImage ) {

				$image_meta = array(
					'ID'           => get_post_thumbnail_id( $post_id ),
					'post_title'   => $img_title,
					'post_excerpt' => $img_caption,
					'post_content' => $img_description,
				);

				// update image title, caption or description
				wp_update_post( $image_meta );
			}
		} else {

			// if we get here, image was removed or not set.
			$value = '';

			if ( $field->postFeaturedImage ) {
				delete_post_thumbnail( $post_id );
			}
		}

		return $value;
	}

	/**
	 * Loop through the fields being edited and if they include Post fields, update the Entry's post object
	 *
	 * @param array $form Gravity Forms form
	 *
	 * @return void
	 */
	private function maybe_update_post_fields( $form ) {

		if ( empty( $this->entry['post_id'] ) ) {
	        gravityview()->log->debug( 'This entry has no post fields. Continuing...' );
			return;
		}

		$post_id = $this->entry['post_id'];

		// Security check
		if ( false === GVCommon::has_cap( 'edit_post', $post_id ) ) {
			gravityview()->log->error( 'The current user does not have the ability to edit Post #{post_id}', array( 'post_id' => $post_id ) );
			return;
		}

		$update_entry = false;

		$updated_post = $original_post = get_post( $post_id );

		foreach ( $this->entry as $field_id => $value ) {

			$field = RGFormsModel::get_field( $form, $field_id );

			if ( ! $field ) {
				continue;
			}

			if ( GFCommon::is_post_field( $field ) && 'post_category' !== $field->type ) {

				// Get the value of the field, including $_POSTed value
				$value = RGFormsModel::get_field_value( $field );

				// Use temporary entry variable, to make values available to fill_post_template() and update_post_image()
				$entry_tmp                  = $this->entry;
				$entry_tmp[ "{$field_id}" ] = $value;

				switch ( $field->type ) {

				    case 'post_title':
				        $post_title = $value;
				        if ( \GV\Utils::get( $form, 'postTitleTemplateEnabled' ) ) {
				            $post_title = $this->fill_post_template( $form['postTitleTemplate'], $form, $entry_tmp );
				        }
				        $updated_post->post_title = $post_title;
				        $updated_post->post_name  = $post_title;
				        unset( $post_title );
				        break;

				    case 'post_content':
				        $post_content = $value;
				        if ( \GV\Utils::get( $form, 'postContentTemplateEnabled' ) ) {
				            $post_content = $this->fill_post_template( $form['postContentTemplate'], $form, $entry_tmp, true );
				        }
				        $updated_post->post_content = $post_content;
				        unset( $post_content );
				        break;
				    case 'post_excerpt':
				        $updated_post->post_excerpt = $value;
				        break;
				    case 'post_tags':
				        wp_set_post_tags( $post_id, $value, false );
				        break;
				    case 'post_category':
				        break;
				    case 'post_custom_field':
						if ( $field->get_input_type() === 'fileupload' ) {
							break;
						}

						if ( is_array( $value ) && ( (float) $field_id !== (float) $field->id ) ) {
							$value = $value[ $field_id ];
						}

<<<<<<< HEAD
						if( ! empty( $field->customFieldTemplateEnabled ) ) {
							$value = $this->fill_post_template( $field->customFieldTemplate, $form, $entry_tmp, true );
						}
=======
				        if ( ! empty( $field->customFieldTemplateEnabled ) ) {
				            $value = $this->fill_post_template( $field->customFieldTemplate, $form, $entry_tmp, true );
				        }
>>>>>>> 64c7d417

						$value = $field->get_value_save_entry( $value, $form, '', $this->entry['id'], $this->entry );

				        update_post_meta( $post_id, $field->postCustomFieldName, $value );
				        break;

				    case 'post_image':
				        $value = $this->update_post_image( $form, $field, $field_id, $value, $this->entry, $post_id );
				        break;

				}

				// update entry after
				$this->entry[ "{$field_id}" ] = $value;

				$update_entry = true;

				unset( $entry_tmp );
			}
		}

		if ( $update_entry ) {

			$return_entry = GFAPI::update_entry( $this->entry );

			if ( is_wp_error( $return_entry ) ) {
				gravityview()->log->error(
                    'Updating the entry post fields failed',
                    array(
						'data' => array(
							'$this->entry'  => $this->entry,
							'$return_entry' => $return_entry,
						),
                    )
                );
			} else {
				gravityview()->log->debug( 'Updating the entry post fields for post #{post_id} succeeded', array( 'post_id' => $post_id ) );
			}
		}

		$return_post = wp_update_post( $updated_post, true );

		if ( is_wp_error( $return_post ) ) {
			$return_post->add_data( $updated_post, '$updated_post' );
			gravityview()->log->error( 'Updating the post content failed', array( 'data' => compact( 'updated_post', 'return_post' ) ) );
		} else {
			gravityview()->log->debug(
                'Updating the post content for post #{post_id} succeeded',
                array(
					'post_id' => $post_id,
					'data'    => $updated_post,
                )
            );
		}
	}

	/**
	 * Convert a field content template into prepared output
	 *
	 * @uses GravityView_GFFormsModel::get_post_field_images()
	 *
	 * @since 1.17
	 *
	 * @param string $template The content template for the field
	 * @param array  $form Gravity Forms form
	 * @param bool   $do_shortcode Whether to process shortcode inside content. In GF, only run on Custom Field and Post Content fields
	 *
	 * @return string
	 */
	private function fill_post_template( $template, $form, $entry, $do_shortcode = false ) {

		require_once GRAVITYVIEW_DIR . 'includes/class-gravityview-gfformsmodel.php';

		$post_images = GravityView_GFFormsModel::get_post_field_images( $form, $entry );

		// replacing post image variables
		$output = GFCommon::replace_variables_post_image( $template, $post_images, $entry );

		// replacing all other variables
		$output = GFCommon::replace_variables( $output, $form, $entry, false, false, false );

		// replace conditional shortcodes
		if ( $do_shortcode ) {
			$output = do_shortcode( $output );
		}

		return $output;
	}


	/**
	 * Perform actions normally performed after updating a lead
	 *
	 * @since 1.8
	 *
	 * @see GFEntryDetail::lead_detail_page()
	 *
	 * @return void
	 */
	private function after_update() {

		do_action( 'gform_after_update_entry', self::$original_form, $this->entry['id'], self::$original_entry );
		do_action( "gform_after_update_entry_{$this->form['id']}", self::$original_form, $this->entry['id'], self::$original_entry );

		// Re-define the entry now that we've updated it.
		$entry = RGFormsModel::get_lead( $this->entry['id'] );

		$entry = GFFormsModel::set_entry_meta( $entry, self::$original_form );

		if ( version_compare( GFFormsModel::get_database_version(), '2.3-dev-1', '<' ) ) {
			// We need to clear the cache because Gravity Forms caches the field values, which
			// we have just updated.
			foreach ( $this->form['fields'] as $key => $field ) {
				GFFormsModel::refresh_lead_field_value( $entry['id'], $field->id );
			}
		}

		/**
		 * Maybe process feeds.
		 *
		 * @since develop
		 */
		if ( $allowed_feeds = $this->view->settings->get( 'edit_feeds', array() ) ) {
			$feeds = GFAPI::get_feeds( null, $entry['form_id'] );
			if ( ! is_wp_error( $feeds ) ) {
				$registered_feeds = array();
				foreach ( GFAddOn::get_registered_addons() as $registered_feed ) {
					if ( is_subclass_of( $registered_feed, 'GFFeedAddOn' ) ) {
						if ( method_exists( $registered_feed, 'get_instance' ) ) {
							$registered_feed                                  = call_user_func( array( $registered_feed, 'get_instance' ) );
							$registered_feeds[ $registered_feed->get_slug() ] = $registered_feed;
						}
					}
				}
				foreach ( $feeds as $feed ) {
					if ( in_array( $feed['id'], $allowed_feeds ) ) {
						if ( $feed_object = \GV\Utils::get( $registered_feeds, $feed['addon_slug'] ) ) {
							$returned_entry = $feed_object->process_feed( $feed, $entry, self::$original_form );
							if ( is_array( $returned_entry ) && rgar( $returned_entry, 'id' ) ) {
								$entry = $returned_entry;
							}

							do_action( 'gform_post_process_feed', $feed, $entry, self::$original_form, $feed_object );
							$slug = $feed_object->get_slug();
							do_action( "gform_{$slug}_post_process_feed", $feed, $entry, self::$original_form, $feed_object );
						}
					}
				}
			}
		}

		$this->entry = $entry;
	}


	/**
	 * Display the Edit Entry form
	 *
	 * @return void
	 */
	public function edit_entry_form() {

		$view = \GV\View::by_id( $this->view_id );

		if ( $view->settings->get( 'edit_locking' ) ) {
			$locking = new GravityView_Edit_Entry_Locking();
			$locking->maybe_lock_object( $this->entry['id'] );
		}

		?>

		<div id="wpfooter"></div><!-- used for locking message -->

		<script>
			var ajaxurl = '<?php echo admin_url( 'admin-ajax.php', 'relative' ); ?>';
		</script>

		<div class="gv-edit-entry-wrapper">
        <?php

			$javascript = gravityview_ob_include( GravityView_Edit_Entry::$file . '/partials/inline-javascript.php', $this );

			/**
			 * Fixes weird wpautop() issue
			 *
			 * @see https://github.com/katzwebservices/GravityView/issues/451
			 */
			echo gravityview_strip_whitespace( $javascript );

		?>
			<h2 class="gv-edit-entry-title">
				<span><?php

					/**
					 * Modify the edit entry title.
					 *
					 * @param string $edit_entry_title Modify the "Edit Entry" title
					 * @param GravityView_Edit_Entry_Render $this This object
					 */
					$edit_entry_title = apply_filters( 'gravityview_edit_entry_title', __( 'Edit Entry', 'gk-gravityview' ), $this );

					echo esc_attr( $edit_entry_title );
					?></span>
			</h2>

			<?php $this->maybe_print_message(); ?>

			<?php // The ID of the form needs to be `gform_{form_id}` for the pluploader ?>

			<form method="post" id="gform_<?php echo $this->form_id; ?>" enctype="multipart/form-data">

				<?php

				wp_nonce_field( self::$nonce_key, self::$nonce_key );

				wp_nonce_field( self::$nonce_field, self::$nonce_field, false );

				// Print the actual form HTML
				$this->render_edit_form();

				?>
			</form>

			<script>
				gform.addFilter('gform_reset_pre_conditional_logic_field_action', function ( reset, formId, targetId, defaultValues, isInit ) {
				    return false;
				});
			</script>

		</div>

		<?php
	}

	/**
	 * Display success or error message if the form has been submitted
	 *
	 * @uses GVCommon::generate_notice
	 *
	 * @since 1.16.2.2
	 *
	 * @return void
	 */
	private function maybe_print_message() {

		if ( 'update' !== \GV\Utils::_POST( 'action' ) ) {
			return;
		}

		/**
		 * @filter `gravityview/features/paged-edit`
		 * @since 2.5
		 * @since 2.14 Added the $form argument
		 * @param bool $enable_paged_edit Should paged editing be supported?
		 * @param array $form The current form connected to the entry being edited
		 */
		$enable_paged_edit = apply_filters( 'gravityview/features/paged-edit', false, $this->form );

		if ( GFCommon::has_pages( $this->form ) && $enable_paged_edit ) {
			$labels = array(
				'cancel'   => __( 'Cancel', 'gk-gravityview' ),
				'submit'   => __( 'Update', 'gk-gravityview' ),
				'next'     => __( 'Next', 'gk-gravityview' ),
				'previous' => __( 'Previous', 'gk-gravityview' ),
			);

			/**
			 * Modify the cancel/submit buttons' labels.
			 *
			 * @since 1.16.3
			 *
			 * @param array $labels Default button labels associative array
			 * @param array $form The Gravity Forms form
			 * @param array $entry The Gravity Forms entry
			 * @param int $view_id The current View ID
			 */
			$labels = apply_filters( 'gravityview/edit_entry/button_labels', $labels, $this->form, $this->entry, $this->view_id );

			$this->is_paged_submitted = \GV\Utils::_POST( 'save' ) === $labels['submit'];
		}

		$back_link = remove_query_arg( array( 'page', 'view', 'edit', 'gvid' ) );

		if ( ! $this->is_valid ) {

			// Keeping this compatible with Gravity Forms.
			$validation_message = "<div class='validation_error'>" . __( 'There was a problem with your submission.', 'gk-gravityview' ) . ' ' . __( 'Errors have been highlighted below.', 'gk-gravityview' ) . '</div>';
			$message            = apply_filters( "gform_validation_message_{$this->form['id']}", apply_filters( 'gform_validation_message', $validation_message, $this->form ), $this->form );

			echo GVCommon::generate_notice( $message, 'gv-error' );

		} elseif ( false === $this->is_paged_submitted ) {
			// Paged form that hasn't been submitted on the last page yet
			$entry_updated_message = sprintf( esc_attr__( 'Entry Updated.', 'gk-gravityview' ), '<a href="' . esc_url( $back_link ) . '">', '</a>' );

			/**
			 * Modify the edit entry success message on pages.
			 *
			 * @since develop
			 * @param string $entry_updated_message Existing message
			 * @param int $view_id View ID
			 * @param array $entry Gravity Forms entry array
			 */
			$message = apply_filters( 'gravityview/edit_entry/page/success', $entry_updated_message, $this->view_id, $this->entry );

			echo GVCommon::generate_notice( $message );
		} else {
			$view              = \GV\View::by_id( $this->view_id );
			$edit_redirect     = $view->settings->get( 'edit_redirect' );
			$edit_redirect_url = $view->settings->get( 'edit_redirect_url' );

			switch ( $edit_redirect ) {

				case '0':
					$redirect_url          = $back_link;
					$entry_updated_message = sprintf( esc_attr_x( 'Entry Updated. %1$sReturning to Entry%2$s', 'Replacements are HTML', 'gk-gravityview' ), '<a href="' . esc_url( $redirect_url ) . '">', '</a>' );
					break;

				case '1':
					$redirect_url          = $directory_link = GravityView_API::directory_link();
					$entry_updated_message = sprintf( esc_attr_x( 'Entry Updated. %1$sReturning to %2$s%3$s', 'Replacement 1 is HTML. Replacement 2 is the title of the page where the user will be taken. Replacement 3 is HTML.', 'gk-gravityview' ), '<a href="' . esc_url( $redirect_url ) . '">', esc_html( $view->post_title ), '</a>' );
					break;

				case '2':
					$redirect_url          = $edit_redirect_url;
					$redirect_url          = GFCommon::replace_variables( $redirect_url, $this->form, $this->entry, false, false, false, 'text' );
					$entry_updated_message = sprintf( esc_attr_x( 'Entry Updated. %1$sRedirecting to %2$s%3$s', 'Replacement 1 is HTML. Replacement 2 is the URL where the user will be taken. Replacement 3 is HTML.', 'gk-gravityview' ), '<a href="' . esc_url( $redirect_url ) . '">', esc_html( $edit_redirect_url ), '</a>' );
					break;

				case '':
				default:
					$entry_updated_message = sprintf( esc_attr__( 'Entry Updated. %1$sReturn to Entry%2$s', 'gk-gravityview' ), '<a href="' . esc_url( $back_link ) . '">', '</a>' );
					break;
			}

			if ( isset( $redirect_url ) ) {
				$entry_updated_message .= sprintf( '<script>window.location.href = %s;</script><noscript><meta http-equiv="refresh" content="0;URL=%s" /></noscript>', json_encode( $redirect_url ), esc_attr( $redirect_url ) );
			}

			/**
			 * Modify the edit entry success message (including the anchor link).
			 *
			 * @since  1.5.4
			 *
			 * @param string      $entry_updated_message Existing message
			 * @param int         $view_id               View ID
			 * @param array       $entry                 Gravity Forms entry array
			 * @param string      $back_link             URL to return to the original entry. @since 1.6
			 * @param string|null $redirect_url          URL to return to after the update. @since 2.14.6
			 */
			$message = apply_filters( 'gravityview/edit_entry/success', $entry_updated_message, $this->view_id, $this->entry, $back_link, isset( $redirect_url ) ? $redirect_url : null );

			echo GVCommon::generate_notice( $message );
		}
	}

	/**
	 * Display the Edit Entry form in the original Gravity Forms format
	 *
	 * @since 1.9
	 *
	 * @return void
	 */
	private function render_edit_form() {

		/**
		 * Before rendering the Edit Entry form.
		 *
		 * @since 1.17
		 * @param GravityView_Edit_Entry_Render $this
		 */
		do_action( 'gravityview/edit-entry/render/before', $this );

		add_filter( 'gform_pre_render', array( $this, 'filter_modify_form_fields' ), 5000, 3 );
		add_filter( 'gform_submit_button', array( $this, 'render_form_buttons' ) );
		add_filter( 'gform_next_button', array( $this, 'render_form_buttons' ) );
		add_filter( 'gform_previous_button', array( $this, 'render_form_buttons' ) );
		add_filter( 'gform_disable_view_counter', '__return_true' );

		add_filter( 'gform_field_input', array( $this, 'verify_user_can_edit_post' ), 5, 5 );
		add_filter( 'gform_field_input', array( $this, 'modify_edit_field_input' ), 10, 5 );

		// We need to remove the fake $_GET['page'] arg to avoid rendering form as if in admin.
		unset( $_GET['page'] );

		$this->show_next_button     = false;
		$this->show_previous_button = false;

		// TODO: Verify multiple-page forms
		if ( GFCommon::has_pages( $this->form ) && apply_filters( 'gravityview/features/paged-edit', false ) ) {
			if ( intval( $page_number = \GV\Utils::_POST( 'gform_source_page_number_' . $this->form['id'], 0 ) ) ) {

				$labels = array(
					'cancel'   => __( 'Cancel', 'gk-gravityview' ),
					'submit'   => __( 'Update', 'gk-gravityview' ),
					'next'     => __( 'Next', 'gk-gravityview' ),
					'previous' => __( 'Previous', 'gk-gravityview' ),
				);

				/**
				 * Modify the cancel/submit buttons' labels.
				 *
				 * @since 1.16.3
				 *
				 * @param array $labels Default button labels associative array
				 * @param array $form The Gravity Forms form
				 * @param array $entry The Gravity Forms entry
				 * @param int $view_id The current View ID
				 */
				$labels = apply_filters( 'gravityview/edit_entry/button_labels', $labels, $this->form, $this->entry, $this->view_id );

				GFFormDisplay::$submission[ $this->form['id'] ]['form']     = $this->form;
				GFFormDisplay::$submission[ $this->form['id'] ]['is_valid'] = true;

				if ( \GV\Utils::_POST( 'save' ) === $labels['next'] ) {
					$last_page = \GFFormDisplay::get_max_page_number( $this->form );

					while ( ++$page_number < $last_page && RGFormsModel::is_page_hidden( $this->form, $page_number, \GV\Utils::_POST( 'gform_field_values' ) ) ) {
					} // Advance to next visible page
				} elseif ( \GV\Utils::_POST( 'save' ) === $labels['previous'] ) {
					while ( --$page_number > 1 && RGFormsModel::is_page_hidden( $this->form, $page_number, \GV\Utils::_POST( 'gform_field_values' ) ) ) {
					} // Advance to next visible page
				}

				GFFormDisplay::$submission[ $this->form['id'] ]['page_number'] = $page_number;
			}

			if ( ( $page_number = intval( $page_number ) ) < 2 ) {
				$this->show_next_button = true; // First page
			}

			$last_page = \GFFormDisplay::get_max_page_number( $this->form );

			$has_more_pages = $page_number < $last_page;

			if ( $has_more_pages ) {
				$this->show_next_button = true; // Not the last page
			} else {
				$this->show_update_button = true; // The last page
			}

			if ( $page_number > 1 ) {
				$this->show_previous_button = true; // Not the first page
			}
		} else {
			$this->show_update_button = true;
		}

		ob_start(); // Prevent PHP warnings possibly caused by prefilling list fields for conditional logic

		$html = GFFormDisplay::get_form( $this->form['id'], false, false, true, $this->entry );

		ob_get_clean();

	    remove_filter( 'gform_pre_render', array( $this, 'filter_modify_form_fields' ), 5000 );
		remove_filter( 'gform_submit_button', array( $this, 'render_form_buttons' ) );
		remove_filter( 'gform_next_button', array( $this, 'render_form_buttons' ) );
		remove_filter( 'gform_previous_button', array( $this, 'render_form_buttons' ) );
		remove_filter( 'gform_disable_view_counter', '__return_true' );
		remove_filter( 'gform_field_input', array( $this, 'verify_user_can_edit_post' ), 5 );
		remove_filter( 'gform_field_input', array( $this, 'modify_edit_field_input' ), 10 );

		echo $html;

		/**
		 * After rendering the Edit Entry form.
		 *
		 * @since 1.17
		 * @param GravityView_Edit_Entry_Render $this
		 */
		do_action( 'gravityview/edit-entry/render/after', $this );
	}

	/**
	 * Display the Update/Cancel/Delete buttons for the Edit Entry form
     *
	 * @since 1.8
	 * @return string
	 */
	public function render_form_buttons() {
		return gravityview_ob_include( GravityView_Edit_Entry::$file . '/partials/form-buttons.php', $this );
	}


	/**
	 * Modify the form fields that are shown when using GFFormDisplay::get_form()
	 *
	 * By default, all fields will be shown. We only want the Edit Tab configured fields to be shown.
	 *
	 * @param array        $form
	 * @param boolean      $ajax Whether in AJAX mode
	 * @param array|string $field_values Passed parameters to the form
	 *
	 * @since 1.9
	 *
	 * @return array Modified form array
	 */
	public function filter_modify_form_fields( $form, $ajax = false, $field_values = '' ) {

		if ( $form['id'] != $this->form_id ) {
			return $form;
		}

		// In case we have validated the form, use it to inject the validation results into the form render
		if ( isset( $this->form_after_validation ) && $this->form_after_validation['id'] === $form['id'] ) {
			$form = $this->form_after_validation;
		} else {
			$form['fields'] = $this->get_configured_edit_fields( $form, $this->view_id );
		}

		$form = $this->filter_conditional_logic( $form );

		$form = $this->prefill_conditional_logic( $form );

		// for now we don't support Save and Continue feature.
		if ( ! self::$supports_save_and_continue ) {
	        unset( $form['save'] );
		}

		$form = $this->unselect_default_values( $form );

		return $form;
	}

	/**
	 * When displaying a field, check if it's a Post Field, and if so, make sure the post exists and current user has edit rights.
	 *
	 * @since 1.16.2.2
	 *
	 * @param string       $field_content Always empty. Returning not-empty overrides the input.
	 * @param GF_Field     $field
	 * @param string|array $value If array, it's a field with multiple inputs. If string, single input.
	 * @param int          $lead_id Lead ID. Always 0 for the `gform_field_input` filter.
	 * @param int          $form_id Form ID
	 *
	 * @return string If error, the error message. If no error, blank string (modify_edit_field_input() runs next)
	 */
	public function verify_user_can_edit_post( $field_content = '', $field = null, $value = '', $lead_id = 0, $form_id = 0 ) {

		if ( ! GFCommon::is_post_field( $field ) ) {
			return $field_content;
		}

        $message = null;

        // First, make sure they have the capability to edit the post.
		if ( null === get_post( $this->entry['post_id'] ) ) {
			/**
			 * Modify the message when someone is editing an entry attached to a post that no longer exists.
			 *
			 * @param string $message The existing "This field is not editable; the post no longer exists." text
			 */
			$message = apply_filters( 'gravityview/edit_entry/no_post_text', __( 'This field is not editable; the post no longer exists.', 'gk-gravityview' ) );
        } elseif ( false === current_user_can( 'edit_post', $this->entry['post_id'] ) ) {
			/**
			 * Modify the message when someone isn't able to edit a post.
			 *
			 * @param string $message The existing "You don't have permission..." text
			 */
			$message = apply_filters( 'gravityview/edit_entry/unsupported_post_field_text', __( 'You don&rsquo;t have permission to edit this post.', 'gk-gravityview' ) );
		}

        if ( $message ) {
            $field_content = sprintf( '<div class="ginput_container ginput_container_' . $field->type . '">%s</div>', wpautop( $message ) );
        }

        return $field_content;
	}

	/**
	 *
	 * Fill-in the saved values into the form inputs
	 *
	 * @param string       $field_content Always empty. Returning not-empty overrides the input.
	 * @param GF_Field     $field
	 * @param string|array $value If array, it's a field with multiple inputs. If string, single input.
	 * @param int          $lead_id Lead ID. Always 0 for the `gform_field_input` filter.
	 * @param int          $form_id Form ID
	 *
	 * @return mixed
	 */
	public function modify_edit_field_input( $field_content = '', $field = null, $value = '', $lead_id = 0, $form_id = 0 ) {

		$gv_field = GravityView_Fields::get_associated_field( $field );

		// If the form has been submitted, then we don't need to pre-fill the values,
		// Except for fileupload type and when a field input is overridden- run always!!
<<<<<<< HEAD
		if(
			( $this->is_edit_entry_submission() && !in_array( $field->get_input_type(), array( 'fileupload', 'post_image' ) ) )
=======
		if (
			( $this->is_edit_entry_submission() && ! in_array( $field->type, array( 'fileupload', 'post_image' ) ) )
>>>>>>> 64c7d417
			&& false === ( $gv_field && is_callable( array( $gv_field, 'get_field_input' ) ) )
			&& ! GFCommon::is_product_field( $field->type )
			|| ! empty( $field_content )
			|| in_array( $field->type, array( 'honeypot' ) )
		) {
	        return $field_content;
		}

		// SET SOME FIELD DEFAULTS TO PREVENT ISSUES
		$field->adminOnly = false; /** @see GFFormDisplay::get_counter_init_script() need to prevent adminOnly */

		$field_value = $this->get_field_value( $field );

	    // Prevent any PHP warnings, like undefined index
	    ob_start();

	    $return = null;

		/** @var GravityView_Field $gv_field */
		if ( $gv_field && is_callable( array( $gv_field, 'get_field_input' ) ) ) {
			$return = $gv_field->get_field_input( $this->form, $field_value, $this->entry, $field );
		} else {
	        $return = $field->get_field_input( $this->form, $field_value, $this->entry );
	    }

	    // If there was output, it's an error
	    $warnings = ob_get_clean();

	    if ( ! empty( $warnings ) ) {
		    gravityview()->log->error(
                '{warning}',
                array(
					'warning' => $warnings,
					'data'    => $field_value,
                )
            );
	    }

		return $return;
	}

	/**
	 * Modify the value for the current field input
	 *
	 * @param GF_Field $field
	 *
	 * @return array|mixed|string
	 */
	private function get_field_value( $field ) {

		/**
		 * Allow the pre-populated value to override saved value in Edit Entry form. By default, pre-populate mechanism only kicks on empty fields.
		 *
		 * @param boolean True: override saved values; False: don't override (default)
		 * @param $field GF_Field object Gravity Forms field object
		 * @since 1.13
		 */
		$override_saved_value = apply_filters( 'gravityview/edit_entry/pre_populate/override', false, $field );

		// We're dealing with multiple inputs (e.g. checkbox) but not time or date (as it doesn't store data in input IDs)
		if ( isset( $field->inputs ) && is_array( $field->inputs ) && ! in_array( $field->type, array( 'time', 'date' ) ) ) {

			$field_value = array();

			// only accept pre-populated values if the field doesn't have any choice selected.
			$allow_pre_populated = $field->allowsPrepopulate;

			foreach ( (array) $field->inputs as $input ) {

				$input_id = strval( $input['id'] );

				if ( isset( $this->entry[ $input_id ] ) && ! gv_empty( $this->entry[ $input_id ], false, false ) ) {
				    $field_value[ $input_id ] = 'post_category' === $field->type ? GFCommon::format_post_category( $this->entry[ $input_id ], true ) : $this->entry[ $input_id ];
				    $allow_pre_populated      = false;
				}
			}

			$pre_value = $field->get_value_submission( array(), false );

			$field_value = ! $allow_pre_populated && ! ( $override_saved_value && ! gv_empty( $pre_value, false, false ) ) ? $field_value : $pre_value;

		} else {

			$id = intval( $field->id );

			// get pre-populated value if exists
			$pre_value = $field->allowsPrepopulate ? GFFormsModel::get_parameter_value( $field->inputName, array(), $field ) : '';

			// saved field entry value (if empty, fallback to the pre-populated value, if exists)
			// or pre-populated value if not empty and set to override saved value
			$field_value = isset( $this->entry[ $id ] ) && ! gv_empty( $this->entry[ $id ], false, false ) && ! ( $override_saved_value && ! gv_empty( $pre_value, false, false ) ) ? $this->entry[ $id ] : $pre_value;

			// in case field is post_category but inputType is select, multi-select or radio, convert value into array of category IDs.
			if ( 'post_category' === $field->type && ! gv_empty( $field_value, false, false ) ) {
				$categories = array();
				foreach ( explode( ',', $field_value ) as $cat_string ) {
				    $categories[] = GFCommon::format_post_category( $cat_string, true );
				}
				$field_value = 'multiselect' === $field->get_input_type() ? $categories : implode( '', $categories );
			}
		}

		// if value is empty get the default value if defined
		$field_value = $field->get_value_default_if_empty( $field_value );

	    /**
	     * Change the value of an Edit Entry field, if needed.
		 *
	     * @since 1.11
	     * @since 1.20 Added third param
	     * @param mixed $field_value field value used to populate the input
	     * @param object $field Gravity Forms field object ( Class GF_Field )
	     * @param GravityView_Edit_Entry_Render $this Current object
	     */
	    $field_value = apply_filters( 'gravityview/edit_entry/field_value', $field_value, $field, $this );

	    /**
	     * Change the value of an Edit Entry field for a specific field type.
		 *
	     * @since 1.17
	     * @since 1.20 Added third param
	     * @param mixed $field_value field value used to populate the input
	     * @param GF_Field $field Gravity Forms field object
	     * @param GravityView_Edit_Entry_Render $this Current object
	     */
	    $field_value = apply_filters( 'gravityview/edit_entry/field_value_' . $field->type, $field_value, $field, $this );

		return $field_value;
	}


	// ---- Entry validation

	/**
	 * Add field keys that Gravity Forms expects.
	 *
	 * @see GFFormDisplay::validate()
	 * @param  array $form GF Form
	 * @return array       Modified GF Form
	 */
	public function gform_pre_validation( $form ) {

		if ( ! $this->verify_nonce() ) {
			return $form;
		}

		// Fix PHP warning regarding undefined index.
		foreach ( $form['fields'] as &$field ) {

			// This is because we're doing admin form pretending to be front-end, so Gravity Forms
			// expects certain field array items to be set.
			foreach ( array( 'noDuplicates', 'adminOnly', 'inputType', 'isRequired', 'enablePrice', 'inputs', 'allowedExtensions' ) as $key ) {
	            $field->{$key} = isset( $field->{$key} ) ? $field->{$key} : null;
			}

			switch ( RGFormsModel::get_input_type( $field ) ) {

				/**
				 * this whole fileupload hack is because in the admin, Gravity Forms simply doesn't update any fileupload field if it's empty, but it DOES in the frontend.
				 *
				 * What we have to do is set the value so that it doesn't get overwritten as empty on save and appears immediately in the Edit Entry screen again.
				 *
				 * @hack
				 */
				case 'fileupload':
				    // Set the previous value
				    $entry = $this->get_entry();

				    $input_name = 'input_' . $field->id;
				    $form_id    = $form['id'];

				    $value = null;

				    // Use the previous entry value as the default.
				    if ( isset( $entry[ $field->id ] ) ) {
				        $value = $entry[ $field->id ];
				    }

				    // If this is a single upload file
				    if ( ! empty( $_FILES[ $input_name ] ) && ! empty( $_FILES[ $input_name ]['name'] ) ) {
				        $file_path = GFFormsModel::get_file_upload_path( $form['id'], $_FILES[ $input_name ]['name'] );
				        $value     = $file_path['url'];

				    } else {

				        // Fix PHP warning on line 1498 of form_display.php for post_image fields
				        // Fix PHP Notice:  Undefined index:  size in form_display.php on line 1511
				        $_FILES[ $input_name ] = array(
							'name' => '',
							'size' => '',
						);

				    }

					if ( \GV\Utils::get( $field, 'multipleFiles' ) ) {
						// If there are fresh uploads, process and merge them.
						// Otherwise, use the passed values, which should be json-encoded array of URLs
						if ( isset( GFFormsModel::$uploaded_files[ $form_id ][ $input_name ] ) ) {
							$value = empty( $value ) ? '[]' : $value;
							$value = stripslashes_deep( $value );
							$value = GFFormsModel::prepare_value( $form, $field, $value, $input_name, $entry['id'], array() );
						} elseif ( GFCommon::is_json( $value ) ) {
							// Existing file; let GF derive the value from the `$_gf_uploaded_files` object (see `\GF_Field_FileUpload::get_multifile_value()`)
							global $_gf_uploaded_files;

							$_gf_uploaded_files[ $input_name ] = $value;
						}
					} else {
						// A file already exists when editing an entry
						// We set this to solve issue when file upload fields are required.
						GFFormsModel::$uploaded_files[ $form_id ][ $input_name ] = $value;
					}

				    $this->entry[ $input_name ] = $value;
				    $_POST[ $input_name ]       = $value;

				    break;

				case 'number':
				    // Fix "undefined index" issue at line 1286 in form_display.php
				    if ( ! isset( $_POST[ 'input_' . $field->id ] ) ) {
				        $_POST[ 'input_' . $field->id ] = null;
				    }
				    break;
			}
		}

		return $form;
	}


	/**
	 * Process validation for a edit entry submission
	 *
	 * Sets the `is_valid` object var
	 *
	 * @return void
	 */
	private function validate() {

		/**
		 * If using GF User Registration Add-on, remove the validation step, otherwise generates error when updating the entry
		 * GF User Registration Add-on version > 3.x has a different class name
		 *
		 * @since 1.16.2
		 */
		if ( class_exists( 'GF_User_Registration' ) ) {
			remove_filter( 'gform_validation', array( GF_User_Registration::get_instance(), 'validate' ) );
		} elseif ( class_exists( 'GFUser' ) ) {
			remove_filter( 'gform_validation', array( 'GFUser', 'user_registration_validation' ) );
		}

		/**
		 * For some crazy reason, Gravity Forms doesn't validate Edit Entry form submissions.
		 * You can enter whatever you want!
		 * We try validating, and customize the results using `self::custom_validation()`
		 */
		add_filter( 'gform_validation_' . $this->form_id, array( $this, 'custom_validation' ), 10, 4 );

		// Needed by the validate funtion
		$failed_validation_page = null;
		$field_values           = RGForms::post( 'gform_field_values' );

		// Prevent entry limit from running when editing an entry, also
		// prevent form scheduling from preventing editing
		unset( $this->form['limitEntries'], $this->form['scheduleForm'] );

		// Hide fields depending on Edit Entry settings
		$this->form['fields'] = $this->get_configured_edit_fields( $this->form, $this->view_id );

		$this->is_valid = GFFormDisplay::validate( $this->form, $field_values, 1, $failed_validation_page );

		remove_filter( 'gform_validation_' . $this->form_id, array( $this, 'custom_validation' ), 10 );
	}


	/**
	 * Make validation work for Edit Entry
	 *
	 * Because we're calling the GFFormDisplay::validate() in an unusual way (as a front-end
	 * form pretending to be a back-end form), validate() doesn't know we _can't_ edit post
	 * fields. This goes through all the fields and if they're an invalid post field, we
	 * set them as valid. If there are still issues, we'll return false.
	 *
	 * @param  $validation_results {
	 *   @type bool $is_valid
	 *   @type array $form
	 *   @type int $failed_validation_page The page number which has failed validation.
	 * }
	 *
	 * @return array
	 */
	public function custom_validation( $validation_results ) {

		gravityview()->log->debug( 'GravityView_Edit_Entry[custom_validation] Validation results: ', array( 'data' => $validation_results ) );

		gravityview()->log->debug( 'GravityView_Edit_Entry[custom_validation] $_POSTed data (sanitized): ', array( 'data' => esc_html( print_r( $_POST, true ) ) ) );

		$gv_valid = true;

		foreach ( $validation_results['form']['fields'] as $key => &$field ) {
			$value             = RGFormsModel::get_field_value( $field );
			$field_type        = RGFormsModel::get_input_type( $field );
			$is_required       = ! empty( $field->isRequired );
			$failed_validation = ! empty( $field->failed_validation );

			// Manually validate required fields as they can be skipped be skipped by GF's validation
			// This can happen when the field is considered "hidden" (see `GFFormDisplay::validate`) due to unmet conditional logic
			if ( $is_required && ! $failed_validation && rgblank( $value ) ) {
				$field->failed_validation  = true;
				$field->validation_message = esc_html__( 'This field is required.', 'gk-gravityview' );

				continue;
			}

			switch ( $field_type ) {
				case 'fileupload':
				case 'post_image':
					// Clear "this field is required" validation result when no files were uploaded but already exist on the server
					if ( $is_required && $failed_validation && ! empty( $value ) ) {
						$field->failed_validation = false;

						unset( $field->validation_message );
					}

					// Re-validate the field
					$field->validate( $field, $this->form );

					// Validate if multi-file upload reached max number of files [maxFiles] => 2
					if ( \GV\Utils::get( $field, 'maxFiles' ) && \GV\Utils::get( $field, 'multipleFiles' ) ) {
						$input_name = 'input_' . $field->id;
						// uploaded
						$file_names = isset( GFFormsModel::$uploaded_files[ $validation_results['form']['id'] ][ $input_name ] ) ? GFFormsModel::$uploaded_files[ $validation_results['form']['id'] ][ $input_name ] : array();

						// existent
						$entry = $this->get_entry();
						$value = null;
						if ( isset( $entry[ $field->id ] ) ) {
							$value = json_decode( $entry[ $field->id ], true );
						}

						// count uploaded files and existent entry files
						$count_files = ( is_array( $file_names ) ? count( $file_names ) : 0 ) +
										( is_array( $value ) ? count( $value ) : 0 );

						if ( $count_files > $field->maxFiles ) {
							$field->validation_message = __( 'Maximum number of files reached', 'gk-gravityview' );
							$field->failed_validation  = true;
							$gv_valid                  = false;

							// in case of error make sure the newest upload files are removed from the upload input
							GFFormsModel::$uploaded_files[ $validation_results['form']['id'] ] = null;
						}
					}

					break;
			}

			// This field has failed validation.
			if ( ! empty( $field->failed_validation ) ) {

				gravityview()->log->debug(
                    'GravityView_Edit_Entry[custom_validation] Field is invalid.',
                    array(
						'data' => array(
							'field' => $field,
							'value' => $value,
						),
                    )
                );

				switch ( $field_type ) {

				    // Captchas don't need to be re-entered.
				    case 'captcha':
				        // Post Image fields aren't editable, so we un-fail them.
				    case 'post_image':
				        $field->failed_validation = false;
				        unset( $field->validation_message );
				        break;

				}

				// You can't continue inside a switch, so we do it after.
				if ( empty( $field->failed_validation ) ) {
				    continue;
				}

				// checks if the No Duplicates option is not validating entry against itself, since
				// we're editing a stored entry, it would also assume it's a duplicate.
				if ( ! empty( $field->noDuplicates ) ) {

				    $entry = $this->get_entry();

				    // If the value of the entry is the same as the stored value
				    // Then we can assume it's not a duplicate, it's the same.
				    if ( ! empty( $entry ) && $value == $entry[ $field->id ] ) {
				        // if value submitted was not changed, then don't validate
				        $field->failed_validation = false;

				        unset( $field->validation_message );

				        gravityview()->log->debug( 'GravityView_Edit_Entry[custom_validation] Field not a duplicate; it is the same entry.', array( 'data' => $entry ) );

				        continue;
				    }
				}

				// if here then probably we are facing the validation 'At least one field must be filled out'
				if ( GFFormDisplay::is_empty( $field, $this->form_id ) && empty( $field->isRequired ) ) {
				    unset( $field->validation_message );
					$field->failed_validation = false;
				    continue;
				}

				$gv_valid = false;

			}
		}

		$validation_results['is_valid'] = $gv_valid;

		gravityview()->log->debug( 'GravityView_Edit_Entry[custom_validation] Validation results.', array( 'data' => $validation_results ) );

		// We'll need this result when rendering the form ( on GFFormDisplay::get_form )
		$this->form_after_validation = $validation_results['form'];

		return $validation_results;
	}


	/**
	 * TODO: This seems to be hacky... we should remove it. Entry is set when updating the form using setup_vars()!
	 * Get the current entry and set it if it's not yet set.
     *
	 * @return array Gravity Forms entry array
	 */
	public function get_entry() {

		if ( empty( $this->entry ) ) {
			// Get the database value of the entry that's being edited
			$this->entry = gravityview_get_entry( GravityView_frontend::is_single_entry() );
		}

		return $this->entry;
	}



	// --- Filters

	/**
	 * Get the Edit Entry fields as configured in the View
	 *
	 * @since 1.8
	 *
	 * @param int $view_id
	 *
	 * @return array Array of fields that are configured in the Edit tab in the Admin
	 */
	private function get_configured_edit_fields( $form, $view_id ) {

		// Get all fields for form
		if ( \GV\View::exists( $view_id ) ) {
			$view       = \GV\View::by_id( $view_id );
			$properties = $view->fields ? $view->fields->as_configuration() : array();
		} else {
			$properties = null;
		}

		// If edit tab not yet configured, show all fields
		$edit_fields = ! empty( $properties['edit_edit-fields'] ) ? $properties['edit_edit-fields'] : null;

		// Hide fields depending on admin settings
		$fields = $this->filter_fields( $form['fields'], $edit_fields );

	    // If Edit Entry fields are configured, remove adminOnly field settings. Otherwise, don't.
	    $fields = $this->filter_admin_only_fields( $fields, $edit_fields, $form, $view_id );

		/**
		 * Modify the fields displayed in Edit Entry form.
		 *
		 * @since 1.17
		 * @param GF_Field[] $fields Gravity Forms form fields
		 * @param array|null $edit_fields Fields for the Edit Entry tab configured in the View Configuration
		 * @param array $form GF Form array (`fields` key modified to have only fields configured to show in Edit Entry)
		 * @param int $view_id View ID
		 */
		$fields = apply_filters( 'gravityview/edit_entry/form_fields', $fields, $edit_fields, $form, $view_id );

		return $fields;
	}


	/**
	 * Filter area fields based on specified conditions
	 *  - This filter removes the fields that have calculation configured
	 *  - Hides fields that are hidden, etc.
	 *
	 * @uses GravityView_Edit_Entry::user_can_edit_field() Check caps
	 * @access private
	 * @param GF_Field[] $fields
	 * @param array      $configured_fields
	 * @since  1.5
	 * @return array $fields
	 */
	private function filter_fields( $fields, $configured_fields ) {

		if ( empty( $fields ) || ! is_array( $fields ) ) {
			return $fields;
		}

		$edit_fields = array();

		$field_type_blocklist = $this->loader->get_field_blocklist( $this->entry );

		if ( empty( $configured_fields ) && apply_filters( 'gravityview/features/paged-edit', false ) ) {
			$field_type_blocklist = array_diff( $field_type_blocklist, array( 'page' ) );
		}

		// First, remove blocklist or calculation fields
		foreach ( $fields as $key => $field ) {

			// Remove the fields that have calculation properties and keep them to be used later
			// @since 1.16.2
			if ( $field->has_calculation() ) {
				$this->fields_with_calculation[] = $field;
				// don't remove the calculation fields on form render.
			}

			if ( in_array( $field->type, $field_type_blocklist ) ) {
				unset( $fields[ $key ] );
			}
		}

		// The Edit tab has not been configured, so we return all fields by default.
		// But we do keep the hidden ones hidden please, for everyone :)
		if ( empty( $configured_fields ) ) {

			$out_fields = array();

			foreach ( $fields as &$field ) {

				/**
				 * @filter `gravityview/edit_entry/render_hidden_field`
				 * @see https://docs.gravitykit.com/article/678-edit-entry-hidden-fields-field-visibility
				 * @since 2.7
				 * @param bool $render_hidden_field Whether to render this Hidden field in HTML. Default: true
				 * @param GF_Field $field The field to possibly remove
				 */
				$render_hidden_field = apply_filters( 'gravityview/edit_entry/render_hidden_field', true, $field );

				if ( 'hidden' === $field->type && ! $render_hidden_field ) {
					continue; // Don't include hidden fields in the output
				}

				if ( 'hidden' == $field->visibility ) {
					continue; // Never include when no fields are configured
				}

				$out_fields[] = $field;
			}

			return array_values( $out_fields );
		}

		// The edit tab has been configured, so we loop through to configured settings
		foreach ( $configured_fields as $configured_field ) {

	        /** @var GF_Field $field */
	        foreach ( $fields as $field ) {
				if ( intval( $configured_field['id'] ) === intval( $field->id ) && $this->user_can_edit_field( $configured_field, false ) ) {
				    $edit_fields[] = $this->merge_field_properties( $field, $configured_field );
				    break;
				}
			}
		}

		return $edit_fields;
	}

	/**
	 * Override GF Form field properties with the ones defined on the View
     *
	 * @param  GF_Field $field GF Form field object
	 * @param  array    $field_setting  GV field options
	 * @since  1.5
	 * @return array|GF_Field
	 */
	private function merge_field_properties( $field, $field_setting ) {

		$return_field = $field;

		if ( empty( $field_setting['show_label'] ) ) {
			$return_field->label = '';
		} elseif ( ! empty( $field_setting['custom_label'] ) ) {
			$return_field->label = $field_setting['custom_label'];
		}

		if ( ! empty( $field_setting['custom_class'] ) ) {
			$return_field->cssClass .= ' ' . gravityview_sanitize_html_class( $field_setting['custom_class'] );
		}

		/**
		 * Normalize page numbers - avoid conflicts with page validation
		 *
		 * @since 1.6
		 */
		$return_field->pageNumber = 1;

		return $return_field;
	}

	/**
	 * Remove fields that shouldn't be visible based on the Gravity Forms adminOnly field property
	 *
	 * @since 1.9.1
	 *
	 * @param array|GF_Field[] $fields Gravity Forms form fields
	 * @param array|null       $edit_fields Fields for the Edit Entry tab configured in the View Configuration
	 * @param array            $form GF Form array
	 * @param int              $view_id View ID
	 *
	 * @return array Possibly modified form array
	 */
	private function filter_admin_only_fields( $fields = array(), $edit_fields = null, $form = array(), $view_id = 0 ) {

		/**
		 * When Edit tab isn't configured, should the Gravity Forms "Admin Only" field settings be used to control field display to non-admins? Default: true.
		 * If the Edit Entry tab is not configured, adminOnly fields will not be shown to non-administrators.
		 * If the Edit Entry tab *is* configured, adminOnly fields will be shown to non-administrators, using the configured GV permissions
		 *
		 * @since 1.9.1
		 *
		 * @param boolean $use_gf_adminonly_setting True: Hide field if set to Admin Only in GF and the user is not an admin. False: show field based on GV permissions, ignoring GF permissions.
		 * @param array $form GF Form array
		 * @param int $view_id View ID
		 */
		$use_gf_adminonly_setting = apply_filters( 'gravityview/edit_entry/use_gf_admin_only_setting', empty( $edit_fields ), $form, $view_id );

	    if ( $use_gf_adminonly_setting && false === GVCommon::has_cap( 'gravityforms_edit_entries', $this->entry['id'] ) ) {
			foreach ( $fields as $k => $field ) {
				if ( $field->adminOnly ) {
				    unset( $fields[ $k ] );
				}
			}
			return array_values( $fields );
		}

	    foreach ( $fields as &$field ) {
		    $field->adminOnly = false;
		}

		return $fields;
	}

	/**
	 * Checkboxes and other checkbox-based controls should not
	 * display default checks in edit mode.
	 *
	 * https://github.com/gravityview/GravityView/1149
	 *
	 * @since 2.1
	 *
	 * @param array $form Gravity Forms array object
	 *
	 * @return array $form, modified to default checkboxes, radios from showing up.
	 */
	private function unselect_default_values( $form ) {

	    foreach ( $form['fields'] as &$field ) {

			if ( empty( $field->choices ) ) {
                continue;
			}

            foreach ( $field->choices as &$choice ) {
				if ( \GV\Utils::get( $choice, 'isSelected' ) ) {
					$choice['isSelected'] = false;
				}
			}
		}

		return $form;
	}

	// --- Conditional Logic

	/**
	 * Conditional logic isn't designed to work with forms that already have content. When switching input values,
	 * the dependent fields will be blank.
	 *
	 * Note: This is because GF populates a JavaScript variable with the input values. This is tough to filter at the input level;
	 * via the `gform_field_value` filter; it requires lots of legwork. Doing it at the form level is easier.
	 *
	 * @since 1.17.4
	 *
	 * @param array $form Gravity Forms array object
	 *
	 * @return array $form, modified to fix conditional
	 */
	function prefill_conditional_logic( $form ) {

		if ( ! GFFormDisplay::has_conditional_logic( $form ) ) {
			return $form;
		}

		// Have Conditional Logic pre-fill fields as if the data were default values
		/** @var GF_Field $field */
		foreach ( $form['fields'] as &$field ) {

			if ( 'checkbox' === $field->type ) {
				foreach ( $field->get_entry_inputs() as $key => $input ) {
				    $input_id = $input['id'];
				    $choice   = $field->choices[ $key ];
				    $value    = \GV\Utils::get( $this->entry, $input_id );
				    $match    = RGFormsModel::choice_value_match( $field, $choice, $value );
				    if ( $match ) {
				        $field->choices[ $key ]['isSelected'] = true;
				    }
				}
			} else {

				// We need to run through each field to set the default values
				foreach ( $this->entry as $field_id => $field_value ) {

				    if ( floatval( $field_id ) === floatval( $field->id ) ) {

				        if ( 'list' === $field->type ) {
				            $list_rows = maybe_unserialize( $field_value );

				            $list_field_value = array();
				            foreach ( (array) $list_rows as $row ) {
				                foreach ( (array) $row as $column ) {
				                    $list_field_value[] = $column;
				                }
				            }

				            $field->defaultValue = serialize( $list_field_value );
				        } else {
				            $field->defaultValue = $field_value;
				        }
				    }
				}
			}
		}

		return $form;
	}

	/**
	 * Remove the conditional logic rules from the form button and the form fields, if needed.
	 *
	 * @todo Merge with caller method
	 * @since 1.9
	 *
	 * @param array $form Gravity Forms form
	 * @return array Modified form, if not using Conditional Logic
	 */
	private function filter_conditional_logic( $form ) {
		/**
		 * Fields that are tied to a conditional logic field that is not present in the view
		 * have to still be displayed, if the condition is met.
		 *
		 * @see https://github.com/gravityview/GravityView/issues/840
		 * @since develop
		 */
		$the_form     = GVCommon::get_form( $form['id'] );
		$editable_ids = array();
		foreach ( $form['fields'] as $field ) {
			$editable_ids[] = $field['id']; // wp_list_pluck is destructive in this context
		}
		$remove_conditions_rule = array();
		foreach ( $the_form['fields'] as $field ) {
			if ( ! empty( $field->conditionalLogic ) && ! empty( $field->conditionalLogic['rules'] ) ) {
				foreach ( $field->conditionalLogic['rules'] as $i => $rule ) {
					if ( ! in_array( $rule['fieldId'], $editable_ids ) ) {
						/**
						 * This conditional field is not editable in this View.
						 * We need to remove the rule, but only if it matches.
						 */
						if ( $_field = GFAPI::get_field( $the_form, $rule['fieldId'] ) ) {
							$value = $_field->get_value_export( $this->entry );
						} elseif ( isset( $this->entry[ $rule['fieldId'] ] ) ) {
							$value = $this->entry[ $rule['fieldId'] ];
						} else {
							$value = gform_get_meta( $this->entry['id'], $rule['fieldId'] );
						}

						$match = GFFormsModel::matches_operation( $value, $rule['value'], $rule['operator'] );

						if ( $match ) {
							$remove_conditions_rule[] = array( $field['id'], $i );
						}
					}
				}
			}
		}

		if ( $remove_conditions_rule ) {
			foreach ( $form['fields'] as &$field ) {
				foreach ( $remove_conditions_rule as $_remove_conditions_r ) {

				    list( $rule_field_id, $rule_i ) = $_remove_conditions_r;

					if ( $field['id'] == $rule_field_id ) {
						unset( $field->conditionalLogic['rules'][ $rule_i ] );
						gravityview()->log->debug(
                            'Removed conditional rule #{rule} for field {field_id}',
                            array(
								'rule'     => $rule_i,
								'field_id' => $field['id'],
                            )
                        );
					}
				}
			}
		}

		/** Normalize the indices... */
		$form['fields'] = array_values( $form['fields'] );

		/**
		 * Should the Edit Entry form use Gravity Forms conditional logic showing/hiding of fields?
		 *
		 * @since 1.9
		 * @param bool $use_conditional_logic True: Gravity Forms will show/hide fields just like in the original form; False: conditional logic will be disabled and fields will be shown based on configuration. Default: true
		 * @param array $form Gravity Forms form
		 */
		$use_conditional_logic = apply_filters( 'gravityview/edit_entry/conditional_logic', true, $form );

		if ( $use_conditional_logic ) {
			return $form;
		}

		foreach ( $form['fields'] as &$field ) {
			/* @var GF_Field $field */
			$field->conditionalLogic = null;
		}

		unset( $form['button']['conditionalLogic'] );

		return $form;
	}

	/**
	 * Disable the Gravity Forms conditional logic script and features on the Edit Entry screen
	 *
	 * @since 1.9
	 *
	 * @param $has_conditional_logic
	 * @param $form
	 * @return mixed
	 */
	public function manage_conditional_logic( $has_conditional_logic, $form ) {

		if ( ! $this->is_edit_entry() ) {
			return $has_conditional_logic;
		}

	    /** @see GravityView_Edit_Entry_Render::filter_conditional_logic for filter documentation */
		return apply_filters( 'gravityview/edit_entry/conditional_logic', $has_conditional_logic, $form );
	}


	// --- User checks and nonces

	/**
	 * Check if the user can edit the entry
	 *
	 * - Is the nonce valid?
	 * - Does the user have the right caps for the entry
	 * - Is the entry in the trash?
	 *
	 * @todo Move to GVCommon
	 *
	 * @param  boolean $echo Show error messages in the form?
	 * @return boolean        True: can edit form. False: nope.
	 */
	private function user_can_edit_entry( $echo = false ) {

		$error = null;

		/**
		 *  1. Permalinks are turned off
		 *  2. There are two entries embedded using oEmbed
		 *  3. One of the entries has just been saved
		 */
		if ( ! empty( $_POST['lid'] ) && ! empty( $_GET['entry'] ) && ( $_POST['lid'] !== $_GET['entry'] ) ) {

			$error = true;

		}

		if ( ! empty( $_GET['entry'] ) && (string) $this->entry['id'] !== $_GET['entry'] ) {

			$error = true;

		} elseif ( ! $this->verify_nonce() ) {

			/**
			 * If the Entry is embedded, there may be two entries on the same page.
			 * If that's the case, and one is being edited, the other should fail gracefully and not display an error.
			 */
			if ( GravityView_oEmbed::getInstance()->get_entry_id() ) {
				$error = true;
			} else {
				$error = __( 'The link to edit this entry is not valid; it may have expired.', 'gk-gravityview' );
			}
		}

		if ( ! GravityView_Edit_Entry::check_user_cap_edit_entry( $this->entry, $this->view ) ) {
			$error = __( 'You do not have permission to edit this entry.', 'gk-gravityview' );
		}

		if ( 'trash' === $this->entry['status'] ) {
			$error = __( 'You cannot edit the entry; it is in the trash.', 'gk-gravityview' );
		}

		// No errors; everything's fine here!
		if ( empty( $error ) ) {
			return true;
		}

		if ( $echo && true !== $error ) {

			$error = esc_html( $error );

			/**
			 * @since 1.9
			 */
			if ( ! empty( $this->entry ) ) {
				$error .= ' ' . gravityview_get_link( '#', _x( 'Go back.', 'Link shown when invalid Edit Entry link is clicked', 'gk-gravityview' ), array( 'onclick' => 'window.history.go(-1); return false;' ) );
			}

			echo GVCommon::generate_notice( wpautop( $error ), 'gv-error error' );
		}

		gravityview()->log->error( '{error}', array( 'error' => $error ) );

		return false;
	}


	/**
	 * Check whether a field is editable by the current user, and optionally display an error message
     *
	 * @uses  GravityView_Edit_Entry->check_user_cap_edit_field() Check user capabilities
	 * @param  array   $field Field or field settings array
	 * @param  boolean $echo  Whether to show error message telling user they aren't allowed
	 * @return boolean         True: user can edit the current field; False: nope, they can't.
	 */
	private function user_can_edit_field( $field, $echo = false ) {

		$error = null;

		if ( ! $this->check_user_cap_edit_field( $field ) ) {
			$error = __( 'You do not have permission to edit this field.', 'gk-gravityview' );
		}

		// No errors; everything's fine here!
		if ( empty( $error ) ) {
			return true;
		}

		if ( $echo ) {
			echo GVCommon::generate_notice( wpautop( esc_html( $error ) ), 'gv-error error' );
		}

		gravityview()->log->error( '{error}', array( 'error' => $error ) );

		return false;
	}


	/**
	 * checks if user has permissions to edit a specific field
	 *
	 * Needs to be used combined with GravityView_Edit_Entry::user_can_edit_field for maximum security!!
	 *
	 * @param  [type] $field [description]
	 * @return bool
	 */
	private function check_user_cap_edit_field( $field ) {

		// If they can edit any entries (as defined in Gravity Forms), we're good.
		if ( GVCommon::has_cap( array( 'gravityforms_edit_entries', 'gravityview_edit_others_entries' ) ) ) {
			return true;
		}

		$field_cap = isset( $field['allow_edit_cap'] ) ? $field['allow_edit_cap'] : false;

		if ( $field_cap ) {
			return GVCommon::has_cap( $field['allow_edit_cap'] );
		}

		return false;
	}


	/**
	 * Is the current nonce valid for editing the entry?
     *
	 * @return boolean
	 */
	public function verify_nonce() {

		// Verify form submitted for editing single
		if ( $this->is_edit_entry_submission() ) {
			$valid = wp_verify_nonce( $_POST[ self::$nonce_field ], self::$nonce_field );
		}

		// Verify
		elseif ( ! $this->is_edit_entry() ) {
			$valid = false;
		} else {
			$valid = wp_verify_nonce( $_GET['edit'], self::$nonce_key );
		}

		/**
		 * Override Edit Entry nonce validation. Return true to declare nonce valid.
		 *
		 * @since 1.13
		 * @param int|boolean $valid False if invalid; 1 or 2 when nonce was generated
		 * @param string $nonce_field Key used when validating submissions. Default: is_gv_edit_entry
		 */
		$valid = apply_filters( 'gravityview/edit_entry/verify_nonce', $valid, self::$nonce_field );

		return $valid;
	}


	/**
	 * Multiselect in GF 2.2 became a json_encoded value. Fix it.
	 *
	 * As a hack for now we'll implode it back.
	 */
	public function fix_multiselect_value_serialization( $field_value, $field, $_this ) {
		if ( empty( $field->storageType ) || 'json' != $field->storageType ) {
			return $field_value;
		}

		$maybe_json = @json_decode( $field_value, true );

		if ( $maybe_json ) {
			return implode( ',', $maybe_json );
		}

		return $field_value;
	}

	/**
	 * Returns labels for the action links on Edit Entry
	 *
	 * @since 2.10.4
	 *
	 * @return array `cancel`, `submit`, `next`, `previous` array keys with associated labels.
	 */
	public function get_action_labels() {

		$labels = array(
			'cancel'   => $this->view->settings->get( 'action_label_cancel', _x( 'Cancel', 'Shown when the user decides not to edit an entry', 'gk-gravityview' ) ),
			'submit'   => $this->view->settings->get( 'action_label_update', _x( 'Update', 'Button to update an entry the user is editing', 'gk-gravityview' ) ),
			'next'     => $this->view->settings->get( 'action_label_next', __( 'Next', 'Show the next page in a multi-page form', 'gk-gravityview' ) ),
			'previous' => $this->view->settings->get( 'action_label_previous', __( 'Previous', 'Show the previous page in a multi-page form', 'gk-gravityview' ) ),
		);

		/**
		 * Modify the cancel/submit buttons' labels.
		 *
		 * @since 1.16.3
		 * @param array $labels Default button labels associative array
		 * @param array $form The Gravity Forms form
		 * @param array $entry The Gravity Forms entry
		 * @param int $view_id The current View ID
		 */
		$labels = apply_filters( 'gravityview/edit_entry/button_labels', $labels, $this->form, $this->entry, $this->view_id );

		return (array) $labels;
	}
}//end class<|MERGE_RESOLUTION|>--- conflicted
+++ resolved
@@ -610,11 +610,7 @@
 	 */
 	public function save_field_value( $value = '', $entry = array(), $field = null, $form = array(), $input_id = '' ) {
 
-<<<<<<< HEAD
 		if ( ! $field || $field->get_input_type() !== 'fileupload' ) {
-=======
-		if ( ! $field || 'fileupload' != $field->type ) {
->>>>>>> 64c7d417
 			return $value;
 		}
 
@@ -927,15 +923,9 @@
 							$value = $value[ $field_id ];
 						}
 
-<<<<<<< HEAD
 						if( ! empty( $field->customFieldTemplateEnabled ) ) {
 							$value = $this->fill_post_template( $field->customFieldTemplate, $form, $entry_tmp, true );
 						}
-=======
-				        if ( ! empty( $field->customFieldTemplateEnabled ) ) {
-				            $value = $this->fill_post_template( $field->customFieldTemplate, $form, $entry_tmp, true );
-				        }
->>>>>>> 64c7d417
 
 						$value = $field->get_value_save_entry( $value, $form, '', $this->entry['id'], $this->entry );
 
@@ -1523,13 +1513,9 @@
 
 		// If the form has been submitted, then we don't need to pre-fill the values,
 		// Except for fileupload type and when a field input is overridden- run always!!
-<<<<<<< HEAD
+
 		if(
 			( $this->is_edit_entry_submission() && !in_array( $field->get_input_type(), array( 'fileupload', 'post_image' ) ) )
-=======
-		if (
-			( $this->is_edit_entry_submission() && ! in_array( $field->type, array( 'fileupload', 'post_image' ) ) )
->>>>>>> 64c7d417
 			&& false === ( $gv_field && is_callable( array( $gv_field, 'get_field_input' ) ) )
 			&& ! GFCommon::is_product_field( $field->type )
 			|| ! empty( $field_content )

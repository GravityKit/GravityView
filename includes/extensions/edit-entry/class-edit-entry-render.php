--- conflicted
+++ resolved
@@ -943,12 +943,8 @@
             foreach ( (array)$field->inputs as $input ) {
 
                 $input_id = strval( $input['id'] );
-
-<<<<<<< HEAD
-                if ( isset( $this->entry[ $input_id ] ) && ! gv_empty( $this->entry[ $input_id ], false ) ) {
-=======
+                
                 if ( isset( $this->entry[ $input_id ] ) && ! gv_empty( $this->entry[ $input_id ], false, false ) ) {
->>>>>>> fe260f64
                     $field_value[ $input_id ] =  'post_category' === $field->type ? GFCommon::format_post_category( $this->entry[ $input_id ], true ) : $this->entry[ $input_id ];
                     $allow_pre_populated = false;
                 }

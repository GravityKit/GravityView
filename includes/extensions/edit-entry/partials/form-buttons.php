<?php
/**
 * @file form-buttons.php
 * @global GravityView_Edit_Entry_Render $object
 */

if ( current_filter() === 'gform_previous_button' ) {
	if ( $object->show_previous_button || $object->show_update_button ) {
		return; // Will be called later once more
	}
}

if ( current_filter() === 'gform_next_button' ) {
	if ( $object->show_update_button ) {
		return; // Will be called later once more
	}
}

?>
<div id="publishing-action">
	<?php

<<<<<<< HEAD
	/**
	 * @filter `gravityview/edit_entry/cancel_link` Modify the cancel button link URL
	 * @since 1.11.1
	 * @since 2.11 The cancel link now uses history.back() so the $back_link URL matters less.
	 * @param string $back_link Existing URL of the Cancel link
	 * @param array $form The Gravity Forms form
	 * @param array $entry The Gravity Forms entry
	 * @param int $view_id The current View ID
	 */
	$back_link = apply_filters( 'gravityview/edit_entry/cancel_link', remove_query_arg( array( 'page', 'view', 'edit' ) ), $object->form, $object->entry, $object->view_id );
=======
    /**
     * Modify the cancel button link URL.
     * @since 1.11.1
     * @since 2.11 The cancel link now uses history.back() so the $back_link URL matters less.
     * @param string $back_link Existing URL of the Cancel link
     * @param array $form The Gravity Forms form
     * @param array $entry The Gravity Forms entry
     * @param int $view_id The current View ID
     */
    $back_link = apply_filters( 'gravityview/edit_entry/cancel_link', remove_query_arg( array( 'page', 'view', 'edit' ) ), $object->form, $object->entry, $object->view_id );
>>>>>>> 10a75b75

	/**
	 * container.
	 * @since 1.5.1
	 * @param array $form The Gravity Forms form
	 * @param array $entry The Gravity Forms entry
	 * @param int $view_id The current View ID
	 */
	do_action( 'gravityview/edit-entry/publishing-action/before', $object->form, $object->entry, $object->view_id );

	$labels = $object->get_action_labels();

	if ( $object->show_previous_button ) {
		$previous_tabindex = GFCommon::get_tabindex();
		$previous_label    = GFCommon::replace_variables( $labels['previous'], $object->form, $object->entry );
		?>
		<input id="gform_previous_button_<?php echo esc_attr( $object->form['id'] ); ?>" class="btn btn-lg button button-large gform_button button-primary gv-button-previous" type="submit" <?php echo $previous_tabindex; ?> value="<?php echo esc_attr( $previous_label ); ?>" name="save" />
		<?php
	}

	if ( $object->show_next_button ) {
		$next_tabindex = GFCommon::get_tabindex();
		$next_label    = GFCommon::replace_variables( $labels['next'], $object->form, $object->entry );
		?>
		<input id="gform_next_button_<?php echo esc_attr( $object->form['id'] ); ?>" class="btn btn-lg button button-large gform_button button-primary gv-button-next" type="submit" <?php echo $next_tabindex; ?> value="<?php echo esc_attr( $next_label ); ?>" name="save" />
		<?php
	}

	if ( $object->show_update_button ) {
		$update_tabindex = GFCommon::get_tabindex();
		$update_label    = GFCommon::replace_variables( $labels['submit'], $object->form, $object->entry );
		?>
		<input id="gform_submit_button_<?php echo esc_attr( $object->form['id'] ); ?>" class="btn btn-lg button button-large gform_button button-primary gv-button-update" type="submit" <?php echo $update_tabindex; ?> value="<?php echo esc_attr( $update_label ); ?>" name="save" />
		<?php
	}

	$cancel_tabindex = GFCommon::get_tabindex();
	$cancel_label    = GFCommon::replace_variables( $labels['cancel'], $object->form, $object->entry );

	// If the entry has been edited, history.back() will keep pointing to the Edit Entry screen. Go back before editing, please!
	// On first visit, will be history.go(-1) because (0 + 1 * -1).
	// After updating twice, history.go(-3) because (2 + 1 * -1)
	$update_count = (int) \GV\Utils::_POST( 'update_count', 0 );

	/**
	 * altogether, return an empty string.
	 * @since 2.13.4
	 * @param string $back_link Existing "back" of the Cancel link.
	 * @param array $form The Gravity Forms form.
	 * @param array $entry The Gravity Forms entry.
	 * @param int $view_id The current View ID.
	 * @param int $update_count The number of pages to go back based on the # of updates to the edited form.
	 */
	$cancel_onclick_js = apply_filters( 'gravityview/edit_entry/cancel_onclick', 'history.go(' . ( $update_count + 1 ) * -1 . '); return false;', $object->form, $object->entry, $object->view_id, $update_count );

	$cancel_onclick = empty( $cancel_onclick_js ) ? '' : 'onclick="' . esc_attr( $cancel_onclick_js ) . '"';
	?>
	<a class="btn btn-sm button button-small gv-button-cancel" <?php echo $cancel_onclick; ?> <?php echo $cancel_tabindex; ?> href="<?php echo esc_url( $back_link ); ?>"><?php echo esc_attr( $cancel_label ); ?></a>
	<?php

	/**
	 * container.
	 *
	 * @used-by GravityView_Delete_Entry::add_delete_button()
	 *
	 * @since 1.5.1
	 * @since 2.0.13 Added $post_id
	 * @param array $form The Gravity Forms form
	 * @param array $entry The Gravity Forms entry
	 * @param int $view_id The current View ID
	 * @param int $post_id The current Post ID
	 */
	do_action( 'gravityview/edit-entry/publishing-action/after', $object->form, $object->entry, $object->view_id, $object->post_id );
	?>
	<input type='hidden' name='update_count' value='<?php echo $update_count + 1; ?>'/>
	<input type="hidden" name="action" value="update" />
	<input type="hidden" name="lid" value="<?php echo esc_attr( $object->entry['id'] ); ?>" />
</div><|MERGE_RESOLUTION|>--- conflicted
+++ resolved
@@ -20,18 +20,6 @@
 <div id="publishing-action">
 	<?php
 
-<<<<<<< HEAD
-	/**
-	 * @filter `gravityview/edit_entry/cancel_link` Modify the cancel button link URL
-	 * @since 1.11.1
-	 * @since 2.11 The cancel link now uses history.back() so the $back_link URL matters less.
-	 * @param string $back_link Existing URL of the Cancel link
-	 * @param array $form The Gravity Forms form
-	 * @param array $entry The Gravity Forms entry
-	 * @param int $view_id The current View ID
-	 */
-	$back_link = apply_filters( 'gravityview/edit_entry/cancel_link', remove_query_arg( array( 'page', 'view', 'edit' ) ), $object->form, $object->entry, $object->view_id );
-=======
     /**
      * Modify the cancel button link URL.
      * @since 1.11.1
@@ -42,7 +30,6 @@
      * @param int $view_id The current View ID
      */
     $back_link = apply_filters( 'gravityview/edit_entry/cancel_link', remove_query_arg( array( 'page', 'view', 'edit' ) ), $object->form, $object->entry, $object->view_id );
->>>>>>> 10a75b75
 
 	/**
 	 * container.
@@ -57,30 +44,30 @@
 
 	if ( $object->show_previous_button ) {
 		$previous_tabindex = GFCommon::get_tabindex();
-		$previous_label    = GFCommon::replace_variables( $labels['previous'], $object->form, $object->entry );
+		$previous_label = GFCommon::replace_variables( $labels['previous'], $object->form, $object->entry );
 		?>
 		<input id="gform_previous_button_<?php echo esc_attr( $object->form['id'] ); ?>" class="btn btn-lg button button-large gform_button button-primary gv-button-previous" type="submit" <?php echo $previous_tabindex; ?> value="<?php echo esc_attr( $previous_label ); ?>" name="save" />
 		<?php
 	}
 
 	if ( $object->show_next_button ) {
-		$next_tabindex = GFCommon::get_tabindex();
-		$next_label    = GFCommon::replace_variables( $labels['next'], $object->form, $object->entry );
+		$next_tabindex    = GFCommon::get_tabindex();
+		$next_label = GFCommon::replace_variables( $labels['next'], $object->form, $object->entry );
 		?>
 		<input id="gform_next_button_<?php echo esc_attr( $object->form['id'] ); ?>" class="btn btn-lg button button-large gform_button button-primary gv-button-next" type="submit" <?php echo $next_tabindex; ?> value="<?php echo esc_attr( $next_label ); ?>" name="save" />
 		<?php
 	}
 
 	if ( $object->show_update_button ) {
-		$update_tabindex = GFCommon::get_tabindex();
-		$update_label    = GFCommon::replace_variables( $labels['submit'], $object->form, $object->entry );
+		$update_tabindex  = GFCommon::get_tabindex();
+		$update_label = GFCommon::replace_variables( $labels['submit'], $object->form, $object->entry );
 		?>
 		<input id="gform_submit_button_<?php echo esc_attr( $object->form['id'] ); ?>" class="btn btn-lg button button-large gform_button button-primary gv-button-update" type="submit" <?php echo $update_tabindex; ?> value="<?php echo esc_attr( $update_label ); ?>" name="save" />
 		<?php
 	}
 
-	$cancel_tabindex = GFCommon::get_tabindex();
-	$cancel_label    = GFCommon::replace_variables( $labels['cancel'], $object->form, $object->entry );
+	$cancel_tabindex   = GFCommon::get_tabindex();
+	$cancel_label = GFCommon::replace_variables( $labels['cancel'], $object->form, $object->entry );
 
 	// If the entry has been edited, history.back() will keep pointing to the Edit Entry screen. Go back before editing, please!
 	// On first visit, will be history.go(-1) because (0 + 1 * -1).
@@ -109,11 +96,11 @@
 	 * @used-by GravityView_Delete_Entry::add_delete_button()
 	 *
 	 * @since 1.5.1
-	 * @since 2.0.13 Added $post_id
+     * @since 2.0.13 Added $post_id
 	 * @param array $form The Gravity Forms form
 	 * @param array $entry The Gravity Forms entry
 	 * @param int $view_id The current View ID
-	 * @param int $post_id The current Post ID
+     * @param int $post_id The current Post ID
 	 */
 	do_action( 'gravityview/edit-entry/publishing-action/after', $object->form, $object->entry, $object->view_id, $object->post_id );
 	?>

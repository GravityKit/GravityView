<?php
/**
 * Display the Search widget
 *
 * @see class-search-widget.php
 */

global $gravityview_view, $wp_rewrite;

$view_id = $gravityview_view->view_id;
<<<<<<< HEAD
=======
$search_class = gravityview_sanitize_html_class( apply_filters( 'gravityview_search_class', $gravityview_view->search_class ) );
>>>>>>> f4fed7e7

$has_inputs = false;

?>

<form class="gv-widget-search <?php echo GravityView_Widget_Search::get_search_class(); ?>" method="get" action="<?php echo esc_url( add_query_arg( array() ) ); ?>">

	<?php
	do_action( 'gravityview_search_widget_fields_before' );

	foreach( $this->search_fields as $search_field ) {
		$gravityview_view->search_field = $search_field;
		$this->render( 'search-field', $search_field['input'], false );

		// show/hide the search button if there are input type fields
		if( !$has_inputs &&  $search_field['input'] != 'link' ) {
			$has_inputs = true;
		}
	}

	do_action( 'gravityview_search_widget_fields_after' );

	if( $has_inputs ) : ?>
		<div class="gv-search-box gv-search-box-submit">
			<?php

			if( class_exists( 'GravityView_Widget_Search' ) ) { GravityView_Widget_Search::the_clear_search_button(); }

			// Support default permalink structure
			if( !empty( $_GET['gravityview'] ) && false === $wp_rewrite->using_index_permalinks() ) {
				echo '<input type="hidden" name="gravityview" value="'.esc_attr( $_GET['gravityview'] ).'" />';
			}
			?>
			<input type="submit" class="button gv-search-button" id="gv_search_button_<?php echo $view_id; ?>" value="<?php esc_attr_e( 'Search', 'gravityview' ); ?>" />
		</div>
	<?php endif; ?>
</form><|MERGE_RESOLUTION|>--- conflicted
+++ resolved
@@ -8,10 +8,6 @@
 global $gravityview_view, $wp_rewrite;
 
 $view_id = $gravityview_view->view_id;
-<<<<<<< HEAD
-=======
-$search_class = gravityview_sanitize_html_class( apply_filters( 'gravityview_search_class', $gravityview_view->search_class ) );
->>>>>>> f4fed7e7
 
 $has_inputs = false;
 
@@ -38,7 +34,8 @@
 		<div class="gv-search-box gv-search-box-submit">
 			<?php
 
-			if( class_exists( 'GravityView_Widget_Search' ) ) { GravityView_Widget_Search::the_clear_search_button(); }
+			// Output the Clear button, if enabled
+			GravityView_Widget_Search::the_clear_search_button();
 
 			// Support default permalink structure
 			if( !empty( $_GET['gravityview'] ) && false === $wp_rewrite->using_index_permalinks() ) {

--- conflicted
+++ resolved
@@ -714,26 +714,9 @@
 		}
 
 		// Only checks user_delete view option if view is already set
-<<<<<<< HEAD
-		if( $view_id ) {
-
-			if ( ! $view = \GV\View::by_id( $view_id ) ) {
-				return false;
-			}
-
-			$user_delete = $view->settings->get( 'user_delete', false );
-
-			if ( empty( $user_delete ) ) {
-=======
-		if ( $view ) {
-
-			if ( empty( $view->settings->get( 'user_delete' ) ) ) {
->>>>>>> e92572e3
-
-				gravityview()->log->debug( 'User Delete is disabled. Returning false.' );
-
-				return false;
-			}
+		if ( $view && empty( $view->settings->get( 'user_delete' ) ) ) {
+			gravityview()->log->debug( 'User Delete is disabled. Returning false.' );
+			return false;
 		}
 
 		// If the logged-in user is the same as the user who created the entry, we're good.

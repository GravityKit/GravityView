<?php

/**
 * Handle the [gv_entry_link] shortcode
 *
 * Replaces [gv_edit_entry_link] and [gv_delete_entry_link] shortcodes
 *
 * @since 1.15
 */
class GravityView_Entry_Link_Shortcode {

	/**
	 * @type array Entry fetched using the $atts['entry_id'] shortcode setting.
	 * @since 1.15
	 */
	private $entry = array();

	/**
	 * @type int If set, generate a link to the entry for this View ID. Required when used outside a View. Otherwise, current View ID is used.
	 * @since 1.15
	 */
	private $view_id = 0;

	/**
	 * @type array The accepted shortcode attribute pairs, with defaults set
	 * @since 1.15
	 */
	static private $defaults = array(
		'action'       => 'read',
		'view_id'      => 0,
		'entry_id'     => 0,
		'post_id'      => 0,
		'link_atts'    => '',
		'return'       => 'html',
		'field_values' => '',
	);

	/**
	 * @type array The final settings for the shortcode, after merging passed $atts with self::$defaults
	 * @since 1.15
	 */
	private $settings = array();

	function __construct() {
		$this->add_hooks();
	}

	/**
	 * Add shortcodes
	 *
	 * @since 1.15
	 */
	private function add_hooks() {
		add_shortcode( 'gv_entry_link', array( $this, 'read_shortcode' ) );
		add_shortcode( 'gv_edit_entry_link', array( $this, 'edit_shortcode' ) );
		add_shortcode( 'gv_delete_entry_link', array( $this, 'delete_shortcode' ) );
	}

	/**
	 * @since 1.15
	 * @copydoc GravityView_Entry_Link_Shortcode::shortcode
	 */
	public function read_shortcode( $atts, $content = null, $context = 'gv_entry_link' ) {
		return $this->shortcode( $atts, $content, $context );
	}

	/**
	 * Backward compatibility for existing `gv_edit_entry_link` shortcode
	 * Forces $atts['action'] to "edit"
	 *
	 * @since 1.15
	 * @copydoc GravityView_Entry_Link_Shortcode::shortcode
	 */
	public function edit_shortcode( $atts = array(), $content = null, $context = 'gv_edit_entry_link' ) {

		$atts = shortcode_atts( self::$defaults, $atts );

		$atts['action'] = 'edit';

		return $this->shortcode( $atts, $content, $context );
	}

	/**
	 * Backward compatibility for existing `gv_delete_entry_link` shortcodes
	 * Forces $atts['action'] to "delete"
	 *
	 * @since 1.15
	 * @copydoc GravityView_Entry_Link_Shortcode::shortcode
	 */
	public function delete_shortcode( $atts = array(), $content = null, $context = 'gv_delete_entry_link' ) {

		$atts = shortcode_atts( self::$defaults, $atts );

		$atts['action'] = 'delete';

		return $this->shortcode( $atts, $content, $context );
	}

	/**
	 * Generate a link to an entry. The link can be an edit, delete, or standard link.
	 *
	 * @since 1.15
	 *
	 * @param array $atts {
	 *    @type string $action What type of link to generate. Options: `read`, `edit`, and `delete`. Default: `read`
	 *    @type string $view_id Define the ID for the View. If not set, use current View ID, if exists.
	 *    @type string $entry_id ID of the entry to edit. If undefined, uses the current entry ID, if exists.
	 *    @type string $post_id ID of the base post or page to use for an embedded View
	 *    @type string $link_atts Pass anchor tag attributes (`target=_blank` to open Edit Entry link in a new window, for example)
	 *    @type string $return What should the shortcode return: link HTML (`html`) or the URL (`url`). Default: `html`
	 *    @type string $field_values Only used for `action="edit"`. Parameters to pass in to the prefill data in Edit Entry form. Uses the same format as Gravity Forms "Allow field to be populated dynamically" {@see https://www.gravityhelp.com/documentation/article/allow-field-to-be-populated-dynamically/ }
	 * }
	 *
	 * @param string|null $content Used as link anchor text, if specified.
	 * @param string $context Current shortcode being called. Not used.
	 *
	 * @return null|string If admin or an error occurred, returns null. Otherwise, returns entry link output. If `$atts['return']` is 'url', the entry link URL. Otherwise, entry link `<a>` HTML tag.
	 */
	private function shortcode( $atts, $content = null, $context = 'gv_entry_link' ) {
		// Don't process when saving post. Keep processing if it's admin-ajax.php
		if ( gravityview()->request->is_admin() ) {
			return null;
		}

		// Make sure GV is loaded
		if ( ! class_exists( 'GravityView_frontend' ) || ! class_exists( 'GravityView_View' ) ) {
			gravityview()->log->error( 'GravityView_frontend or GravityView_View do not exist.' );

			return null;
		}

		$this->settings = shortcode_atts( self::$defaults, $atts, $context );

		$this->view_id = empty( $this->settings['view_id'] ) ? GravityView_View::getInstance()->getViewId() : absint( $this->settings['view_id'] );

		if ( empty( $this->view_id ) ) {
			gravityview()->log->error( 'A View ID was not defined and we are not inside a View' );

			return null;
		}

		$this->entry = $this->get_entry( $this->settings['entry_id'] );

		if ( empty( $this->entry ) ) {
			gravityview()->log->error( 'An Entry ID was not defined or found. Entry ID: {entry_id}', array( 'entry_id' => $this->settings['entry_id'] ) );


			return null;
		}

		gravityview()->log->debug( '{context} atts:', array( 'context' => $context, 'data' => $atts ) );

		if ( ! $this->has_cap() ) {
			gravityview()->log->error( 'User does not have the capability to {action} this entry: {entry_id}', array( 'action' => esc_attr( $this->settings['action'] ), 'entry_id' => $this->entry['id'] ) );
			return null;
		}

		$url = $this->get_url();

		if ( ! $url ) {
			gravityview()->log->error( 'Link returned false; View or Post may not exist.' );

			return false;
		}

		// Get just the URL, not the tag
		if ( 'url' === $this->settings['return'] ) {
			return $url;
		}

		$link_atts = $this->get_link_atts();

		$link_text = $this->get_anchor_text( $content );

		$return = gravityview_get_link( $url, $link_text, $link_atts );

		/**
		 * @filter `gravityview/shortcodes/gv_entry_link/output` Modify the output of the [gv_entry_link] shortcode
		 * @since 2.0.15
		 * @param string $return The HTML link output
		 * @param array {
		 *   @type string        $url The URL used to generate the anchor tag. {@see GravityView_Entry_Link_Shortcode::get_url}
		 *   @type string        $link_text {@see GravityView_Entry_Link_Shortcode::get_anchor_text}
		 *   @type array         $link_atts {@see GravityView_Entry_Link_Shortcode::get_link_atts}
		 *   @type array|string  $atts Shortcode atts passed to shortcode
		 *   @type string        $content Content passed to shortcode
		 *   @type string        $context The tag of the shortcode being called
		 * }
		 */
		$return = apply_filters( 'gravityview/shortcodes/gv_entry_link/output', $return, compact( 'url', 'link_text', 'link_atts', 'atts', 'content', 'context' ) );

		return $return;
	}

	/**
	 * Parse shortcode atts to fetch `link_atts`, which will be added to the output of the HTML anchor tag generated by shortcode
	 * Only used when `return` value of shortcode is not "url"
	 *
	 * @since 1.15
	 * @see gravityview_get_link() See acceptable attributes here
	 * @return array Array of attributes to be added
	 */
	private function get_link_atts() {

		wp_parse_str( $this->settings['link_atts'], $link_atts );

		if ( 'delete' === $this->settings['action'] ) {
			$link_atts['onclick'] = isset( $link_atts['onclick'] ) ? $link_atts['onclick'] : GravityView_Delete_Entry::get_confirm_dialog();
		}

		return (array) $link_atts;
	}

	/**
	 * Get the anchor text for the link. If content inside shortcode is defined, use that as the text. Otherwise, use default values.
	 *
	 * Only used when `return` value of shortcode is not "url"
	 *
	 * @since 1.15
	 *
	 * @param string|null $content Content inside shortcode, if defined
	 *
	 * @return string Text to use for HTML anchor
	 */
	private function get_anchor_text( $content = null ) {

		if ( $content ) {
			return do_shortcode( $content );
		}

		switch ( $this->settings['action'] ) {
			case 'edit':
				$anchor_text = __( 'Edit Entry', 'gk-gravityview' );
				break;
			case 'delete':
				$anchor_text = __( 'Delete Entry', 'gk-gravityview' );
				break;
			default:
				$anchor_text = __( 'View Details', 'gk-gravityview' );
		}

		return $anchor_text;
	}

	/**
	 * Get the URL for the entry.
	 *
	 * Uses the `post_id`, `view_id` params as defined in the shortcode attributes.
	 *
	 * @since 1.15
	 *
	 * @param string|null $content Content inside shortcode, if defined
	 *
	 * @return string|boolean If URL is fetched, the URL to the entry link. If not found, returns false.
	 */
	private function get_url() {

		// if post_id is not defined, default to view_id
		$post_id = empty( $this->settings['post_id'] ) ? $this->view_id : $this->settings['post_id'];

		switch ( $this->settings['action'] ) {
			case 'edit':
				$url = GravityView_Edit_Entry::get_edit_link( $this->entry, $this->view_id, $post_id );
				break;
			case 'delete':
				$url = GravityView_Delete_Entry::get_delete_link( $this->entry, $this->view_id, $post_id );
				break;
			case 'read':
			default:
				$url = GravityView_API::entry_link( $this->entry, $post_id );
		}

		$url = $this->maybe_add_field_values_query_args( $url );

		return $url;
	}

	/**
	 * Check whether the user has the capability to see the shortcode output, depending on the action ('read', 'edit', 'delete')
	 *
	 * @since 1.15
	 * @return bool True: has cap.
	 */
	private function has_cap() {

		switch ( $this->settings['action'] ) {
			case 'edit':
				$has_cap = GravityView_Edit_Entry::check_user_cap_edit_entry( $this->entry, $this->view_id );
				break;
			case 'delete':
				$has_cap = GravityView_Delete_Entry::check_user_cap_delete_entry( $this->entry, array(), $this->view_id );
				break;
			case 'read':
			default:
				$has_cap = true; // TODO: add cap check for read_gravityview
		}

		return $has_cap;
	}

	/**
	 * Get entry array from `entry_id` parameter. If no $entry_id
	 *
	 * @since 1.15
	 * @uses GVCommon::get_entry
	 * @uses GravityView_frontend::getSingleEntry
	 *
	 * @param int|string $entry_id Gravity Forms Entry ID. If not passed, current View's current entry ID will be used, if found.
	 *
	 * @return array|bool Gravity Forms array, if found. Otherwise, false.
	 */
	private function get_entry( $entry_id = 0 ) {
<<<<<<< HEAD
=======

		static $entries = array();

>>>>>>> 140fbf19
		$backup_entry = GravityView_frontend::getInstance()->getSingleEntry() ? GravityView_frontend::getInstance()->getEntry() : GravityView_View::getInstance()->getCurrentEntry();

		if ( empty( $entry_id ) ) {
			if ( ! $backup_entry ) {
				gravityview()->log->error( 'No entry defined (or entry id not valid number)', array( 'data' => $this->settings ) );

				return false;
			}
			$entry = $backup_entry;
		} else if ( in_array( $entry_id, [ 'first', 'last' ] ) ) {
			$view = \GV\View::by_id( $this->view_id );

			if ( ! $view ) {
				gravityview()->log->error( "A View with ID {$this->view_id} was not found." );

				return false;
			}

			$entry = wp_cache_get( "gv_entry_link_entry_{$this->view_id}_{$entry_id}", 'gravityview_entry_link_shortcode' );

			if ( ! $entry ) {
				$entry = 'last' === $entry_id ? $view->get_entries( null )->first() : $view->get_entries( null )->last();
			}

			if ( $entry ) {
				$entry = $entry->as_entry();

				wp_cache_add( "gv_entry_link_entry_{$this->view_id}_{$entry_id}", 'gravityview_entry_link_shortcode' );
			}
		} else {
<<<<<<< HEAD
			$entry = wp_cache_get( 'gv_entry_link_entry_' . $entry_id, 'gravityview_entry_link_shortcode' );

			if ( false === $entry ) {
				$entry = GVCommon::get_entry( $entry_id, true, false );
				wp_cache_add( 'gv_entry_link_entry_' . $entry_id, $entry, 'gravityview_entry_link_shortcode' );
			}
=======
			$entry = isset( $entries[ $entry_id ] ) ? $entries[ $entry_id ] : GVCommon::get_entry( $entry_id, true, false );
>>>>>>> 140fbf19
		}

		$entries[ $entry_id ] = $entry;

		// No search results
		if ( false === $entry ) {
			gravityview()->log->error( 'No entries match the entry ID defined: {entry_id}', array( 'entry_id' => $entry_id ) );

			return false;
		}

		return $entry;
	}

	/**
	 * Allow passing URL params to dynamically populate the Edit Entry form
	 * If `field_values` key is set, run it through `parse_str()` and add the values to $url
	 *
	 * @since 1.15
	 *
	 * @param string $href URL
	 */
	private function maybe_add_field_values_query_args( $url ) {

		if ( $url && ! empty( $this->settings['field_values'] ) ) {

			wp_parse_str( $this->settings['field_values'], $field_values );

			$url = add_query_arg( $field_values, $url );
		}

		return $url;
	}
}

new GravityView_Entry_Link_Shortcode;<|MERGE_RESOLUTION|>--- conflicted
+++ resolved
@@ -144,7 +144,6 @@
 		if ( empty( $this->entry ) ) {
 			gravityview()->log->error( 'An Entry ID was not defined or found. Entry ID: {entry_id}', array( 'entry_id' => $this->settings['entry_id'] ) );
 
-
 			return null;
 		}
 
@@ -152,6 +151,7 @@
 
 		if ( ! $this->has_cap() ) {
 			gravityview()->log->error( 'User does not have the capability to {action} this entry: {entry_id}', array( 'action' => esc_attr( $this->settings['action'] ), 'entry_id' => $this->entry['id'] ) );
+
 			return null;
 		}
 
@@ -310,12 +310,8 @@
 	 * @return array|bool Gravity Forms array, if found. Otherwise, false.
 	 */
 	private function get_entry( $entry_id = 0 ) {
-<<<<<<< HEAD
-=======
-
 		static $entries = array();
 
->>>>>>> 140fbf19
 		$backup_entry = GravityView_frontend::getInstance()->getSingleEntry() ? GravityView_frontend::getInstance()->getEntry() : GravityView_View::getInstance()->getCurrentEntry();
 
 		if ( empty( $entry_id ) ) {
@@ -334,28 +330,17 @@
 				return false;
 			}
 
-			$entry = wp_cache_get( "gv_entry_link_entry_{$this->view_id}_{$entry_id}", 'gravityview_entry_link_shortcode' );
-
-			if ( ! $entry ) {
+			if ( ! isset( $entry[ $entry_id ] ) ) {
 				$entry = 'last' === $entry_id ? $view->get_entries( null )->first() : $view->get_entries( null )->last();
 			}
 
 			if ( $entry ) {
 				$entry = $entry->as_entry();
 
-				wp_cache_add( "gv_entry_link_entry_{$this->view_id}_{$entry_id}", 'gravityview_entry_link_shortcode' );
+				$entries[ $entry_id ] = $entry;
 			}
 		} else {
-<<<<<<< HEAD
-			$entry = wp_cache_get( 'gv_entry_link_entry_' . $entry_id, 'gravityview_entry_link_shortcode' );
-
-			if ( false === $entry ) {
-				$entry = GVCommon::get_entry( $entry_id, true, false );
-				wp_cache_add( 'gv_entry_link_entry_' . $entry_id, $entry, 'gravityview_entry_link_shortcode' );
-			}
-=======
 			$entry = isset( $entries[ $entry_id ] ) ? $entries[ $entry_id ] : GVCommon::get_entry( $entry_id, true, false );
->>>>>>> 140fbf19
 		}
 
 		$entries[ $entry_id ] = $entry;

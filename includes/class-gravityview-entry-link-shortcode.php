<?php

/**
 * Handle the [gv_entry_link] shortcode
 *
 * Replaces [gv_edit_entry_link] and [gv_delete_entry_link] shortcodes
 *
 * @since 1.15
 */
class GravityView_Entry_Link_Shortcode {

	/**
	 * @type array Entry fetched using the $atts['entry_id'] shortcode setting.
	 * @since 1.15
	 */
	private $entry = array();

	/**
	 * @type int If set, generate a link to the entry for this View ID. Required when used outside a View. Otherwise, current View ID is used.
	 * @since 1.15
	 */
	private $view_id = 0;

	/**
	 * @type array The accepted shortcode attribute pairs, with defaults set
	 * @since 1.15
	 */
	static private $defaults = array(
		'action'       => 'read',
		'view_id'      => 0,
		'entry_id'     => 0,
		'post_id'      => 0,
		'link_atts'    => '',
		'return'       => 'html',
		'field_values' => '',
	);

	/**
	 * @type array The final settings for the shortcode, after merging passed $atts with self::$defaults
	 * @since 1.15
	 */
	private $settings = array();

	function __construct() {
		$this->add_hooks();
	}

	/**
	 * Add shortcodes
	 *
	 * @since 1.15
	 */
	private function add_hooks() {
		add_shortcode( 'gv_entry_link', array( $this, 'read_shortcode' ) );
		add_shortcode( 'gv_edit_entry_link', array( $this, 'edit_shortcode' ) );
		add_shortcode( 'gv_delete_entry_link', array( $this, 'delete_shortcode' ) );
	}

	/**
	 * @since 1.15
	 * @copydoc GravityView_Entry_Link_Shortcode::shortcode
	 */
	public function read_shortcode( $atts, $content = null, $context = 'gv_entry_link' ) {
		return $this->shortcode( $atts, $content, $context );
	}

	/**
	 * Backward compatibility for existing `gv_edit_entry_link` shortcode
	 * Forces $atts['action'] to "edit"
	 *
	 * @since 1.15
	 * @copydoc GravityView_Entry_Link_Shortcode::shortcode
	 */
	public function edit_shortcode( $atts = array(), $content = null, $context = 'gv_edit_entry_link' ) {

		$atts = shortcode_atts( self::$defaults, $atts );

		$atts['action'] = 'edit';

		return $this->shortcode( $atts, $content, $context );
	}

	/**
	 * Backward compatibility for existing `gv_delete_entry_link` shortcodes
	 * Forces $atts['action'] to "delete"
	 *
	 * @since 1.15
	 * @copydoc GravityView_Entry_Link_Shortcode::shortcode
	 */
	public function delete_shortcode( $atts = array(), $content = null, $context = 'gv_delete_entry_link' ) {

		$atts = shortcode_atts( self::$defaults, $atts );

		$atts['action'] = 'delete';

		return $this->shortcode( $atts, $content, $context );
	}

	/**
	 * Generate a link to an entry. The link can be an edit, delete, or standard link.
	 *
	 * @since 1.15
	 *
	 * @param array $atts {
	 *    @type string $action What type of link to generate. Options: `read`, `edit`, and `delete`. Default: `read`
	 *    @type string $view_id Define the ID for the View. If not set, use current View ID, if exists.
	 *    @type string $entry_id ID of the entry to edit. If undefined, uses the current entry ID, if exists.
	 *    @type string $post_id ID of the base post or page to use for an embedded View
	 *    @type string $link_atts Pass anchor tag attributes (`target=_blank` to open Edit Entry link in a new window, for example)
	 *    @type string $return What should the shortcode return: link HTML (`html`) or the URL (`url`). Default: `html`
	 *    @type string $field_values Only used for `action="edit"`. Parameters to pass in to the prefill data in Edit Entry form. Uses the same format as Gravity Forms "Allow field to be populated dynamically" {@see https://www.gravityhelp.com/documentation/article/allow-field-to-be-populated-dynamically/ }
	 * }
	 *
	 * @param string|null $content Used as link anchor text, if specified.
	 * @param string $context Current shortcode being called. Not used.
	 *
	 * @return null|string If admin or an error occurred, returns null. Otherwise, returns entry link output. If `$atts['return']` is 'url', the entry link URL. Otherwise, entry link `<a>` HTML tag.
	 */
	private function shortcode( $atts, $content = null, $context = 'gv_entry_link' ) {
		// Don't process when saving post. Keep processing if it's admin-ajax.php
		if ( gravityview()->request->is_admin() ) {
			return null;
		}

		// Make sure GV is loaded
		if ( ! class_exists( 'GravityView_frontend' ) || ! class_exists( 'GravityView_View' ) ) {
			gravityview()->log->error( 'GravityView_frontend or GravityView_View do not exist.' );

			return null;
		}

		$this->settings = shortcode_atts( self::$defaults, $atts, $context );

		$this->view_id = empty( $this->settings['view_id'] ) ? GravityView_View::getInstance()->getViewId() : absint( $this->settings['view_id'] );

		if ( empty( $this->view_id ) ) {
			gravityview()->log->error( 'A View ID was not defined and we are not inside a View' );

			return null;
		}

		$this->entry = $this->get_entry( $this->settings['entry_id'] );

		if ( empty( $this->entry ) ) {
			gravityview()->log->error( 'An Entry ID was not defined or found. Entry ID: {entry_id}', array( 'entry_id' => $this->settings['entry_id'] ) );

			return null;
		}

		gravityview()->log->debug( '{context} atts:', array( 'context' => $context, 'data' => $atts ) );

		if ( ! $this->has_cap() ) {
			gravityview()->log->error( 'User does not have the capability to {action} this entry: {entry_id}', array( 'action' => esc_attr( $this->settings['action'] ), 'entry_id' => $this->entry['id'] ) );

			return null;
		}

		$url = $this->get_url();

		if ( ! $url ) {
			gravityview()->log->error( 'Link returned false; View or Post may not exist.' );

			return false;
		}

		// Get just the URL, not the tag
		if ( 'url' === $this->settings['return'] ) {
			return $url;
		}

		$link_atts = $this->get_link_atts();

		$link_text = $this->get_anchor_text( $content );

		$return = gravityview_get_link( $url, $link_text, $link_atts );

		/**
		 * @filter `gravityview/shortcodes/gv_entry_link/output` Modify the output of the [gv_entry_link] shortcode
		 * @since 2.0.15
		 * @param string $return The HTML link output
		 * @param array {
		 *   @type string        $url The URL used to generate the anchor tag. {@see GravityView_Entry_Link_Shortcode::get_url}
		 *   @type string        $link_text {@see GravityView_Entry_Link_Shortcode::get_anchor_text}
		 *   @type array         $link_atts {@see GravityView_Entry_Link_Shortcode::get_link_atts}
		 *   @type array|string  $atts Shortcode atts passed to shortcode
		 *   @type string        $content Content passed to shortcode
		 *   @type string        $context The tag of the shortcode being called
		 * }
		 */
		$return = apply_filters( 'gravityview/shortcodes/gv_entry_link/output', $return, compact( 'url', 'link_text', 'link_atts', 'atts', 'content', 'context' ) );

		return $return;
	}

	/**
	 * Parse shortcode atts to fetch `link_atts`, which will be added to the output of the HTML anchor tag generated by shortcode
	 * Only used when `return` value of shortcode is not "url"
	 *
	 * @since 1.15
	 * @see gravityview_get_link() See acceptable attributes here
	 * @return array Array of attributes to be added
	 */
	private function get_link_atts() {

		wp_parse_str( $this->settings['link_atts'], $link_atts );

		if ( 'delete' === $this->settings['action'] ) {
			$link_atts['onclick'] = isset( $link_atts['onclick'] ) ? $link_atts['onclick'] : GravityView_Delete_Entry::get_confirm_dialog();
		}

		return (array) $link_atts;
	}

	/**
	 * Get the anchor text for the link. If content inside shortcode is defined, use that as the text. Otherwise, use default values.
	 *
	 * Only used when `return` value of shortcode is not "url"
	 *
	 * @since 1.15
	 *
	 * @param string|null $content Content inside shortcode, if defined
	 *
	 * @return string Text to use for HTML anchor
	 */
	private function get_anchor_text( $content = null ) {

		if ( $content ) {
			return do_shortcode( $content );
		}

		switch ( $this->settings['action'] ) {
			case 'edit':
				$anchor_text = __( 'Edit Entry', 'gk-gravityview' );
				break;
			case 'delete':
				$anchor_text = __( 'Delete Entry', 'gk-gravityview' );
				break;
			default:
				$anchor_text = __( 'View Details', 'gk-gravityview' );
		}

		return $anchor_text;
	}

	/**
	 * Get the URL for the entry.
	 *
	 * Uses the `post_id`, `view_id` params as defined in the shortcode attributes.
	 *
	 * @since 1.15
	 *
	 * @param string|null $content Content inside shortcode, if defined
	 *
	 * @return string|boolean If URL is fetched, the URL to the entry link. If not found, returns false.
	 */
	private function get_url() {

		// if post_id is not defined, default to view_id
		$post_id = empty( $this->settings['post_id'] ) ? $this->view_id : $this->settings['post_id'];

		switch ( $this->settings['action'] ) {
			case 'edit':
				$url = GravityView_Edit_Entry::get_edit_link( $this->entry, $this->view_id, $post_id );
				break;
			case 'delete':
				$url = GravityView_Delete_Entry::get_delete_link( $this->entry, $this->view_id, $post_id );
				break;
			case 'read':
			default:
				$url = GravityView_API::entry_link( $this->entry, $post_id );
		}

		$url = $this->maybe_add_field_values_query_args( $url );

		return $url;
	}

	/**
	 * Check whether the user has the capability to see the shortcode output, depending on the action ('read', 'edit', 'delete')
	 *
	 * @since 1.15
	 * @return bool True: has cap.
	 */
	private function has_cap() {

		switch ( $this->settings['action'] ) {
			case 'edit':
				$has_cap = GravityView_Edit_Entry::check_user_cap_edit_entry( $this->entry, $this->view_id );
				break;
			case 'delete':
				$has_cap = GravityView_Delete_Entry::check_user_cap_delete_entry( $this->entry, array(), $this->view_id );
				break;
			case 'read':
			default:
				$has_cap = true; // TODO: add cap check for read_gravityview
		}

		return $has_cap;
	}

	/**
	 * Get entry array from `entry_id` parameter. If no $entry_id
	 *
	 * @since 1.15
	 * @uses GVCommon::get_entry
	 * @uses GravityView_frontend::getSingleEntry
	 *
	 * @param int|string $entry_id Gravity Forms Entry ID. If not passed, current View's current entry ID will be used, if found.
	 *
	 * @return array|bool Gravity Forms array, if found. Otherwise, false.
	 */
	private function get_entry( $entry_id = 0 ) {
<<<<<<< HEAD
		static $entries = array();
=======
>>>>>>> 5c5420c6

		$backup_entry = GravityView_frontend::getInstance()->getSingleEntry() ? GravityView_frontend::getInstance()->getEntry() : GravityView_View::getInstance()->getCurrentEntry();

		if ( empty( $entry_id ) ) {
			if ( ! $backup_entry ) {
				gravityview()->log->error( 'No entry defined (or entry id not valid number)', array( 'data' => $this->settings ) );

				return false;
			}
			$entry = $backup_entry;
		} else if ( in_array( $entry_id, [ 'first', 'last' ] ) ) {
			$view = \GV\View::by_id( $this->view_id );

			if ( ! $view ) {
				gravityview()->log->error( "A View with ID {$this->view_id} was not found." );

				return false;
			}

			if ( ! isset( $entry[ $entry_id ] ) ) {
				$entry = 'last' === $entry_id ? $view->get_entries( null )->first() : $view->get_entries( null )->last();
			}

			if ( $entry ) {
				$entry = $entry->as_entry();

				$entries[ $entry_id ] = $entry;
			}
		} else {
			$entry = wp_cache_get( 'gv_entry_link_entry_' . $entry_id, 'gravityview_entry_link_shortcode' );
			if ( false === $entry ) {
				$entry = GVCommon::get_entry( $entry_id, true, false );
				wp_cache_add( 'gv_entry_link_entry_' . $entry_id, $entry, 'gravityview_entry_link_shortcode' );
			}
		}

		// No search results
		if ( false === $entry ) {
			gravityview()->log->error( 'No entries match the entry ID defined: {entry_id}', array( 'entry_id' => $entry_id ) );

			return false;
		}

		return $entry;
	}

	/**
	 * Allow passing URL params to dynamically populate the Edit Entry form
	 * If `field_values` key is set, run it through `parse_str()` and add the values to $url
	 *
	 * @since 1.15
	 *
	 * @param string $href URL
	 */
	private function maybe_add_field_values_query_args( $url ) {

		if ( $url && ! empty( $this->settings['field_values'] ) ) {

			wp_parse_str( $this->settings['field_values'], $field_values );

			$url = add_query_arg( $field_values, $url );
		}

		return $url;
	}
}

new GravityView_Entry_Link_Shortcode;<|MERGE_RESOLUTION|>--- conflicted
+++ resolved
@@ -310,19 +310,17 @@
 	 * @return array|bool Gravity Forms array, if found. Otherwise, false.
 	 */
 	private function get_entry( $entry_id = 0 ) {
-<<<<<<< HEAD
 		static $entries = array();
-=======
->>>>>>> 5c5420c6
-
-		$backup_entry = GravityView_frontend::getInstance()->getSingleEntry() ? GravityView_frontend::getInstance()->getEntry() : GravityView_View::getInstance()->getCurrentEntry();
 
 		if ( empty( $entry_id ) ) {
+			$backup_entry = GravityView_frontend::getInstance()->getSingleEntry() ? GravityView_frontend::getInstance()->getEntry() : GravityView_View::getInstance()->getCurrentEntry();
+
 			if ( ! $backup_entry ) {
 				gravityview()->log->error( 'No entry defined (or entry id not valid number)', array( 'data' => $this->settings ) );
 
 				return false;
 			}
+
 			$entry = $backup_entry;
 		} else if ( in_array( $entry_id, [ 'first', 'last' ] ) ) {
 			$view = \GV\View::by_id( $this->view_id );
@@ -339,19 +337,15 @@
 
 			if ( $entry ) {
 				$entry = $entry->as_entry();
-
-				$entries[ $entry_id ] = $entry;
 			}
 		} else {
-			$entry = wp_cache_get( 'gv_entry_link_entry_' . $entry_id, 'gravityview_entry_link_shortcode' );
-			if ( false === $entry ) {
-				$entry = GVCommon::get_entry( $entry_id, true, false );
-				wp_cache_add( 'gv_entry_link_entry_' . $entry_id, $entry, 'gravityview_entry_link_shortcode' );
-			}
-		}
-
-		// No search results
-		if ( false === $entry ) {
+			$entry = isset( $entries[ $entry_id ] ) ? $entries[ $entry_id ] : GVCommon::get_entry( $entry_id, true, false );
+		}
+
+		if ( $entry ) {
+			$entries[ $entry_id ] = $entry;
+		} else {
+			// No search results
 			gravityview()->log->error( 'No entries match the entry ID defined: {entry_id}', array( 'entry_id' => $entry_id ) );
 
 			return false;

--- conflicted
+++ resolved
@@ -310,14 +310,7 @@
 	 * @return array|bool Gravity Forms array, if found. Otherwise, false.
 	 */
 	private function get_entry( $entry_id = 0 ) {
-<<<<<<< HEAD
 		static $entries = array();
-=======
-
-		static $entries = array();
-
-		$backup_entry = GravityView_frontend::getInstance()->getSingleEntry() ? GravityView_frontend::getInstance()->getEntry() : GravityView_View::getInstance()->getCurrentEntry();
->>>>>>> 9f9944ca
 
 		if ( empty( $entry_id ) ) {
 			$backup_entry = GravityView_frontend::getInstance()->getSingleEntry() ? GravityView_frontend::getInstance()->getEntry() : GravityView_View::getInstance()->getCurrentEntry();
@@ -329,9 +322,8 @@
 			}
 
 			$entry = $backup_entry;
-<<<<<<< HEAD
 		} else if ( in_array( $entry_id, [ 'first', 'last' ] ) ) {
-			$view = \GV\View::by_id( $this->view_id );
+			$view = GV\View::by_id( $this->view_id );
 
 			if ( ! $view ) {
 				gravityview()->log->error( "A View with ID {$this->view_id} was not found." );
@@ -346,23 +338,14 @@
 			if ( $entry ) {
 				$entry = $entry->as_entry();
 			}
-=======
->>>>>>> 9f9944ca
 		} else {
 			$entry = isset( $entries[ $entry_id ] ) ? $entries[ $entry_id ] : GVCommon::get_entry( $entry_id, true, false );
 		}
 
-<<<<<<< HEAD
 		if ( $entry ) {
 			$entries[ $entry_id ] = $entry;
 		} else {
 			// No search results
-=======
-		$entries[ $entry_id ] = $entry;
-
-		// No search results
-		if ( false === $entry ) {
->>>>>>> 9f9944ca
 			gravityview()->log->error( 'No entries match the entry ID defined: {entry_id}', array( 'entry_id' => $entry_id ) );
 
 			return false;

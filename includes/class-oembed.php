--- conflicted
+++ resolved
@@ -65,11 +65,7 @@
 	/**
 	 * Become an oEmbed provider for GravityView.
 	 *
-<<<<<<< HEAD
 	 * @deprecated Use \GV\oEmbed instead.
-=======
-	 * @since 1.21.5.3
->>>>>>> e8866ab8
 	 *
 	 * @return void
 	 */

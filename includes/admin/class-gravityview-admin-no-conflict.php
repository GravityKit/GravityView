--- conflicted
+++ resolved
@@ -18,12 +18,7 @@
 	 */
 	public function __construct() {
 
-<<<<<<< HEAD
-		if ( ! is_admin() ) {
-			return; }
-=======
 		if( ! is_admin() ) { return; }
->>>>>>> 10a75b75
 
 		$this->add_hooks();
 	}
@@ -36,14 +31,14 @@
 	 * @return void
 	 */
 	private function add_hooks() {
-		// Hooks for no-conflict functionality
-		add_action( 'wp_print_scripts', array( $this, 'no_conflict_scripts' ), 1000 );
-		add_action( 'admin_print_footer_scripts', array( $this, 'no_conflict_scripts' ), 9 );
-
-		add_action( 'wp_print_styles', array( $this, 'no_conflict_styles' ), 1000 );
-		add_action( 'admin_print_styles', array( $this, 'no_conflict_styles' ), 11 );
-		add_action( 'admin_print_footer_scripts', array( $this, 'no_conflict_styles' ), 1 );
-		add_action( 'admin_footer', array( $this, 'no_conflict_styles' ), 1 );
+		//Hooks for no-conflict functionality
+		add_action( 'wp_print_scripts', array( $this, 'no_conflict_scripts' ), 1000);
+		add_action( 'admin_print_footer_scripts', array( $this, 'no_conflict_scripts' ), 9);
+
+		add_action( 'wp_print_styles', array( $this, 'no_conflict_styles' ), 1000);
+		add_action( 'admin_print_styles', array( $this, 'no_conflict_styles' ), 11);
+		add_action( 'admin_print_footer_scripts', array( $this, 'no_conflict_styles' ), 1);
+		add_action( 'admin_footer', array( $this, 'no_conflict_styles' ), 1);
 	}
 
 	/**
@@ -56,13 +51,13 @@
 	function no_conflict_scripts() {
 		global $wp_scripts;
 
-		if ( ! gravityview()->request->is_admin( '', null ) ) {
+		if( ! gravityview()->request->is_admin( '', null ) ) {
 			return;
 		}
 
 		$no_conflict_mode = gravityview()->plugin->settings->get( 'no_conflict_mode' );
 
-		if ( empty( $no_conflict_mode ) ) {
+		if( empty( $no_conflict_mode ) ) {
 			return;
 		}
 
@@ -118,15 +113,15 @@
 	function no_conflict_styles() {
 		global $wp_styles;
 
-		if ( ! gravityview()->request->is_admin( '', null ) ) {
+		if( ! gravityview()->request->is_admin( '', null ) ) {
 			return;
 		}
 
 		// Dequeue other jQuery styles even if no-conflict is off.
 		// Terrible-looking tabs help no one.
-		if ( ! empty( $wp_styles->registered ) ) {
-			foreach ( $wp_styles->registered as $key => $style ) {
-				if ( preg_match( '/^(?:wp\-)?jquery/ism', $key ) ) {
+		if( !empty( $wp_styles->registered ) )  {
+			foreach ($wp_styles->registered as $key => $style) {
+				if( preg_match( '/^(?:wp\-)?jquery/ism', $key ) ) {
 					wp_dequeue_style( $key );
 				}
 			}
@@ -135,7 +130,7 @@
 		$no_conflict_mode = gravityview()->plugin->settings->get( 'no_conflict_mode' );
 
 		// If no conflict is off, jQuery will suffice.
-		if ( empty( $no_conflict_mode ) ) {
+		if( empty( $no_conflict_mode ) ) {
 			return;
 		}
 
@@ -163,7 +158,7 @@
 		/**
 		 * Runs after no-conflict styles are removed. You can re-add styles here.
 		 */
-		do_action( 'gravityview_remove_conflicts_after' );
+		do_action('gravityview_remove_conflicts_after');
 	}
 
 	/**
@@ -172,8 +167,8 @@
 	 * @since 1.17 Moved to GravityView_Admin_No_Conflict class
 	 *
 	 * @param  WP_Dependencies $wp_objects        Object of WP_Styles or WP_Scripts
-	 * @param  string[]        $required_objects   List of registered script/style handles
-	 * @param  string          $type              Either 'styles' or 'scripts'
+	 * @param  string[] $required_objects   List of registered script/style handles
+	 * @param  string $type              Either 'styles' or 'scripts'
 	 * @return void
 	 */
 	private function remove_conflicts( &$wp_objects, $required_objects, $type = 'scripts' ) {
@@ -196,10 +191,10 @@
 
 		$allow_regex = '/^' . implode( '|', $allow_prefixes ) . '/ism';
 
-		// reset queue
+		//reset queue
 		$queue = array();
-		foreach ( $wp_objects->queue as $object ) {
-			if ( in_array( $object, $required_objects ) || preg_match( $allow_regex, $object ) ) {
+		foreach( $wp_objects->queue as $object ) {
+			if( in_array( $object, $required_objects ) || preg_match( $allow_regex, $object ) ) {
 				$queue[] = $object;
 			}
 		}
@@ -207,10 +202,10 @@
 
 		$required_objects = $this->add_script_dependencies( $wp_objects->registered, $required_objects );
 
-		// unregistering scripts
+		//unregistering scripts
 		$registered = array();
-		foreach ( $wp_objects->registered as $handle => $script_registration ) {
-			if ( in_array( $handle, $required_objects ) || preg_match( $allow_regex, $handle ) ) {
+		foreach( $wp_objects->registered as $handle => $script_registration ){
+			if( in_array( $handle, $required_objects ) || preg_match( $allow_regex, $handle ) ){
 				$registered[ $handle ] = $script_registration;
 			}
 		}
@@ -225,9 +220,9 @@
 	 * @param array $registered [description]
 	 * @param array $scripts    [description]
 	 */
-	private function add_script_dependencies( $registered, $scripts ) {
-
-		// gets all dependent scripts linked to the $scripts array passed
+	private function add_script_dependencies($registered, $scripts) {
+
+		//gets all dependent scripts linked to the $scripts array passed
 		do {
 			$dependents = array();
 			foreach ( $scripts as $script ) {
@@ -245,4 +240,4 @@
 	}
 }
 
-new GravityView_Admin_No_Conflict();+new GravityView_Admin_No_Conflict;
<?php

/**
 * @since 1.15
 */
class GravityView_Support_Port {
	/**
	 * @var string The name of the User Meta option used to store whether a user wants to see the Support Port
	 * @since 1.15
	 * @since 2.16 Renamed from `user_pref_name` to `USER_PREF_NAME`
	 */
	const USER_PREF_NAME = 'gravityview_support_port';

	/**
	 * @var string Help Scout beacon key
	 *
	 * @since 2.16 Previous constant `beacon_key` was renamed to `HASH_KEY`
	 */
	const HS_BEACON_KEY = 'b4f6255a-91bc-436c-a5a2-4cca051ad00f';

	/**
	 * @var string The hash key used to generate secure message history
	 *
	 * @since 2.16
	 */
	const HASH_KEY = 'lCXlwbQR707kipR+J0MCqcxrhGOHjGF0ldD6yNbGM0w=';


	public function __construct() {
		$this->add_hooks();
	}

	/**
	 * @since 1.15
	 */
	private function add_hooks() {
		add_action( 'personal_options', array( $this, 'user_field' ) );
		add_action( 'personal_options_update', array( $this, 'update_user_meta_value' ) );
		add_action( 'edit_user_profile_update', array( $this, 'update_user_meta_value' ) );
		add_filter( 'gk/foundation/integrations/helpscout/display', array( $this, 'maybe_display_helpscout_beacon' ) );
		add_filter( 'gravityview/tooltips/tooltip', array( $this, 'maybe_add_article_to_tooltip' ), 10, 6 );
	}

	/**
	 * Modify tooltips to add Beacon article
	 *
	 * @since 2.8.1
	 *
	 * @param string $tooltip HTML of original tooltip
	 * @param array  $article   Optional. Details about support doc article connected to the tooltip. {
	 *   @type string $id   Unique ID of article for Beacon API
	 *   @type string $url  URL of support doc article
	 *   @type string $type Type of Beacon element to open. {@see https://developer.helpscout.com/beacon-2/web/javascript-api/#beaconarticle}
	 * }
	 * @param string $url
	 * @param string $atts
	 * @param string $css_class
	 * @param string $anchor_text
	 * @param string $link_text
	 *
	 * @return string If no article information exists, original tooltip. Otherwise, modified!
	 */
	public function maybe_add_article_to_tooltip( $tooltip = '', $article = array(), $url = '', $atts = '', $css_class = '', $anchor_text = '' ) {
		if ( empty( $article['id'] ) ) {
			return $tooltip;
		}

		static $show_support_port;

		if ( ! isset( $show_support_port ) ) {
			$show_support_port = self::show_for_user();
		}

		if ( ! $show_support_port ) {
			return $tooltip;
		}

		$css_class .= ' gv_tooltip';

		if ( ! empty( $article['type'] ) ) {
			$atts = sprintf( 'data-beacon-article-%s="%s"', $article['type'], $article['id'] );
		} else {
			$atts = sprintf( 'data-beacon-article="%s"', $article['id'] );
		}

		$url          = \GV\Utils::get( $article, 'url', '#' );
		$anchor_text .= '<p class="description" style="font-size: 15px; text-align: center;"><strong>' . sprintf( esc_html__( 'Click %s icon for additional information.', 'gk-gravityview' ), '<i class=\'fa fa-question-circle\'></i>' ) . '</strong></p>';
		$link_text    = esc_html__( 'Learn More', 'gk-gravityview' );

		return sprintf(
			'<a href="%s" %s class="%s" title="%s" role="button">%s</a>',
			esc_url( $url ),
			$atts,
			$css_class,
			esc_attr( $anchor_text ),
			$link_text
		);
	}

	/**
	 * Conditionally displays Help Scout beacon on certain pages
	 *
	 * @since 2.16
	 *
	 * @param bool $display
	 *
	 * @return bool
	 */
	public function maybe_display_helpscout_beacon( $display ) {
		global $post;

		if ( ! is_admin() || 'gravityview' !== get_post_type( $post ) ) {
			return $display;
		}

		/**
		 * Whether to display Support Port.
		 * @since 1.15
		 * @param boolean $display_support_port Default: `true`
		 */
		$display_support_port = apply_filters( 'gravityview/support_port/display', self::show_for_user() );

		if ( empty( $display_support_port ) ) {
			gravityview()->log->debug( 'Not showing Support Port' );

			return false;
		}

<<<<<<< HEAD
		add_filter(
			'gk/foundation/integrations/helpscout/configuration',
			function ( $configuration ) {
				$arr_helpers = GravityKitFoundation::helpers()->array;

				$arr_helpers->set( $configuration, 'init', self::HS_BEACON_KEY );
				$arr_helpers->set( $configuration, 'identify.signature', hash_hmac( 'sha256', $arr_helpers->get( $configuration, 'identify.email', '' ), self::HASH_KEY ) );

				/**
				 * @filter `gravityview/support_port/localization_data` Filter data passed to the Support Port, before localize_script is run
				 * @since  2.0
				 * @since  2.16 Removed `contactEnabled`, `translation` and `data` keys
				 *
				 * @param array $configuration {
				 *
				 * @type array  $suggest       Article IDs to recommend to the user (per page in the admin)
				 *                             }
				 */
				$localized_data = apply_filters(
					'gravityview/support_port/localization_data',
					array(
						'suggest' => $arr_helpers->get( $configuration, 'suggest', array() ),
					)
				);

				$arr_helpers->set( $configuration, 'suggest', $localized_data['suggest'] );

				return $configuration;
			}
		);
=======
		add_filter( 'gk/foundation/integrations/helpscout/configuration', function ( $configuration ) {
			$arr_helpers = GravityKitFoundation::helpers()->array;

			$arr_helpers->set( $configuration, 'init', self::HS_BEACON_KEY );
			$arr_helpers->set( $configuration, 'identify.signature', hash_hmac( 'sha256', $arr_helpers->get( $configuration, 'identify.email', '' ), self::HASH_KEY ) );

			/**
			 * Filter data passed to the Support Port, before localize_script is run.
			 * @since  2.0
			 * @since  2.16 Removed `contactEnabled`, `translation` and `data` keys
			 *
			 * @param array $configuration {
			 *   @type array  $suggest       Article IDs to recommend to the user (per page in the admin)
			 * }
			 *                             }
			 */
			$localized_data = apply_filters( 'gravityview/support_port/localization_data', [
				'suggest' => $arr_helpers->get( $configuration, 'suggest', [] ),
			] );

			$arr_helpers->set( $configuration, 'suggest', $localized_data['suggest'] );

			return $configuration;
		} );
>>>>>>> 10a75b75

		return true;
	}

	/**
	 * Check whether to show Support for a user
	 *
	 * If the user doesn't have the `gravityview_support_port` capability, returns false; then
	 * If global setting is "hide", returns false; then
	 * If user preference is not set, return global setting; then
	 * If user preference is set, return that setting.
	 *
	 * @since 1.15
	 * @since 1.17.5 Changed behavior to respect global setting
	 *
	 * @param int $user Optional. ID of the user to check, defaults to 0 for current user.
	 *
	 * @return bool Whether to show GravityView support port
	 */
	public static function show_for_user( $user = 0 ) {
		if ( ! GVCommon::has_cap( 'gravityview_support_port' ) ) {
			return false;
		}

		$global_setting = GravityKitFoundation::settings()->get_plugin_setting( GravityKitFoundation::ID, 'support_port' );

		if ( empty( $global_setting ) ) {
			return false;
		}

		// Get the per-user Support Port setting
		$user_pref = get_user_option( self::USER_PREF_NAME, $user );

		// Not configured; default to global setting (which is true at this point)
		if ( false === $user_pref ) {
			$user_pref = $global_setting;
		}

		return ! empty( $user_pref );
	}


	/**
	 * Update User Profile preferences for GravityView Support
	 *
	 * @since 1.5
	 *
	 * @param int $user_id
	 *
	 * @return void
	 */
	public function update_user_meta_value( $user_id ) {
		if ( current_user_can( 'edit_user', $user_id ) && isset( $_POST[ self::USER_PREF_NAME ] ) ) {
			update_user_meta( $user_id, self::USER_PREF_NAME, intval( $_POST[ self::USER_PREF_NAME ] ) );
		}
	}

	/**
	 * Modify User Profile
	 *
	 * Modifies the output of profile.php to add GravityView Support preference
	 *
	 * @since 1.15
	 * @since 1.17.5 Only show if global setting is active
	 *
	 * @param WP_User $user Current user info
	 *
	 * @return void
	 */
	public function user_field( $user ) {
		$global_setting = GravityKitFoundation::settings()->get_plugin_setting( GravityKitFoundation::ID, 'support_port' );

		if ( empty( $global_setting ) ) {
			return;
		}

		/**
		 * Should the "GravityView Support Port" setting be shown on user profiles?
		 * @since 1.15
		 * @param boolean $allow_profile_setting Default: `true`, if the user has the `gravityview_support_port` capability, which defaults to true for Contributors and higher
		 * @param WP_User $user Current user object
		 */
		$allow_profile_setting = apply_filters( 'gravityview/support_port/show_profile_setting', GVCommon::has_cap( 'gravityview_support_port' ), $user );

		if ( $allow_profile_setting && current_user_can( 'edit_user', $user->ID ) ) {
			?>
			<table class="form-table">
				<tbody>
					<tr class="user-gravityview-support-button-wrap">
						<th scope="row">
						<?php
							/* translators: "Support Port" can be translated as "Support Portal" or "Support Window" */
							esc_html_e( 'GravityView Support Port', 'gk-gravityview' );
						?>
						</th>
						<td>
							<fieldset>
								<legend class="screen-reader-text"><span>
								<?php
										/* translators: "Support Port" can be translated as "Support Portal" or "Support Window" */
										esc_html_e( 'GravityView Support Port', 'gk-gravityview' );
								?>
								</span></legend>
								<label>
									<input name="<?php echo esc_attr( self::USER_PREF_NAME ); ?>" type="hidden" value="0"/>
									<input name="<?php echo esc_attr( self::USER_PREF_NAME ); ?>" type="checkbox" value="1" <?php checked( self::show_for_user( $user->ID ) ); ?> />
									<?php esc_html_e( 'Show GravityView Support Port when on a GravityView-related page', 'gk-gravityview' ); ?>
								</label>
							</fieldset>
						</td>
					</tr>
				</tbody>
			</table>
			<?php
		}
	}
}

new GravityView_Support_Port();<|MERGE_RESOLUTION|>--- conflicted
+++ resolved
@@ -34,11 +34,11 @@
 	 * @since 1.15
 	 */
 	private function add_hooks() {
-		add_action( 'personal_options', array( $this, 'user_field' ) );
-		add_action( 'personal_options_update', array( $this, 'update_user_meta_value' ) );
-		add_action( 'edit_user_profile_update', array( $this, 'update_user_meta_value' ) );
-		add_filter( 'gk/foundation/integrations/helpscout/display', array( $this, 'maybe_display_helpscout_beacon' ) );
-		add_filter( 'gravityview/tooltips/tooltip', array( $this, 'maybe_add_article_to_tooltip' ), 10, 6 );
+		add_action( 'personal_options', [ $this, 'user_field' ] );
+		add_action( 'personal_options_update', [ $this, 'update_user_meta_value' ] );
+		add_action( 'edit_user_profile_update', [ $this, 'update_user_meta_value' ] );
+		add_filter( 'gk/foundation/integrations/helpscout/display', [ $this, 'maybe_display_helpscout_beacon' ] );
+		add_filter( 'gravityview/tooltips/tooltip', [ $this, 'maybe_add_article_to_tooltip' ], 10, 6 );
 	}
 
 	/**
@@ -60,7 +60,7 @@
 	 *
 	 * @return string If no article information exists, original tooltip. Otherwise, modified!
 	 */
-	public function maybe_add_article_to_tooltip( $tooltip = '', $article = array(), $url = '', $atts = '', $css_class = '', $anchor_text = '' ) {
+	public function maybe_add_article_to_tooltip( $tooltip = '', $article = [], $url = '', $atts = '', $css_class = '', $anchor_text = '' ) {
 		if ( empty( $article['id'] ) ) {
 			return $tooltip;
 		}
@@ -83,12 +83,11 @@
 			$atts = sprintf( 'data-beacon-article="%s"', $article['id'] );
 		}
 
-		$url          = \GV\Utils::get( $article, 'url', '#' );
+		$url = \GV\Utils::get( $article, 'url', '#' );
 		$anchor_text .= '<p class="description" style="font-size: 15px; text-align: center;"><strong>' . sprintf( esc_html__( 'Click %s icon for additional information.', 'gk-gravityview' ), '<i class=\'fa fa-question-circle\'></i>' ) . '</strong></p>';
-		$link_text    = esc_html__( 'Learn More', 'gk-gravityview' );
-
-		return sprintf(
-			'<a href="%s" %s class="%s" title="%s" role="button">%s</a>',
+		$link_text = esc_html__( 'Learn More', 'gk-gravityview' );
+
+		return sprintf( '<a href="%s" %s class="%s" title="%s" role="button">%s</a>',
 			esc_url( $url ),
 			$atts,
 			$css_class,
@@ -126,38 +125,6 @@
 			return false;
 		}
 
-<<<<<<< HEAD
-		add_filter(
-			'gk/foundation/integrations/helpscout/configuration',
-			function ( $configuration ) {
-				$arr_helpers = GravityKitFoundation::helpers()->array;
-
-				$arr_helpers->set( $configuration, 'init', self::HS_BEACON_KEY );
-				$arr_helpers->set( $configuration, 'identify.signature', hash_hmac( 'sha256', $arr_helpers->get( $configuration, 'identify.email', '' ), self::HASH_KEY ) );
-
-				/**
-				 * @filter `gravityview/support_port/localization_data` Filter data passed to the Support Port, before localize_script is run
-				 * @since  2.0
-				 * @since  2.16 Removed `contactEnabled`, `translation` and `data` keys
-				 *
-				 * @param array $configuration {
-				 *
-				 * @type array  $suggest       Article IDs to recommend to the user (per page in the admin)
-				 *                             }
-				 */
-				$localized_data = apply_filters(
-					'gravityview/support_port/localization_data',
-					array(
-						'suggest' => $arr_helpers->get( $configuration, 'suggest', array() ),
-					)
-				);
-
-				$arr_helpers->set( $configuration, 'suggest', $localized_data['suggest'] );
-
-				return $configuration;
-			}
-		);
-=======
 		add_filter( 'gk/foundation/integrations/helpscout/configuration', function ( $configuration ) {
 			$arr_helpers = GravityKitFoundation::helpers()->array;
 
@@ -182,7 +149,6 @@
 
 			return $configuration;
 		} );
->>>>>>> 10a75b75
 
 		return true;
 	}
@@ -192,17 +158,17 @@
 	 *
 	 * If the user doesn't have the `gravityview_support_port` capability, returns false; then
 	 * If global setting is "hide", returns false; then
-	 * If user preference is not set, return global setting; then
-	 * If user preference is set, return that setting.
-	 *
-	 * @since 1.15
-	 * @since 1.17.5 Changed behavior to respect global setting
+     * If user preference is not set, return global setting; then
+     * If user preference is set, return that setting.
+	 *
+	 * @since 1.15
+     * @since 1.17.5 Changed behavior to respect global setting
 	 *
 	 * @param int $user Optional. ID of the user to check, defaults to 0 for current user.
 	 *
 	 * @return bool Whether to show GravityView support port
 	 */
-	public static function show_for_user( $user = 0 ) {
+	static public function show_for_user( $user = 0 ) {
 		if ( ! GVCommon::has_cap( 'gravityview_support_port' ) ) {
 			return false;
 		}
@@ -210,7 +176,7 @@
 		$global_setting = GravityKitFoundation::settings()->get_plugin_setting( GravityKitFoundation::ID, 'support_port' );
 
 		if ( empty( $global_setting ) ) {
-			return false;
+            return false;
 		}
 
 		// Get the per-user Support Port setting
@@ -246,7 +212,7 @@
 	 * Modifies the output of profile.php to add GravityView Support preference
 	 *
 	 * @since 1.15
-	 * @since 1.17.5 Only show if global setting is active
+     * @since 1.17.5 Only show if global setting is active
 	 *
 	 * @param WP_User $user Current user info
 	 *
@@ -256,7 +222,7 @@
 		$global_setting = GravityKitFoundation::settings()->get_plugin_setting( GravityKitFoundation::ID, 'support_port' );
 
 		if ( empty( $global_setting ) ) {
-			return;
+            return;
 		}
 
 		/**
@@ -272,20 +238,16 @@
 			<table class="form-table">
 				<tbody>
 					<tr class="user-gravityview-support-button-wrap">
-						<th scope="row">
-						<?php
+						<th scope="row"><?php
 							/* translators: "Support Port" can be translated as "Support Portal" or "Support Window" */
 							esc_html_e( 'GravityView Support Port', 'gk-gravityview' );
-						?>
-						</th>
+						?></th>
 						<td>
 							<fieldset>
-								<legend class="screen-reader-text"><span>
-								<?php
+								<legend class="screen-reader-text"><span><?php
 										/* translators: "Support Port" can be translated as "Support Portal" or "Support Window" */
 										esc_html_e( 'GravityView Support Port', 'gk-gravityview' );
-								?>
-								</span></legend>
+								?></span></legend>
 								<label>
 									<input name="<?php echo esc_attr( self::USER_PREF_NAME ); ?>" type="hidden" value="0"/>
 									<input name="<?php echo esc_attr( self::USER_PREF_NAME ); ?>" type="checkbox" value="1" <?php checked( self::show_for_user( $user->ID ) ); ?> />
@@ -296,9 +258,8 @@
 					</tr>
 				</tbody>
 			</table>
-			<?php
-		}
+		<?php }
 	}
 }
 
-new GravityView_Support_Port();+new GravityView_Support_Port;
--- conflicted
+++ resolved
@@ -62,12 +62,8 @@
 					'label'    => __( 'Show Label', 'gk-gravityview' ),
 					'value'    => ! empty( $is_table_layout ),
 					'priority' => 1000,
-<<<<<<< HEAD
 					'group' => 'label',
 					'contexts' => [ 'multiple', 'single', 'edit', 'search' ],
-=======
-					'group'    => 'label',
->>>>>>> 8a144e19
 				),
 				'custom_label'      => array(
 					'type'       => 'text',
@@ -75,16 +71,10 @@
 					'value'      => '',
 					'merge_tags' => true,
 					'class'      => 'widefat',
-<<<<<<< HEAD
 					'priority' => 1100,
 					'requires' => 'show_label',
 					'group' => 'label',
 					'contexts' => [ 'multiple', 'single', 'edit', 'search' ],
-=======
-					'priority'   => 1100,
-					'requires'   => 'show_label',
-					'group'      => 'label',
->>>>>>> 8a144e19
 				),
 				'custom_class'      => array(
 					'type'       => 'text',
@@ -94,26 +84,17 @@
 					'merge_tags' => true,
 					'tooltip'    => 'gv_css_merge_tags',
 					'class'      => 'widefat code',
-<<<<<<< HEAD
 					'priority' => 5000,
 					'group' => 'advanced',
 					'contexts' => [ 'multiple', 'single', 'edit', 'search' ],
-=======
-					'priority'   => 5000,
-					'group'      => 'advanced',
->>>>>>> 8a144e19
 				),
 				'only_loggedin'     => array(
 					'type'     => 'checkbox',
 					'label'    => __( 'Make visible only to logged-in users?', 'gk-gravityview' ),
 					'value'    => '',
 					'priority' => 4000,
-<<<<<<< HEAD
 					'group' => 'visibility',
 					'contexts' => [ 'multiple', 'single', 'edit', 'search' ],
-=======
-					'group'    => 'visibility',
->>>>>>> 8a144e19
 				),
 				'only_loggedin_cap' => array(
 					'type'     => 'select',
@@ -123,21 +104,13 @@
 					'value'    => 'read',
 					'priority' => 4100,
 					'requires' => 'only_loggedin',
-<<<<<<< HEAD
 					'group' => 'visibility',
 					'contexts' => [ 'multiple', 'single', 'edit', 'search' ],
-=======
-					'group'    => 'visibility',
->>>>>>> 8a144e19
 				),
 			);
 
 			// Match Table as well as DataTables
-<<<<<<< HEAD
-			if( $is_table_layout ) {
-=======
-			if ( $is_table_layout && 'directory' === $context ) {
->>>>>>> 8a144e19
+			if ( $is_table_layout ) {
 				$field_options['width'] = array(
 					'type'     => 'number',
 					'label'    => __( 'Percent Width', 'gk-gravityview' ),
@@ -145,12 +118,8 @@
 					'class'    => 'code widefat',
 					'value'    => '',
 					'priority' => 200,
-<<<<<<< HEAD
 					'group' => 'display',
-					'contexts' => [ 'multiple' ],
-=======
-					'group'    => 'display',
->>>>>>> 8a144e19
+					'contexts' => [ 'multiple', 'search' ],
 				);
 			}
 		}

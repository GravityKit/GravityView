<?php
/**
 * @file select-template.php
 * @package GravityView
 * @subpackage Gravityview/admin/metaboxes/partials
 * @global WP_Post $post
 */

global $post;

// Use nonce for verification
wp_nonce_field( 'gravityview_select_template', 'gravityview_select_template_nonce' );

//current value
$current_template = gravityview_get_template_id( $post->ID );

$templates = gravityview_get_registered_templates();

// current input
?>
<input type="hidden" id="gravityview_directory_template" name="gravityview_directory_template" value="<?php echo esc_attr( $current_template ); ?>" />

<?php // list all the available templates (type= fresh or custom ) ?>
<div class="gv-grid">
	<?php foreach( $templates as $template ) {
		$selected = ( $template['id'] == $current_template ) ? ' gv-selected' : ''; ?>

		<div class="gv-grid-col-1-3">
			<div class="gv-view-types-module<?php echo $selected; ?>" data-filter="<?php echo esc_attr( $template['type'] ); ?>">
				<div class="gv-view-types-hover">
					<div>
						<?php if( !empty( $template['buy_source'] ) ) { ?>
							<p><a href="<?php echo esc_url( $template['buy_source'] ); ?>" class="button-primary button-buy-now"><?php esc_html_e( 'Buy Now', 'gravityview'); ?></a></p>
<<<<<<< HEAD
						<?php else: ?>
							<p><a href="#gv_select_template" class="button button-large button-primary" data-templateid="<?php echo esc_attr( $template['id'] ); ?>"><?php esc_html_e( 'Select', 'gravityview'); ?></a></p>
							<?php if( !empty( $template['preview'] ) ) : ?>
=======
						<?php } else { ?>
							<p><a href="#gv_select_template" class="button button-large button-primary" data-templateid="<?php echo esc_attr( $id ); ?>"><?php esc_html_e( 'Select', 'gravityview'); ?></a></p>
							<?php if( !empty( $template['preview'] ) ) { ?>
>>>>>>> d51a80b3
								<a href="<?php echo esc_url( $template['preview'] ); ?>" rel="external" class="gv-site-preview"><i class="dashicons dashicons-admin-links" title="<?php esc_html_e( 'View a live demo of this preset', 'gravityview'); ?>"></i></a>
							<?php } ?>
						<?php } ?>
					</div>
				</div>
				<div class="gv-view-types-normal">
					<img src="<?php echo esc_url( $template['logo'] ); ?>" alt="<?php echo esc_attr( $template['label'] ); ?>">
					<h5><?php echo esc_attr( $template['label'] ); ?></h5>
					<p class="description"><?php echo esc_attr( $template['description'] ); ?></p>
				</div>
			</div>
		</div>
	<?php }  ?>
</div><|MERGE_RESOLUTION|>--- conflicted
+++ resolved
@@ -31,15 +31,9 @@
 					<div>
 						<?php if( !empty( $template['buy_source'] ) ) { ?>
 							<p><a href="<?php echo esc_url( $template['buy_source'] ); ?>" class="button-primary button-buy-now"><?php esc_html_e( 'Buy Now', 'gravityview'); ?></a></p>
-<<<<<<< HEAD
-						<?php else: ?>
-							<p><a href="#gv_select_template" class="button button-large button-primary" data-templateid="<?php echo esc_attr( $template['id'] ); ?>"><?php esc_html_e( 'Select', 'gravityview'); ?></a></p>
-							<?php if( !empty( $template['preview'] ) ) : ?>
-=======
 						<?php } else { ?>
 							<p><a href="#gv_select_template" class="button button-large button-primary" data-templateid="<?php echo esc_attr( $id ); ?>"><?php esc_html_e( 'Select', 'gravityview'); ?></a></p>
 							<?php if( !empty( $template['preview'] ) ) { ?>
->>>>>>> d51a80b3
 								<a href="<?php echo esc_url( $template['preview'] ); ?>" rel="external" class="gv-site-preview"><i class="dashicons dashicons-admin-links" title="<?php esc_html_e( 'View a live demo of this preset', 'gravityview'); ?>"></i></a>
 							<?php } ?>
 						<?php } ?>

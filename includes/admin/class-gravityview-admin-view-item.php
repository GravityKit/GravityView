--- conflicted
+++ resolved
@@ -203,11 +203,7 @@
 
 		$parent_label = '';
 
-<<<<<<< HEAD
     	if ( ! empty( $this->item['parent'] ) ) {
-=======
-        if ( ! empty( $this->item['parent'] ) ) {
->>>>>>> bcd5f529
 			$parent_label = ' <small>(' . esc_attr( $this->item['parent']['label'] ) . ')</small>';
 		}
 

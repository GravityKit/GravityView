--- conflicted
+++ resolved
@@ -844,60 +844,6 @@
 	}
 
 
-	/**
-	 * Calculate the entry offset based on the page size and current page number
-	 *
-	 * @since TODO
-	 *
-	 * @param int $page_size Number of entries to show per page
-	 * @param int|null Current page #. If not set, use `$_GET['pagenum']`, if exists. Otherwise, use 1.
-	 *
-	 * @return int Number of entries to offset, based on page number and page size
-	 */
-	public static function calculate_offset( $page_size = 25, $current_page = null ) {
-
-		if( is_null( $current_page ) ) {
-			$current_page = empty( $_GET['pagenum'] ) ? 1 : $_GET['pagenum'];
-		}
-
-		$current_page = absint( $current_page );
-
-		$offset = ( $current_page - 1 ) * $page_size;
-
-		return $offset;
-	}
-
-	/**
-	 * Sanitize and fetch the page size for a View, if not set.
-	 *
-	 * Runs the `gravityview_default_page_size` filter.
-	 *
-	 * @since TODO
-	 *
-	 * @param int|null $page_size Number of entries to show per page, if set
-	 * @param int|null $view_id The ID of the View Post
-	 *
-	 * @return int Number of entries per page
-	 */
-	public static function calculate_page_size( $page_size = NULL, $view_id = NULL ) {
-
-		/**
-		 * @filter `gravityview_default_page_size` Modify the default page size used in GravityView
-		 * @param int $default_page_size Default number of entries shown per page. Use `-1` for all entries. Default: `25`
-		 * @param int $view_id ID of the current View, if set
-		 */
-		$default_page_size = apply_filters( 'gravityview_default_page_size', 25, $view_id );
-
-		$page_size = ! empty( $page_size ) ? $page_size : $default_page_size;
-
-		if ( -1 === $page_size ) {
-			$page_size = PHP_INT_MAX;
-		}
-
-		unset( $default_page_size );
-
-		return intval( $page_size );
-	}
 
 	/**
 	 * Core function to calculate View multi entries (directory) based on a set of arguments ($args):
@@ -909,6 +855,8 @@
 	 *   $end_date - Ymd
 	 *   $class - assign a html class to the view
 	 *   $offset (optional) - This is the start point in the current data set (0 index based).
+	 *
+	 *
 	 *
 	 * @uses  gravityview_get_entries()
 	 * @access public
@@ -947,15 +895,6 @@
 		 */
 		$entries = apply_filters( 'gravityview_view_entries', $entries, $args );
 
-<<<<<<< HEAD
-		// Paging & offset
-		$page_size = self::calculate_page_size( rgar( $args, 'page_size' ), rgar( $args, 'id' ) );
-
-		if ( isset( $args['offset'] ) ) {
-			$offset = intval( $args['offset'] );
-		} else {
-			$offset = self::calculate_offset( $page_size );
-=======
 		$return = array(
 			'count' => $count,
 			'entries' => $entries,
@@ -996,7 +935,6 @@
 			gravityview()->log->error( 'Passed args are not an array or the form ID is not numeric' );
 
 			return array();
->>>>>>> ef412580
 		}
 
 		$form_id = intval( $form_id );

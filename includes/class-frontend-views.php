<?php
/**
 * GravityView Frontend functions
 *
 * @package   GravityView
 * @license   GPL2+
 * @author    Katz Web Services, Inc.
 * @link      http://gravityview.co
 * @copyright Copyright 2014, Katz Web Services, Inc.
 *
 * @since 1.0.0
 */


class GravityView_frontend {

	/**
	 * Regex strings that are used to determine whether the current request is a GravityView search or not.
	 * @see GravityView_frontend::is_searching()
	 * @since 1.7.4.1
	 * @var array
	 */
	private static $search_parameters = array( 'gv_search', 'gv_start', 'gv_end', 'gv_id', 'gv_by', 'filter_*' );

	/**
	 * Is the currently viewed post a `gravityview` post type?
	 * @var boolean
	 */
	var $is_gravityview_post_type = false;

	/**
	 * Does the current post have a `[gravityview]` shortcode?
	 * @var boolean
	 */
	var $post_has_shortcode = false;

	/**
	 * The Post ID of the currently viewed post. Not necessarily GV
	 * @var int
	 */
	var $post_id = null;

	/**
	 * Are we currently viewing a single entry?
	 * If so, the int value of the entry ID. Otherwise, false.
	 * @var int|boolean
	 */
	var $single_entry = false;

	/**
	 * If we are viewing a single entry, the entry data
	 * @var array|false
	 */
	var $entry = false;

	/**
	 * When displaying the single entry we should always know to which View it belongs (the context is everything!)
	 * @var null
	 */
	var $context_view_id = null;

	/**
	 * The View is showing search results
	 * @since 1.5.4
	 * @var boolean
	 */
	var $is_search = false;

	/**
	 * The view data parsed from the $post
	 *
	 * @see  GravityView_View_Data::__construct()
	 * @var GravityView_View_Data
	 */
	var $gv_output_data = null;

	/**
	 * @var GravityView_frontend
	 */
	static $instance;

	/**
	 * Class constructor, enforce Singleton pattern
	 */
	private function __construct() {}

	private function initialize() {
		add_action( 'wp', array( $this, 'parse_content'), 11 );
		add_filter( 'parse_query', array( $this, 'parse_query_fix_frontpage' ), 10 );
		add_action( 'template_redirect', array( $this, 'set_entry_data'), 1 );

		// Enqueue scripts and styles after GravityView_Template::register_styles()
		add_action( 'wp_enqueue_scripts', array( $this, 'add_scripts_and_styles' ), 20 );

		// Enqueue and print styles in the footer. Added 1 priorty so stuff gets printed at 10 priority.
		add_action( 'wp_print_footer_scripts', array( $this, 'add_scripts_and_styles' ), 1 );

		add_filter( 'the_title', array( $this, 'single_entry_title' ), 1, 2 );
		add_filter( 'comments_open', array( $this, 'comments_open' ), 10, 2 );

		add_action( 'gravityview_after', array( $this, 'context_not_configured_warning' ) );
	}

	/**
	 * Get the one true instantiated self
	 * @return GravityView_frontend
	 */
	public static function getInstance() {

		if ( empty( self::$instance ) ) {
			self::$instance = new self;
			self::$instance->initialize();
		}

		return self::$instance;
	}

	/**
	 * @return GravityView_View_Data
	 */
	public function getGvOutputData() {
		return $this->gv_output_data;
	}

	/**
	 * @param \GravityView_View_Data $gv_output_data
	 */
	public function setGvOutputData( $gv_output_data ) {
		$this->gv_output_data = $gv_output_data;
	}

	/**
	 * @return boolean
	 */
	public function isSearch() {
		return $this->is_search;
	}

	/**
	 * @param boolean $is_search
	 */
	public function setIsSearch( $is_search ) {
		$this->is_search = $is_search;
	}

	/**
	 * @return bool|int
	 */
	public function getSingleEntry() {
		return $this->single_entry;
	}

	/**
	 * Sets the single entry ID and also the entry
	 * @param bool|int|string $single_entry
	 */
	public function setSingleEntry( $single_entry ) {

		$this->single_entry = $single_entry;

	}

	/**
	 * @return array
	 */
	public function getEntry() {
		return $this->entry;
	}

	/**
	 * Set the current entry
	 * @param array|int $entry Entry array or entry slug or ID
	 */
	public function setEntry( $entry ) {

		if ( ! is_array( $entry ) ) {
			$entry = GVCommon::get_entry( $entry );
		}

		$this->entry = $entry;
	}

	/**
	 * @return int
	 */
	public function getPostId() {
		return $this->post_id;
	}

	/**
	 * @param int $post_id
	 */
	public function setPostId( $post_id ) {
		$this->post_id = $post_id;
	}

	/**
	 * @return boolean
	 */
	public function isPostHasShortcode() {
		return $this->post_has_shortcode;
	}

	/**
	 * @param boolean $post_has_shortcode
	 */
	public function setPostHasShortcode( $post_has_shortcode ) {
		$this->post_has_shortcode = $post_has_shortcode;
	}

	/**
	 * @return boolean
	 */
	public function isGravityviewPostType() {
		return $this->is_gravityview_post_type;
	}

	/**
	 * @param boolean $is_gravityview_post_type
	 */
	public function setIsGravityviewPostType( $is_gravityview_post_type ) {
		$this->is_gravityview_post_type = $is_gravityview_post_type;
	}

	/**
	 * Set the context view ID used when page contains multiple embedded views or displaying the single entry view
	 *
	 *
	 *
	 * @param null $view_id
	 */
	public function set_context_view_id( $view_id = null ) {
		$multiple_views = $this->getGvOutputData() && $this->getGvOutputData()->has_multiple_views();

		if ( ! empty( $view_id ) ) {

			$this->context_view_id = $view_id;

		} elseif ( isset( $_GET['gvid'] ) && $multiple_views ) {
			/**
			 * used on a has_multiple_views context
			 * @see GravityView_API::entry_link
			 */
			$this->context_view_id = $_GET['gvid'];

		} elseif ( ! $multiple_views ) {
			$array_keys = array_keys( $this->getGvOutputData()->get_views() );
			$this->context_view_id = array_pop( $array_keys );
			unset( $array_keys );
		}

	}

	/**
	 * Returns the the view_id context when page contains multiple embedded views or displaying single entry view
	 *
	 * @since 1.5.4
	 *
	 * @return string
	 */
	public function get_context_view_id() {
		return $this->context_view_id;
	}

	/**
	 * Allow GravityView entry endpoints on the front page of a site
	 *
	 * @link  https://core.trac.wordpress.org/ticket/23867 Fixes this core issue
	 * @link https://wordpress.org/plugins/cpt-on-front-page/ Code is based on this
	 *
	 * @since 1.17.3
	 *
	 * @param WP_Query &$query (passed by reference)
	 *
	 * @return void
	 */
	public function parse_query_fix_frontpage( &$query ) {
		global $wp_rewrite;

		$is_front_page = ( $query->is_home || $query->is_page );
		$show_on_front = ( 'page' === get_option('show_on_front') );
		$front_page_id = get_option('page_on_front');

		if (  $is_front_page && $show_on_front && $front_page_id ) {

			// Force to be an array, potentially a query string ( entry=16 )
			$_query = wp_parse_args( $query->query );

			// pagename can be set and empty depending on matched rewrite rules. Ignore an empty pagename.
			if ( isset( $_query['pagename'] ) && '' === $_query['pagename'] ) {
				unset( $_query['pagename'] );
			}

			// this is where will break from core wordpress
			/** @internal Don't use this filter; it will be unnecessary soon - it's just a patch for specific use case */
			$ignore = apply_filters( 'gravityview/internal/ignored_endpoints', array( 'preview', 'page', 'paged', 'cpage' ), $query );
			$endpoints = \GV\Utils::get( $wp_rewrite, 'endpoints' );
			foreach ( (array) $endpoints as $endpoint ) {
				$ignore[] = $endpoint[1];
			}
			unset( $endpoints );

			// Modify the query if:
			// - We're on the "Page on front" page (which we are), and:
			// - The query is empty OR
			// - The query includes keys that are associated with registered endpoints. `entry`, for example.
			if ( empty( $_query ) || ! array_diff( array_keys( $_query ), $ignore ) ) {

				$qv =& $query->query_vars;

				// Prevent redirect when on the single entry endpoint
				if( self::is_single_entry() ) {
					add_filter( 'redirect_canonical', '__return_false' );
				}

				$query->is_page = true;
				$query->is_home = false;
				$qv['page_id']  = $front_page_id;

				// Correct <!--nextpage--> for page_on_front
				if ( ! empty( $qv['paged'] ) ) {
					$qv['page'] = $qv['paged'];
					unset( $qv['paged'] );
				}
			}

			// reset the is_singular flag after our updated code above
			$query->is_singular = $query->is_single || $query->is_page || $query->is_attachment;
		}
	}

	/**
	 * Read the $post and process the View data inside
	 * @param  array  $wp Passed in the `wp` hook. Not used.
	 * @return void
	 */
	public function parse_content( $wp = array() ) {
		global $post;

		// If in admin and NOT AJAX request, get outta here.
		if ( gravityview()->request->is_admin() ) {
			return;
		}

		// Calculate requested Views
		$this->setGvOutputData( GravityView_View_Data::getInstance( $post ) );

		// !important: we need to run this before getting single entry (to kick the advanced filter)
		$this->set_context_view_id();

		$this->setIsGravityviewPostType( get_post_type( $post ) === 'gravityview' );

		$post_id = $this->getPostId() ? $this->getPostId() : (isset( $post ) ? $post->ID : null );
		$this->setPostId( $post_id );
		$post_has_shortcode = ! empty( $post->post_content ) ? gravityview_has_shortcode_r( $post->post_content, 'gravityview' ) : false;
		$this->setPostHasShortcode( $this->isGravityviewPostType() ? null : ! empty( $post_has_shortcode ) );

		// check if the View is showing search results (only for multiple entries View)
		$this->setIsSearch( $this->is_searching() );

		unset( $entry, $post_id, $post_has_shortcode );
	}

	/**
	 * Set the entry
	 */
	function set_entry_data() {
		$entry_id = self::is_single_entry();
		$this->setSingleEntry( $entry_id );
		$this->setEntry( $entry_id );
	}

	/**
	 * Checks if the current View is presenting search results
	 *
	 * @since 1.5.4
	 *
	 * @return boolean True: Yes, it's a search; False: No, not a search.
	 */
	function is_searching() {

		// It's a single entry, not search
		if ( $this->getSingleEntry() ) {
			return false;
		}

		$search_method = GravityView_Widget_Search::getInstance()->get_search_method();

		if( 'post' === $search_method ) {
			$get = $_POST;
		} else {
			$get = $_GET;
		}

		// No $_GET parameters
		if ( empty( $get ) || ! is_array( $get ) ) {
			return false;
		}

		// Remove empty values
		$get = array_filter( $get );

		// If the $_GET parameters are empty, it's no search.
		if ( empty( $get ) ) {
			return false;
		}

		$search_keys = array_keys( $get );

		$search_match = implode( '|', self::$search_parameters );

		foreach ( $search_keys as $search_key ) {

			// Analyze the search key $_GET parameter and see if it matches known GV args
			if ( preg_match( '/(' . $search_match . ')/i', $search_key ) ) {
				return true;
			}
		}

		return false;
	}

	/**
	 * Filter the title for the single entry view
	 *
	 *
	 * @param  string $title   current title
	 * @param  int $passed_post_id Post ID
	 * @return string          (modified) title
	 */
	public function single_entry_title( $title, $passed_post_id = null ) {
		global $post;

		// If this is the directory view, return.
		if ( ! $this->getSingleEntry() ) {
			return $title;
		}

		$entry = $this->getEntry();

		/**
		 * @filter `gravityview/single/title/out_loop` Apply the Single Entry Title filter outside the WordPress loop?
		 * @param boolean $in_the_loop Whether to apply the filter to the menu title and the meta tag <title> - outside the loop
		 * @param array $entry Current entry
		 */
		$apply_outside_loop = apply_filters( 'gravityview/single/title/out_loop' , in_the_loop(), $entry );

		if ( ! $apply_outside_loop ) {
			return $title;
		}

		// User reported WooCommerce doesn't pass two args.
		if ( empty( $passed_post_id ) )  {
			return $title;
		}

		// Don't modify the title for anything other than the current view/post.
		// This is true for embedded shortcodes and Views.
		if ( is_object( $post ) && (int) $post->ID !== (int) $passed_post_id ) {
			return $title;
		}

		$context_view_id = $this->get_context_view_id();

		$multiple_views = $this->getGvOutputData()->has_multiple_views();

		if ( $multiple_views && ! empty( $context_view_id ) ) {
			$view_meta = $this->getGvOutputData()->get_view( $context_view_id );
		} else {
			foreach ( $this->getGvOutputData()->get_views() as $view_id => $view_data ) {
				if ( intval( $view_data['form_id'] ) === intval( $entry['form_id'] ) ) {
					$view_meta = $view_data;
					break;
				}
			}
		}

		/** Deprecated stuff in the future. See the branch above. */
		if ( ! empty( $view_meta['atts']['single_title'] ) ) {

			$title = $view_meta['atts']['single_title'];

			// We are allowing HTML in the fields, so no escaping the output
			$title = GravityView_API::replace_variables( $title, $view_meta['form'], $entry );

			$title = do_shortcode( $title );
		}


		return $title;
	}


	/**
	 * In case View post is called directly, insert the view in the post content
	 *
	 * @deprecated Use \GV\View::content() instead.
	 *
	 * @access public
	 * @static
	 * @param mixed $content
	 * @return string Add the View output into View CPT content
	 */
	public function insert_view_in_content( $content ) {
		gravityview()->log->notice( '\GravityView_frontend::insert_view_in_content is deprecated. Use \GV\View::content()' );
		return \GV\View::content( $content );
	}

	/**
	 * Disable comments on GravityView post types
	 * @param  boolean $open    existing status
	 * @param  int $post_id Post ID
	 * @return boolean
	 */
	public function comments_open( $open, $post_id ) {

		if ( $this->isGravityviewPostType() ) {
			$open = false;
		}

		/**
		 * @filter `gravityview/comments_open` Whether to set comments to open or closed.
		 * @since  1.5.4
		 * @param  boolean $open Open or closed status
		 * @param  int $post_id Post ID to set comment status for
		 */
		$open = apply_filters( 'gravityview/comments_open', $open, $post_id );

		return $open;
	}

	/**
	 * Display a warning when a View has not been configured
	 *
	 * @since 1.19.2
	 *
	 * @param int $view_id The ID of the View currently being displayed
	 *
	 * @return void
	 */
	public function context_not_configured_warning( $view_id = 0 ) {

		if ( ! class_exists( 'GravityView_View' ) ) {
			return;
		}

		$fields = GravityView_View::getInstance()->getContextFields();

		if ( ! empty( $fields ) ) {
			return;
		}

		$context = GravityView_View::getInstance()->getContext();

		switch( $context ) {
			case 'directory':
				$tab = __( 'Multiple Entries', 'gravityview' );
				break;
			case 'edit':
				$tab = __( 'Edit Entry', 'gravityview' );
				break;
			case 'single':
			default:
				$tab = __( 'Single Entry', 'gravityview' );
				break;
		}


		$title = sprintf( esc_html_x('The %s layout has not been configured.', 'Displayed when a View is not configured. %s is replaced by the tab label', 'gravityview' ), $tab );
		$edit_link = admin_url( sprintf( 'post.php?post=%d&action=edit#%s-view', $view_id, $context ) );
		$action_text = sprintf( esc_html__('Add fields to %s', 'gravityview' ), $tab );
		$message = esc_html__( 'You can only see this message because you are able to edit this View.', 'gravityview' );

		$image =  sprintf( '<img alt="%s" src="%s" style="margin-top: 10px;" />', $tab, esc_url(plugins_url( sprintf( 'assets/images/tab-%s.png', $context ), GRAVITYVIEW_FILE ) ) );
		$output = sprintf( '<h3>%s <strong><a href="%s">%s</a></strong></h3><p>%s</p>', $title, esc_url( $edit_link ), $action_text, $message );

		echo GVCommon::generate_notice( $output . $image, 'gv-error error', 'edit_gravityview', $view_id );
	}


	/**
	 * Core function to render a View based on a set of arguments
	 *
	 * @access public
	 * @static
	 * @param array $passed_args {
	 *
	 *      Settings for rendering the View
	 *
	 *      @type int $id View id
	 *      @type int $page_size Number of entries to show per page
	 *      @type string $sort_field Form field id to sort
	 *      @type string $sort_direction Sorting direction ('ASC', 'DESC', or 'RAND')
	 *      @type string $start_date - Ymd
	 *      @type string $end_date - Ymd
	 *      @type string $class - assign a html class to the view
	 *      @type string $offset (optional) - This is the start point in the current data set (0 index based).
	 * }
	 *
	 * @deprecated Use \GV\View_Renderer
	 *
	 * @return string|null HTML output of a View, NULL if View isn't found
	 */
	public function render_view( $passed_args ) {
		gravityview()->log->notice( '\GravityView_frontend::render_view is deprecated. Use \GV\View_Renderer etc.' );

		/**
		 * We can use a shortcode here, since it's pretty much the same.
		 *
		 * But we do need to check embed permissions, since shortcodes don't do this.
		 */

		if ( ! $view = gravityview()->views->get( $passed_args ) ) {
			return null;
		}

		$view->settings->update( $passed_args );

		$direct_access = apply_filters( 'gravityview_direct_access', true, $view->ID );
		$embed_only = $view->settings->get( 'embed_only' );

		if( ! $direct_access || ( $embed_only && ! GVCommon::has_cap( 'read_private_gravityviews' ) ) ) {
			return __( 'You are not allowed to view this content.', 'gravityview' );
		}

		$shortcode = new \GV\Shortcodes\gravityview();
		return $shortcode->callback( $passed_args );
	}

	/**
	 * Process the start and end dates for a view - overrides values defined in shortcode (if needed)
	 *
	 * The `start_date` and `end_date` keys need to be in a format processable by GFFormsModel::get_date_range_where(),
	 * which uses \DateTime() format.
	 *
	 * You can set the `start_date` or `end_date` to any value allowed by {@link http://www.php.net//manual/en/function.strtotime.php strtotime()},
	 * including strings like "now" or "-1 year" or "-3 days".
	 *
	 * @see GFFormsModel::get_date_range_where
	 *
	 * @param  array      $args            View settings
	 * @param  array      $search_criteria Search being performed, if any
	 * @return array                       Modified `$search_criteria` array
	 */
	public static function process_search_dates( $args, $search_criteria = array() ) {

		$return_search_criteria = $search_criteria;

		foreach ( array( 'start_date', 'end_date' ) as $key ) {


			// Is the start date or end date set in the view or shortcode?
			// If so, we want to make sure that the search doesn't go outside the bounds defined.
			if ( ! empty( $args[ $key ] ) ) {

				// Get a timestamp and see if it's a valid date format
				$date = strtotime( $args[ $key ] );

				// The date was invalid
				if ( empty( $date ) ) {
					gravityview()->log->error( ' Invalid {key} date format: {format}', array( 'key' => $key, 'format' => $args[ $key ] ) );
					continue;
				}

				// The format that Gravity Forms expects for start_date and day-specific (not hour/second-specific) end_date
				$datetime_format = 'Y-m-d H:i:s';
				$search_is_outside_view_bounds = false;

				if( ! empty( $search_criteria[ $key ] ) ) {

					$search_date = strtotime( $search_criteria[ $key ] );

					// The search is for entries before the start date defined by the settings
					switch ( $key ) {
						case 'end_date':
							/**
							 * If the end date is formatted as 'Y-m-d', it should be formatted without hours and seconds
							 * so that Gravity Forms can convert the day to 23:59:59 the previous day.
							 *
							 * If it's a relative date ("now" or "-1 day"), then it should use the precise date format
							 *
							 * @see GFFormsModel::get_date_range_where
							 */
							$datetime_format               = gravityview_is_valid_datetime( $args[ $key ] ) ? 'Y-m-d' : 'Y-m-d H:i:s';
							$search_is_outside_view_bounds = ( $search_date > $date );
							break;
						case 'start_date':
							$search_is_outside_view_bounds = ( $search_date < $date );
							break;
					}
				}

				// If there is no search being performed, or if there is a search being performed that's outside the bounds
				if ( empty( $search_criteria[ $key ] ) || $search_is_outside_view_bounds ) {

					// Then we override the search and re-set the start date
					$return_search_criteria[ $key ] = date_i18n( $datetime_format , $date, true );
				}
			}
		}

		if( isset( $return_search_criteria['start_date'] ) && isset( $return_search_criteria['end_date'] ) ) {
			// The start date is AFTER the end date. This will result in no results, but let's not force the issue.
			if ( strtotime( $return_search_criteria['start_date'] ) > strtotime( $return_search_criteria['end_date'] ) ) {
				gravityview()->log->error( 'Invalid search: the start date is after the end date.', array( 'data' => $return_search_criteria ) );
			}
		}

		return $return_search_criteria;
	}


	/**
	 * Process the approved only search criteria according to the View settings
	 *
	 * @param  array      $args            View settings
	 * @param  array      $search_criteria Search being performed, if any
	 * @return array                       Modified `$search_criteria` array
	 */
	public static function process_search_only_approved( $args, $search_criteria ) {

		/** @since 1.19 */
		if( ! empty( $args['admin_show_all_statuses'] ) && GVCommon::has_cap('gravityview_moderate_entries') ) {
			gravityview()->log->debug( 'User can moderate entries; showing all approval statuses' );
			return $search_criteria;
		}

		if ( ! empty( $args['show_only_approved'] ) ) {

			$search_criteria['field_filters'][] = array(
				'key' => GravityView_Entry_Approval::meta_key,
				'value' => GravityView_Entry_Approval_Status::APPROVED
			);

			$search_criteria['field_filters']['mode'] = 'all'; // force all the criterias to be met

			gravityview()->log->debug( '[process_search_only_approved] Search Criteria if show only approved: ', array( 'data' => $search_criteria ) );
		}

		return $search_criteria;
	}


	/**
	 * Check if a certain entry is approved.
	 *
	 * If we pass the View settings ($args) it will check the 'show_only_approved' setting before
	 *   checking the entry approved field, returning true if show_only_approved = false.
	 *
	 * @since 1.7
	 * @since 1.18 Converted check to use GravityView_Entry_Approval_Status::is_approved
	 *
	 * @uses GravityView_Entry_Approval_Status::is_approved
	 *
	 * @param array $entry  Entry object
	 * @param array $args   View settings (optional)
	 *
	 * @return bool
	 */
	public static function is_entry_approved( $entry, $args = array() ) {

		if ( empty( $entry['id'] ) || ( array_key_exists( 'show_only_approved', $args ) && ! $args['show_only_approved'] ) ) {
			// is implicitly approved if entry is null or View settings doesn't require to check for approval
			return true;
		}

		/** @since 1.19 */
		if( ! empty( $args['admin_show_all_statuses'] ) && GVCommon::has_cap('gravityview_moderate_entries') ) {
			gravityview()->log->debug( 'User can moderate entries, so entry is approved for viewing' );
			return true;
		}

		$is_approved = gform_get_meta( $entry['id'], GravityView_Entry_Approval::meta_key );

		return GravityView_Entry_Approval_Status::is_approved( $is_approved );
	}

	/**
	 * Parse search criteria for a entries search.
	 *
	 * array(
	 * 	'search_field' => 1, // ID of the field
	 *  'search_value' => '', // Value of the field to search
	 *  'search_operator' => 'contains', // 'is', 'isnot', '>', '<', 'contains'
	 *  'show_only_approved' => 0 or 1 // Boolean
	 * )
	 *
	 * @param  array $args    Array of args
	 * @param  int $form_id Gravity Forms form ID
	 * @return array          Array of search parameters, formatted in Gravity Forms mode, using `status` key set to "active" by default, `field_filters` array with `key`, `value` and `operator` keys.
	 */
	public static function get_search_criteria( $args, $form_id ) {
		/**
		 * Compatibility with filters hooking in `gravityview_search_criteria` instead of `gravityview_fe_search_criteria`.
		 */
		$criteria = apply_filters( 'gravityview_search_criteria', array(), array( $form_id ), \GV\Utils::get( $args, 'id' ) );
		$search_criteria = isset( $criteria['search_criteria'] ) ? $criteria['search_criteria'] : array( 'field_filters' => array() );

		/**
		 * @filter `gravityview_fe_search_criteria` Modify the search criteria
		 * @see GravityView_Widget_Search::filter_entries Adds the default search criteria
		 * @param array $search_criteria Empty `field_filters` key
		 * @param int $form_id ID of the Gravity Forms form that is being searched
		 * @param array $args The View settings.
		 */
		$search_criteria = apply_filters( 'gravityview_fe_search_criteria', $search_criteria, $form_id, $args );

		$original_search_criteria = $search_criteria;

		gravityview()->log->debug( '[get_search_criteria] Search Criteria after hook gravityview_fe_search_criteria: ', array( 'data' =>$search_criteria ) );

		// implicity search
		if ( ! empty( $args['search_value'] ) ) {

			// Search operator options. Options: `is` or `contains`
			$operator = ! empty( $args['search_operator'] ) && in_array( $args['search_operator'], array( 'is', 'isnot', '>', '<', 'contains' ) ) ? $args['search_operator'] : 'contains';

			$search_criteria['field_filters'][] = array(
				'key' => \GV\Utils::_GET( 'search_field', \GV\Utils::get( $args, 'search_field' ) ), // The field ID to search
				'value' => _wp_specialchars( $args['search_value'] ), // The value to search. Encode ampersands but not quotes.
				'operator' => $operator,
			);

			// Lock search mode to "all" with implicit presearch filter.
			$search_criteria['field_filters']['mode'] = 'all';
		}

		if( $search_criteria !== $original_search_criteria ) {
			gravityview()->log->debug( '[get_search_criteria] Search Criteria after implicity search: ', array( 'data' => $search_criteria ) );
		}

		// Handle setting date range
		$search_criteria = self::process_search_dates( $args, $search_criteria );

		if( $search_criteria !== $original_search_criteria ) {
			gravityview()->log->debug( '[get_search_criteria] Search Criteria after date params: ', array( 'data' => $search_criteria ) );
		}

		// remove not approved entries
		$search_criteria = self::process_search_only_approved( $args, $search_criteria );

		/**
		 * @filter `gravityview_status` Modify entry status requirements to be included in search results.
		 * @param string $status Default: `active`. Accepts all Gravity Forms entry statuses, including `spam` and `trash`
		 */
		$search_criteria['status'] = apply_filters( 'gravityview_status', 'active', $args );

		return $search_criteria;
	}



	/**
	 * Core function to calculate View multi entries (directory) based on a set of arguments ($args):
	 *   $id - View id
	 *   $page_size - Page
	 *   $sort_field - form field id to sort
	 *   $sort_direction - ASC / DESC
	 *   $start_date - Ymd
	 *   $end_date - Ymd
	 *   $class - assign a html class to the view
	 *   $offset (optional) - This is the start point in the current data set (0 index based).
	 *
	 *
	 *
	 * @uses  gravityview_get_entries()
	 * @access public
	 * @param array $args\n
	 *   - $id - View id
	 *   - $page_size - Page
	 *   - $sort_field - form field id to sort
	 *   - $sort_direction - ASC / DESC
	 *   - $start_date - Ymd
	 *   - $end_date - Ymd
	 *   - $class - assign a html class to the view
	 *   - $offset (optional) - This is the start point in the current data set (0 index based).
	 * @param int $form_id Gravity Forms Form ID
	 * @return array Associative array with `count`, `entries`, and `paging` keys. `count` has the total entries count, `entries` is an array with Gravity Forms full entry data, `paging` is an array with `offset` and `page_size` keys
	 */
	public static function get_view_entries( $args, $form_id ) {

		gravityview()->log->debug( '[get_view_entries] init' );
		// start filters and sorting

		$parameters = self::get_view_entries_parameters( $args, $form_id );

		$count = 0; // Must be defined so that gravityview_get_entries can use by reference

		// fetch entries
		list( $entries, $paging, $count ) =
			\GV\Mocks\GravityView_frontend_get_view_entries( $args, $form_id, $parameters, $count );

		gravityview()->log->debug( 'Get Entries. Found: {count} entries', array( 'count' => $count, 'data' => $entries ) );

		/**
		 * @filter `gravityview_view_entries` Filter the entries output to the View
		 * @deprecated since 1.5.2
		 * @param array $args View settings associative array
		 * @var array
		 */
		$entries = apply_filters( 'gravityview_view_entries', $entries, $args );

		$return = array(
			'count' => $count,
			'entries' => $entries,
			'paging' => $paging,
		);

		/**
		 * @filter `gravityview/view/entries` Filter the entries output to the View
		 * @param array $criteria associative array containing count, entries & paging
		 * @param array $args View settings associative array
		 * @since 1.5.2
		 */
		return apply_filters( 'gravityview/view/entries', $return, $args );
	}

	/**
	 * Get an array of search parameters formatted as Gravity Forms requires
	 *
	 * Results are filtered by `gravityview_get_entries` and `gravityview_get_entries_{View ID}` filters
	 *
	 * @uses GravityView_frontend::get_search_criteria
	 * @uses GravityView_frontend::get_search_criteria_paging
	 *
	 * @since 1.20
	 *
	 * @see \GV\View_Settings::defaults For $args options
	 *
	 * @param array $args Array of View settings, as structured in \GV\View_Settings::defaults
	 * @param int $form_id Gravity Forms form ID to search
	 *
	 * @return array With `search_criteria`, `sorting`, `paging`, `cache` keys
	 */
	public static function get_view_entries_parameters( $args = array(), $form_id = 0 ) {


		if ( ! is_array( $args ) || ! is_numeric( $form_id ) ) {

			gravityview()->log->error( 'Passed args are not an array or the form ID is not numeric' );

			return array();
		}

		$form_id = intval( $form_id );

		/**
		 * Process search parameters
		 * @var array
		 */
		$search_criteria = self::get_search_criteria( $args, $form_id );

		$paging = self::get_search_criteria_paging( $args );

		$parameters = array(
			'search_criteria' => $search_criteria,
			'sorting' => self::updateViewSorting( $args, $form_id ),
			'paging' => $paging,
			'cache' => isset( $args['cache'] ) ? $args['cache'] : true,
		);

		/**
		 * @filter `gravityview_get_entries` Filter get entries criteria
		 * @param array $parameters Array with `search_criteria`, `sorting` and `paging` keys.
		 * @param array $args View configuration args. {
		 *      @type int $id View id
		 *      @type int $page_size Number of entries to show per page
		 *      @type string $sort_field Form field id to sort
		 *      @type string $sort_direction Sorting direction ('ASC', 'DESC', or 'RAND')
		 *      @type string $start_date - Ymd
		 *      @type string $end_date - Ymd
		 *      @type string $class - assign a html class to the view
		 *      @type string $offset (optional) - This is the start point in the current data set (0 index based).
		 * }
		 * @param int $form_id ID of Gravity Forms form
		 */
		$parameters = apply_filters( 'gravityview_get_entries', $parameters, $args, $form_id );

		/**
		 * @filter `gravityview_get_entries_{View ID}` Filter get entries criteria
		 * @param array $parameters Array with `search_criteria`, `sorting` and `paging` keys.
		 * @param array $args View configuration args.
		 */
		$parameters = apply_filters( 'gravityview_get_entries_'.\GV\Utils::get( $args, 'id' ), $parameters, $args, $form_id );

		gravityview()->log->debug( '$parameters passed to gravityview_get_entries(): ', array( 'data' => $parameters ) );

		return $parameters;
	}

	/**
	 * Get the paging array for the View
	 *
	 * @since 1.19.5
	 *
	 * @param $args
	 * @param int $form_id
	 */
	public static function get_search_criteria_paging( $args ) {

		/**
		 * @filter `gravityview_default_page_size` The default number of entries displayed in a View
		 * @since 1.1.6
		 * @param int $default_page_size Default: 25
		 */
		$default_page_size = apply_filters( 'gravityview_default_page_size', 25 );

		// Paging & offset
		$page_size = ! empty( $args['page_size'] ) ? intval( $args['page_size'] ) : $default_page_size;

		if ( -1 === $page_size ) {
			$page_size = PHP_INT_MAX;
		}

		$curr_page = empty( $_GET['pagenum'] ) ? 1 : intval( $_GET['pagenum'] );
		$offset = ( $curr_page - 1 ) * $page_size;

		if ( ! empty( $args['offset'] ) ) {
			$offset += intval( $args['offset'] );
		}

		$paging = array(
			'offset' => $offset,
			'page_size' => $page_size,
		);

		gravityview()->log->debug( 'Paging: ', array( 'data' => $paging ) );

		return $paging;
	}

	/**
	 * Updates the View sorting criteria
	 *
	 * @since 1.7
	 *
	 * @param array $args View settings. Required to have `sort_field` and `sort_direction` keys
	 * @param int $form_id The ID of the form used to sort
	 * @return array $sorting Array with `key`, `direction` and `is_numeric` keys
	 */
	public static function updateViewSorting( $args, $form_id ) {
		$sorting = array();

		$has_values = isset( $_GET['sort'] );

		if ( $has_values && is_array( $_GET['sort'] ) ) {
			$sorts = array_keys( $_GET['sort'] );
			$dirs  = array_values( $_GET['sort'] );

			if ( $has_values = array_filter( $dirs ) ) {
				$sort_field_id = end( $sorts );
				$sort_direction = end( $dirs );
			}
		}

		if ( ! isset( $sort_field_id ) ) {
			$sort_field_id = isset( $_GET['sort'] ) ? $_GET['sort'] : \GV\Utils::get( $args, 'sort_field' );
		}

		if ( ! isset( $sort_direction ) ) {
			$sort_direction = isset( $_GET['dir'] ) ? $_GET['dir'] : \GV\Utils::get( $args, 'sort_direction' );
		}

		if ( is_array( $sort_field_id ) ) {
			$sort_field_id = array_pop( $sort_field_id );
		}

		if ( is_array( $sort_direction ) ) {
			$sort_direction = array_pop( $sort_direction );
		}

		if ( ! empty( $sort_field_id ) ) {
			if ( is_array( $sort_field_id ) ) {
				$sort_direction = array_values( $sort_field_id );
				$sort_field_id = array_keys( $sort_field_id );

				$sort_field_id = reset( $sort_field_id );
				$sort_direction = reset( $sort_direction );
			}

			$sort_field_id = self::_override_sorting_id_by_field_type( $sort_field_id, $form_id );
			$sorting = array(
				'key' => $sort_field_id,
				'direction' => strtolower( $sort_direction ),
				'is_numeric' => GVCommon::is_field_numeric( $form_id, $sort_field_id )
			);

			if ( 'RAND' === $sort_direction ) {

				$form = GFAPI::get_form( $form_id );

				// Get the first GF_Field field ID, set as the key for entry randomization
				if ( ! empty( $form['fields'] ) ) {

					/** @var GF_Field $field */
					foreach ( $form['fields'] as $field ) {
						if ( ! is_a( $field, 'GF_Field' ) ) {
							continue;
						}

						$sorting = array(
							'key'        => $field->id,
							'is_numeric' => false,
							'direction'  => 'RAND',
						);

						break;
					}
				}
			}
		}

		GravityView_View::getInstance()->setSorting( $sorting );

		gravityview()->log->debug( '[updateViewSorting] Sort Criteria : ', array( 'data' => $sorting ) );

		return $sorting;

	}

	/**
	 * Override sorting per field
	 *
	 * Currently only modifies sorting ID when sorting by the full name. Sorts by first name.
	 * Use the `gravityview/sorting/full-name` filter to override.
	 *
	 * @todo Filter from GravityView_Field
	 * @since 1.7.4
	 * @internal Hi developer! Although this is public, don't call this method; we're going to replace it.
	 *
	 * @param int|string|array $sort_field_id Field used for sorting (`id` or `1.2`), or an array for multisorts
	 * @param int $form_id GF Form ID
	 *
	 * @return string Possibly modified sorting ID
	 */
	public static function _override_sorting_id_by_field_type( $sort_field_id, $form_id ) {

		if ( is_array( $sort_field_id ) ) {
			$modified_ids = array();
			foreach ( $sort_field_id as $_sort_field_id ) {
				$modified_ids []= self::_override_sorting_id_by_field_type( $_sort_field_id, $form_id );
			}
			return $modified_ids;
		}

		$form = gravityview_get_form( $form_id );

		$sort_field = GFFormsModel::get_field( $form, $sort_field_id );

		if( ! $sort_field ) {
			return $sort_field_id;
		}

		switch ( $sort_field['type'] ) {

			case 'address':
				// Sorting by full address
				if ( floatval( $sort_field_id ) === floor( $sort_field_id ) ) {

					/**
					 * Override how to sort when sorting address
					 *
					 * @since 1.8
					 *
					 * @param string $address_part `street`, `street2`, `city`, `state`, `zip`, or `country` (default: `city`)
					 * @param string $sort_field_id Field used for sorting
					 * @param int $form_id GF Form ID
					 */
					$address_part = apply_filters( 'gravityview/sorting/address', 'city', $sort_field_id, $form_id );

					switch( strtolower( $address_part ) ){
						case 'street':
							$sort_field_id .= '.1';
							break;
						case 'street2':
							$sort_field_id .= '.2';
							break;
						default:
						case 'city':
							$sort_field_id .= '.3';
							break;
						case 'state':
							$sort_field_id .= '.4';
							break;
						case 'zip':
							$sort_field_id .= '.5';
							break;
						case 'country':
							$sort_field_id .= '.6';
							break;
					}

				}
				break;
			case 'name':
				// Sorting by full name, not first, last, etc.
				if ( floatval( $sort_field_id ) === floor( $sort_field_id ) ) {
					/**
					 * @filter `gravityview/sorting/full-name` Override how to sort when sorting full name.
					 * @since 1.7.4
					 * @param[in,out] string $name_part Sort by `first` or `last` (default: `first`)
					 * @param[in] string $sort_field_id Field used for sorting
					 * @param[in] int $form_id GF Form ID
					 */
					$name_part = apply_filters( 'gravityview/sorting/full-name', 'first', $sort_field_id, $form_id );

					if ( 'last' === strtolower( $name_part ) ) {
						$sort_field_id .= '.6';
					} else {
						$sort_field_id .= '.3';
					}
				}
				break;
			case 'list':
				$sort_field_id = false;
				break;
			case 'time':

				/**
				 * @filter `gravityview/sorting/time` Override how to sort when sorting time
				 * @see GravityView_Field_Time
				 * @since 1.14
				 * @param[in,out] string $name_part Field used for sorting
				 * @param[in] int $form_id GF Form ID
				 */
				$sort_field_id = apply_filters( 'gravityview/sorting/time', $sort_field_id, $form_id );
				break;
		}

		return $sort_field_id;
	}

	/**
	 * Verify if user requested a single entry view
	 * @since 2.3.3 Added return null
	 * @return boolean|string|null false if not, single entry slug if true, null if \GV\Entry doesn't exist yet
	 */
	public static function is_single_entry() {

		// Since this is a public method, it can be called outside of the plugin. Don't assume things have been loaded properly.
		if ( ! class_exists( '\GV\Entry' ) ) {

			// Not using gravityview()->log->error(), since that may not exist yet either!
			do_action( 'gravityview_log_error', '\GV\Entry not defined yet. Backtrace: ' . wp_debug_backtrace_summary()  );

			return null;
		}

		$var_name = \GV\Entry::get_endpoint_name();

		$single_entry = get_query_var( $var_name );

		/**
		 * Modify the entry that is being displayed.
		 *
		 * @internal Should only be used by things like the oEmbed functionality.
		 * @since 1.6
		 */
		$single_entry = apply_filters( 'gravityview/is_single_entry', $single_entry );

		if ( empty( $single_entry ) ){
			return false;
		} else {
			return $single_entry;
		}
	}


	/**
	 * Register styles and scripts
	 *
	 * @access public
	 * @return void
	 */
	public function add_scripts_and_styles() {
		global $post, $posts;
		// enqueue template specific styles
		if ( $this->getGvOutputData() ) {

			$views = $this->getGvOutputData()->get_views();

			foreach ( $views as $view_id => $data ) {
				$view = \GV\View::by_id( $data['id'] );
				$view_id = $view->ID;
				$template_id = gravityview_get_template_id( $view->ID );
				$data = $view->as_data();

				/**
				 * Don't enqueue the scripts or styles if it's not going to be displayed.
				 * @since 1.15
				 */
				if( is_user_logged_in() && false === GVCommon::has_cap( 'read_gravityview', $view_id ) ) {
					continue;
				}

				// By default, no thickbox
				$js_dependencies = array( 'jquery', 'gravityview-jquery-cookie' );
				$css_dependencies = array();

				$lightbox = $view->settings->get( 'lightbox' );

				// If the thickbox is enqueued, add dependencies
				if ( $lightbox ) {

					global $wp_filter;

					if ( ! empty( $wp_filter[ 'gravity_view_lightbox_script' ] ) ) {
						gravityview()->log->warning( 'gravity_view_lightbox_script filter is deprecated use gravityview_lightbox_script instead' );
					}

					/**
					 * @filter `gravity_view_lightbox_script` Override the lightbox script to enqueue. Default: `thickbox`
					 * @param string $script_slug If you want to use a different lightbox script, return the name of it here.
					 * @deprecated Naming. See `gravityview_lightbox_script` instead.
					 */
					$js_dependency = apply_filters( 'gravity_view_lightbox_script', 'thickbox' );

<<<<<<< HEAD
					if ( ! empty( $wp_filter[ 'gravity_view_lightbox_style' ] ) ) {
						gravityview()->log->warning( 'gravity_view_lightbox_style filter is deprecated use gravityview_lightbox_style instead' );
					}

=======
>>>>>>> 4ab17885
					/**
					 * @filter `gravity_view_lightbox_script` Override the lightbox script to enqueue. Default: `thickbox`
					 * @param string $script_slug If you want to use a different lightbox script, return the name of it here.
					 * @param \GV\View The View.
					 */
					apply_filters( 'gravityview_lightbox_script', $js_dependency, $view );
					$js_dependencies[] = $js_dependency;

					/**
					 * @filter `gravity_view_lightbox_style` Modify the lightbox CSS slug. Default: `thickbox`
					 * @param string $script_slug If you want to use a different lightbox script, return the name of its CSS file here.
					 * @deprecated Naming. See `gravityview_lightbox_style` instead.
					 */
					$css_dependency = apply_filters( 'gravity_view_lightbox_style', 'thickbox' );

					/**
					 * @filter `gravity_view_lightbox_script` Override the lightbox script to enqueue. Default: `thickbox`
					 * @param string $script_slug If you want to use a different lightbox script, return the name of it here.
					 * @param \GV\View The View.
					 */
					$css_dependency = apply_filters( 'gravityview_lightbox_style', $css_dependency, $view );
					$css_dependencies[] = $css_dependency;
				}

				/**
				 * If the form has checkbox fields, enqueue dashicons
				 * @see https://github.com/katzwebservices/GravityView/issues/536
				 * @since 1.15
				 */
				if( gravityview_view_has_single_checkbox_or_radio( $data['form'], $data['fields'] ) ) {
					$css_dependencies[] = 'dashicons';
				}

				wp_register_script( 'gravityview-jquery-cookie', plugins_url( 'assets/lib/jquery.cookie/jquery.cookie.min.js', GRAVITYVIEW_FILE ), array( 'jquery' ), GravityView_Plugin::version, true );

				$script_debug = ( defined( 'SCRIPT_DEBUG' ) && SCRIPT_DEBUG ) ? '' : '.min';

				wp_register_script( 'gravityview-fe-view', plugins_url( 'assets/js/fe-views' . $script_debug . '.js', GRAVITYVIEW_FILE ), apply_filters( 'gravityview_js_dependencies', $js_dependencies ) , GravityView_Plugin::version, true );

				wp_enqueue_script( 'gravityview-fe-view' );

				if ( ! empty( $data['atts']['sort_columns'] ) ) {
					wp_enqueue_style( 'gravityview_font', plugins_url( 'assets/css/font.css', GRAVITYVIEW_FILE ), $css_dependencies, GravityView_Plugin::version, 'all' );
				}

				$this->enqueue_default_style( $css_dependencies );

				self::add_style( $template_id );
			}

			if ( 'wp_print_footer_scripts' === current_filter() ) {

				$js_localization = array(
					'cookiepath' => COOKIEPATH,
					'clear' => _x( 'Clear', 'Clear all data from the form', 'gravityview' ),
					'reset' => _x( 'Reset', 'Reset the search form to the state that existed on page load', 'gravityview' ),
				);

				/**
				 * @filter `gravityview_js_localization` Modify the array passed to wp_localize_script()
				 * @param array $js_localization The data padded to the Javascript file
				 * @param array $views Array of View data arrays with View settings
				 */
				$js_localization = apply_filters( 'gravityview_js_localization', $js_localization, $views );

				wp_localize_script( 'gravityview-fe-view', 'gvGlobals', $js_localization );
			}
		}
	}

	/**
	 * Handle enqueuing the `gravityview_default_style` stylesheet
	 *
	 * @since 1.17
	 *
	 * @param array $css_dependencies Dependencies for the `gravityview_default_style` stylesheet
	 *
	 * @return void
	 */
	private function enqueue_default_style( $css_dependencies = array() ) {

		/**
		 * @filter `gravityview_use_legacy_search_css` Should GravityView use the legacy Search Bar stylesheet (from before Version 1.17)?
		 * @since 1.17
		 * @param bool $use_legacy_search_style If true, loads `gv-legacy-search(-rtl).css`. If false, loads `gv-default-styles(-rtl).css`. `-rtl` is added on RTL websites. Default: `false`
		 */
		$use_legacy_search_style = apply_filters( 'gravityview_use_legacy_search_style', false );

		$rtl = is_rtl() ? '-rtl' : '';

		$css_file_base = $use_legacy_search_style ? 'gv-legacy-search' : 'gv-default-styles';

		$path = gravityview_css_url( $css_file_base . $rtl . '.css' );

		wp_enqueue_style( 'gravityview_default_style', $path, $css_dependencies, GravityView_Plugin::version, 'all' );
	}

	/**
	 * Add template extra style if exists
	 * @param string $template_id
	 */
	public static function add_style( $template_id ) {

		if ( ! empty( $template_id ) && wp_style_is( 'gravityview_style_' . $template_id, 'registered' ) ) {
			gravityview()->log->debug(  'Adding extra template style for {template_id}', array( 'template_id' => $template_id ) );
			wp_enqueue_style( 'gravityview_style_' . $template_id );
		} elseif ( empty( $template_id ) ) {
			gravityview()->log->error( 'Cannot add template style; template_id is empty' );
		} else {
			gravityview()->log->error( 'Cannot add template style; {template_id} is not registered', array( 'template_id' => 'gravityview_style_' . $template_id ) );
		}

	}


	/**
	 * Inject the sorting links on the table columns
	 *
	 * Callback function for hook 'gravityview/template/field_label'
	 * @see GravityView_API::field_label() (in includes/class-api.php)
	 *
	 * @since 1.7
	 *
	 * @param string $label Field label
	 * @param array $field Field settings
	 * @param array $form Form object
	 *
	 * @return string Field Label
	 */
	public function add_columns_sort_links( $label = '', $field, $form ) {

		/**
		 * Not a table-based template; don't add sort icons
		 * @since 1.12
		 */
		if( ! preg_match( '/table/ism', GravityView_View::getInstance()->getTemplatePartSlug() ) ) {
			return $label;
		}

		if ( ! $this->is_field_sortable( $field['id'], $form ) ) {
			return $label;
		}

		$sorting = GravityView_View::getInstance()->getSorting();

		$class = 'gv-sort';

		$sort_field_id = self::_override_sorting_id_by_field_type( $field['id'], $form['id'] );

		$sort_args = array(
			'sort' => $field['id'],
			'dir' => 'asc',
		);

		if ( ! empty( $sorting['key'] ) && (string) $sort_field_id === (string) $sorting['key'] ) {
			//toggle sorting direction.
			if ( 'asc' === $sorting['direction'] ) {
				$sort_args['dir'] = 'desc';
				$class .= ' gv-icon-sort-desc';
			} else {
				$sort_args['dir'] = 'asc';
				$class .= ' gv-icon-sort-asc';
			}
		} else {
			$class .= ' gv-icon-caret-up-down';
		}

		$url = add_query_arg( $sort_args, remove_query_arg( array('pagenum') ) );

		return '<a href="'. esc_url_raw( $url ) .'" class="'. $class .'" ></a>&nbsp;'. $label;

	}

	/**
	 * Checks if field (column) is sortable
	 *
	 * @param string $field Field settings
	 * @param array $form Gravity Forms form array
	 *
	 * @since 1.7
	 *
	 * @return bool True: Yes, field is sortable; False: not sortable
	 */
	public function is_field_sortable( $field_id = '', $form = array() ) {

		$field_type = $field_id;

		if( is_numeric( $field_id ) ) {
			$field = GFFormsModel::get_field( $form, $field_id );
			$field_type = $field ? $field->type : $field_id;
		}

		$not_sortable = array(
			'edit_link',
			'delete_link',
		);

		/**
		 * @filter `gravityview/sortable/field_blacklist` Modify what fields should never be sortable.
		 * @since 1.7
		 * @param[in,out] array $not_sortable Array of field types that aren't sortable
		 * @param string $field_type Field type to check whether the field is sortable
		 * @param array $form Gravity Forms form
		 */
		$not_sortable = apply_filters( 'gravityview/sortable/field_blacklist', $not_sortable, $field_type, $form );

		if ( in_array( $field_type, $not_sortable ) ) {
			return false;
		}

		return apply_filters( "gravityview/sortable/formfield_{$form['id']}_{$field_id}", apply_filters( "gravityview/sortable/field_{$field_id}", true, $form ) );

	}

}

GravityView_frontend::getInstance();


<|MERGE_RESOLUTION|>--- conflicted
+++ resolved
@@ -1315,13 +1315,6 @@
 					 */
 					$js_dependency = apply_filters( 'gravity_view_lightbox_script', 'thickbox' );
 
-<<<<<<< HEAD
-					if ( ! empty( $wp_filter[ 'gravity_view_lightbox_style' ] ) ) {
-						gravityview()->log->warning( 'gravity_view_lightbox_style filter is deprecated use gravityview_lightbox_style instead' );
-					}
-
-=======
->>>>>>> 4ab17885
 					/**
 					 * @filter `gravity_view_lightbox_script` Override the lightbox script to enqueue. Default: `thickbox`
 					 * @param string $script_slug If you want to use a different lightbox script, return the name of it here.
@@ -1329,6 +1322,10 @@
 					 */
 					apply_filters( 'gravityview_lightbox_script', $js_dependency, $view );
 					$js_dependencies[] = $js_dependency;
+
+					if ( ! empty( $wp_filter[ 'gravity_view_lightbox_style' ] ) ) {
+						gravityview()->log->warning( 'gravity_view_lightbox_style filter is deprecated use gravityview_lightbox_style instead' );
+					}
 
 					/**
 					 * @filter `gravity_view_lightbox_style` Modify the lightbox CSS slug. Default: `thickbox`

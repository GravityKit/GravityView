--- conflicted
+++ resolved
@@ -219,16 +219,11 @@
 			'edit_published_gravityviews',
 			'gravityview_contact_support',
 
-<<<<<<< HEAD
 			'copy_gravityviews', // For duplicate/clone View functionality
 
-			// GF caps
-			'gravityview_edit_others_entries',
-=======
 			// GF caps
 			'gravityview_edit_others_entries',
 			'gravityview_view_others_entry_notes',
->>>>>>> 1cc2586b
 			'gravityview_moderate_entries',
 			'gravityview_delete_others_entries',
 			'gravityview_view_others_entry_notes',
@@ -250,11 +245,7 @@
 			'edit_gravityviews', // Affects if you're able to see the Views menu in the Admin
 			'delete_gravityview',
 			'delete_gravityviews',
-<<<<<<< HEAD
-			
-=======
-
->>>>>>> 1cc2586b
+
 			'gravityview_support_port', // Display GravityView Help beacon
 		);
 

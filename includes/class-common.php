--- conflicted
+++ resolved
@@ -1130,7 +1130,7 @@
 			'meta_key' => '_gravityview_form_id',
 			'meta_value' => (int)$form_id,
 		);
-<<<<<<< HEAD
+
 		$args     = wp_parse_args( $args, $defaults );
 		$views    = get_posts( $args );
 
@@ -1160,12 +1160,6 @@
 			);
 			$views = array_merge( $views, get_posts( $joined_args ) );
 		}
-=======
-
-		$args = wp_parse_args( $args, $defaults );
-
-		$views = get_posts( $args );
->>>>>>> b1134048
 
 		return $views;
 	}

--- conflicted
+++ resolved
@@ -2142,7 +2142,6 @@
 	}
 
 	/**
-<<<<<<< HEAD
 	 * Get post ID from an entry, checking both standard Gravity Forms post fields and Advanced Post Creation add-on
 	 *
 	 * @since TODO
@@ -2174,8 +2173,8 @@
 
 		return $post_id;
 	}
-}//end class
-=======
+
+	/**
 	 * Check if the current request is a REST request.
 	 *
 	 * @since 2.41
@@ -2185,9 +2184,7 @@
 	public static function is_rest_request() {
 		return defined( 'REST_REQUEST' ) && REST_REQUEST;
 	}
-}
->>>>>>> fc17e94b
-
+}//end class
 
 /**
  * Generate an HTML anchor tag with a list of supported attributes

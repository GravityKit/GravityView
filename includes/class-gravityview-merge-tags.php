<?php

/**
 * Enhance Gravity Forms' merge tag functionality by adding additional merge tags
 *
 * @since 1.8.4
 */
class GravityView_Merge_Tags {
	/**
	 * Microcache for merge tag modifiers.
	 *
	 * @since 2.26
	 *
	 * @var array[]
	 */
	private static $merge_tag_modifiers = [];

	/**
	 * @since 1.8.4
	 */
	public function __construct() {
		$this->add_hooks();
	}

	/**
	 * Tap in to gform_replace_merge_tags to add merge tags
	 *
	 * @since 1.8.4
	 */
	private function add_hooks() {
		/** @see GFCommon::replace_variables_prepopulate */
		add_filter( 'gform_replace_merge_tags', array( 'GravityView_Merge_Tags', 'replace_gv_merge_tags' ), 10, 7 );

		// Process after 10 priority
		add_filter( 'gform_merge_tag_filter', array( 'GravityView_Merge_Tags', 'process_modifiers' ), 20, 5 );

		add_filter( 'gform_pre_replace_merge_tags', [ $this, 'cache_merge_tag_modifiers' ] );
	}

	/**
	 * Caches merge tag modifiers to preserve their case sensitivity.
	 * This is necessary because {@see GFCommon::replace_field_variable()) applies
	 * `strtolower()` to the modifier and causes issues where case is expected,
	 * such as date formatting (e.g., `format:Y-m-d`).
	 *
	 * @since 2.26
	 *
	 * @param string $text Text with merge tags.
	 *
	 * @return string
	 */
	public function cache_merge_tag_modifiers( $text ) {
		// Regex pattern taken from GFCommon::replace_variables().
		preg_match_all( '/{[^{]*?:(\d+(\.\w+)?)(:(.*?))?}/mi', $text, $matches, PREG_SET_ORDER );

		if ( ! $matches ) {
			return $text;
		}

		foreach ( $matches as $match ) {
			$modifier = $match[4] ?? '';

			if ( $modifier ) {
				self::$merge_tag_modifiers[ strtolower( $modifier ) ] = $modifier;
			}
		}

		return $text;
	}

	/**
	 * Process custom GravityView modifiers for Merge Tags
	 *
	 * Is not processed on `{all_fields}` Merge Tag.
	 *
	 * @since 1.17
	 *
	 * @param string   $value The current merge tag value to be filtered.
	 * @param string   $merge_tag If the merge tag being executed is an individual field merge tag (i.e. {Name:3}), this variable will contain the field's ID. If not, this variable will contain the name of the merge tag (i.e. all_fields).
	 * @param string   $modifier The string containing any modifiers for this merge tag. For example, "maxwords:10" would be the modifiers for the following merge tag: `{Text:2:maxwords:10}`.
	 * @param GF_Field $field The current field.
	 * @param mixed    $raw_value The raw value submitted for this field.
	 *
	 * @return string If no modifiers passed, $raw_value is not a string, or {all_fields} Merge Tag is used, original value. Otherwise, output from modifier methods.
	 */
	public static function process_modifiers( $value, $merge_tag, $modifier, $field, $raw_value ) {

		// No modifier was set or the raw value was empty
		if ( 'all_fields' === $merge_tag || '' === $modifier || ! is_string( $raw_value ) || '' === $raw_value ) {
			return $value;
		}

		// Retrieve the original case-sensitive modifier.
		$modifier = self::$merge_tag_modifiers[ strtolower( $modifier ) ] ?? $modifier;

		// matching regex => the value is the method to call to replace the value.
		$gv_modifiers = array(
			'maxwords:(\d+)'            => 'modifier_maxwords', /** @see modifier_maxwords */
			'timestamp'                 => 'modifier_timestamp', /** @see modifier_timestamp */
			'explode'                   => 'modifier_explode', /** @see modifier_explode */
			'urlencode'                 => 'modifier_strings', /** @see modifier_strings */
			'wpautop'                   => 'modifier_strings',
			'esc_html'                  => 'modifier_strings',
			'sanitize_html_class'       => 'modifier_strings',
			'sanitize_title'            => 'modifier_strings',
			'strtolower'                => 'modifier_strings',
			'strtoupper'                => 'modifier_strings',
			'ucfirst'                   => 'modifier_strings',
			'ucwords'                   => 'modifier_strings',
			'wptexturize'               => 'modifier_strings',
			'format'                    => 'modifier_format', /** @see modifier_format */
		);

		$modifiers = explode( ',', $modifier );

		$return = $raw_value;

		$unserialized = maybe_unserialize( $raw_value );

		if ( method_exists( $field, 'get_value_merge_tag' ) && is_array( $unserialized ) ) {

			$non_gv_modifiers = array_diff( $modifiers, array_keys( $gv_modifiers ) );

			$return = $field->get_value_merge_tag( $value, '', array( 'currency' => '' ), array(), implode( '', $non_gv_modifiers ), $raw_value, false, false, 'text', false );
		}

		foreach ( $modifiers as $passed_modifier ) {

			foreach ( $gv_modifiers as $gv_modifier => $method ) {

				// Uses ^ to only match the first modifier, to enforce same order as passed by GF
				preg_match( '/^' . $gv_modifier . '/ism', $passed_modifier, $matches );

				if ( empty( $matches ) ) {
					continue;
				}

				// The called method is passed the raw value and the full matches array
				$return = self::$method( $return, $matches, $value, $field, $passed_modifier );
				break;
			}
		}

		// No GravityView modifications were made; return the (default) original value
		if ( $raw_value === $return ) {
			return $value;
		}

		/**
		 * Modify the merge tag modifier output.
		 *
		 * @since 2.0
		 * @param string $return The current merge tag value to be filtered.
		 * @param string $raw_value The raw value submitted for this field. May be CSV or JSON-encoded.
		 * @param string $value The original merge tag value, passed from Gravity Forms
		 * @param string $merge_tag If the merge tag being executed is an individual field merge tag (i.e. {Name:3}), this variable will contain the field's ID. If not, this variable will contain the name of the merge tag (i.e. all_fields).
		 * @param string $modifier The string containing any modifiers for this merge tag. For example, "maxwords:10" would be the modifiers for the following merge tag: `{Text:2:maxwords:10}`.
		 * @param GF_Field $field The current field.
		 */
		$return = apply_filters( 'gravityview/merge_tags/modifiers/value', $return, $raw_value, $value, $merge_tag, $modifier, $field );

		return $return;
	}

	/**
	 * Converts date and time values to the format modifier.
	 *
	 * @since 2.26
	 *
	 * @param string $raw_value
	 * @param array  $matches
	 * @param string $value
	 * @param array  $field
	 * @param string $modifier
	 *
	 * @return string
	 */
	private static function modifier_format( $raw_value, $matches, $value, $field, $modifier ) {
		$format = self::get_format_merge_tag_modifier_value( $modifier );

		if ( ! $format ) {
			return $raw_value;
		}

		if ( $field instanceof GF_Field_Time ) {
			return ( new DateTime( $raw_value ) )->format( $format ); // GF's Time field always uses local time.
		}

		if ( $field instanceof GF_Field_Date ) {
			return self::format_date( $raw_value, $modifier );
		}

		return $raw_value;
	}

	/**
	 * Convert Date field values to timestamp int
	 *
	 * @since 1.17
	 *
	 * @uses strtotime()
	 *
	 * @param string $raw_value Value to filter
	 * @param array  $matches Regex matches group
	 *
	 * @return int Timestamp value of date. `-1` if not a valid timestamp.
	 */
	private static function modifier_timestamp( $raw_value, $matches ) {

		if ( empty( $matches[0] ) ) {
			return $raw_value;
		}

		$timestamp = strtotime( $raw_value );

		// Can return false or -1, depending on PHP version.
		return ( $timestamp && $timestamp > 0 ) ? $timestamp : -1;
	}

	/**
	 * Trim the Merge Tag's length in words.
	 *
	 * Notes:
	 * - HTML tags are preserved
	 * - HTML entities are encoded, but if they are separated by word breaks, they will be counted as words
	 *   Example: "one & two" will be counted as three words, but "one& two" will be counted as two words
	 *
	 * @since 1.17
	 * @since 2.0 Added $field param and support for urlencode
	 *
	 * @param string         $raw_value Value to filter
	 * @param array          $matches Regex matches group
	 * @param GF_Field|false $field
	 *
	 * @return string Modified value, if longer than the passed `maxwords` modifier
	 */
	private static function modifier_maxwords( $raw_value, $matches, $field = null ) {

		if ( ! is_string( $raw_value ) || empty( $matches[1] ) || ! function_exists( 'wp_trim_words' ) ) {
			return $raw_value;
		}

		$max = intval( $matches[1] );

		$more_placeholder = '[GVMORE]';

		/**
		 * Use htmlentities instead, so that entities are double-encoded, and decoding restores original values.
		 *
		 * @see https://core.trac.wordpress.org/ticket/29533#comment:3
		 */
		$return = force_balance_tags( wp_specialchars_decode( wp_trim_words( htmlentities( $raw_value ), $max, $more_placeholder ) ) );

		$return = str_replace( $more_placeholder, '&hellip;', $return );

		return self::maybe_urlencode( $field, $return );
	}

	/**
	 * GF 2.3 adds GF_Field::get_modifers(), which allows us to check if a field has urlencode applied to it
	 *
	 * @since 2.0
	 *
	 * @see GFCommon::replace_field_variable
	 *
	 * Here's the relevant code:
	 *
	 * <code>
	 * $modifier  = strtolower( rgar( $match, $i ) );
	 * $modifiers = array_map( 'trim', explode( ',', $modifier ) );
	 * $field->set_modifiers( $modifiers );
	 * </code>
	 *
	 * @param GF_Field|false $field
	 * @param string         $value
	 *
	 * @return mixed|string
	 */
	private static function maybe_urlencode( $field = false, $value = '' ) {

		$return = $value;

		if ( $field && method_exists( $field, 'get_modifiers' ) ) {

			$modifiers = $field->get_modifiers();

			if ( in_array( 'urlencode', $modifiers ) ) {
				$return = urlencode( $return );
			}
		}

		return $return;
	}


	/**
	 * Convert JSON or CSV values into space-separated string
	 *
	 * Useful for Multiple Select field data, like categories
	 *
	 * @since 2.0
	 *
	 * @param mixed          $raw_value The raw value submitted for this field. May be CSV or JSON-encoded.
	 * @param array          $matches Regex matches group
	 * @param string         $value The value as passed by Gravity Forms
	 * @param GF_Field|false $field Gravity Forms field, if any
	 *
	 * @return string
	 */
	private static function modifier_explode( $raw_value, $matches, $value, $field = null ) {

		// For JSON-encoded arrays
		if ( $json_array = json_decode( $raw_value, true ) ) {
			return implode( ' ', $json_array );
		}

		return implode( ' ', explode( ',', $raw_value ) );
	}

	/**
	 * Process strings with common PHP string manipulations
	 *
	 * @since 2.0
	 *
	 * @param mixed          $raw_value The raw value submitted for this field. May be CSV or JSON-encoded.
	 * @param array          $matches Regex matches group
	 * @param string         $value The value as passed by Gravity Forms
	 * @param GF_Field|false $field Gravity Forms field, if any
	 *
	 * @return string
	 */
	private static function modifier_strings( $raw_value, $matches, $value = '', $field = null ) {

		if ( empty( $matches[0] ) ) {
			return $raw_value;
		}

		$return = $raw_value;

		switch ( $matches[0] ) {
			case 'urlencode':
				$return = urlencode( $raw_value );
				break;
			case 'wpautop':
				$return = trim( wpautop( $raw_value ) );
				break;
			case 'esc_html':
				$return = esc_html( $raw_value );
				break;
			case 'sanitize_html_class':
				$return = function_exists( 'gravityview_sanitize_html_class' ) ? gravityview_sanitize_html_class( $raw_value ) : sanitize_html_class( $raw_value );
				break;
			case 'sanitize_title':
				$return = sanitize_title( $raw_value, '', 'gravityview/merge-tags/modifier' );
				break;
			case 'strtoupper':
				$return = function_exists( 'mb_strtoupper' ) ? mb_strtoupper( $raw_value ) : strtoupper( $raw_value );
				break;
			case 'strtolower':
				$return = function_exists( 'mb_strtolower' ) ? mb_strtolower( $raw_value ) : strtolower( $raw_value );
				break;
			case 'ucwords':
				$return = ucwords( $raw_value );
				break;
			case 'ucfirst':
				$return = ucfirst( $raw_value );
				break;
			case 'wptexturize':
				$return = wptexturize( $raw_value );
				break;
		}

		return $return;
	}

	/**
	 * Alias for GFCommon::replace_variables()
	 *
	 * Before 1.15.3, it would check for merge tags before passing to Gravity Forms to improve speed.
	 *
	 * @since 1.15.3 - Now that Gravity Forms added speed improvements in 1.9.15, it's more of an alias with a filter
	 * to disable or enable replacements.
	 * @since 1.8.4 - Moved to GravityView_Merge_Tags
	 * @since 1.15.1 - Add support for $url_encode and $esc_html arguments
	 * @since 1.22.4 - Added $nl2br, $format, $aux_data args
	 *
	 * @param  string $text         Text to replace variables in.
	 * @param  array  $form         GF Form array
	 * @param  array  $entry        GF Entry array
	 * @param  bool   $url_encode   Pass return value through `url_encode()`
	 * @param  bool   $esc_html     Pass return value through `esc_html()`
	 * @param  bool   $nl2br        Convert newlines to <br> HTML tags
	 * @param  string $format       The format requested for the location the merge is being used. Possible values: html, text or url.
	 * @param  array  $aux_data     Additional data to be used to replace merge tags {@see https://www.gravityhelp.com/documentation/article/gform_merge_tag_data/}
	 * @return string           Text with variables maybe replaced
	 */
	public static function replace_variables( $text, $form = array(), $entry = array(), $url_encode = false, $esc_html = true, $nl2br = true, $format = 'html', $aux_data = array() ) {

		if ( ! is_string( $text ) ) {
			gravityview()->log->notice( '$text is not a string.', array( 'data' => $text ) );
			return $text;
		}

		/**
		 * Turn off merge tag variable replacements.\n.
		 * Useful where you want to process variables yourself. We do this in the Math Extension.
		 *
		 * @since 1.13
		 *
		 * @param boolean $do_replace_variables True: yes, replace variables for this text; False: do not replace variables.
		 * @param string $text       Text to replace variables in
		 * @param  array      $form        GF Form array
		 * @param  array      $entry        GF Entry array
		 */
		$do_replace_variables = apply_filters( 'gravityview/merge_tags/do_replace_variables', true, $text, $form, $entry );

		if ( false === strpos( $text, '{' ) || ! $do_replace_variables ) {
			return $text;
		}

		/**
		 * Make sure the required keys are set for GFCommon::replace_variables
		 *
		 * @internal Reported to GF Support on 12/3/2016
		 * @internal Fixed $form['title'] in Gravity Forms
		 * @see      https://github.com/gravityforms/gravityforms/pull/27/files
		 */
		$form['title']  = isset( $form['title'] ) ? $form['title'] : '';
		$form['id']     = isset( $form['id'] ) ? $form['id'] : '';
		$form['fields'] = isset( $form['fields'] ) ? $form['fields'] : array();

		return GFCommon::replace_variables( $text, $form, $entry, $url_encode, $esc_html, $nl2br, $format, $aux_data );
	}

	/**
	 * Run GravityView filters when using GFCommon::replace_variables()
	 *
	 * Instead of adding multiple hooks, add all hooks into this one method to improve speed
	 *
	 * @since 1.8.4
	 *
	 * @param string     $text Text to replace
	 * @param array|bool $form Gravity Forms form array. When called inside {@see GFCommon::replace_variables()} (now deprecated), `false`
	 * @param array|bool $entry Entry array.  When called inside {@see GFCommon::replace_variables()} (now deprecated), `false`
	 * @param bool       $url_encode Whether to URL-encode output
	 * @param bool       $esc_html Whether to apply `esc_html()` to output
	 *
	 * @return mixed
	 */
	public static function replace_gv_merge_tags( $text, $form = array(), $entry = array(), $url_encode = false, $esc_html = false ) {

		if ( '' === $text ) {
			return $text;
		}

		$text = self::replace_is_starred( $text, $form, $entry, $url_encode, $esc_html );

		$text = self::replace_site_url( $text, $form, $entry, $url_encode, $esc_html );

		$text = self::replace_get_variables( $text, $form, $entry, $url_encode );

		$text = self::replace_current_post( $text, $form, $entry, $url_encode, $esc_html );

		$text = self::replace_entry_link( $text, $form, $entry, $url_encode, $esc_html );

		return $text;
	}

	/**
	 * Add a {is_starred} Merge Tag
	 *
	 * @since 2.14
	 *
	 * @param string $original_text Text to replace
	 * @param array  $form Gravity Forms form array
	 * @param array  $entry Entry array
	 * @param bool   $url_encode Whether to URL-encode output
	 * @param bool   $esc_html Indicates if the esc_html function should be applied.
	 *
	 * @return string Original text, if no {site_url} Merge Tags found, otherwise text with Merge Tag replaced
	 */
	public static function replace_is_starred( $original_text, $form = array(), $entry = array(), $url_encode = false, $esc_html = false ) {

		if ( false === strpos( $original_text, '{is_starred}' ) ) {
			return $original_text;
		}

		return str_replace( '{is_starred}', rgar( $entry, 'is_starred', '' ), $original_text );
	}

	/**
	 * Add a {site_url} Merge Tag
	 *
	 * @since 2.10.1
	 *
	 * @param string $original_text Text to replace
	 * @param array  $form Gravity Forms form array
	 * @param array  $entry Entry array
	 * @param bool   $url_encode Whether to URL-encode output
	 * @param bool   $esc_html Indicates if the esc_html function should be applied.
	 *
	 * @return string Original text, if no {site_url} Merge Tags found, otherwise text with Merge Tag replaced
	 */
	public static function replace_site_url( $original_text, $form = array(), $entry = array(), $url_encode = false, $esc_html = false ) {

		if ( false === strpos( $original_text, '{site_url}' ) ) {
			return $original_text;
		}

		$site_url = get_site_url();

		if ( $url_encode ) {
			$site_url = urlencode( $site_url );
		}

		if ( $esc_html ) {
			$site_url = esc_html( $site_url );
		}

		return str_replace( '{site_url}', $site_url, $original_text );
	}

	/**
	 * Add a {gv_entry_link} Merge Tag, alias of [gv_entry_link] shortcode in {gv_entry_link:[post id]:[action]} format
	 *
	 * @param string $original_text Text to replace
	 * @param array  $form Gravity Forms form array
	 * @param array  $entry Entry array
	 * @param bool   $url_encode Whether to URL-encode output
	 * @param bool   $esc_html Indicates if the esc_html function should be applied.
	 *
	 * @return string Original text, if no {gv_entry_link} Merge Tags found, otherwise text with Merge Tags replaced
	 */
	public static function replace_entry_link( $original_text, $form = array(), $entry = array(), $url_encode = false, $esc_html = false ) {

		// Is there is {gv_entry_link} or {gv_entry_link:[post id]} or {gv_entry_link:[post id]:[action]} merge tag?
		preg_match_all( '/{gv_entry_link(?:\:(\d+)\:?(.*?))?}/ism', $original_text, $matches, PREG_SET_ORDER );

		if ( empty( $matches ) ) {
			return $original_text;
		}

		if ( ! class_exists( 'GravityView_Entry_Link_Shortcode' ) ) {
			gravityview()->log->error( 'GravityView_Entry_Link_Shortcode not found' );
			return $original_text;
		}

		$Shortcode = new GravityView_Entry_Link_Shortcode();

		$return = $original_text;

		/**
		 * @param array $match {
		 *   $match[0] Full tag
		 *   $match[1] Post ID (optional)
		 *   $match[2] Action (optional)
		 * }
		 */
		foreach ( $matches as $match ) {
			$full_tag = $match[0];

			$link_args = array(
				'return'   => 'url',
				'entry_id' => $entry['id'],
				'post_id'  => \GV\Utils::get( $match, 1, null ),
				'action'   => \GV\Utils::get( $match, 2, 'read' ),
			);

			$entry_link = $Shortcode->read_shortcode( $link_args, null, 'gv_entry_link_merge_tag' );

			if ( $url_encode ) {
				$entry_link = urlencode( $entry_link );
			}

			if ( $esc_html ) {
				$entry_link = esc_html( $entry_link );
			}

			$return = str_replace( $full_tag, $entry_link, $return );
		}

		return $return;
	}

	/**
<<<<<<< HEAD
	 * Returns a merge tag modifier parsed into an array with escaped colons replaced by |COLON|.
	 *
	 * @since TODO
	 *
	 * @param string $modifier
	 *
	 * @return false|string[]
	 */
	private static function parse_merge_tag_modifier( $modifier ) {
		// Expand all modifiers, skipping escaped colons. str_replace() works better than preg_split( "/(?<!\\):/" ).
		return explode( ':', str_replace( '\:', '|COLON|', $modifier ) );
	}

	/**
	 * Formats merge tag value using Merge Tags using GVCommon::format_date()
	 *
	 * @todo  This is no longer needed since Gravity Forms 2.5 as it supports modifiers, but should be reviewed before removal.
	 *
	 * @since 1.16
	 *
	 * @see   https://docs.gravitykit.com/article/331-date-created-merge-tag for documentation
	 * @uses  GVCommon::format_date()
	 *
=======
	 * Formats merge tag value using Merge Tags using GVCommon::format_date()
	 *
	 * @todo  This is no longer needed since Gravity Forms 2.5 as it supports modifiers, but should be reviewed before removal.
	 *
	 * @since 1.16
	 *
	 * @see   https://docs.gravitykit.com/article/331-date-created-merge-tag for documentation
	 * @uses  GVCommon::format_date()
	 *
>>>>>>> 9632d66b
	 * @param string $date_or_time_string The Gravity Forms date or time string.
	 * @param string $modifier            Merge tag modifier (`human`, `format:m/d/Y`)
	 *
	 * @return int|string If timestamp requested, timestamp int. Otherwise, string output.
	 */
	public static function format_date( $date_or_time_string = '', $modifier = '' ) {
<<<<<<< HEAD
		$parsed_modifier = self::parse_merge_tag_modifier( $modifier );

		$atts = [
			'format'    => self::get_format_from_modifiers( $modifier, false ),
=======
		$parsed_modifier = explode( ':', $modifier );

		$atts = [
			'format'    => self::get_format_merge_tag_modifier_value( $modifier, false ),
>>>>>>> 9632d66b
			'human'     => in_array( 'human', $parsed_modifier ), // {date_created:human}
			'diff'      => in_array( 'diff', $parsed_modifier ), // {date_created:diff}
			'raw'       => in_array( 'raw', $parsed_modifier ), // {date_created:raw}
			'timestamp' => in_array( 'timestamp', $parsed_modifier ), // {date_created:timestamp}
			'time'      => in_array( 'time', $parsed_modifier ),  // {date_created:time}
		];

		return GVCommon::format_date( $date_or_time_string, $atts );
	}

	/**
	 * Returns the `format:` merge tag modifier value.
	 * This handles cases such as "foo:format:m/d/Y", "format:m/d/Y", "format:m/d/Y\ \a\t\ H\:i\:s".
	 *
	 * @since 1.16
	 * @since TODO Renamed and refactored to use regex and instead of working with an array.
	 *
<<<<<<< HEAD
	 * @param array $modifier Array of modifiers with a possible `format` value
	 * @param mixed $backup   The backup value to use, if not found
	 *
	 * @return string If format is found, the passed format. Otherwise, the backup.
	 */
	private static function get_format_from_modifiers( $modifier, $backup = '' ) {
=======
	 * @param string $modifier Merge tag modifier.
	 * @param mixed  $backup   The backup value to use, if format not found.
	 *
	 * @return string If format is found, the passed format. Otherwise, the backup.
	 */
	private static function get_format_merge_tag_modifier_value( $modifier, $backup = '' ) {
>>>>>>> 9632d66b
		preg_match( '/(?:^|:)format:(.*)/', $modifier, $match );

		return isset( $match[1] ) ? str_replace( '\:', ':', $match[1] ) : $backup;
	}

	/**
	 * Add a {current_post} Merge Tag for information about the current post (in the loop or singular)
	 *
	 * {current_post} is replaced with the current post's permalink by default, when no modifiers are passed.
	 * Pass WP_Post properties as :modifiers to access.
	 *
	 * {current_post} is the same as {embed_post}, except:
	 *
	 * - Adds support for {current_post:permalink}
	 * - Works on post archives, as well as singular
	 *
	 * @see https://www.gravityhelp.com/documentation/article/merge-tags/#embed-post for examples
	 * @see GFCommon::replace_variables_prepopulate - Code is there for {custom_field} and {embed_post} Merge Tags
	 *
	 * @param string $original_text Text to replace
	 * @param array  $form Gravity Forms form array
	 * @param array  $entry Entry array
	 * @param bool   $url_encode Whether to URL-encode output
	 * @param bool   $esc_html Indicates if the esc_html function should be applied.
	 *
	 * @return string Original text, if no {current_post} Merge Tags found, otherwise text with Merge Tags replaced
	 */
	public static function replace_current_post( $original_text, $form = array(), $entry = array(), $url_encode = false, $esc_html = false ) {

		$return = $original_text;

		// Is there a {current_post} or {current_post:[xyz]} merge tag?
		preg_match_all( '/{current_post(:(.*?))?}/ism', $original_text, $matches, PREG_SET_ORDER );

		// If there are no matches OR the Entry `created_by` isn't set or is 0 (no user)
		if ( empty( $matches ) ) {
			return $original_text;
		}

		$current_post = get_post();

		// WP_Error, arrays and NULL aren't welcome here.
		if ( ! $current_post || ! is_a( $current_post, 'WP_Post' ) ) {
			return $original_text;
		}

		foreach ( (array) $matches as $match ) {
			$full_tag = $match[0];
			$modifier = \GV\Utils::get( $match, 2, 'permalink' );

			$replacement = false;

			if ( 'permalink' === $modifier ) {
				$replacement = get_permalink( $current_post );
			} elseif ( isset( $current_post->{$modifier} ) ) {
				/** @see WP_Post Post properties */
				$replacement = $current_post->{$modifier};
			}

			if ( $replacement ) {

				if ( $esc_html ) {
					$replacement = esc_html( $replacement );
				}

				if ( $url_encode ) {
					$replacement = urlencode( $replacement );
				}

				$return = str_replace( $full_tag, $replacement, $return );
			}
		}

		return $return;
	}

	/**
	 * Allow passing variables via URL to be displayed in Merge Tags
	 *
	 * Works with `[gvlogic]`:
	 *     [gvlogic if="{get:example}" is="false"]
	 *          ?example=false
	 *     [else]
	 *          ?example wasn't "false". It's {get:example}!
	 *     [/gvlogic]
	 *
	 * Supports passing arrays:
	 *     URL: `example[]=Example+One&example[]=Example+(with+comma)%2C+Two`
	 *     Merge Tag: `{get:example}`
	 *     Output: `Example One, Example (with comma), Two`
	 *
	 * @since 1.15
	 * @param string $text Text to replace
	 * @param array  $form Gravity Forms form array
	 * @param array  $entry Entry array
	 * @param bool   $url_encode Whether to URL-encode output
	 *
	 * @return string Original text, if no Merge Tags found, otherwise text with Merge Tags replaced
	 */
	public static function replace_get_variables( $text, $form = array(), $entry = array(), $url_encode = false ) {

		// Is there is {get:[xyz]} merge tag?
		preg_match_all( '/{get:(.*?)}/ism', $text, $matches, PREG_SET_ORDER );

		// If there are no matches OR the Entry `created_by` isn't set or is 0 (no user)
		if ( empty( $matches ) ) {
			return $text;
		}

		foreach ( $matches as $match ) {

			$full_tag = $match[0];
			$property = $match[1];

			$value = stripslashes_deep( \GV\Utils::_GET( $property ) );

			/**
			 * values from an array to string.
			 *
			 * @since 1.15
			 * @param string $glue String used to `implode()` $_GET values Default: ', '
			 * @param string $property The current name of the $_GET parameter being combined
			 */
			$glue = apply_filters( 'gravityview/merge_tags/get/glue/', ', ', $property );

			$value = is_array( $value ) ? implode( $glue, $value ) : $value;

			$value = $url_encode ? urlencode( $value ) : $value;

			/**
			 * merge tag.
			 * By default, all values passed through URLs will be escaped for security reasons. If for some reason you want to
			 * pass HTML in the URL, for example, you will need to return false on this filter. It is strongly recommended that you do
			 * not disable this filter.
			 *
			 * @since 1.15
			 * @param bool $esc_html Whether to esc_html() the value. Default: `true`
			 */
			$esc_html = apply_filters( 'gravityview/merge_tags/get/esc_html/' . $property, true );

			$value = $esc_html ? esc_html( $value ) : $value;

			/**
			 * replacement before being used.
			 *
			 * @param string $value Value that will replace `{get}`
			 * @param string $text Text that contains `{get}` (before replacement)
			 * @param array $form Gravity Forms form array
			 * @param array $entry Entry array
			 */
			$value = apply_filters( 'gravityview/merge_tags/get/value/' . $property, $value, $text, $form, $entry );

			$text = str_replace( $full_tag, $value, $text );
		}

		unset( $value, $glue, $matches );

		return $text;
	}
}

new GravityView_Merge_Tags();<|MERGE_RESOLUTION|>--- conflicted
+++ resolved
@@ -583,21 +583,6 @@
 	}
 
 	/**
-<<<<<<< HEAD
-	 * Returns a merge tag modifier parsed into an array with escaped colons replaced by |COLON|.
-	 *
-	 * @since TODO
-	 *
-	 * @param string $modifier
-	 *
-	 * @return false|string[]
-	 */
-	private static function parse_merge_tag_modifier( $modifier ) {
-		// Expand all modifiers, skipping escaped colons. str_replace() works better than preg_split( "/(?<!\\):/" ).
-		return explode( ':', str_replace( '\:', '|COLON|', $modifier ) );
-	}
-
-	/**
 	 * Formats merge tag value using Merge Tags using GVCommon::format_date()
 	 *
 	 * @todo  This is no longer needed since Gravity Forms 2.5 as it supports modifiers, but should be reviewed before removal.
@@ -607,34 +592,16 @@
 	 * @see   https://docs.gravitykit.com/article/331-date-created-merge-tag for documentation
 	 * @uses  GVCommon::format_date()
 	 *
-=======
-	 * Formats merge tag value using Merge Tags using GVCommon::format_date()
-	 *
-	 * @todo  This is no longer needed since Gravity Forms 2.5 as it supports modifiers, but should be reviewed before removal.
-	 *
-	 * @since 1.16
-	 *
-	 * @see   https://docs.gravitykit.com/article/331-date-created-merge-tag for documentation
-	 * @uses  GVCommon::format_date()
-	 *
->>>>>>> 9632d66b
 	 * @param string $date_or_time_string The Gravity Forms date or time string.
 	 * @param string $modifier            Merge tag modifier (`human`, `format:m/d/Y`)
 	 *
 	 * @return int|string If timestamp requested, timestamp int. Otherwise, string output.
 	 */
 	public static function format_date( $date_or_time_string = '', $modifier = '' ) {
-<<<<<<< HEAD
-		$parsed_modifier = self::parse_merge_tag_modifier( $modifier );
-
-		$atts = [
-			'format'    => self::get_format_from_modifiers( $modifier, false ),
-=======
 		$parsed_modifier = explode( ':', $modifier );
 
 		$atts = [
 			'format'    => self::get_format_merge_tag_modifier_value( $modifier, false ),
->>>>>>> 9632d66b
 			'human'     => in_array( 'human', $parsed_modifier ), // {date_created:human}
 			'diff'      => in_array( 'diff', $parsed_modifier ), // {date_created:diff}
 			'raw'       => in_array( 'raw', $parsed_modifier ), // {date_created:raw}
@@ -652,21 +619,12 @@
 	 * @since 1.16
 	 * @since TODO Renamed and refactored to use regex and instead of working with an array.
 	 *
-<<<<<<< HEAD
-	 * @param array $modifier Array of modifiers with a possible `format` value
-	 * @param mixed $backup   The backup value to use, if not found
-	 *
-	 * @return string If format is found, the passed format. Otherwise, the backup.
-	 */
-	private static function get_format_from_modifiers( $modifier, $backup = '' ) {
-=======
 	 * @param string $modifier Merge tag modifier.
 	 * @param mixed  $backup   The backup value to use, if format not found.
 	 *
 	 * @return string If format is found, the passed format. Otherwise, the backup.
 	 */
 	private static function get_format_merge_tag_modifier_value( $modifier, $backup = '' ) {
->>>>>>> 9632d66b
 		preg_match( '/(?:^|:)format:(.*)/', $modifier, $match );
 
 		return isset( $match[1] ) ? str_replace( '\:', ':', $match[1] ) : $backup;

<?php
/**
 * Renders all the metaboxes on Add New / Edit View post type.
 *
 * @package   GravityView
 * @license   GPL2+
 * @author    Katz Web Services, Inc.
 * @link      http://gravityview.co
 * @copyright Copyright 2014, Katz Web Services, Inc.
 *
 * @since 1.0.0
 */

/** If this file is called directly, abort. */
if ( ! defined( 'ABSPATH' ) ) {
	die;
}

class GravityView_Admin_Views {

	/**
	 * @var
	 */
	static $instance;

	function __construct() {

		add_action( 'save_post', array( $this, 'save_postdata' ) );

		// set the blacklist field types across the entire plugin
		add_filter( 'gravityview_blacklist_field_types', array( $this, 'default_field_blacklist' ), 10, 2 );

		// Tooltips
		add_filter( 'gform_tooltips', array( $this, 'tooltips') );

		// adding styles and scripts
		add_action( 'admin_enqueue_scripts', array( 'GravityView_Admin_Views', 'add_scripts_and_styles'), 999 );
		add_filter( 'gform_noconflict_styles', array( $this, 'register_no_conflict') );
		add_filter( 'gform_noconflict_scripts', array( $this, 'register_no_conflict') );
		add_filter( 'gravityview_noconflict_styles', array( $this, 'register_no_conflict') );
		add_filter( 'gravityview_noconflict_scripts', array( $this, 'register_no_conflict') );

		add_action( 'gravityview_render_directory_active_areas', array( $this, 'render_directory_active_areas'), 10, 4 );
		add_action( 'gravityview_render_widgets_active_areas', array( $this, 'render_widgets_active_areas'), 10, 3 );
		add_action( 'gravityview_render_available_fields', array( $this, 'render_available_fields'), 10, 2 );
		add_action( 'gravityview_render_available_widgets', array( $this, 'render_available_widgets') );
		add_action( 'gravityview_render_active_areas', array( $this, 'render_active_areas'), 10, 5 );

		// @todo check if this hook is needed..
		//add_action( 'gravityview_render_field_options', array( $this, 'render_field_options'), 10, 9 );

		// Add Connected Form column
		add_filter('manage_gravityview_posts_columns' , array( $this, 'add_post_type_columns' ) );

		add_filter( 'gform_toolbar_menu', array( 'GravityView_Admin_Views', 'gform_toolbar_menu' ), 10, 2 );

		add_action( 'manage_gravityview_posts_custom_column', array( $this, 'add_custom_column_content'), 10, 2 );

		add_action( 'restrict_manage_posts', array( $this, 'add_view_dropdown' ) );

		add_action( 'pre_get_posts', array( $this, 'filter_pre_get_posts_by_gravityview_form_id' ) );

	}

	/**
	 * Get the one true instantiated self
	 * @return GravityView_Admin_Views
	 */
	public static function get_instance() {

		if ( empty( self::$instance ) ) {
			self::$instance = new self;
		}

		return self::$instance;
	}


	/**
	 * @since 1.15
	 * @param WP_Query $query
	 */
	public function filter_pre_get_posts_by_gravityview_form_id( &$query ) {
		global $pagenow;

		if ( !is_admin() ) {
			return;
		}

		if( 'edit.php' !== $pagenow || ! rgget( 'gravityview_form_id' ) || ! isset( $query->query_vars[ 'post_type' ] ) ) {
			return;
		}

		if ( $query->query_vars[ 'post_type' ] == 'gravityview' ) {
			$query->set( 'meta_query', array(
				array(
					'key' => '_gravityview_form_id',
					'value' => rgget( 'gravityview_form_id' ),
				)
			) );
		}
	}

	function add_view_dropdown() {
		$current_screen = get_current_screen();

		if( 'gravityview' !== $current_screen->post_type ) {
			return;
		}

		$forms = gravityview_get_forms();
		$current_form = rgget( 'gravityview_form_id' );
		// If there are no forms to select, show no forms.
		if( !empty( $forms ) ) { ?>
			<select name="gravityview_form_id" id="gravityview_form_id">
				<option value="" <?php selected( '', $current_form, true ); ?>><?php esc_html_e( 'All forms', 'gravityview' ); ?></option>
				<?php foreach( $forms as $form ) { ?>
					<option value="<?php echo $form['id']; ?>" <?php selected( $form['id'], $current_form, true ); ?>><?php echo esc_html( $form['title'] ); ?></option>
				<?php } ?>
			</select>
		<?php }
	}


	/**
	 * @deprecated since 1.2
	 * Start using GravityView_Render_Settings::render_setting_row
	 */
	public static function render_setting_row( $key = '', $current_settings = array(), $override_input = null, $name = 'template_settings[%s]', $id = 'gravityview_se_%s' ) {
		_deprecated_function( 'GravityView_Admin_Views::render_setting_row', '1.1.7', 'GravityView_Render_Settings::render_setting_row' );
		GravityView_Render_Settings::render_setting_row( $key, $current_settings, $override_input, $name , $id );
	}

	/**
	 * @deprecated since 1.2
	 * Start using GravityView_Render_Settings::render_field_option
	 */
	public static function render_field_option( $name = '', $option, $curr_value = NULL ) {
		_deprecated_function( 'GravityView_Admin_Views::render_field_option', '1.1.7', 'GravityView_Render_Settings::render_field_option' );
		return GravityView_Render_Settings::render_field_option( $name, $option, $curr_value );
	}


	/**
	 * Add a GravityView menu to the Form Toolbar with connected views
	 * @param  array  $menu_items Menu items, as set in GFForms::top_toolbar()
	 * @param  int $id         ID of the current Gravity form
	 * @return array            Modified array
	 */
	static function gform_toolbar_menu( $menu_items = array(), $id = NULL ) {

		$connected_views = gravityview_get_connected_views( $id );

		if( empty( $connected_views ) ) {
			return $menu_items;
		}

		$sub_menu_items = array();
		foreach ( (array)$connected_views as $view ) {

			if( ! GVCommon::has_cap( 'edit_gravityview', $view->ID ) ) {
				continue;
			}

			$label = empty( $view->post_title ) ? sprintf( __('No Title (View #%d)', 'gravityview' ), $view->ID ) : $view->post_title;

			$sub_menu_items[] = array(
				'label' => esc_attr( $label ),
				'url' => admin_url( 'post.php?action=edit&post='.$view->ID ),
			);
		}

		// If there were no items added, then let's create the parent menu
		if( $sub_menu_items ) {

			// Make sure Gravity Forms uses the submenu; if there's only one item, it uses a link instead of a dropdown
			$sub_menu_items[] = array(
				'url' => '#',
				'label' => '',
				'menu_class' => 'hidden',
				'capabilities' => '',
			);

			$menu_items['gravityview'] = array(
				'label'          => __( 'Connected Views', 'gravityview' ),
				'icon'           => '<i class="fa fa-lg gv-icon-astronaut-head gv-icon"></i>',
				'title'          => __( 'GravityView Views using this form as a data source', 'gravityview' ),
				'url'            => '#',
				'onclick'        => 'return false;',
				'menu_class'     => 'gv_connected_forms gf_form_toolbar_settings',
				'link_class'     => ( 1 === 1 ? '' : 'gf_toolbar_disabled' ),
				'sub_menu_items' => $sub_menu_items,
				'priority'       => 0,
				'capabilities'   => array( 'edit_gravityviews' ),
			);
		}

		return $menu_items;
	}

	/**
	 * List the field types without presentation properties (on a View context)
	 *
	 * @param array $array Existing field types to add to a blacklist
	 * @param string|null $context Context for the blacklist. Default: NULL.
	 * @access public
	 * @return array Default blacklist fields merged with existing blacklist fields
	 */
	function default_field_blacklist( $array = array(), $context = NULL ) {

		$add = array( 'captcha', 'page' );

		// Don't allowing editing the following values:
		if( $context === 'edit' ) {
			$add[] = 'post_id';
		}

		$return = array_merge( $array, $add );

		return $return;
	}

	/**
	 * Add tooltip text for use throughout the UI
	 * @param  array       $tooltips Array of Gravity Forms tooltips
	 * @return array                Modified tooltips array
	 */
	public function tooltips( $tooltips = array() ) {

		$gv_tooltips = array();

		// Generate tooltips for View settings
		$default_args = GravityView_View_Data::get_default_args( true );

		foreach ( $default_args as $key => $arg ) {

			// If an arg has `tooltip` defined, but it's false, don't display a tooltip
			if( isset( $arg['tooltip'] ) && empty( $arg['tooltip'] ) ) { continue; }

			// By default, use `tooltip` if defined.
			$tooltip = empty( $arg['tooltip'] ) ? NULL : $arg['tooltip'];

			// Otherwise, use the description as a tooltip.
			if( empty( $tooltip ) && !empty( $arg['desc'] ) ) {
				$tooltip = $arg['desc'];
			}

			// If there's no tooltip set, continue
			if( empty( $tooltip ) ) {
				continue;
			}

			// Add the tooltip
			$gv_tooltips[ 'gv_'.$key ] = array(
				'title'	=> $arg['label'],
				'value'	=> $tooltip,
			);

		}

		$gv_tooltips['gv_css_merge_tags'] = array(
			'title' => __('CSS Merge Tags', 'gravityview'),
			'value' => sprintf( __( 'Developers: The CSS classes will be sanitized using the %ssanitize_title_with_dashes()%s function.', 'gravityview'), '<code>', '</code>' )
		);

		/**
		 * @filter `gravityview_tooltips` The tooltips GravityView adds to the Gravity Forms tooltip array
		 * @param array $gv_tooltips Associative array with unique keys containing array of `title` and `value` keys, as expected by `gform_tooltips` filter
		 */
		$gv_tooltips = apply_filters( 'gravityview_tooltips', $gv_tooltips );

		foreach ( $gv_tooltips as $key => $tooltip ) {

			$title = empty( $tooltip['title'] ) ? '' : '<h6>'.esc_html( $tooltip['title'] ) .'</h6>';

			$tooltips[ $key ] = $title . wpautop( esc_html( $tooltip['value'] ) );
		}

		return $tooltips;
	}

	/**
	 * Add the Data Source information
	 *
	 * @param null $column_name
	 * @param $post_id
	 *
	 * @return void
	 */
	public function add_custom_column_content( $column_name = NULL, $post_id )	{

		$output = '';

		switch ( $column_name ) {
			case 'gv_template':

				$template_id = gravityview_get_template_id( $post_id );

				// All Views should have a connected form. If it doesn't, that's not right.
				if ( empty( $template_id ) ) {
					do_action( 'gravityview_log_error', sprintf( __METHOD__ . ' View ID %s does not have a connected template.', $post_id ) );
					break;
				}

				$templates = gravityview_get_registered_templates();

				$template = isset( $templates[ $template_id ] ) ? $templates[ $template_id ] : false;

				// Generate backup if label doesn't exist: `example_name` => `Example Name`
				$template_id_pretty = ucwords( implode( ' ', explode( '_', $template_id ) ) );

				$output = $template ? $template['label'] : $template_id_pretty;

				break;

			case 'gv_connected_form':

				$form_id = gravityview_get_form_id( $post_id );

				// All Views should have a connected form. If it doesn't, that's not right.
				if ( empty( $form_id ) ) {
					do_action( 'gravityview_log_error', sprintf( '[add_data_source_column_content] View ID %s does not have a connected GF form.', $post_id ) );
					$output = __( 'Not connected.', 'gravityview' );
					break;
				}

				$form = gravityview_get_form( $form_id );

				if ( ! $form ) {
					do_action( 'gravityview_log_error', sprintf( '[add_data_source_column_content] Connected form not found: Form #%d', $form_id ) );

					$output = __( 'The connected form can not be found; it may no longer exist.', 'gravityview' );
				}

				$output = self::get_connected_form_links( $form );

				break;
		}

		echo $output;
	}


	/**
	 * Get HTML links relating to a connected form, like Edit, Entries, Settings, Preview
<<<<<<< HEAD
	 * @param  array|int $form_id Gravity Forms forms array, or the form ID
	 * @param int $post_id WordPress post ID
=======
	 * @param  array|int $form Gravity Forms forms array, or the form ID
>>>>>>> d51a80b3
	 * @param  boolean $include_form_link Whether to include the bold name of the form in the output
	 * @return string          HTML links
	 */
	static public function get_connected_form_links_html( $form, $post_id, $include_form_link = true ) {

		// Either the form is empty or the form ID is 0, not yet set.
		if( empty( $form ) ) {
			return '';
		}

		$links = self::get_connected_form_links( $form, $post_id );

		if( empty( $links ) || ! is_array( $links ) ) {
			return '';
		}

		$html_links = array();
		$output = '';

		foreach( $links as $link ) {
			$html_links[] = '<span>' . gravityview_get_link( $link['href'], $link['label'], 'title='.$link['title'] ).'</span>';
		}

		if( $include_form_link ) {
			// The $form is passed as the form ID
			if( !is_array( $form ) ) {
				$form = gravityview_get_form( $form );
			}
			if( GVCommon::has_cap('gravityforms_edit_forms') ) {
				$form_url = admin_url( sprintf( 'admin.php?page=gf_edit_forms&amp;id=%d', $form['id'] ) );
				$output .= '<strong class="gv-form-title">'.gravityview_get_link( $form_url, $form['title'], 'class=row-title' ).'</strong>';
			} else {
				$output .=  '<strong class="gv-form-title">'. esc_html( $form['title'] ). '</strong>';
			}
		}

		/**
		 * @filter `gravityview_connected_form_links` Modify the HTML links shown in the Connected Form links
		 * @since 1.6
		 * @param array $links Links to show
		 * @param array $form Gravity Forms form array
		 */
		$html_links = apply_filters( 'gravityview_connected_form_links', $html_links, $form );

		$output .= '<div class="row-actions">'. implode( ' | ', $html_links ) .'</div>';

		return $output;
	}

	/**
	 * Get the links relating to a connected form, like Edit, Entries, Settings, Preview
	 * @param  array|int $form_id Gravity Forms forms array, or the form ID
	 * @return array links
	 */
	static public function get_connected_form_links( $form, $view_id = '' ) {

		// Either the form is empty or the form ID is 0, not yet set.
		if( empty( $form ) ) {
			return '';
		}

		// The $form is passed as the form ID
		if( !is_array( $form ) ) {
			$form = gravityview_get_form( $form );
		}

		$form_id = $form['id'];
		$links = array();

		if( GVCommon::has_cap('gravityforms_edit_forms') ) {
			$links[] = array(
				'href' 	=> admin_url( sprintf( 'admin.php?page=gf_edit_forms&amp;id=%d', $form_id ) ),
				'label' => __( 'Edit Form', 'gravityview'),
				'title' => ''
			);
		}

		if( GVCommon::has_cap('gravityforms_view_entries') ) {
			$links[] = array(
				'href' 	=> admin_url( sprintf( 'admin.php?page=gf_entries&amp;id=%d', $form_id ) ),
				'label' => __( 'Entries', 'gravityview' ),
				'title' => ''
			);
		}

		if( GVCommon::has_cap('gravityforms_edit_settings') ) {
			$links[] = array(
				'href' => admin_url(sprintf('admin.php?page=gf_edit_forms&amp;view=settings&amp;id=%d', $form_id)),
				'label' => __('Settings', 'gravityview'),
				'title' => __('Edit settings for this form', 'gravityview')
			);
		}

		if( GVCommon::has_cap( array( 'gravityforms_edit_forms', 'gravityforms_create_form', 'gravityforms_preview_forms' ) ) ) {
			$links[] = array(
				'href' 	=> site_url( sprintf( '?gf_page=preview&amp;id=%d', $form_id ) ),
				'label' => __( 'Preview Form', 'gravityview' ),
				'title' => __( 'Preview this form', 'gravityview' )
			);
		}

		/**
		 * @filter `gravityview/admin/form_links` Modify the links shown in the Connected Form links
		 * @since 2.0
		 * @param array $links Links to show
		 * @param array $form Gravity Forms form array
		 * @param int $view_id WordPress view post ID
		 */
		$links = apply_filters( 'gravityview/admin/form_links', $links, $form, $view_id );

		return $links;
	}


	/**
	 * Add the Data Source column to the Views page
	 * @param  array      $columns Columns array
	 */
	public function add_post_type_columns( $columns ) {

		// Get the date column and save it for later to add back in.
		// This adds it after the Data Source column.
		// This way, we don't need to do array_slice, array_merge, etc.
		$date = $columns['date'];
		unset( $columns['date'] );

		$data_source_required_caps = array(
			'gravityforms_edit_forms',
			'gravityforms_view_entries',
			'gravityforms_edit_settings',
			'gravityview_view_settings',
			'gravityforms_create_form',
			'gravityforms_preview_forms',
		);

		if( GVCommon::has_cap( $data_source_required_caps ) ) {
			$columns['gv_connected_form'] = __( 'Data Source', 'gravityview' );
		}

		$columns['gv_template'] = _x( 'Template', 'Column title that shows what template is being used for Views', 'gravityview' );

		// Add the date back in.
		$columns['date'] = $date;

		return $columns;
	}

	/**
	 * Save View configuration
	 *
	 * @access public
	 * @param int $post_id Currently saved Post ID
	 * @return void
	 */
	function save_postdata( $post_id ) {

		if( defined( 'DOING_AUTOSAVE' ) && DOING_AUTOSAVE ){
			return;
		}

		// validate post_type
		if ( ! isset( $_POST['post_type'] ) || 'gravityview' != $_POST['post_type'] ) {
			return;
		}

		// validate user can edit and save View
		if ( ! GVCommon::has_cap( 'edit_gravityview', $post_id ) ) {
			do_action( 'gravityview_log_error', __METHOD__ . ' - Current user does not have the capability to edit View #' . $post_id, wp_get_current_user() );
			return;
		}

		do_action( 'gravityview_log_debug', '[save_postdata] Saving View post type.', $_POST );

		$statii = array();

		// check if this is a start fresh View
		if ( isset( $_POST['gravityview_select_form_nonce'] ) && wp_verify_nonce( $_POST['gravityview_select_form_nonce'], 'gravityview_select_form' ) ) {

			$form_id = !empty( $_POST['gravityview_form_id'] ) ? $_POST['gravityview_form_id'] : '';
			// save form id
			$statii['form_id'] = update_post_meta( $post_id, '_gravityview_form_id', $form_id );

		}

		if( false === GVCommon::has_cap( 'gravityforms_create_form' ) && empty( $statii['form_id'] ) ) {
			do_action( 'gravityview_log_error', __METHOD__ . ' - Current user does not have the capability to create a new Form.', wp_get_current_user() );
			return;
		}

		// Was this a start fresh?
		if ( ! empty( $_POST['gravityview_form_id_start_fresh'] ) ) {
			$statii['start_fresh'] = add_post_meta( $post_id, '_gravityview_start_fresh', 1 );
		} else {
			$statii['start_fresh'] = delete_post_meta( $post_id, '_gravityview_start_fresh' );
		}

		// Check if we have a template id
		if ( isset( $_POST['gravityview_select_template_nonce'] ) && wp_verify_nonce( $_POST['gravityview_select_template_nonce'], 'gravityview_select_template' ) ) {

			$template_id = !empty( $_POST['gravityview_directory_template'] ) ? $_POST['gravityview_directory_template'] : '';

			// now save template id
			$statii['directory_template'] = update_post_meta( $post_id, '_gravityview_directory_template', $template_id );
		}


		// save View Configuration metabox
		if ( isset( $_POST['gravityview_view_configuration_nonce'] ) && wp_verify_nonce( $_POST['gravityview_view_configuration_nonce'], 'gravityview_view_configuration' ) ) {

			// template settings
			if( empty( $_POST['template_settings'] ) ) {
				$_POST['template_settings'] = array();
			}
			$statii['template_settings'] = update_post_meta( $post_id, '_gravityview_template_settings', $_POST['template_settings'] );

			$fields = array();

			// Directory&single Visible Fields
			if( !empty( $preset_fields ) ) {

				$fields = $preset_fields;

			} elseif( !empty( $_POST['fields'] ) ) {

				if( !is_array( $_POST['fields'] ) ) {

					// Fields are passed as a jQuery-serialized array, created in admin-views.js in the serializeForm method
					// Not using parse_str due to max_input_vars limitation
					$fields_holder = array();
					GVCommon::gv_parse_str( $_POST['fields'], $fields_holder );

					if( isset( $fields_holder['fields'] ) ) {

						// When parsed, there's a m
						$fields = $fields_holder['fields'];

					} else {

						do_action('gravityview_log_error', '[save_postdata] No `fields` key was found after parsing $fields string', $fields_holder );

					}

				} else {

					$fields = $_POST['fields'];

				}
			}

			$statii['directory_fields'] = update_post_meta( $post_id, '_gravityview_directory_fields', $fields );

			// Directory Visible Widgets
			if( empty( $_POST['widgets'] ) ) {
				$_POST['widgets'] = array();
			}
			$statii['directory_widgets'] = update_post_meta( $post_id, '_gravityview_directory_widgets', $_POST['widgets'] );

		} // end save view configuration

		do_action('gravityview_log_debug', '[save_postdata] Update Post Meta Statuses (also returns false if nothing changed)', array_map( 'intval', $statii ) );
	}

	/**
	 * @deprecated 1.1.6
	 */
	function render_label() {
		_deprecated_function( 'GravityView_Admin_Views::render_label()', '1.1.6', 'Use the GravityView_Admin_View_Field class instead.' );
	}

	/**
	 * Render html for displaying available fields based on a Form ID
	 * $blacklist_field_types - contains the field types which are not proper to be shown in a directory.
	 *
	 * @access public
	 * @param int $form Gravity Forms Form ID (default: '')
	 * @param string $context (default: 'single')
	 * @return void
	 */
	function render_available_fields( $form = 0, $context = 'single' ) {

		/**
		 * @filter  `gravityview_blacklist_field_types` Modify the types of fields that shouldn't be shown in a View.
		 * @param[in,out] array $blacklist_field_types Array of field types to block for this context.
		 * @param[in] string $context View context ('single', 'directory', or 'edit')
		 */
		$blacklist_field_types = apply_filters( 'gravityview_blacklist_field_types', array(), $context );

		$fields = $this->get_available_fields( $form, $context );

		$output = '';

		if( !empty( $fields ) ) {

			foreach( $fields as $id => $details ) {

				if( in_array( $details['type'], $blacklist_field_types ) ) {
					continue;
				}

				// Edit mode only allows editing the parent fields, not single inputs.
				if( $context === 'edit' && !empty( $details['parent'] ) ) {
					continue;
				}

				$output .= new GravityView_Admin_View_Field( $details['label'], $id, $details );

			} // End foreach
		}

		echo $output;

		// For the EDIT view we only want to allow the form fields.
		if( $context === 'edit' ) {
			return;
		}

		$this->render_additional_fields( $form, $context );
	}

	/**
	 * Render html for displaying additional fields based on a Form ID
	 *
	 * @access public
	 * @param int $form Gravity Forms Form ID (default: '')
	 * @param string $context (default: 'single')
	 * @return void
	 */
	public function render_additional_fields( $form = 0, $context = 'single' ) {

		/**
		 * @filter `gravityview_additional_fields` non-standard Fields to show at the bottom of the field picker
		 * @param array $additional_fields Associative array of field arrays, with `label_text`, `desc`, `field_id`, `label_type`, `input_type`, `field_options`, and `settings_html` keys
		 */
		$additional_fields = apply_filters( 'gravityview_additional_fields', array(
			array(
				'label_text' => __( '+ Add All Fields', 'gravityview' ),
				'desc' => __('Add all the available fields at once.', 'gravityview'),
				'field_id' => 'all-fields',
				'label_type' => 'field',
				'input_type' => NULL,
				'field_options' => NULL,
				'settings_html'	=> NULL,
			)
		));

		if( !empty( $additional_fields )) {
			foreach ( (array)$additional_fields as $item ) {

				// Prevent items from not having index set
				$item = wp_parse_args( $item, array(
					'label_text' => NULL,
					'field_id' => NULL,
					'label_type' => NULL,
					'input_type' => NULL,
					'field_options' => NULL,
					'settings_html'	=> NULL,
				));

				// Backward compat.
				if( !empty( $item['field_options'] ) ) {
					// Use settings_html from now on.
					$item['settings_html'] = $item['field_options'];
				}

				// Render a label for each of them
				echo new GravityView_Admin_View_Field( $item['label_text'], $item['field_id'], $item );

			}
		}

	}

	/**
	 * Retrieve the default fields id, label and type
	 * @param  string|array $form form_ID or form object
	 * @param  string $zone   Either 'single', 'directory', 'header', 'footer'
	 * @return array
	 */
	function get_entry_default_fields($form, $zone) {

		$entry_default_fields = array();

		if( in_array( $zone, array( 'directory', 'single' ) ) ) {

			$entry_default_fields = array(
				'id' => array(
					'label' => __('Entry ID', 'gravityview'),
					'type' => 'id',
					'desc'	=> __('The unique ID of the entry.', 'gravityview'),
					'group' => 'entry',
				),
				'date_created' => array(
					'label' => __('Entry Date', 'gravityview'),
					'desc'	=> __('The date the entry was created.', 'gravityview'),
					'type' => 'date_created',
					'group' => 'entry',
				),
				'source_url' => array(
					'label' => __('Source URL', 'gravityview'),
					'type' => 'source_url',
					'desc'	=> __('The URL of the page where the form was submitted.', 'gravityview'),
					'group' => 'entry',
				),
				'ip' => array(
					'label' => __('User IP', 'gravityview'),
					'type' => 'ip',
					'desc'	=> __('The IP Address of the user who created the entry.', 'gravityview'),
					'group' => 'entry',
				),
				'created_by' => array(
					'label' => __('User', 'gravityview'),
					'type' => 'created_by',
					'desc'	=> __('Details of the logged-in user who created the entry (if any).', 'gravityview'),
					'group' => 'entry',
				),

				/**
				 * @since  1.2
				 */
				'custom'	=> array(
					'label'	=> __('Custom Content', 'gravityview'),
					'type'	=> 'custom',
					'desc'	=> __('Insert custom text or HTML.', 'gravityview'),
					'group' => 'gravityview',
				),

				/**
				 * @since 1.7.2
				 */
<<<<<<< HEAD
			    'other_entries' => array(
				    'label'	=> __('Other Entries', 'gravityview'),
				    'type'	=> 'other_entries',
					'desc'	=> __('Display other entries created by the entry creator.', 'gravityview'),
					'group' => 'gravityview',
			    ),
	        );
=======
				'other_entries' => array(
					'label'	=> __('Other Entries', 'gravityview'),
					'type'	=> 'other_entries',
					'desc'	=> __('Display other entries created by the entry creator.', 'gravityview'),
				),
			);
>>>>>>> d51a80b3


			if( 'single' !== $zone) {

<<<<<<< HEAD
	        	$entry_default_fields['entry_link'] = array(
	        		'label' => __('Link to Entry', 'gravityview'),
	        		'desc'	=> __('A dedicated link to the single entry with customizable text.', 'gravityview'),
	        		'type' => 'entry_link',
					'group' => 'gravityview',
	        	);
	        }
=======
				$entry_default_fields['entry_link'] = array(
					'label' => __('Link to Entry', 'gravityview'),
					'desc'	=> __('A dedicated link to the single entry with customizable text.', 'gravityview'),
					'type' => 'entry_link',
				);
			}
>>>>>>> d51a80b3

		} // if not zone directory or single


		/**
		 * @filter `gravityview_entry_default_fields` Modify the default fields for each zone and context
		 * @param array $entry_default_fields Array of fields shown by default
		 * @param  string|array $form form_ID or form object
		 * @param  string $zone   Either 'single', 'directory', 'header', 'footer'
		 */
		return apply_filters( 'gravityview_entry_default_fields', $entry_default_fields, $form, $zone);
	}

	/**
	 * Calculate the available fields
	 * @param  string|array $form form_ID or form object
	 * @param  string $zone   Either 'single', 'directory', 'header', 'footer'
	 * @return array         fields
	 */
	function get_available_fields( $form = '', $zone = NULL ) {

		if( empty( $form ) ) {
			do_action( 'gravityview_log_error', '[get_available_fields] $form is empty' );
			return array();
		}

		// get form fields
		$fields = gravityview_get_form_fields( $form, true );

		// get meta fields ( only if form was already created )
		if( !is_array( $form ) ) {
			$meta_fields = gravityview_get_entry_meta( $form );
		} else {
			$meta_fields = array();
		}

		// get default fields
		$default_fields = $this->get_entry_default_fields( $form, $zone );

		//merge without loosing the keys
		$fields = $fields + $meta_fields + $default_fields;

		return $fields;
	}


	/**
	 * Render html for displaying available widgets
	 * @return string html
	 */
	function render_available_widgets() {

		$widgets = $this->get_registered_widgets();

		if( !empty( $widgets ) ) {

			foreach( $widgets as $id => $details ) {

				echo new GravityView_Admin_View_Widget( $details['label'], $id, $details );

			}
		}

	}

	/**
	 * Get the list of registered widgets. Each item is used to instantiate a GravityView_Admin_View_Widget object
	 * @since 1.13.1
	 * @return array
	 */
	function get_registered_widgets() {
		/**
		 * @filter `gravityview_register_directory_widgets` Get the list of registered widgets. Each item is used to instantiate a GravityView_Admin_View_Widget object
		 * @param array $registered_widgets Empty array
		 */
		$registered_widgets = apply_filters( 'gravityview_register_directory_widgets', array() );

		return $registered_widgets;
	}

	/**
	 * Generic function to render rows and columns of active areas for widgets & fields
	 * @param  string $template_id The current slug of the selected View template
	 * @param  string $type   Either 'widget' or 'field'
	 * @param  string $zone   Either 'single', 'directory', 'header', 'footer'
	 * @param  array $rows    The layout structure: rows, columns and areas
	 * @param  array $values  Saved objects
	 * @return void
	 */
	function render_active_areas( $template_id, $type, $zone, $rows, $values ) {
		global $post;

		if( $type === 'widget' ) {
			$button_label = __( 'Add Widget', 'gravityview' );
		} else {
			$button_label = __( 'Add Field', 'gravityview' );
		}

		$available_items = array();

		// if saved values, get available fields to label everyone
		if( !empty( $values ) && ( !empty( $post->ID ) || !empty( $_POST['template_id'] ) ) ) {

			if( !empty( $_POST['template_id'] ) ) {
				$form = GravityView_Ajax::pre_get_form_fields( $_POST['template_id'] );
			} else {
				$form = gravityview_get_form_id( $post->ID );
			}

			if( 'field' === $type ) {
				$available_items = $this->get_available_fields( $form, $zone );
			} else {
				$available_items = $this->get_registered_widgets();
			}

		}

		foreach( $rows as $row ) :
			foreach( $row as $col => $areas ) :
				$column = ($col == '2-2') ? '1-2' : $col; ?>

				<div class="gv-grid-col-<?php echo esc_attr( $column ); ?>">

					<?php foreach( $areas as $area ) : 	?>

						<div class="gv-droppable-area">
							<div class="active-drop active-drop-<?php echo esc_attr( $type ); ?>" data-areaid="<?php echo esc_attr( $zone .'_'. $area['areaid'] ); ?>">

								<?php // render saved fields

								if( !empty( $values[ $zone .'_'. $area['areaid'] ] ) ) {

									foreach( $values[ $zone .'_'. $area['areaid'] ] as $uniqid => $field ) {

										$input_type = NULL;
										$original_item = isset( $available_items[ $field['id'] ] ) ? $available_items[ $field['id'] ] : false ;

										if( !$original_item ) {

											do_action('gravityview_log_error', 'An item was not available when rendering the output; maybe it was added by a plugin that is now de-activated.', array('available_items' => $available_items, 'field' => $field ));

											$original_item = $field;
										} else {

											$input_type = isset( $original_item['type'] ) ? $original_item['type'] : NULL;

										}

										// Field options dialog box
										$field_options = GravityView_Render_Settings::render_field_options( $type, $template_id, $field['id'], $original_item['label'], $zone .'_'. $area['areaid'], $input_type, $uniqid, $field, $zone, $original_item );

										$item = array(
											'input_type' => $input_type,
											'settings_html' => $field_options,
											'label_type' => $type
										);

										// Merge the values with the current item to pass things like widget descriptions and original field names
										if( $original_item ) {
											$item = wp_parse_args( $item, $original_item );
										}

										switch( $type ) {
											case 'widget':
												echo new GravityView_Admin_View_Widget( $item['label'], $field['id'], $item, $field );
												break;
											default:
												echo new GravityView_Admin_View_Field( $item['label'], $field['id'], $item, $field );
										}


										//endif;

									}

								} // End if zone is not empty ?>

								<span class="drop-message"><?php echo sprintf(esc_attr__('"+ %s" or drag existing %ss here.', 'gravityview'), $button_label, $type ); ?></span>
							</div>
							<div class="gv-droppable-area-action">
								<a href="#" class="gv-add-field button-secondary" title="" data-objecttype="<?php echo esc_attr( $type ); ?>" data-areaid="<?php echo esc_attr( $zone .'_'. $area['areaid'] ); ?>" data-context="<?php echo esc_attr( $zone ); ?>"><?php echo '+ '.esc_html( $button_label ); ?></a>
								<p class="gv-droppable-area-title"><strong><?php echo esc_html( $area['title'] ); ?></strong><?php if( !empty( $area['subtitle'] ) ) { ?><span class="gv-droppable-area-subtitle"> &ndash; <?php echo esc_html( $area['subtitle'] ); ?></span><?php } ?></p>
							</div>
						</div>

					<?php endforeach; ?>

				</div>
			<?php endforeach;
		endforeach;
	}

	/**
	 * Render the widget active areas
	 * @param  string $zone    Either 'header' or 'footer'
	 * @param  string $post_id Current Post ID (view)
	 * @return string          html
	 */
	function render_widgets_active_areas( $template_id = '', $zone, $post_id = '' ) {

		$default_widget_areas = GravityView_Plugin::get_default_widget_areas();

		$widgets = array();
		if( !empty( $post_id ) ) {
			$widgets = get_post_meta( $post_id, '_gravityview_directory_widgets', true );

		}

		ob_start();
		?>

		<div class="gv-grid gv-grid-pad gv-grid-border" id="directory-<?php echo $zone; ?>-widgets">
			<?php $this->render_active_areas( $template_id, 'widget', $zone, $default_widget_areas, $widgets ); ?>
		</div>

		<?php
		$output = ob_get_clean();

		echo $output;

		return $output;
	}

	/**
	 * Render the Template Active Areas and configured active fields for a given template id and post id
	 *
	 * @access public
	 * @param string $template_id (default: '')
	 * @param string $post_id (default: '')
	 * @param string $context (default: 'single')
	 * @return string HTML of the active areas
	 */
	function render_directory_active_areas( $template_id = '', $context = 'single', $post_id = '', $echo = false ) {

		if( empty( $template_id ) ) {
			do_action( 'gravityview_log_debug', '[render_directory_active_areas] $template_id is empty' );
			return;
		}

		$template_areas = apply_filters( 'gravityview_template_active_areas', array(), $template_id, $context );

		if( empty( $template_areas ) ) {

			do_action( 'gravityview_log_debug', '[render_directory_active_areas] No areas defined. Maybe template %s is disabled.', $template_id );
			$output = '<div>';
			$output .= '<h2 class="description" style="font-size: 16px; margin:0">'. sprintf( esc_html__( 'This View is configured using the %s View type, which is disabled.', 'gravityview' ), '<em>'.$template_id.'</em>' ) .'</h2>';
			$output .= '<p class="description" style="font-size: 14px; margin:0 0 1em 0;padding:0">'.esc_html__('The data is not lost; re-activate the associated plugin and the configuration will re-appear.', 'gravityview').'</p>';
			$output .= '</div>';
		} else {

			$fields = '';
			if ( ! empty( $post_id ) ) {
				$fields = gravityview_get_directory_fields( $post_id );
			}

			ob_start();
			$this->render_active_areas( $template_id, 'field', $context, $template_areas, $fields );
			$output = ob_get_clean();

		}

		if( $echo ) {
			echo $output;
		}

		return $output;
	}

	/**
	 * Enqueue scripts and styles at Views editor
	 *
	 * @access public
	 * @param mixed $hook
	 * @return void
	 */
	static function add_scripts_and_styles( $hook ) {
		global $plugin_page, $pagenow, $post;

		$is_widgets_page = ( $pagenow === 'widgets.php' );

		// Add the GV font (with the Astronaut)
		wp_enqueue_style( 'gravityview_global', plugins_url('assets/css/admin-global.css', GRAVITYVIEW_FILE), array(), GravityView_Plugin::version );

		wp_register_script( 'gravityview-jquery-cookie', plugins_url('includes/lib/jquery-cookie/jquery_cookie.js', GRAVITYVIEW_FILE), array( 'jquery' ), GravityView_Plugin::version, true );

		// Don't process any scripts below here if it's not a GravityView page.
		if( !gravityview_is_admin_page($hook) && !$is_widgets_page ) { return; }

		// Only enqueue the following on single pages
		if( gravityview_is_admin_page($hook, 'single') || $is_widgets_page ) {

			wp_enqueue_script( 'jquery-ui-datepicker' );
			wp_enqueue_style( 'gravityview_views_datepicker', plugins_url('assets/css/admin-datepicker.css', GRAVITYVIEW_FILE), GravityView_Plugin::version );

			$script_debug = (defined('SCRIPT_DEBUG') && SCRIPT_DEBUG) ? '' : '.min';

			//enqueue scripts
			wp_enqueue_script( 'gravityview_views_scripts', plugins_url( 'assets/js/admin-views-react' . $script_debug . '.js', GRAVITYVIEW_FILE ), array( 'jquery-ui-tabs', 'jquery-ui-draggable', 'jquery-ui-droppable', 'jquery-ui-sortable', 'jquery-ui-tooltip', 'jquery-ui-dialog', 'gravityview-jquery-cookie', 'jquery-ui-datepicker', 'underscore' ), GravityView_Plugin::version );

			//@todo: move the labels to get_admin_l10n_labels()
			wp_localize_script( 'gravityview_views_scripts', 'gvGlobals', array(
				'cookiepath' => COOKIEPATH,
				'nonce' => wp_create_nonce( 'gravityview_ajaxviews' ),
				'label_viewname' => __( 'Enter View name here', 'gravityview' ),
				'label_close' => __( 'Close', 'gravityview' ),
				'label_cancel' => __( 'Cancel', 'gravityview' ),
				'label_continue' => __( 'Continue', 'gravityview' ),
				'label_ok' => __( 'Ok', 'gravityview' ),
				'label_publisherror' => __( 'Error while creating the View for you. Check the settings or contact GravityView support.', 'gravityview' ),
				'loading_text' => esc_html__( 'Loading&hellip;', 'gravityview' ),
				'loading_error' => esc_html__( 'There was an error loading dynamic content.', 'gravityview' ),
				'field_loaderror' => __( 'Error while adding the field. Please try again or contact GravityView support.', 'gravityview' ),
				'remove_all_fields' => __( 'Would you like to remove all fields in this zone? (You are seeing this message because you were holding down the ALT key)', 'gravityview' ),
			));

			wp_localize_script( 'gravityview_views_scripts', 'gravityview_view_settings',  self::get_admin_view_settings( $post->ID ) );

			wp_localize_script( 'gravityview_views_scripts', 'gravityview_i18n', self::get_admin_i18n_labels() );

			wp_enqueue_style( 'gravityview-new-admin', plugins_url( 'assets/css/admin-views-new.css', GRAVITYVIEW_FILE ), array( 'dashicons' ), GravityView_Plugin::version );

			wp_enqueue_style( 'gravityview_views_styles', plugins_url( 'assets/css/admin-views.css', GRAVITYVIEW_FILE ), array('dashicons', 'wp-jquery-ui-dialog' ), GravityView_Plugin::version );

			self::enqueue_gravity_forms_scripts();

		} // End single page
	}

	static function get_admin_view_settings( $post_id ) {

		/**
		 * @filter `gravityview_register_directory_template` Fetch available View templates
		 * @param array $templates Templates to display on the Select Template metabox
		 */
		$templates = apply_filters( 'gravityview_register_directory_template', array() );

		// get the list of forms active for this view
		$forms = gravityview_get_form_id( $post_id );

		if( !is_array( $forms ) && !empty( $forms ) ) {
			$forms = array( $forms );
		}

		return array(
			'view_id' => $post_id,
			'forms' => $forms,
			'forms_list' => GVCommon::get_forms(),
			'templates' => $templates,
			'template_id' => gravityview_get_template_id( $post_id ),
			'settings_sections' => self::get_settings_sections(),
			'settings_inputs' => self::get_settings_inputs(),
			'settings_values' => GVCommon::get_template_settings( $post_id ),
			'fields_sections' => self::get_fields_sections(),
		);
	}

	static function get_settings_sections() {
		// todo: hook the extensions to add their settings section
		// todo: decide if the filter and sort stay separated or together
		return array(
			array( 'id' => 'source' , 'label' => __( 'Data Source', 'gravityview') ),
			array( 'id' => 'general' , 'label' => __( 'General Settings', 'gravityview') ),
			array( 'id' => 'single' , 'label' => __( 'Single Entry', 'gravityview') ),
			array( 'id' => 'sort' , 'label' => __( 'Sort', 'gravityview') ),
			array( 'id' => 'filter' , 'label' => __( 'Filters', 'gravityview') ),
		);
	}

	static function get_fields_sections() {
		// todo: hook the extensions to add their fields section
		return array(
				array( 'id' => 'form' , 'label' => __( 'Form Fields', 'gravityview') ),
				array( 'id' => 'entry' , 'label' => __( 'Entry Fields', 'gravityview') ),
				array( 'id' => 'gravityview' , 'label' => __( 'GravityView Fields', 'gravityview') )
		);
	}

	/**
	 * Builds an array with the configurable View settings with details (type, default value, tooltip.. )
	 *
	 * @return array
	 */
	static function get_settings_inputs() {

		$output = array();

		$default_args = GravityView_View_Data::get_default_args( true );

		if( empty( $default_args ) ) {
			return $output;
		}

		foreach ( $default_args as $id => $setting ) {

			if( empty( $setting['group'] ) || 'default' == $setting['group'] ) {
				continue;
			}

			// for rendering on react we don't need this information
			unset( $setting['show_in_shortcode'] );

			if ( !empty( $setting['options'] ) ) {
				$new_options = array();
				foreach( $setting['options'] as $k => $v ) {
					$new_options[] = array( 'value' => $k, 'label' => $v );
				}
				$setting['options'] = $new_options;
				unset($new_options);
			}

			$setting['id'] = $id;

			$output[ $setting['group'] ][] = $setting;

		}

		return $output;

	}


	static function get_admin_i18n_labels() {
		return array(

			// Tabs & button
			'tab_multiple' 		=>  __( 'Multiple Entries', 'gravityview' ),
			'tab_single' 		=>  __( 'Single Entry', 'gravityview' ),
			'tab_edit' 			=>  __( 'Edit Entry', 'gravityview' ),
			'tab_export'		=> __( 'Export', 'gravityview' ),
			'button_settings'	=> __( 'Settings', 'gravityview' ),

			// Add row buttons
			'button_row_add'	=> __( 'Add Row', 'gravityview' ),
			'button_row_remove'	=> __( 'Remove Row', 'gravityview' ),
			'button_row_settings'	=> __( 'Row Settings', 'gravityview' ),

			// Generic buttons
			'button_close' 		=> __( 'Close', 'gravityview' ),
			'button_cancel'		=> __( 'Cancel', 'gravityview' ),
			'button_back'		=> __( 'Back', 'gravityview' ),

			// Generic words
			'search' 			=> __( 'Search', 'gravityview' ),


			// Widgets Area
			'widgets_title_above' 	=> __( 'Above Entries Widgets', 'gravityview' ),
			'widgets_label_above' 	=> __( 'These widgets will be shown above entries.', 'gravityview' ),
			'widgets_add' 			=> __( 'Add Widget', 'gravityview' ),
			'widgets_title_below' 	=> __( 'Below Entries Widgets', 'gravityview' ),
			'widgets_label_below' 	=> __( 'These widgets will be shown below entries.', 'gravityview' ),
			'widget_settings'		=> __( 'Widget Settings', 'gravityview' ),
			'widget_remove'			=> __( 'Remove Widget', 'gravityview' ),

			// Fields Area
			'fields_title_multiple' 	=> __( 'Entries Fields', 'gravityview' ),
			'fields_label_multiple' 	=> __( 'These fields will be shown for each entry.', 'gravityview' ),
			'fields_add' 				=> __( 'Add Field', 'gravityview' ),
			'field_settings'			=> __( 'Field Settings', 'gravityview' ),
			'field_remove'				=> __( 'Remove Field', 'gravityview' ),


			//Panel
			'panel_settings_title' 		=> __( 'View Settings', 'gravityview' ),
			'panel_add_row_title' 		=> __( 'Add Row', 'gravityview' ),
			'panel_config_row_title' 	=> __( 'Configure Row', 'gravityview' ),
			'panel_add_fields' 			=> __( 'Add Fields', 'gravityview' ),
			'panel_search_fields' 		=> __( 'Search fields by name', 'gravityview' ),
			'panel_add_widgets'			=> __( 'Add Widgets', 'gravityview' ),
			'panel_config_field_title'	=> __( 'Configure Field', 'gravityview' ),


			// --- Below the old i18n tags --

			// Generic buttons
			'button_continue' => __( 'Continue', 'gravityview' ),
			'button_ok' => __( 'Ok', 'gravityview' ),

			// Data Source metabox
			'mb_ds_title' 			=> __( 'Data Source', 'gravityview' ),
			'mb_ds_subtitle' 		=> __( 'Where would you like the data to come from for this View?', 'gravityview' ),
			'mb_ds_start_button'	=> __( 'Start Fresh', 'gravityview' ),
			'mb_ds_or_existing' 	=> __( 'or use an existing form', 'gravityview' ),
			'mb_ds_list_forms'		=> __( 'list of forms', 'gravityview' ),
			'mb_ds_switch_view' 	=> __( 'Switch View Type', 'gravityview' ),
			'mb_ds_attention' 		=> __( 'Attention', 'gravityview' ),
			'mb_ds_change_form' 	=> __( 'Changing the form will reset your field configuration. Changes will be permanent once you save the View.', 'gravityview' ),
			'mb_ds_change_type'   	=> __( 'Changing the View Type will reset your field configuration. Changes will be permanent once you save the View.', 'gravityview' ),

			// Select Template metabox
			'mb_st_title'  			=> __( 'Choose a View Type', 'gravityview' ),
			'mb_st_buy_button' 		=> __( 'Buy Now', 'gravityview'),
			'mb_st_select_button'	=> __( 'Select', 'gravityview'),
			'mb_st_preview'			=> __( 'View a live demo of this preset', 'gravityview'),

			// Add field modal
			'mo_close_modal' 		=> __( 'Close modal window', 'gravityview' ),
			'mo_fields_title' 		=> __( 'Insert fields', 'gravityview' ),
			'mo_tab_all'			=> __( 'All Fields', 'gravityview' ),
			'mo_tab_form'			=> __( 'Form Fields', 'gravityview' ),
			'mo_tab_entry'			=> __( 'Entry Fields', 'gravityview' ),
			'mo_tab_custom'			=> __( 'GravityView Custom Fields', 'gravityview' ),

		);
	}

	static function enqueue_gravity_forms_scripts() {
		GFForms::register_scripts();

		$scripts = array(
		    'sack',
		    'gform_gravityforms',
		    'gform_forms',
		    'gform_form_admin',
		    'jquery-ui-autocomplete'
		);

		if ( wp_is_mobile() ) {
				    $scripts[] = 'jquery-touch-punch';
		}

		foreach ($scripts as $script) {
			wp_enqueue_script( $script );
		}
	}

	function register_no_conflict( $registered ) {

		$filter = current_filter();

		if( preg_match('/script/ism', $filter ) ) {
			$allow_scripts = array( 'jquery-ui-core', 'jquery-ui-dialog', 'jquery-ui-tabs', 'jquery-ui-draggable', 'jquery-ui-droppable', 'jquery-ui-sortable', 'jquery-ui-tooltip', 'gravityview_views_scripts', 'gravityview-support', 'gravityview-jquery-cookie', 'gravityview_views_datepicker',
			'sack', 'gform_gravityforms', 'gform_forms', 'gform_form_admin', 'jquery-ui-autocomplete' );
			$registered = array_merge( $registered, $allow_scripts );
		} elseif( preg_match('/style/ism', $filter ) ) {
			$allow_styles = array( 'dashicons', 'wp-jquery-ui-dialog', 'gravityview_views_styles', 'gravityview-new-admin', 'gravityview_global', 'gravityview_views_datepicker' );
			$registered = array_merge( $registered, $allow_styles );
		}

		return $registered;
	}


}

new GravityView_Admin_Views;<|MERGE_RESOLUTION|>--- conflicted
+++ resolved
@@ -343,12 +343,8 @@
 
 	/**
 	 * Get HTML links relating to a connected form, like Edit, Entries, Settings, Preview
-<<<<<<< HEAD
 	 * @param  array|int $form_id Gravity Forms forms array, or the form ID
 	 * @param int $post_id WordPress post ID
-=======
-	 * @param  array|int $form Gravity Forms forms array, or the form ID
->>>>>>> d51a80b3
 	 * @param  boolean $include_form_link Whether to include the bold name of the form in the output
 	 * @return string          HTML links
 	 */
@@ -778,42 +774,24 @@
 				/**
 				 * @since 1.7.2
 				 */
-<<<<<<< HEAD
-			    'other_entries' => array(
-				    'label'	=> __('Other Entries', 'gravityview'),
-				    'type'	=> 'other_entries',
+				'other_entries' => array(
+					'label'	=> __('Other Entries', 'gravityview'),
+					'type'	=> 'other_entries',
 					'desc'	=> __('Display other entries created by the entry creator.', 'gravityview'),
 					'group' => 'gravityview',
 			    ),
 	        );
-=======
-				'other_entries' => array(
-					'label'	=> __('Other Entries', 'gravityview'),
-					'type'	=> 'other_entries',
-					'desc'	=> __('Display other entries created by the entry creator.', 'gravityview'),
-				),
-			);
->>>>>>> d51a80b3
 
 
 			if( 'single' !== $zone) {
 
-<<<<<<< HEAD
-	        	$entry_default_fields['entry_link'] = array(
-	        		'label' => __('Link to Entry', 'gravityview'),
-	        		'desc'	=> __('A dedicated link to the single entry with customizable text.', 'gravityview'),
-	        		'type' => 'entry_link',
-					'group' => 'gravityview',
-	        	);
-	        }
-=======
 				$entry_default_fields['entry_link'] = array(
 					'label' => __('Link to Entry', 'gravityview'),
 					'desc'	=> __('A dedicated link to the single entry with customizable text.', 'gravityview'),
 					'type' => 'entry_link',
+					'group' => 'gravityview',
 				);
 			}
->>>>>>> d51a80b3
 
 		} // if not zone directory or single
 
@@ -824,7 +802,7 @@
 		 * @param  string|array $form form_ID or form object
 		 * @param  string $zone   Either 'single', 'directory', 'header', 'footer'
 		 */
-		return apply_filters( 'gravityview_entry_default_fields', $entry_default_fields, $form, $zone);
+		return apply_filters( 'gravityview_entry_default_fields', $entry_default_fields, $form, $zone );
 	}
 
 	/**

<?php
/**
 * Renders all the metaboxes on Add New / Edit View post type.
 *
 * @package   GravityView
 * @license   GPL2+
 * @author    GravityView <hello@gravityview.co>
 * @link      http://gravityview.co
 * @copyright Copyright 2014, Katz Web Services, Inc.
 *
 * @since 1.0.0
 */

/** If this file is called directly, abort. */
if ( ! defined( 'ABSPATH' ) ) {
	die;
}

class GravityView_Admin_Views {



	function __construct() {
		add_action( 'save_post', array( $this, 'save_postdata' ) );

		// set the blocklist field types across the entire plugin
		add_filter( 'gravityview_blocklist_field_types', array( $this, 'default_field_blocklist' ), 10, 2 );

		// Tooltips
		add_filter( 'gform_tooltips', array( $this, 'tooltips') );

		add_filter( 'admin_body_class', array( $this, 'add_gf_version_css_class' ) );

		// adding styles and scripts
		add_action( 'admin_enqueue_scripts', array( 'GravityView_Admin_Views', 'add_scripts_and_styles'), 999 );
		add_filter( 'gform_noconflict_styles', array( $this, 'register_no_conflict') );
		add_filter( 'gform_noconflict_scripts', array( $this, 'register_no_conflict') );
		add_filter( 'gravityview_noconflict_styles', array( $this, 'register_no_conflict') );
		add_filter( 'gravityview_noconflict_scripts', array( $this, 'register_no_conflict') );

		add_action( 'gravityview_render_directory_active_areas', array( $this, 'render_directory_active_areas'), 10, 4 );
		add_action( 'gravityview_render_widgets_active_areas', array( $this, 'render_widgets_active_areas'), 10, 3 );
		add_action( 'gravityview_render_field_pickers', array( $this, 'render_field_pickers'), 10, 2 );
		add_action( 'gravityview_render_available_fields', array( $this, 'render_available_fields'), 10, 2 );
		add_action( 'gravityview_render_available_widgets', array( $this, 'render_available_widgets') );
		add_action( 'gravityview_render_active_areas', array( $this, 'render_active_areas'), 10, 5 );

		// @todo check if this hook is needed..
		//add_action( 'gravityview_render_field_options', array( $this, 'render_field_options'), 10, 9 );

		// Add Connected Form column
		add_filter('manage_gravityview_posts_columns' , array( $this, 'add_post_type_columns' ) );

		add_filter( 'gform_toolbar_menu', array( 'GravityView_Admin_Views', 'gform_toolbar_menu' ), 10, 2 );
		add_action( 'gform_form_actions', array( 'GravityView_Admin_Views', 'gform_toolbar_menu' ), 10, 2 );

		add_action( 'manage_gravityview_posts_custom_column', array( $this, 'add_custom_column_content'), 10, 2 );

		add_action( 'restrict_manage_posts', array( $this, 'add_view_dropdown' ) );

		add_action( 'pre_get_posts', array( $this, 'filter_pre_get_posts' ) );

		add_filter( 'gravityview/support_port/localization_data', array( $this, 'suggest_support_articles' ) );
	}

	/**
	 * Allow targeting different versions of Gravity Forms using CSS selectors.
	 *
	 * Adds specific version class: `.gf-version-2.6.1.3` as well as point updates: `.gf-minor-version-2.6`.
	 *
	 * @internal Do not rely on this remaining public.
	 * @since 2.14.4
	 *
	 * @param string $class Existing body class for the WordPress admin.
	 *
	 * @return string Original with two classes added. If GFForms isn't available, returns original string.
	 */
	public function add_gf_version_css_class( $class ) {

		if ( ! class_exists( 'GFForms' ) || empty( GFForms::$version ) ) {
			return $class;
		}

		$class .= ' gf-version-' . str_replace( '.', '-', GFForms::$version );

		$major_version = explode( '.', GFForms::$version );

		if ( 2 <= sizeof( $major_version ) ) {
			$class .= ' gf-minor-version-' . esc_attr( $major_version[0] . '-' . $major_version[1] );
		}

		return $class;
	}

	/**
     * When on the Add/Edit View screen, suggest most popular articles related to that
     *
	 * @param array $localization_data Data to be passed to the Support Port JS
	 *
	 * @return array
	 */
	function suggest_support_articles( $localization_data = array() ) {

	    if( ! gravityview()->request->is_view( false ) ) {
	        return $localization_data;
        }

		$localization_data['suggest'] = array(
            '57ef23539033602e61d4a560',
            '54c67bb9e4b0512429885513',
            '54c67bb9e4b0512429885512',
            '54c67bbbe4b07997ea3f3f6b',
            '54d1a33ae4b086c0c0964ce9',
            '57ef253c9033602e61d4a563',
            '552355bfe4b0221aadf2572b',
            '54c67bcde4b051242988553e',
        );

		return $localization_data;
	}

	/**
	 * @since 1.15
	 * @param WP_Query $query
	 */
	public function filter_pre_get_posts( &$query ) {
		global $pagenow;

		if ( ! is_admin() ) {
			return;
		}

		if ( 'edit.php' !== $pagenow ) {
			return;
		}

		if ( ! isset( $query->query_vars['post_type'] ) ) {
			return;
		}

		if ( 'gravityview' !== $query->query_vars['post_type'] ) {
			return;
		}

		$form_id = (int) \GV\Utils::_GET( 'gravityview_form_id' );

		$meta_query = array();

		if ( $form_id ) {
			$meta_query[] = array(
					'key'   => '_gravityview_form_id',
					'value' => $form_id,
			);
		}

		$layout_id = \GV\Utils::_GET( 'gravityview_layout' );

		if ( $layout_id ) {
			$meta_query[] = array(
					'key'   => '_gravityview_directory_template',
					'value' => esc_attr( $layout_id ),
			);
		}

		$query->set( 'meta_query', $meta_query );
	}

	/**
	 * Adds dropdown selects to filter Views by connected form and layout
	 *
	 * @return void
	 */
	public function add_view_dropdown() {
		$current_screen = get_current_screen();

		if( 'gravityview' !== $current_screen->post_type ) {
			return;
		}

		$forms = gravityview_get_forms();
		$current_form = \GV\Utils::_GET( 'gravityview_form_id' );

		// If there are no forms to select, show no forms.
		if( ! empty( $forms ) ) { ?>
			<label for="gravityview_form_id" class="screen-reader-text"><?php esc_html_e( 'Filter Views by form', 'gk-gravityview' ); ?></label>
			<select name="gravityview_form_id" id="gravityview_form_id">
				<option value="" <?php selected( '', $current_form, true ); ?>><?php esc_html_e( 'All forms', 'gk-gravityview' ); ?></option>
				<?php foreach( $forms as $form ) { ?>
					<option value="<?php echo esc_attr( $form['id'] ); ?>" <?php selected( $form['id'], $current_form, true ); ?>><?php echo esc_html( $form['title'] ); ?></option>
				<?php } ?>
			</select>
		<?php }

		$layouts = gravityview_get_registered_templates();
		$current_layout = \GV\Utils::_GET( 'gravityview_layout' );

		// If there are no forms to select, show no forms.
		if( ! empty( $layouts ) ) { ?>
			<label for="gravityview_layout_name" class="screen-reader-text"><?php esc_html_e( 'Filter Views by layout', 'gk-gravityview' ); ?></label>
			<select name="gravityview_layout" id="gravityview_layout_name">
				<option value="" <?php selected( '', $current_layout, true ); ?>><?php esc_html_e( 'All layouts', 'gk-gravityview' ); ?></option>
				<optgroup label="<?php esc_html_e( 'Layouts', 'gk-gravityview' ); ?>">
				<?php foreach( $layouts as $layout_id => $layout ) {
					if ( in_array( $layout['type'], array( 'preset', 'internal' ), true ) ) {
						continue;
					}
					?>
					<option value="<?php echo esc_attr( $layout_id ); ?>" <?php selected( $layout_id, $current_layout, true ); ?>><?php echo esc_html( $layout['label'] ); ?></option>
				<?php } ?>
				</optgroup>
				<optgroup label="<?php esc_html_e( 'Form Presets', 'gk-gravityview' ); ?>">
				<?php foreach( $layouts as $layout_id => $layout ) {
					if ( ! in_array( $layout['type'], array( 'preset' ), true ) ) {
						continue;
					}
					?>
					<option value="<?php echo esc_attr( $layout_id ); ?>" <?php selected( $layout_id, $current_layout, true ); ?>><?php echo esc_html( $layout['label'] ); ?></option>
				<?php } ?>
				</optgroup>
			</select>
		<?php }
	}


	/**
	 * @deprecated since 1.2
	 * Start using GravityView_Render_Settings::render_setting_row
	 */
	public static function render_setting_row( $key = '', $current_settings = array(), $override_input = null, $name = 'template_settings[%s]', $id = 'gravityview_se_%s' ) {
		_deprecated_function( 'GravityView_Admin_Views::render_setting_row', '1.1.7', 'GravityView_Render_Settings::render_setting_row' );
		GravityView_Render_Settings::render_setting_row( $key, $current_settings, $override_input, $name , $id );
	}

	/**
	 * @deprecated since 1.2
	 * Start using GravityView_Render_Settings::render_field_option
	 */
	public static function render_field_option( $name = '', $option = array(), $curr_value = null ) {
		_deprecated_function( 'GravityView_Admin_Views::render_field_option', '1.1.7', 'GravityView_Render_Settings::render_field_option' );
		return GravityView_Render_Settings::render_field_option( $name, $option, $curr_value );
	}


	/**
	 * Add a GravityView menu to the Form Toolbar with connected views
	 * @param  array  $menu_items Menu items, as set in GFForms::top_toolbar()
	 * @param  int $id         ID of the current Gravity form
	 * @return array            Modified array
	 */
	public static function gform_toolbar_menu( $menu_items = array(), $id = NULL ) {

		// Don't show on Trashed forms
		if ( 'trash' === rgget( 'filter' ) ) {
			return $menu_items;
		}

		$connected_views = gravityview_get_connected_views( $id, array( 'post_status' => 'any' ) );

		$priority = 0;

		if( 'form_list' === GFForms::get_page() ) {
			$priority = 790;
        }

		if( empty( $connected_views ) ) {

		    $menu_items['gravityview'] = array(
				'label'          => esc_attr__( 'Create a View', 'gk-gravityview' ),
				'icon'           => '<i class="fa fa-lg gv-icon-astronaut-head gv-icon"></i>', // Only appears in GF pre-2.5
				'title'          => esc_attr__( 'Create a View using this form as a data source', 'gk-gravityview' ),
				'url'            => admin_url( 'post-new.php?post_type=gravityview&form_id=' . $id ),
				'menu_class'     => 'gv_connected_forms gf_form_toolbar_settings',
				'priority'       => $priority,
				'capabilities'   => array( 'edit_gravityviews' ),
			);

			return $menu_items;
		}

		$sub_menu_items = array();
		foreach ( (array)$connected_views as $view ) {

			if( ! GVCommon::has_cap( 'edit_gravityview', $view->ID ) ) {
				continue;
			}

			$label = empty( $view->post_title ) ? sprintf( __('No Title (View #%d)', 'gk-gravityview' ), $view->ID ) : $view->post_title;

			$sub_menu_items[] = array(
				'label' => esc_attr( $label ),
				'url' => admin_url( 'post.php?action=edit&post='.$view->ID ),
				'icon' => '<i class="fa fa-lg gv-icon-astronaut-head gv-icon"></i>',
			);
		}

		// If there were no items added, then let's create the parent menu
		if( $sub_menu_items ) {

		    $sub_menu_items[] = array(
			    'label' => esc_attr__( 'Create a View', 'gk-gravityview' ),
			    'icon' => '<span class="dashicons dashicons-plus"></span>',
			    'title' => esc_attr__( 'Create a View using this form as a data source', 'gk-gravityview' ),
			    'url'   => admin_url( 'post-new.php?post_type=gravityview&form_id=' . $id ),
			    'capabilities'   => array( 'edit_gravityviews' ),
            );

			// Make sure Gravity Forms uses the submenu; if there's only one item, it uses a link instead of a dropdown
			$sub_menu_items[] = array(
				'url' => '#',
				'label' => '',
				'menu_class' => 'hidden',
				'capabilities' => '',
			);

			$menu_items['gravityview'] = array(
				'label'          => __( 'Connected Views', 'gk-gravityview' ),
				'icon'           => '<i class="fa fa-lg gv-icon-astronaut-head gv-icon"></i>',
				'title'          => __( 'GravityView Views using this form as a data source', 'gk-gravityview' ),
				'url'            => '#',
				'onclick'        => 'return false;',
				'menu_class'     => 'gv_connected_forms gf_form_toolbar_settings',
				'sub_menu_items' => $sub_menu_items,
				'priority'       => $priority,
				'capabilities'   => array( 'edit_gravityviews' ),
			);
		}

		return $menu_items;
	}

	/**
	 * List the field types without presentation properties (on a View context)
	 *
	 * @since 2.14
	 *
	 * @param array $array Existing field types to add to a blocklist
	 * @param string|null $context Context for the blocklist. Default: NULL.
	 *
	 * @return array Default blocklist fields merged with existing blocklist fields
	 */
	public function default_field_blocklist( $array = array(), $context = NULL ) {

		$add = array( 'captcha', 'page' );

		// Don't allowing editing the following values:
		if( $context === 'edit' ) {
			$add[] = 'post_id';
		}

		$return = array_merge( $array, $add );

		return $return;
	}

	/**
	 * @deprecated 2.14
	 */
	public function default_field_blacklist( $array, $context ) {
		_deprecated_function( __METHOD__, '2.14', 'GravityView_Admin_Views::default_field_blocklist' );
		$this->default_field_blocklist( $array, $context );
	}

	/**
	 * Add tooltip text for use throughout the UI
	 * @param  array       $tooltips Array of Gravity Forms tooltips
	 * @return array                Modified tooltips array
	 */
	public function tooltips( $tooltips = array() ) {

		$gv_tooltips = array();

		// Generate tooltips for View settings
		$default_args = \GV\View_Settings::defaults( true );

		foreach ( $default_args as $key => $arg ) {

			// If an arg has `tooltip` defined, but it's false, don't display a tooltip
			if( isset( $arg['tooltip'] ) && empty( $arg['tooltip'] ) ) { continue; }

			// By default, use `tooltip` if defined.
			$tooltip = empty( $arg['tooltip'] ) ? NULL : $arg['tooltip'];

			// If there's no tooltip set, continue
			if( empty( $tooltip ) ) {
				continue;
			}

			// Add the tooltip
			$gv_tooltips[ 'gv_'.$key ] = array(
				'title'	=> $arg['label'],
				'value'	=> $tooltip,
			);

		}

		$gv_tooltips['gv_css_merge_tags'] = array(
			'title' => __('CSS Merge Tags', 'gk-gravityview'),
			'value' => sprintf( __( 'Developers: The CSS classes will be sanitized using the %ssanitize_title_with_dashes()%s function.', 'gk-gravityview'), '<code>', '</code>' )
		);

		/**
		 * @filter `gravityview_tooltips` The tooltips GravityView adds to the Gravity Forms tooltip array
		 * @param array $gv_tooltips Associative array with unique keys containing array of `title` and `value` keys, as expected by `gform_tooltips` filter
		 * @deprecated Renamed to `gravityview/metaboxes/tooltips`
		 */
		$gv_tooltips = apply_filters( 'gravityview_tooltips', $gv_tooltips );

		/**
		 * @filter `gravityview/metaboxes/tooltips` The tooltips GravityView adds to the Gravity Forms tooltip array
		 * @param array $gv_tooltips Associative array with unique keys containing array of `title` and `value` keys, as expected by `gform_tooltips` filter
		 */
		$gv_tooltips = apply_filters( 'gravityview/metaboxes/tooltips', $gv_tooltips );

		foreach ( $gv_tooltips as $key => $tooltip ) {

			$title = empty( $tooltip['title'] ) ? '' : '<h6>'.esc_html( $tooltip['title'] ) .'</h6>';

			$tooltips[ $key ] = $title . wpautop( esc_html( $tooltip['value'] ) );
		}

		return $tooltips;
	}

	/**
	 * Add the Data Source information
	 *
	 * @param null $column_name Name of the column in the Views table.
	 * @param int $post_id Post ID.
	 *
	 * @return void
	 */
	public function add_custom_column_content( $column_name = null, $post_id = 0 )	{

		$output = '';

		switch ( $column_name ) {
			case 'gv_template':

				$template_id = gravityview_get_template_id( $post_id );

				// All Views should have a connected form. If it doesn't, that's not right.
				if ( empty( $template_id ) ) {
					gravityview()->log->error( 'View ID {view_id} does not have a connected template.', array( 'view_id' => $post_id ) );
					break;
				}

				$templates = gravityview_get_registered_templates();

				$template = isset( $templates[ $template_id ] ) ? $templates[ $template_id ] : false;

				// Generate backup if label doesn't exist: `example_name` => `Example Name`
				$template_id_pretty = ucwords( implode( ' ', explode( '_', $template_id ) ) );

				$output = $template ? $template['label'] : $template_id_pretty;

				break;

			case 'gv_connected_form':

				$form_id = gravityview_get_form_id( $post_id );

				// All Views should have a connected form. If it doesn't, that's not right.
				if ( empty( $form_id ) ) {
					gravityview()->log->error( 'View ID {view_id} does not have a connected GF form.', array( 'view_id' => $post_id ) );
					$output = __( 'Not connected.', 'gk-gravityview' );
					break;
				}

				$form = gravityview_get_form( $form_id );

				if ( ! $form ) {
					gravityview()->log->error( 'Connected form not found: Form #{form_id}', array( 'form_id' => $form_id ) );

					$output = __( 'The connected form can not be found; it may no longer exist.', 'gk-gravityview' );
				} else {
					$output = self::get_connected_form_links( $form );
				}

				break;
		}

		echo $output;
	}


	/**
	 * Get HTML links relating to a connected form, like Edit, Entries, Settings, Preview
	 * @param  array|int $form Gravity Forms forms array, or the form ID
	 * @param  boolean $include_form_link Whether to include the bold name of the form in the output
	 * @return string          HTML links
	 */
	static public function get_connected_form_links( $form, $include_form_link = true ) {

		// Either the form is empty or the form ID is 0, not yet set.
		if( empty( $form ) ) {
			return '';
		}

		// The $form is passed as the form ID
		if( !is_array( $form ) ) {
			$form = gravityview_get_form( $form );
		}

		if ( empty( $form ) ) {
			return '';
		}

		$form_id = $form['id'];
		$links = array();

		if( GVCommon::has_cap( 'gravityforms_edit_forms' ) ) {
			$form_url = admin_url( sprintf( 'admin.php?page=gf_edit_forms&amp;id=%d', $form_id ) );
			$form_link = '<strong class="gv-form-title">'.gravityview_get_link( $form_url, $form['title'], 'class=row-title' ).'</strong>';
			$links[] = '<span>'.gravityview_get_link( $form_url, __('Edit Form', 'gk-gravityview') ).'</span>';
		} else {
			$form_link = '<strong class="gv-form-title">'. esc_html( $form['title'] ). '</strong>';
		}

		if( GVCommon::has_cap( 'gravityforms_view_entries' ) ) {
			$entries_url = admin_url( sprintf( 'admin.php?page=gf_entries&amp;id=%d', $form_id ) );
			$links[] = '<span>'.gravityview_get_link( $entries_url, __('Entries', 'gk-gravityview') ).'</span>';
		}

		if( GVCommon::has_cap( array( 'gravityforms_edit_settings', 'gravityview_view_settings' ) ) ) {
			$settings_url = admin_url( sprintf( 'admin.php?page=gf_edit_forms&amp;view=settings&amp;id=%d', $form_id ) );
			$links[] = '<span>'.gravityview_get_link( $settings_url, __('Settings', 'gk-gravityview'), 'title='.__('Edit settings for this form', 'gk-gravityview') ).'</span>';
		}

		if( GVCommon::has_cap( array("gravityforms_edit_forms", "gravityforms_create_form", "gravityforms_preview_forms") ) ) {
			$preview_url = site_url( sprintf( '?gf_page=preview&amp;id=%d', $form_id ) );
			$links[] = '<span>'.gravityview_get_link( $preview_url, __('Preview Form', 'gk-gravityview'), 'title='.__('Preview this form', 'gk-gravityview') ).'</span>';
		}

		$output = '';

		if( !empty( $include_form_link ) ) {
			$output .= $form_link;
		}

		/**
		 * @filter `gravityview_connected_form_links` Modify the links shown in the Connected Form links
		 * @since 1.6
		 * @param array $links Links to show
		 * @param array $form Gravity Forms form array
		 */
		$links = apply_filters( 'gravityview_connected_form_links', $links, $form );

		$css_class = 'row-actions';

		// Is Screen Options > View mode set to "Extended view"? If so, keep actions visible.
		if( 'excerpt' === get_user_setting( 'posts_list_mode', 'list' ) ) {
			$css_class = 'row-actions visible';
		}

		$output .= '<div class="' . $css_class . '">'. implode( ' | ', $links ) .'</div>';

		return $output;
	}

	/**
	 * Add the Data Source column to the Views page
	 * @param  array      $columns Columns array
	 */
	public function add_post_type_columns( $columns ) {

		// Get the date column and save it for later to add back in.
		// This adds it after the Data Source column.
		// This way, we don't need to do array_slice, array_merge, etc.
		$date = $columns['date'];
		unset( $columns['date'] );

		$data_source_required_caps = array(
			'gravityforms_edit_forms',
			'gravityforms_view_entries',
			'gravityforms_edit_settings',
			'gravityview_view_settings',
			'gravityforms_create_form',
			'gravityforms_preview_forms',
		);

		if( GVCommon::has_cap( $data_source_required_caps ) ) {
			$columns['gv_connected_form'] = __( 'Data Source', 'gk-gravityview' );
		}

		$columns['gv_template'] = _x( 'Template', 'Column title that shows what template is being used for Views', 'gk-gravityview' );

		// Add the date back in.
		$columns['date'] = $date;

		return $columns;
	}

	/**
	 * Save View configuration
	 *
	 * @param int $post_id Currently saved Post ID
	 * @return void
	 */
	function save_postdata( $post_id ) {

		if( defined( 'DOING_AUTOSAVE' ) && DOING_AUTOSAVE ){
			return;
		}

		// validate post_type
		if ( ! isset( $_POST['post_type'] ) || 'gravityview' != $_POST['post_type'] ) {
			return;
		}

		// validate user can edit and save View
		if ( ! GVCommon::has_cap( 'edit_gravityview', $post_id ) ) {
			gravityview()->log->error( 'Current user does not have the capability to edit View {view_id}', array( 'view_id' => $post_id, 'data' => wp_get_current_user() ) );
			return;
		}

		gravityview()->log->debug( '[save_postdata] Saving View post type.', array( 'data' => $_POST ) );

		$statii = array();

		// check if this is a start fresh View
		if ( isset( $_POST['gravityview_select_form_nonce'] ) && wp_verify_nonce( $_POST['gravityview_select_form_nonce'], 'gravityview_select_form' ) ) {

			$form_id = !empty( $_POST['gravityview_form_id'] ) ? $_POST['gravityview_form_id'] : '';
			// save form id
			$statii['form_id'] = update_post_meta( $post_id, '_gravityview_form_id', $form_id );

		}

		if( false === GVCommon::has_cap( 'gravityforms_create_form' ) && empty( $statii['form_id'] ) ) {
			gravityview()->log->error( 'Current user does not have the capability to create a new Form.', array( 'data' => wp_get_current_user() ) );
			return;
		}

		// Was this a start fresh?
		if ( ! empty( $_POST['gravityview_form_id_start_fresh'] ) ) {
			$statii['start_fresh'] = add_post_meta( $post_id, '_gravityview_start_fresh', 1 );
		} else {
			$statii['start_fresh'] = delete_post_meta( $post_id, '_gravityview_start_fresh' );
		}

		// Check if we have a template id
		if ( isset( $_POST['gravityview_select_template_nonce'] ) && wp_verify_nonce( $_POST['gravityview_select_template_nonce'], 'gravityview_select_template' ) ) {

			$template_id = !empty( $_POST['gravityview_directory_template'] ) ? $_POST['gravityview_directory_template'] : '';

			// now save template id
			$statii['directory_template'] = update_post_meta( $post_id, '_gravityview_directory_template', $template_id );
		}


		// save View Configuration metabox
		if ( isset( $_POST['gravityview_view_configuration_nonce'] ) && wp_verify_nonce( $_POST['gravityview_view_configuration_nonce'], 'gravityview_view_configuration' ) ) {

			// template settings
			if( empty( $_POST['template_settings'] ) ) {
				$_POST['template_settings'] = array();
			}
			$statii['template_settings'] = update_post_meta( $post_id, '_gravityview_template_settings', $_POST['template_settings'] );

			// guard against unloaded View configuration page
			if ( isset( $_POST['gv_fields'] ) && isset( $_POST['gv_fields_done'] ) ) {
				$fields = array();

				if ( ! empty( $_POST['gv_fields'] ) ) {
					$fields = _gravityview_process_posted_fields();
				}

				$fields = wp_slash( $fields );

				$statii['directory_fields'] = update_post_meta( $post_id, '_gravityview_directory_fields', $fields );
			}

			// Directory Visible Widgets
			if( empty( $_POST['widgets'] ) ) {
				$_POST['widgets'] = array();
			}
			$statii['directory_widgets'] = gravityview_set_directory_widgets( $post_id, $_POST['widgets'] );

		} // end save view configuration

		/**
		 * @action `gravityview_view_saved` After a View has been saved in the admin
		 * @param int $post_id ID of the View that has been saved
		 * @param array $statii Array of statuses of the post meta saving processes. If saving worked, each key should be mapped to a value of the post ID (`directory_widgets` => `124`). If failed (or didn't change), the value will be false.
		 * @since 1.17.2
		 */
		do_action('gravityview_view_saved', $post_id, $statii );

		gravityview()->log->debug( '[save_postdata] Update Post Meta Statuses (also returns false if nothing changed)', array( 'data' => array_map( 'intval', $statii ) ) );
	}

	/**
	 * @deprecated 1.1.6
	 */
	function render_label() {
		_deprecated_function( 'GravityView_Admin_Views::render_label()', '1.1.6', 'Use the GravityView_Admin_View_Field class instead.' );
	}

	/**
	 * Render html for displaying available fields based on a Form ID
	 *
     * @see GravityView_Ajax::get_available_fields_html() Triggers `gravityview_render_available_fields` action
	 *
	 * @param int|string $form_id Gravity Forms form ID. Default: 0.
	 * @param string     $context (default: 'single')
     *
	 * @return void
	 */
	function render_available_fields( $form_id = 0, $context = 'single' ) {
		$form = GVCommon::get_form_or_form_template( $form_id );

		/**
		 * @deprecated 2.9
		 */
		$blocklist_field_types = apply_filters_deprecated( 'gravityview_blacklist_field_types', array( array(), $context ), '2.14', 'gravityview_blocklist_field_types' );

		/**
		 * @filter  `gravityview_blocklist_field_types` Modify the types of fields that shouldn't be shown in a View.
		 * @param array $blocklist_field_types Array of field types which are not proper to be shown for the $context.
		 * @param string $context View context ('single', 'directory', or 'edit').
		 * @since 2.9
		 */
		$blocklist_field_types = apply_filters( 'gravityview_blocklist_field_types', $blocklist_field_types, $context );

		if ( ! is_array( $blocklist_field_types ) ) {

		    gravityview()->log->error( '$blocklist_field_types is not an array', array( 'data' => print_r( $blocklist_field_types, true ) ) );

			$blocklist_field_types = array();
		}

		$fields = $this->get_available_fields( $form, $context );

		$output = '';

		if( !empty( $fields ) ) {

			foreach( $fields as $id => $details ) {

				if( in_array( $details['type'], (array) $blocklist_field_types ) ) {
					continue;
				}

				// Edit mode only allows editing the parent fields, not single inputs.
				if( $context === 'edit' && ! empty( $details['parent'] ) ) {
					continue;
				}

				$output .= new GravityView_Admin_View_Field( $details['label'], $id, $details, array(), $form_id, $form );

			} // End foreach
		}

		echo $output;

		// For the EDIT view we only want to allow the form fields.
		if( $context === 'edit' ) {
			return;
		}

		$this->render_additional_fields( $form_id, $context );
	}

	/**
	 * Render html for displaying additional fields based on a Form ID
	 *
	 * @param int|string $form_id Gravity Forms form ID. Default: 0.
	 * @param string     $context (default: 'single')
	 *
	 * @return void
	 */
	public function render_additional_fields( $form_id = 0, $context = 'single' ) {
		$form = GVCommon::get_form_or_form_template( $form_id );

		$additional_fields = array(
			array(
				'label_text' => __( 'Add All Form Fields', 'gk-gravityview' ),
				'desc' => __('Insert all the form fields at once.', 'gk-gravityview'),
				'field_id' => 'all-fields',
				'label_type' => 'field',
				'input_type' => null,
				'field_options' => null,
				'settings_html'	=> null,
				'icon' => 'dashicons-plus-alt',
			)
		);

		/**
		 * @filter `gravityview_additional_fields` non-standard Fields to show at the bottom of the field picker
		 * @param array $additional_fields Associative array of field arrays, with `label_text`, `desc`, `field_id`, `label_type`, `input_type`, `field_options`, and `settings_html` keys
		 */
		$additional_fields = apply_filters( 'gravityview_additional_fields', $additional_fields );

		foreach ( (array) $additional_fields as $item ) {

			// Prevent items from not having index set
			$item = wp_parse_args( $item, array(
				'label_text' => null,
				'field_id' => null,
				'label_type' => null,
				'input_type' => null,
				'field_options' => null,
				'settings_html'	=> null,
				'icon' => null,
			));

			// Backward compat.
			if( !empty( $item['field_options'] ) ) {
				// Use settings_html from now on.
				$item['settings_html'] = $item['field_options'];
			}

			// Render a label for each of them
			echo new GravityView_Admin_View_Field( $item['label_text'], $item['field_id'], $item, $settings = array(), $form_id, $form );

		}

	}

	/**
	 * Retrieve the default fields id, label and type
	 * @param  string|array $form form_ID or form object
	 * @param  string $zone   Either 'single', 'directory', 'header', 'footer'
	 * @return array
	 */
	function get_entry_default_fields($form, $zone) {

		$entry_default_fields = array();

		// if in zone directory or single
		if( in_array( $zone, array( 'directory', 'single' ), true ) ) {

			$meta_fields = GravityView_Fields::get_all( array( 'meta', 'gravityview', 'add-ons' ) );

			$entry_default_fields = array();

			foreach ( $meta_fields as $meta_field ) {
				$entry_default_fields += $meta_field->as_array();
			}
		}

		/**
		 * @filter `gravityview_entry_default_fields` Modify the default fields for each zone and context
		 * @param array $entry_default_fields Array of fields shown by default
		 * @param  string|array $form form_ID or form object
		 * @param  string $zone   Either 'single', 'directory', 'header', 'footer'
		 */
		return apply_filters( 'gravityview_entry_default_fields', $entry_default_fields, $form, $zone);
	}

	/**
	 * Calculate the available fields
	 * @param  string|array $form form_ID or form object
	 * @param  string $zone   Either 'single', 'directory', 'header', 'footer'
	 * @return array         fields
	 */
	function get_available_fields( $form = '', $zone = NULL ) {

		if( empty( $form ) ) {
			gravityview()->log->error( '$form is empty' );
			return array();
		}

		// get form fields
		$fields = gravityview_get_form_fields( $form, true );

		// get meta fields ( only if form was already created )
		if( !is_array( $form ) ) {
			$meta_fields = gravityview_get_entry_meta( $form );
		} else {
			$meta_fields = array();
		}

		// get default fields
		$default_fields = $this->get_entry_default_fields( $form, $zone );

		//merge without loosing the keys
		$fields = $fields + $meta_fields + $default_fields;

		// Move Custom Content to top
		if ( isset( $fields['custom'] ) ) {
			$fields = array( 'custom' => $fields['custom'] ) + $fields;
		}

		$gv_fields = GravityView_Fields::get_all();

		foreach ( $fields as &$field ) {
			foreach ( $gv_fields as $gv_field ) {
				if ( \GV\Utils::get( $field, 'type' ) === $gv_field->name ) {
					$field['icon'] = $gv_field->get_icon();
				}
			}
		}

		/**
		 * @filter `gravityview/admin/available_fields` Modify the available fields that can be used in a View.
		 * @param array $fields The fields.
		 * @param  string|array $form form_ID or form object
		 * @param  string $zone Either 'single', 'directory', 'header', 'footer'
		 */
		return apply_filters( 'gravityview/admin/available_fields', $fields, $form, $zone );
	}


	/**
	 * Render html for displaying available widgets
	 * @return string html
	 */
	function render_available_widgets() {

		$widgets = \GV\Widget::registered();

		if ( empty( $widgets ) ) {
			return;
		}

		foreach ( $widgets as $id => $details ) {
			echo new GravityView_Admin_View_Widget( $details['label'], $id, $details );
		}

	}

	/**
	 * Get the list of registered widgets. Each item is used to instantiate a GravityView_Admin_View_Widget object
	 * @deprecated Use \GV\Widget::registered()
	 * @since 1.13.1
	 * @return array
	 */
	function get_registered_widgets() {

		_deprecated_function( __METHOD__, '2.0', '\GV\Widget::registered()' );

		return \GV\Widget::registered();
	}

	/**
	 * Generic function to render rows and columns of active areas for widgets & fields
	 * @param  string $template_id The current slug of the selected View template
	 * @param  string $type   Either 'widget' or 'field'
	 * @param  string $zone   Either 'single', 'directory', 'edit', 'header', 'footer'
	 * @param  array $rows    The layout structure: rows, columns and areas
	 * @param  array $values  Saved objects
	 * @return void
	 */
	function render_active_areas( $template_id, $type, $zone, $rows, $values ) {
		global $post;

		if( $type === 'widget' ) {
			$button_label = __( 'Add Widget', 'gk-gravityview' );
		} else {
			$button_label = __( 'Add Field', 'gk-gravityview' );
		}

		/**
		 * @internal Don't rely on this filter! This is for internal use and may change.
		 *
		 * @since 2.8.1
		 *
		 * @param string $button_label Text for button: "Add Widget" or "Add Field"
		 * @param array $atts {
		 *   @type string $type 'widget' or 'field'
		 *   @type string $template_id The current slug of the selected View template
		 *   @type string $zone Where is this button being shown? Either 'single', 'directory', 'edit', 'header', 'footer'
		 * }
		 */
		$button_label = apply_filters( 'gravityview/admin/add_button_label', $button_label, array( 'type' => $type, 'template_id' => $template_id, 'zone' => $zone ) );

		$available_items = array();

		$view = \GV\View::from_post( $post );
		$form_id = null;
		$form = false;

		// if saved values, get available fields to label everyone
		if( !empty( $values ) && ( !empty( $post->ID ) || !empty( $_POST['template_id'] ) ) ) {

			if( !empty( $_POST['template_id'] ) ) {
				$form_id = $_POST['template_id'];
				$form = GravityView_Ajax::pre_get_form_fields( $_POST['template_id'] );
			} else {
				$form_id = gravityview_get_form_id( $post->ID );
				$form = gravityview_get_form( $form_id );
			}

			if ( 'field' === $type ) {
				$available_items[ $form_id ] = $this->get_available_fields( $form, $zone );

				if ( ! empty( $post->ID ) ) {
					$joined_forms = gravityview_get_joined_forms( $post->ID );

					foreach ( $joined_forms as $joined_form ) {
						$available_items[ $joined_form->ID ] = $this->get_available_fields( $joined_form->ID, $zone );
					}
				}
			} else {
				$available_items[ $form_id ] = \GV\Widget::registered();
			}
		}

		foreach( $rows as $row ) :
			foreach( $row as $col => $areas ) :
				$column = ($col == '2-2') ? '1-2' : $col; ?>

				<div class="gv-grid-col-<?php echo esc_attr( $column ); ?>">

					<?php foreach( $areas as $area ) : 	?>

						<div class="gv-droppable-area" data-areaid="<?php echo esc_attr( $zone .'_'. $area['areaid'] ); ?>" data-context="<?php echo esc_attr( $zone ); ?>">
							<p class="gv-droppable-area-title" <?php if ( 'widget' === $type && empty( $area['subtitle'] ) ) { echo ' style="margin: 0; padding: 0;"'; } ?>>
								<strong <?php if ( 'widget' === $type ) { echo 'class="screen-reader-text"'; } ?>><?php echo esc_html( $area['title'] ); ?></strong>

								<?php if ( 'widget' !== $type ) { ?>
									<a class="clear-all-fields alignright" role="button" href="#" data-areaid="<?php echo esc_attr( $zone .'_'. $area['areaid'] ); ?>"><?php esc_html_e( 'Clear all fields', 'gk-gravityview' ); ?></a>
								<?php } ?>

								<?php if ( ! empty( $area['subtitle'] ) ) { ?>
									<span class="gv-droppable-area-subtitle"><span class="gf_tooltip gv_tooltip tooltip" title="<?php echo esc_attr( $area['subtitle'] ); ?>"></span></span>
								<?php } ?>
							</p>
							<div class="active-drop-container active-drop-container-<?php echo esc_attr( $type ); ?>">
								<div class="active-drop active-drop-<?php echo esc_attr( $type ); ?>" data-areaid="<?php echo esc_attr( $zone .'_'. $area['areaid'] ); ?>"><?php // render saved fields
									if( ! empty( $values[ $zone .'_'. $area['areaid'] ] ) ) {

										foreach( $values[ $zone .'_'. $area['areaid'] ] as $uniqid => $field ) {

											// Maybe has a form ID
											$form_id = empty( $field['form_id'] ) ? $form_id : $field['form_id'];

											$input_type = null;

											if ( $form_id ) {
												$original_item = isset( $available_items[ $form_id ] [ $field['id'] ] ) ? $available_items[ $form_id ] [ $field['id'] ] : false ;
											} else {
												$original_item = isset( $available_items[ $field['id'] ] ) ? $available_items[ $field['id'] ] : false ;
											}

											if ( ! $original_item ) {

												global $pagenow;
												if ( 'post-new.php' !== $pagenow  ) {
													gravityview()->log->error( 'An item was not available when rendering the output; maybe it was added by a plugin that is now de-activated.', array(
															' data' => array(
																	'available_items' => $available_items,
																	'field'           => $field
															)
													) );
												}

												$original_item = $field;
											}

											$input_type = isset( $original_item['type'] ) ? $original_item['type'] : null;

											// Field options dialog box
											$field_options = GravityView_Render_Settings::render_field_options( $form_id, $type, $template_id, $field['id'], $original_item['label'], $zone .'_'. $area['areaid'], $input_type, $uniqid, $field, $zone, $original_item );

											$item = array(
												'input_type' => $input_type,
												'settings_html' => $field_options,
												'label_type' => $type,
											);

											// Merge the values with the current item to pass things like widget descriptions and original field names
											if ( $original_item ) {
												$item = wp_parse_args( $item, $original_item );
											}

											switch( $type ) {
												case 'widget':
													echo new GravityView_Admin_View_Widget( $item['label'], $field['id'], $item, $field );
													break;
												default:
													echo new GravityView_Admin_View_Field( $field['label'], $field['id'], $item, $field, $form_id, $form );
											}
										}

									} // End if zone is not empty ?></div>
								<div class="gv-droppable-area-action">
									<a href="#" class="gv-add-field button button-link button-hero" title=""
									   data-objecttype="<?php echo esc_attr( $type ); ?>"
									   data-areaid="<?php echo esc_attr( $zone . '_' . $area['areaid'] ); ?>"
									   data-context="<?php echo esc_attr( $zone ); ?>"
									   data-formid="<?php echo $view ? esc_attr( $view->form ? $view->form->ID : '' ) : ''; ?>"><?php echo '<span class="dashicons dashicons-plus-alt"></span>' . esc_html( $button_label ); ?></a>
								</div>
							</div>
						</div>

					<?php endforeach; ?>

				</div>
			<?php endforeach;
		endforeach;
	}

	/**
	 * Render the widget active areas
	 *
	 * @param  string $template_id The current slug of the selected View template
	 * @param  string $zone    Either 'header' or 'footer'
	 * @param  string $post_id Current Post ID (view)
	 *
	 * @return string          html
	 */
	function render_widgets_active_areas( $template_id = '', $zone = '', $post_id = '' ) {

		$default_widget_areas = \GV\Widget::get_default_widget_areas();

		$widgets = array();
		if ( ! empty( $post_id ) ) {
			if ( 'auto-draft' === get_post_status( $post_id ) ) {
				// This is a new View, prefill the widgets
				$widgets = array(
					'header_top' => array(
						substr( md5( microtime( true ) ), 0, 13 ) => array (
							'id' => 'search_bar',
							'label' => __( 'Search Bar', 'gk-gravityview' ),
							'search_layout' => 'horizontal',
							'search_clear' => '0',
							'search_fields' => '[{"field":"search_all","input":"input_text"}]',
							'search_mode' => 'any',
						),
					),
					'header_left' => array(
						substr( md5( microtime( true ) ), 0, 13 ) => array(
							'id' => 'page_info',
							'label' => __( 'Show Pagination Info', 'gk-gravityview' ),
						),
					),
					'header_right' => array(
						substr( md5( microtime( true ) ), 0, 13 ) => array(
							'id' => 'page_links',
							'label' => __( 'Page Links', 'gk-gravityview' ),
							'show_all' => '0',
						),
					),
					'footer_right' => array(
						substr( md5( microtime( true ) ), 0, 13 ) => array(
							'id' => 'page_links',
							'label' => __( 'Page Links', 'gk-gravityview' ),
							'show_all' => '0',
						),
					),
				);

				/**
				 * @filter `gravityview/view/widgets/default` Modify the default widgets for new Views
				 * @param array $widgets A Widget configuration array
				 * @param string $zone The widget zone that's being requested
				 * @param int $post_id The auto-draft post ID
				 */
				$widgets = apply_filters( 'gravityview/view/widgets/default', $widgets, $template_id, $zone, $post_id );
			} else {
				$widgets = gravityview_get_directory_widgets( $post_id );
			}
		}

		ob_start();
		?>

        <div class="gv-grid gv-grid-pad gv-grid-border" id="directory-<?php echo $zone; ?>-widgets">
			<?php $this->render_active_areas( $template_id, 'widget', $zone, $default_widget_areas, $widgets ); ?>
		</div>

		<?php
		$output = ob_get_clean();

		echo $output;

		return $output;
	}

	/**
	 * Renders "Add Field" tooltips
	 *
	 * @since 2.0.11
	 *
	 * @param string $context  "directory", "single", or "edit"
	 * @param array  $form_ids (default: array) Array of form IDs
	 *
	 * @return void
	 */
	function render_field_pickers( $context = 'directory', $form_ids = array() ) {

		global $post;

		if ( $post ) {
			$source_form_id = gravityview_get_form_id( $post->ID );
			if ( $source_form_id ) {
				$form_ids[] = $source_form_id;
			}

			$joined_forms = \GV\View::get_joined_forms( $post->ID );
			foreach ( $joined_forms as $joined_form ) {
				$form_ids[] = $joined_form->ID;
			}
		}
		foreach ( array_unique( $form_ids ) as $form_id ) {
			$filter_field_id = sprintf( 'gv-field-filter-%s-%s', $context, $form_id );

			?>
            <div id="<?php echo esc_html( $context ); ?>-available-fields-<?php echo esc_attr( $form_id ); ?>" class="hide-if-js gv-tooltip">
                <button class="close" role="button" aria-label="<?php esc_html_e( 'Close', 'gk-gravityview' ); ?>"><i class="dashicons dashicons-dismiss"></i></button>

                <div class="gv-field-filter-form">
                    <label class="screen-reader-text" for="<?php echo esc_html( $filter_field_id ); ?>"><?php esc_html_e( 'Filter Fields:', 'gk-gravityview' ); ?></label>
                    <input type="search" class="widefat gv-field-filter" aria-controls="<?php echo $filter_field_id; ?>" id="<?php echo esc_html( $filter_field_id ); ?>" placeholder="<?php esc_html_e( 'Filter fields by name or label', 'gk-gravityview' ); ?>" />
					<div class="button-group">
						<span role="button" class="button button-large gv-items-picker gv-items-picker--grid" data-value="grid"><i class="dashicons dashicons-grid-view "></i></span>
						<span role="button" class="button button-large gv-items-picker gv-items-picker--list active" data-value="list"><i class="dashicons dashicons-list-view"></i></span>
					</div>
                </div>

                <div id="available-fields-<?php echo $filter_field_id; ?>" aria-live="polite" role="listbox" class="gv-items-picker-container">
					<?php do_action( 'gravityview_render_available_fields', $form_id, $context ); ?>
                </div>

                <div class="gv-no-results hidden description"><?php esc_html_e( 'No fields were found matching the search.', 'gk-gravityview' ); ?></div>
            </div>
			<?php
		}
	}

	/**
	 * Render the Template Active Areas and configured active fields for a given template id and post id
	 *
	 * @param string $template_id (default: '') Template ID, like `default_list`, `default_table`, `preset_business_data`, etc. {@see GravityView_Template::__construct()}
	 * @param string $post_id (default: '')
	 * @param string $context (default: 'single')
	 * @return string HTML of the active areas
	 */
	function render_directory_active_areas( $template_id = '', $context = 'single', $post_id = '', $echo = false ) {
		if( empty( $template_id ) ) {
			gravityview()->log->debug( '[render_directory_active_areas] {template_id} is empty', array( 'template_id' => $template_id ) );
			return '';
		}

		/**
		 * @filter `gravityview_template_active_areas`
		 * @see GravityView_Template::assign_active_areas()
		 * @param array $template_areas Empty array, to be filled in by the template class
		 * @param string $template_id Template ID, like `default_list`, `default_table`, `preset_business_data`, etc. {@see GravityView_Template::__construct()}
		 * @param string $context Current View context: `directory`, `single`, or `edit` (default: 'single')
		 */
		$template_areas = apply_filters( 'gravityview_template_active_areas', array(), $template_id, $context );

		if( empty( $template_areas ) ) {

			gravityview()->log->debug( '[render_directory_active_areas] No areas defined. Maybe template {template_id} is disabled.', array( 'data' => $template_id ) );
			$output = '<div>';
			$output .= '<h2 class="description" style="font-size: 16px; margin:0">'. sprintf( esc_html__( 'This View is configured using the %s View type, which is disabled.', 'gk-gravityview' ), '<em>'.$template_id.'</em>' ) .'</h2>';
			$output .= '<p class="description" style="font-size: 14px; margin:0 0 1em 0;padding:0">'.esc_html__('The data is not lost; re-activate the associated plugin and the configuration will re-appear.', 'gk-gravityview').'</p>';
			$output .= '</div>';
		} else {

			$fields = '';
			if ( ! empty( $post_id ) ) {
				$fields = gravityview_get_directory_fields( $post_id );
			}

			ob_start();
			$this->render_active_areas( $template_id, 'field', $context, $template_areas, $fields );
			$output = ob_get_clean();

		}

		if( $echo ) {
			echo $output;
		}

		return $output;
	}

	/**
	 * Enqueue scripts and styles at Views editor
	 *
	 * @param mixed $hook
	 * @return void
	 */
	static function add_scripts_and_styles( $hook ) {
		global $plugin_page, $pagenow;

		$script_debug    = ( defined( 'SCRIPT_DEBUG' ) && SCRIPT_DEBUG ) ? '' : '.min';
		$is_widgets_page = ( $pagenow === 'widgets.php' );

		// Add legacy (2.4 and older) Gravity Forms tooltip script/style
		if ( gravityview()->plugin->is_GF_25() && gravityview()->request->is_admin( '', 'single' ) ) {
			wp_dequeue_script( 'gform_tooltip_init' );
			wp_dequeue_style( 'gform_tooltip' );
			wp_enqueue_style( 'gravityview_gf_tooltip', plugins_url( 'assets/css/gf_tooltip.css', GRAVITYVIEW_FILE ), array(), \GV\Plugin::$version );
			wp_enqueue_script( 'gravityview_gf_tooltip', plugins_url( 'assets/js/gf_tooltip' . $script_debug . '.js', GRAVITYVIEW_FILE ), array(), \GV\Plugin::$version );
		}

		// Add the GV font (with the Astronaut)
        wp_enqueue_style( 'gravityview_global', plugins_url('assets/css/admin-global.css', GRAVITYVIEW_FILE), array(), \GV\Plugin::$version );
		wp_register_style( 'gravityview_views_styles', plugins_url( 'assets/css/admin-views.css', GRAVITYVIEW_FILE ), array( 'dashicons', 'wp-jquery-ui-dialog' ), \GV\Plugin::$version );

		wp_register_script( 'gravityview-jquery-cookie', plugins_url('assets/lib/jquery.cookie/jquery.cookie.min.js', GRAVITYVIEW_FILE), array( 'jquery' ), \GV\Plugin::$version, true );

		if( GFForms::get_page() === 'form_list' ) {
			wp_enqueue_style( 'gravityview_views_styles' );
			return;
        }

		// Don't process any scripts below here if it's not a GravityView page.
		if( ! gravityview()->request->is_admin( $hook, 'single' ) && ! $is_widgets_page ) {
		    return;
		}

		wp_enqueue_code_editor( array( 'type' => 'text/html' ) );

        wp_enqueue_script( 'jquery-ui-datepicker' );

        wp_enqueue_style( 'gravityview_views_datepicker', plugins_url('assets/css/admin-datepicker.css', GRAVITYVIEW_FILE), \GV\Plugin::$version );

        // Enqueue scripts
        wp_enqueue_script( 'gravityview_views_scripts', plugins_url( 'assets/js/admin-views' . $script_debug . '.js', GRAVITYVIEW_FILE ), array( 'jquery-ui-tabs', 'jquery-ui-draggable', 'jquery-ui-droppable', 'jquery-ui-sortable', 'jquery-ui-tooltip', 'jquery-ui-dialog', 'gravityview-jquery-cookie', 'jquery-ui-datepicker', 'underscore' ), \GV\Plugin::$version );

		wp_localize_script( 'gravityview_views_scripts', 'gvGlobals', array(
			'cookiepath'                  => COOKIEPATH,
			'admin_cookiepath'            => ADMIN_COOKIE_PATH,
			'passed_form_id'              => (bool) \GV\Utils::_GET( 'form_id' ),
			'has_merge_tag_listener'      => (bool) version_compare( GFForms::$version, '2.6.4', '>=' ),
			'nonce'                       => wp_create_nonce( 'gravityview_ajaxviews' ),
			'label_viewname'              => __( 'Enter View name here', 'gk-gravityview' ),
			'label_reorder_search_fields' => __( 'Reorder Search Fields', 'gk-gravityview' ),
			'label_add_search_field'      => __( 'Add Search Field', 'gk-gravityview' ),
			'label_remove_search_field'   => __( 'Remove Search Field', 'gk-gravityview' ),
			'label_close'                 => __( 'Close', 'gk-gravityview' ),
			'label_cancel'                => __( 'Cancel', 'gk-gravityview' ),
			'label_continue'              => __( 'Continue', 'gk-gravityview' ),
			'label_ok'                    => __( 'Ok', 'gk-gravityview' ),
			'label_publisherror'          => __( 'Error while creating the View for you. Check the settings or contact GravityView support.', 'gk-gravityview' ),
			'loading_text'                => esc_html__( 'Loading&hellip;', 'gk-gravityview' ),
			'loading_error'               => esc_html__( 'There was an error loading dynamic content.', 'gk-gravityview' ),
			'field_loaderror'             => __( 'Error while adding the field. Please try again or contact GravityView support.', 'gk-gravityview' ),
			'remove_all_fields'           => __( 'Would you like to remove all fields in this zone?', 'gk-gravityview' ),
			'foundation_licenses_router'  => array_merge(
				GravityKitFoundation::get_ajax_params( 'licenses' ),
				array( 'ajaxRoute' => 'activate_product' )
			)
		) );

		wp_enqueue_style( 'gform_admin_icons', GFCommon::get_base_url() . "/css/admin-icons.min.css", array( 'gform_admin_ie11' ) );

		wp_enqueue_style( 'gravityview_views_styles' );

        // Enqueue scripts needed for merge tags
        self::enqueue_gravity_forms_scripts();

		// 2.5 changed how Merge Tags are enqueued
		if ( is_callable( array( 'GFCommon', 'output_hooks_javascript') ) ) {
			GFCommon::output_hooks_javascript();
		}
	}

	/**
	 * Enqueue Gravity Forms scripts, needed for Merge Tags
     *
     * @since 1.0.5-beta
     *
     * @return void
	 */
	static function enqueue_gravity_forms_scripts() {
		GFForms::register_scripts();

		$scripts = array(
		    'sack',
		    'gform_gravityforms',
		    'gform_forms',
		    'gform_form_admin',
		    'jquery-ui-autocomplete'
		);

		if ( wp_is_mobile() ) {
		    $scripts[] = 'jquery-touch-punch';
		}

		wp_enqueue_script( $scripts );
	}

	/**
	 * Add GravityView scripts and styles to Gravity Forms and GravityView No-Conflict modes
	 *
	 * @param array $registered Existing scripts or styles that have been registered (array of the handles)
	 *
	 * @return array
	 */
	function register_no_conflict( $registered ) {

		$allowed_dependencies = array();

		$filter = current_filter();

		if ( preg_match( '/script/ism', $filter ) ) {

			$allowed_dependencies = array(
				'sack',
<<<<<<< HEAD
				'gform_gravityforms',
				'gform_forms',
				'gform_form_admin',
				'gform_admin_icons',
				'jquery-ui-autocomplete',
=======
>>>>>>> 8de488d4
			);

		} elseif ( preg_match( '/style/ism', $filter ) ) {

			$allowed_dependencies = array(
				'dashicons',
				'wp-jquery-ui-dialog',
			);
		}

		return array_merge( $registered, $allowed_dependencies );
	}


}

new GravityView_Admin_Views;<|MERGE_RESOLUTION|>--- conflicted
+++ resolved
@@ -1394,15 +1394,24 @@
 		if ( preg_match( '/script/ism', $filter ) ) {
 
 			$allowed_dependencies = array(
+				'jquery-ui-core',
+				'jquery-ui-dialog',
+				'jquery-ui-tabs',
+				'jquery-ui-draggable',
+				'jquery-ui-droppable',
+				'jquery-ui-sortable',
+				'jquery-ui-tooltip',
+				'gravityview_views_scripts',
+				'gravityview-support',
+				'gravityview-jquery-cookie',
+				'gravityview_views_datepicker',
+				'gravityview_gf_tooltip',
 				'sack',
-<<<<<<< HEAD
 				'gform_gravityforms',
 				'gform_forms',
 				'gform_form_admin',
 				'gform_admin_icons',
 				'jquery-ui-autocomplete',
-=======
->>>>>>> 8de488d4
 			);
 
 		} elseif ( preg_match( '/style/ism', $filter ) ) {

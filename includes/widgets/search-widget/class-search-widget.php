<?php
/**
 * The GravityView New Search widget
 *
 * @package   GravityView-DataTables-Ext
 * @license   GPL2+
 * @author    GravityKit <hello@gravitykit.com>
 * @link      http://www.gravitykit.com
 * @copyright Copyright 2014, Katz Web Services, Inc.
 */

if ( ! defined( 'WPINC' ) ) {
	die;
}

class GravityView_Widget_Search extends \GV\Widget {

	public $icon = 'dashicons-search';

	public static $file;
	public static $instance;

	private $search_filters = array();

	/**
	 * whether search method is GET or POST ( default: GET )
	 *
	 * @since 1.16.4
	 * @var string $search_method
	 */
	private $search_method = 'get';

	public function __construct() {

		$this->widget_id          = 'search_bar';
		$this->widget_description = esc_html__( 'Display a search form for users to search a View\'s entries.', 'gk-gravityview' );
		$this->widget_subtitle    = esc_html__( 'Search form for searching entries.', 'gk-gravityview' );

		self::$instance = &$this;

		self::$file = plugin_dir_path( __FILE__ );

		$default_values = array(
			'header' => 0,
			'footer' => 0,
		);

		$settings = array(
			'search_layout' => array(
				'type'       => 'radio',
				'full_width' => true,
				'label'      => esc_html__( 'Search Layout', 'gk-gravityview' ),
				'value'      => 'horizontal',
				'options'    => array(
					'horizontal' => esc_html__( 'Horizontal', 'gk-gravityview' ),
					'vertical'   => esc_html__( 'Vertical', 'gk-gravityview' ),
				),
			),
			'search_clear'  => array(
				'type'  => 'checkbox',
				'label' => __( 'Show Clear button', 'gk-gravityview' ),
				'desc'  => __( 'When a search is performed, display a button that removes all search values.', 'gk-gravityview' ),
				'value' => true,
			),
			'search_fields' => array(
				'type'  => 'hidden',
				'label' => '',
				'class' => 'gv-search-fields-value',
				'value' => '[{"field":"search_all","input":"input_text"}]', // Default: Search Everything text box
			),
			'search_mode'   => array(
				'type'       => 'radio',
				'full_width' => true,
				'label'      => esc_html__( 'Search Mode', 'gk-gravityview' ),
				'desc'       => __( 'Should search results match all search fields, or any?', 'gk-gravityview' ),
				'value'      => 'any',
				'class'      => 'hide-if-js',
				'options'    => array(
					'any' => esc_html__( 'Match Any Fields', 'gk-gravityview' ),
					'all' => esc_html__( 'Match All Fields', 'gk-gravityview' ),
				),
			),
			'sieve_choices' => array(
				'type'       => 'radio',
				'full_width' => true,
				'label'      => esc_html__( 'Pre-Filter Choices', 'gk-gravityview' ),
				// translators: Do not translate [b], [/b], [link], or [/link]; they are placeholders for HTML and links to documentation.
				'desc'       => strtr(
					esc_html__( 'For fields with choices: Instead of showing all choices for each field, show only field choices that exist in submitted form entries.', 'gk-gravityview' ) .
					'<p><strong>⚠️ ' . esc_html__( 'This setting affects security.', 'gk-gravityview' ) . '</strong> ' . esc_html__( '[link]Learn about the Pre-Filter Choices setting[/link] before enabling it.', 'gk-gravityview' ) . '</p>',
					array(
						'[b]'     => '<strong>',
						'[/b]'    => '</strong>',
						'[link]'  => '<a href="https://docs.gravitykit.com/article/701-s" target="_blank" rel="external noopener nofollower" title="' . esc_attr__( 'This link opens in a new window.', 'gk-gravityview' ) . '">',
						'[/link]' => '</a>',
					)
				),
				'value'      => '0',
				'class'      => 'hide-if-js',
				'options'    => array(
					'0' => esc_html__( 'Show all field choices', 'gk-gravityview' ),
					'1' => esc_html__( 'Only show choices that exist in form entries', 'gk-gravityview' ),
				),
			),
		);

		if ( ! $this->is_registered() ) {
			// frontend - filter entries
			add_filter( 'gravityview_fe_search_criteria', array( $this, 'filter_entries' ), 10, 3 );

			// frontend - add template path
			add_filter( 'gravityview_template_paths', array( $this, 'add_template_path' ) );

			// admin - add scripts - run at 1100 to make sure GravityView_Admin_Views::add_scripts_and_styles() runs first at 999
			add_action( 'admin_enqueue_scripts', array( $this, 'add_scripts_and_styles' ), 1100 );
			add_action( 'wp_enqueue_scripts', array( $this, 'register_scripts' ) );
			add_filter( 'gravityview_noconflict_scripts', array( $this, 'register_no_conflict' ) );

			// ajax - get the searchable fields
			add_action( 'wp_ajax_gv_searchable_fields', array( 'GravityView_Widget_Search', 'get_searchable_fields' ) );

			add_action( 'gravityview_search_widget_fields_after', array( $this, 'add_preview_inputs' ) );

			add_filter( 'gravityview/api/reserved_query_args', array( $this, 'add_reserved_args' ) );

			// All other GravityView-added hooks for this filter run at the default 10.
			add_filter( 'gravityview_widget_search_filters', array( $this, 'maybe_sieve_filter_choices' ), 1000, 4 );
		}

		parent::__construct( esc_html__( 'Search Bar', 'gk-gravityview' ), null, $default_values, $settings );

		// calculate the search method (POST / GET)
		$this->set_search_method();
	}

	/**
	 * @return GravityView_Widget_Search
	 */
	public static function getInstance() {
		if ( empty( self::$instance ) ) {
			self::$instance = new GravityView_Widget_Search();
		}
		return self::$instance;
	}

	/**
	 * @since 2.10
	 *
	 * @param $args
	 *
	 * @return mixed
	 */
	public function add_reserved_args( $args ) {

		$args[] = 'gv_search';
		$args[] = 'gv_start';
		$args[] = 'gv_end';
		$args[] = 'gv_id';
		$args[] = 'gv_by';
		$args[] = 'mode';

		$get = (array) $_GET;

		// If the fields being searched as reserved; not to be considered user-passed variables
		foreach ( $get as $key => $value ) {
			if ( $key !== $this->convert_request_key_to_filter_key( $key ) ) {
				$args[] = $key;
			}
		}

		return $args;
	}

	/**
	 * Sets the search method to GET (default) or POST
	 *
	 * @since 1.16.4
	 */
	private function set_search_method() {
		/**
		 * Modify the search form method (GET / POST).
		 *
		 * @since 1.16.4
		 * @param string $search_method Assign an input type according to the form field type. Defaults: `boolean`, `multi`, `select`, `date`, `text`
		 * @param string $field_type Gravity Forms field type (also the `name` parameter of GravityView_Field classes)
		 */
		$method = apply_filters( 'gravityview/search/method', $this->search_method );

		$method = strtolower( $method );

		$this->search_method = in_array( $method, array( 'get', 'post' ) ) ? $method : 'get';
	}

	/**
	 * Returns the search method
	 *
	 * @since 1.16.4
	 * @return string
	 */
	public function get_search_method() {
		return $this->search_method;
	}

	/**
	 * Get the input types available for different field types
	 *
	 * @since 1.17.5
	 *
	 * @return array [field type name] => (array|string) search bar input types
	 */
	public static function get_input_types_by_field_type() {
		/**
		 * Input Type groups
		 *
		 * @see admin-search-widget.js (getSelectInput)
		 */
		$input_types = array(
			'text'       => array( 'input_text' ),
			'address'    => array( 'input_text' ),
			'number'     => array( 'input_text' ),
			'date'       => array( 'date', 'date_range' ),
			'boolean'    => array( 'single_checkbox' ),
			'select'     => array( 'select', 'radio', 'link' ),
			'multi'      => array( 'select', 'multiselect', 'radio', 'checkbox', 'link' ),

			// hybrids
			'created_by' => array( 'select', 'radio', 'checkbox', 'multiselect', 'link', 'input_text' ),
			'multi_text' => array( 'select', 'radio', 'checkbox', 'multiselect', 'link', 'input_text' ),
			'product'    => array( 'select', 'radio', 'link', 'input_text' ),
		);

		/**
		 * Change the types of search fields available to a field type.
		 *
		 * @see GravityView_Widget_Search::get_search_input_labels() for the available input types
		 * @param array $input_types Associative array: key is field `name`, value is array of GravityView input types (note: use `input_text` for `text`)
		 */
		$input_types = apply_filters( 'gravityview/search/input_types', $input_types );

		return $input_types;
	}

	/**
	 * Get labels for different types of search bar inputs
	 *
	 * @since 1.17.5
	 *
	 * @return array [input type] => input type label
	 */
	public static function get_search_input_labels() {
		/**
		 * Input Type labels l10n
		 *
		 * @see admin-search-widget.js (getSelectInput)
		 */
		$input_labels = array(
			'input_text'      => esc_html__( 'Text', 'gk-gravityview' ),
			'date'            => esc_html__( 'Date', 'gk-gravityview' ),
			'select'          => esc_html__( 'Select', 'gk-gravityview' ),
			'multiselect'     => esc_html__( 'Select (multiple values)', 'gk-gravityview' ),
			'radio'           => esc_html__( 'Radio', 'gk-gravityview' ),
			'checkbox'        => esc_html__( 'Checkbox', 'gk-gravityview' ),
			'single_checkbox' => esc_html__( 'Checkbox', 'gk-gravityview' ),
			'link'            => esc_html__( 'Links', 'gk-gravityview' ),
			'date_range'      => esc_html__( 'Date range', 'gk-gravityview' ),
		);

		/**
		 * Change the label of search field input types.
		 *
		 * @param array $input_types Associative array: key is input type name, value is label
		 */
		$input_labels = apply_filters( 'gravityview/search/input_labels', $input_labels );

		return $input_labels;
	}

	public static function get_search_input_label( $input_type ) {
		$labels = self::get_search_input_labels();

		return \GV\Utils::get( $labels, $input_type, false );
	}

	/**
	 * Add script to Views edit screen (admin)
	 *
	 * @param  mixed $hook
	 */
	public function add_scripts_and_styles( $hook ) {
		global $pagenow;

		// Don't process any scripts below here if it's not a GravityView page or the widgets screen
		if ( ! gravityview()->request->is_admin( $hook, 'single' ) && ( 'widgets.php' !== $pagenow ) ) {
			return;
		}

		$script_min    = ( defined( 'SCRIPT_DEBUG' ) && SCRIPT_DEBUG ) ? '' : '.min';
		$script_source = empty( $script_min ) ? '/source' : '';

		wp_enqueue_script( 'gravityview_searchwidget_admin', plugins_url( 'assets/js' . $script_source . '/admin-search-widget' . $script_min . '.js', __FILE__ ), array( 'jquery', 'gravityview_views_scripts' ), \GV\Plugin::$version );

		wp_localize_script(
			'gravityview_searchwidget_admin',
			'gvSearchVar',
			array(
				'nonce'             => wp_create_nonce( 'gravityview_ajaxsearchwidget' ),
				'label_nofields'    => esc_html__( 'No search fields configured yet.', 'gk-gravityview' ),
				'label_addfield'    => esc_html__( 'Add Search Field', 'gk-gravityview' ),
				'label_label'       => esc_html__( 'Label', 'gk-gravityview' ),
				'label_searchfield' => esc_html__( 'Search Field', 'gk-gravityview' ),
				'label_inputtype'   => esc_html__( 'Input Type', 'gk-gravityview' ),
				'label_ajaxerror'   => esc_html__( 'There was an error loading searchable fields. Save the View or refresh the page to fix this issue.', 'gk-gravityview' ),
				'input_labels'      => json_encode( self::get_search_input_labels() ),
				'input_types'       => json_encode( self::get_input_types_by_field_type() ),
			)
		);
	}

	/**
	 * Add admin script to the no-conflict scripts allowlist
	 *
	 * @param array $allowed Scripts allowed in no-conflict mode
	 * @return array Scripts allowed in no-conflict mode, plus the search widget script
	 */
	public function register_no_conflict( $allowed ) {
		$allowed[] = 'gravityview_searchwidget_admin';
		return $allowed;
	}

	/**
	 * Ajax
	 * Returns the form fields ( only the searchable ones )
	 *
	 * @return void
	 */
	public static function get_searchable_fields() {

		if ( ! isset( $_POST['nonce'] ) || ! wp_verify_nonce( $_POST['nonce'], 'gravityview_ajaxsearchwidget' ) ) {
			exit( '0' );
		}

		$form = '';

		// Fetch the form for the current View
		if ( ! empty( $_POST['view_id'] ) ) {

			$form = gravityview_get_form_id( $_POST['view_id'] );

		} elseif ( ! empty( $_POST['formid'] ) ) {

			$form = (int) $_POST['formid'];

		} elseif ( ! empty( $_POST['template_id'] ) && class_exists( 'GravityView_Ajax' ) ) {

			$form = GravityView_Ajax::pre_get_form_fields( $_POST['template_id'] );

		}

		// fetch form id assigned to the view
		$response = self::render_searchable_fields( $form );

		exit( $response );
	}

	/**
	 * Generates html for the available Search Fields dropdown
	 *
	 * @param  int    $form_id
	 * @param  string $current (for future use)
	 * @return string
	 */
	public static function render_searchable_fields( $form_id = null, $current = '' ) {

		if ( is_null( $form_id ) ) {
			return '';
		}

		// start building output

		$output = '<select class="gv-search-fields">';

		$custom_fields = array(
			'search_all' => array(
				'text' => esc_html__( 'Search Everything', 'gk-gravityview' ),
				'type' => 'text',
			),
			'entry_date' => array(
				'text' => esc_html__( 'Entry Date', 'gk-gravityview' ),
				'type' => 'date',
			),
			'entry_id'   => array(
				'text' => esc_html__( 'Entry ID', 'gk-gravityview' ),
				'type' => 'text',
			),
			'created_by' => array(
				'text' => esc_html__( 'Entry Creator', 'gk-gravityview' ),
				'type' => 'created_by',
			),
			'is_starred' => array(
				'text' => esc_html__( 'Is Starred', 'gk-gravityview' ),
				'type' => 'boolean',
			),
		);

		if ( gravityview()->plugin->supports( \GV\Plugin::FEATURE_GFQUERY ) ) {
			$custom_fields['is_approved'] = array(
				'text' => esc_html__( 'Approval Status', 'gk-gravityview' ),
				'type' => 'multi',
			);
		}

		foreach ( $custom_fields as $custom_field_key => $custom_field ) {
			$output .= sprintf( '<option value="%s" %s data-inputtypes="%s" data-placeholder="%s">%s</option>', $custom_field_key, selected( $custom_field_key, $current, false ), $custom_field['type'], self::get_field_label( array( 'field' => $custom_field_key ) ), $custom_field['text'] );
		}

		// Get fields with sub-inputs and no parent
		$fields = gravityview_get_form_fields( $form_id, true, true );

		/**
		 * Modify the fields that are displayed as searchable in the Search Bar dropdown\n.
		 *
		 * @since 1.17
		 * @see gravityview_get_form_fields() Used to fetch the fields
		 * @see GravityView_Widget_Search::get_search_input_types See this method to modify the type of input types allowed for a field
		 * @param array $fields Array of searchable fields, as fetched by gravityview_get_form_fields()
		 * @param  int $form_id
		 */
		$fields = apply_filters( 'gravityview/search/searchable_fields', $fields, $form_id );

		if ( ! empty( $fields ) ) {

			$blocklist_field_types = apply_filters( 'gravityview_blocklist_field_types', array( 'fileupload', 'post_image', 'post_id', 'section' ), null );

			foreach ( $fields as $id => $field ) {

				if ( in_array( $field['type'], $blocklist_field_types ) ) {
					continue;
				}

				$types = self::get_search_input_types( $id, $field['type'] );

				$output .= '<option value="' . $id . '" ' . selected( $id, $current, false ) . 'data-inputtypes="' . esc_attr( $types ) . '">' . esc_html( $field['label'] ) . '</option>';
			}
		}

		$output .= '</select>';

		return $output;
	}

	/**
	 * Assign an input type according to the form field type
	 *
	 * @see admin-search-widget.js
	 *
	 * @param string|int|float $field_id Gravity Forms field ID
	 * @param string           $field_type Gravity Forms field type (also the `name` parameter of GravityView_Field classes)
	 *
	 * @return string GV field search input type ('multi', 'boolean', 'select', 'date', 'text')
	 */
	public static function get_search_input_types( $field_id = '', $field_type = null ) {

		// @todo - This needs to be improved - many fields have . including products and addresses
		if ( false !== strpos( (string) $field_id, '.' ) && in_array( $field_type, array( 'checkbox' ) ) || in_array( $field_id, array( 'is_fulfilled' ) ) ) {
			$input_type = 'boolean'; // on/off checkbox
		} elseif ( in_array( $field_type, array( 'checkbox', 'post_category', 'multiselect' ) ) ) {
			$input_type = 'multi'; // multiselect
		} elseif ( in_array( $field_id, array( 'payment_status' ) ) ) {
			$input_type = 'multi_text';
		} elseif ( in_array( $field_type, array( 'select', 'radio' ) ) ) {
			$input_type = 'select';
		} elseif ( in_array( $field_type, array( 'date' ) ) || in_array( $field_id, array( 'payment_date' ) ) ) {
			$input_type = 'date';
		} elseif ( in_array( $field_type, array( 'number' ) ) || in_array( $field_id, array( 'payment_amount' ) ) ) {
			$input_type = 'number';
		} elseif ( in_array( $field_type, array( 'product' ) ) ) {
			$input_type = 'product';
		} else {
			$input_type = 'text';
		}

		/**
		 * Modify the search form input type based on field type.
		 *
		 * @since 1.2
		 * @since 1.19.2 Added $field_id parameter
		 * @param string $input_type Assign an input type according to the form field type. Defaults: `boolean`, `multi`, `select`, `date`, `text`
		 * @param string $field_type Gravity Forms field type (also the `name` parameter of GravityView_Field classes)
		 * @param string|int|float $field_id ID of the field being processed
		 */
		$input_type = apply_filters( 'gravityview/extension/search/input_type', $input_type, $field_type, $field_id );

		return $input_type;
	}

	/**
	 * Display hidden fields to add support for sites using Default permalink structure
	 *
	 * @since 1.8
	 * @return array Search fields, modified if not using permalinks
	 */
	public function add_no_permalink_fields( $search_fields, $object, $widget_args = array() ) {
		/** @global WP_Rewrite $wp_rewrite */
		global $wp_rewrite;

		// Support default permalink structure
		if ( false === $wp_rewrite->using_permalinks() ) {

			// By default, use current post.
			$post_id = 0;

			// We're in the WordPress Widget context, and an overriding post ID has been set.
			if ( ! empty( $widget_args['post_id'] ) ) {
				$post_id = absint( $widget_args['post_id'] );
			}
			// We're in the WordPress Widget context, and the base View ID should be used
			elseif ( ! empty( $widget_args['view_id'] ) ) {
				$post_id = absint( $widget_args['view_id'] );
			}

			$args = gravityview_get_permalink_query_args( $post_id );

			// Add hidden fields to the search form
			foreach ( $args as $key => $value ) {
				$search_fields[] = array(
					'name'  => $key,
					'input' => 'hidden',
					'value' => $value,
				);
			}
		}

		return $search_fields;
	}

	/**
	 * Get the fields that are searchable for a View
	 *
	 * @since 2.0
	 * @since 2.0.9 Added $with_full_field parameter
	 *
	 * @param \GV\View|null $view
	 * @param bool          $with_full_field Return full field array, or just field ID? Default: false (just field ID)
	 *
	 *          TODO: Move to \GV\View, perhaps? And return a Field_Collection
	 *          TODO: Use in gravityview()->request->is_search() to calculate whether a valid search
	 *
	 * @return array If no View, returns empty array. Otherwise, returns array of fields configured in widgets and Search Bar for a View
	 */
	private function get_view_searchable_fields( $view, $with_full_field = false ) {

		/**
		 * Find all search widgets on the view and get the searchable fields settings.
		 */
		$searchable_fields = array();

		if ( ! $view ) {
			return $searchable_fields;
		}

		/**
		 * Include the sidebar Widgets.
		 */
		$widgets = (array) get_option( 'widget_gravityview_search', array() );

		foreach ( $widgets as $widget ) {
			if ( ! empty( $widget['view_id'] ) && $widget['view_id'] == $view->ID ) {
				if ( $_fields = json_decode( $widget['search_fields'], true ) ) {
					foreach ( $_fields as $field ) {
						if ( empty( $field['form_id'] ) ) {
							$field['form_id'] = $view->form ? $view->form->ID : 0;
						}
						$searchable_fields[] = $with_full_field ? $field : $field['field'];
					}
				}
			}
		}

		foreach ( $view->widgets->by_id( $this->get_widget_id() )->all() as $widget ) {
			if ( $_fields = json_decode( $widget->configuration->get( 'search_fields' ), true ) ) {
				foreach ( $_fields as $field ) {
					if ( empty( $field['form_id'] ) ) {
						$field['form_id'] = $view->form ? $view->form->ID : 0;
					}
					$searchable_fields[] = $with_full_field ? $field : $field['field'];
				}
			}
		}

		/**
		 * @since 2.5.1
		 * @depecated 2.14
		 */
		$searchable_fields = apply_filters_deprecated( 'gravityview/search/searchable_fields/whitelist', array( $searchable_fields, $view, $with_full_field ), '2.14', 'gravityview/search/searchable_fields/allowlist' );

		/**
		 * Modifies the fields able to be searched using the Search Bar.
		 *
		 * @since 2.14
		 *
		 * @param array $searchable_fields Array of GravityView-formatted fields or only the field ID? Example: [ '1.2', 'created_by' ]
		 * @param \GV\View $view Object of View being searched.
		 * @param bool $with_full_field Does $searchable_fields contain the full field array or just field ID? Default: false (just field ID)
		 */
		$searchable_fields = apply_filters( 'gravityview/search/searchable_fields/allowlist', $searchable_fields, $view, $with_full_field );

		return $searchable_fields;
	}

	/** --- Frontend --- */

	/**
	 * Calculate the search criteria to filter entries
	 *
	 * @param array $search_criteria The search criteria
	 * @param int   $form_id The form ID
	 * @param array $args Some args
	 *
	 * @param bool  $force_search_criteria Whether to suppress GF_Query filter, internally used in self::gf_query_filter
	 *
	 * @return array
	 */
	public function filter_entries( $search_criteria, $form_id = null, $args = array(), $force_search_criteria = false ) {
		if ( ! $force_search_criteria && gravityview()->plugin->supports( \GV\Plugin::FEATURE_GFQUERY ) ) {
			/**
			 * If GF_Query is available, we can construct custom conditions with nested
			 * booleans on the query, giving up the old ways of flat search_criteria field_filters.
			 */
			add_action( 'gravityview/view/query', array( $this, 'gf_query_filter' ), 10, 3 );
			return $search_criteria; // Return the original criteria, GF_Query modification kicks in later
		}

		if ( 'post' === $this->search_method ) {
			$get = $_POST;
		} else {
			$get = $_GET;
		}

		$view    = \GV\View::by_id( \GV\Utils::get( $args, 'id' ) );
		$view_id = $view ? $view->ID : null;
		$form_id = $view ? $view->form->ID : null;

		gravityview()->log->debug(
			'Requested $_{method}: ',
			array(
				'method' => $this->search_method,
				'data'   => $get,
			)
		);

		if ( empty( $get ) || ! is_array( $get ) ) {
			return $search_criteria;
		}

		$get = stripslashes_deep( $get );

		if ( ! is_null( $get ) ) {
			$get = gv_map_deep( $get, 'rawurldecode' );
		}

		// Make sure array key is set up
		$search_criteria['field_filters'] = \GV\Utils::get( $search_criteria, 'field_filters', array() );

		$searchable_fields        = $this->get_view_searchable_fields( $view );
		$searchable_field_objects = $this->get_view_searchable_fields( $view, true );

		/**
		 * Search for each word separately or the whole phrase?
		 *
		 * @since 1.20.2
		 * @since TODO Added $view parameter
		 * @param bool $split_words True: split a phrase into words; False: search whole word only [Default: true]
		 * @param \GV\View $view The View being searched
		 */
		$split_words = apply_filters( 'gravityview/search-all-split-words', true, $view );

		/**
		 * Remove leading/trailing whitespaces from search value.
		 *
		 * @since 2.9.3
		 * @since TODO Added $view parameter
		 * @param bool $trim_search_value True: remove whitespace; False: keep as is [Default: true]
		 * @param \GV\View $view The View being searched
		 */
		$trim_search_value = apply_filters( 'gravityview/search-trim-input', true, $view );

		// add free search
		if ( isset( $get['gv_search'] ) && '' !== $get['gv_search'] && in_array( 'search_all', $searchable_fields ) ) {

			$search_all_value = $trim_search_value ? trim( $get['gv_search'] ) : $get['gv_search'];

			if ( $split_words ) {
				// Search for a piece
				$words = explode( ' ', $search_all_value );

				$words = array_filter( $words );

			} else {
				// Replace multiple spaces with one space
				$search_all_value = preg_replace( '/\s+/ism', ' ', $search_all_value );

				$words = array( $search_all_value );
			}

			foreach ( $words as $word ) {
				$search_criteria['field_filters'][] = array(
					'key'      => null, // The field ID to search
					'value'    => $word, // The value to search
					'operator' => 'contains', // What to search in. Options: `is` or `contains`
				);
			}
		}

		// start date & end date
		if ( in_array( 'entry_date', $searchable_fields ) ) {
			/**
			 * Get and normalize the dates according to the input format.
			 */
			if ( $curr_start = ! empty( $get['gv_start'] ) ? $get['gv_start'] : '' ) {
				if ( $curr_start_date = date_create_from_format( $this->get_datepicker_format( true ), $curr_start ) ) {
					$curr_start = $curr_start_date->format( 'Y-m-d' );
				}
			}

			if ( $curr_end = ! empty( $get['gv_start'] ) ? ( ! empty( $get['gv_end'] ) ? $get['gv_end'] : '' ) : '' ) {
				if ( $curr_end_date = date_create_from_format( $this->get_datepicker_format( true ), $curr_end ) ) {
					$curr_end = $curr_end_date->format( 'Y-m-d' );
				}
			}

			if ( $view ) {
				/**
				 * Override start and end dates if View is limited to some already.
				 */
				if ( $start_date = $view->settings->get( 'start_date' ) ) {
					if ( $start_timestamp = strtotime( $curr_start ) ) {
						$curr_start = $start_timestamp < strtotime( $start_date ) ? $start_date : $curr_start;
					}
				}
				if ( $end_date = $view->settings->get( 'end_date' ) ) {
					if ( $end_timestamp = strtotime( $curr_end ) ) {
						$curr_end = $end_timestamp > strtotime( $end_date ) ? $end_date : $curr_end;
					}
				}
			}

			/**
			 * Whether to adjust the timezone for entries. \n.
			 * `date_created` is stored in UTC format. Convert search date into UTC (also used on templates/fields/date_created.php). \n
			 * This is for backward compatibility before \GF_Query started to automatically apply the timezone offset.
			 *
			 * @since 1.12
			 * @param boolean $adjust_tz  Use timezone-adjusted datetime? If true, adjusts date based on blog's timezone setting. If false, uses UTC setting. Default is `false`.
			 * @param string $context Where the filter is being called from. `search` in this case.
			 */
			$adjust_tz = apply_filters( 'gravityview_date_created_adjust_timezone', false, 'search' );

			/**
			 * Don't set $search_criteria['start_date'] if start_date is empty as it may lead to bad query results (GFAPI::get_entries)
			 */
			if ( ! empty( $curr_start ) ) {
				$curr_start                    = date( 'Y-m-d H:i:s', strtotime( $curr_start ) );
				$search_criteria['start_date'] = $adjust_tz ? get_gmt_from_date( $curr_start ) : $curr_start;
			}

			if ( ! empty( $curr_end ) ) {
				// Fast-forward 24 hour on the end time
				$curr_end                    = date( 'Y-m-d H:i:s', strtotime( $curr_end ) + DAY_IN_SECONDS );
				$search_criteria['end_date'] = $adjust_tz ? get_gmt_from_date( $curr_end ) : $curr_end;
				if ( strpos( $search_criteria['end_date'], '00:00:00' ) ) { // See https://github.com/gravityview/GravityView/issues/1056
					$search_criteria['end_date'] = date( 'Y-m-d H:i:s', strtotime( $search_criteria['end_date'] ) - 1 );
				}
			}
		}

		// search for a specific entry ID
		if ( ! empty( $get['gv_id'] ) && in_array( 'entry_id', $searchable_fields ) ) {
			$search_criteria['field_filters'][] = array(
				'key'      => 'id',
				'value'    => absint( $get['gv_id'] ),
				'operator' => $this->get_operator( $get, 'gv_id', array( '=' ), '=' ),
			);
		}

		// search for a specific Created_by ID
		if ( ! empty( $get['gv_by'] ) && in_array( 'created_by', $searchable_fields ) ) {
			$search_criteria['field_filters'][] = array(
				'key'      => 'created_by',
				'value'    => $get['gv_by'],
				'operator' => $this->get_operator( $get, 'gv_by', array( '=' ), '=' ),
			);
		}

		// Get search mode passed in URL
		$mode = isset( $get['mode'] ) && in_array( $get['mode'], array( 'any', 'all' ) ) ? $get['mode'] : 'any';

		// get the other search filters
		foreach ( $get as $key => $value ) {
			if ( 0 !== strpos( $key, 'filter_' ) && 0 !== strpos( $key, 'input_' ) ) {
				continue;
			}

			if ( false !== strpos( $key, '|op' ) ) {
				continue; // This is an operator
			}

			$filter_key = $this->convert_request_key_to_filter_key( $key );

			if ( $trim_search_value ) {
				$value = is_array( $value ) ? array_map( 'trim', $value ) : trim( $value );
			}

			if ( gv_empty( $value, false, false ) || ( is_array( $value ) && 1 === count( $value ) && gv_empty( $value[0], false, false ) ) ) {
				/**
				 * Filter to control if empty field values should be ignored or strictly matched (default: true).
<<<<<<< HEAD
				 *
=======
    			 *
>>>>>>> f9b21d08
				 * @since  2.14.2.1
				 * @param bool $ignore_empty_values
				 * @param int|null $filter_key
				 * @param int|null $view_id
				 * @param int|null $form_id
				 */
				$ignore_empty_values = apply_filters( 'gravityview/search/ignore-empty-values', true, $filter_key, $view_id, $form_id );

				if ( is_array( $value ) || $ignore_empty_values ) {
					continue;
				}

				$value = '';
			}

			if ( $form_id && '' === $value ) {
				$field = GFAPI::get_field( $form_id, $filter_key );

				// GF_Query casts Number field values to decimal, which may return unexpected result when the value is blank.
				if ( $field && 'number' === $field->type ) {
					$value = '-' . PHP_INT_MAX;
				}
			}

			if ( ! $filter = $this->prepare_field_filter( $filter_key, $value, $view, $searchable_field_objects, $get ) ) {
				continue;
			}

			if ( ! isset( $filter['operator'] ) ) {
				$filter['operator'] = $this->get_operator( $get, $key, array( 'contains' ), 'contains' );
			}

			if ( isset( $filter[0]['value'] ) ) {
				$filter[0]['value'] = $trim_search_value ? trim( $filter[0]['value'] ) : $filter[0]['value'];

				$search_criteria['field_filters'] = array_merge( $search_criteria['field_filters'], $filter );

				// if date range type, set search mode to ALL
				if ( ! empty( $filter[0]['operator'] ) && in_array( $filter[0]['operator'], array( '>=', '<=', '>', '<' ) ) ) {
					$mode = 'all';
				}
			} elseif ( ! empty( $filter ) ) {
				$search_criteria['field_filters'][] = $filter;
			}
		}

		/**
		 * or `any`).
		 *
		 * @since 1.5.1
		 * @param string $mode Search mode (`any` vs `all`)
		 */
		$search_criteria['field_filters']['mode'] = apply_filters( 'gravityview/search/mode', $mode );

		gravityview()->log->debug( 'Returned Search Criteria: ', array( 'data' => $search_criteria ) );

		unset( $get );

		return $search_criteria;
	}

	/**
	 * Filters the \GF_Query with advanced logic.
	 *
	 * Dropin for the legacy flat filters when \GF_Query is available.
	 *
	 * @param \GF_Query   $query The current query object reference
	 * @param \GV\View    $this The current view object
	 * @param \GV\Request $request The request object
	 */
	public function gf_query_filter( &$query, $view, $request ) {
		/**
		 * This is a shortcut to get all the needed search criteria.
		 * We feed these into an new GF_Query and tack them onto the current object.
		 */
		$search_criteria = $this->filter_entries( array(), null, array( 'id' => $view->ID ), true /** force search_criteria */ );

		/**
		 * Call any userland filters that they might have.
		 */
		remove_filter( 'gravityview_fe_search_criteria', array( $this, 'filter_entries' ), 10, 3 );
		$search_criteria = apply_filters( 'gravityview_fe_search_criteria', $search_criteria, $view->form->ID, $view->settings->as_atts() );
		add_filter( 'gravityview_fe_search_criteria', array( $this, 'filter_entries' ), 10, 3 );

		$query_class = $view->get_query_class();

		if ( empty( $search_criteria['field_filters'] ) ) {
			return;
		}

		$widgets = $view->widgets->by_id( $this->widget_id );
		if ( $widgets->count() ) {
			$widgets = $widgets->all();
			$widget  = $widgets[0];

			$search_fields = json_decode( $widget->configuration->get( 'search_fields' ), true );

			foreach ( (array) $search_fields as $search_field ) {
				if ( 'created_by' === $search_field['field'] && 'input_text' === $search_field['input'] ) {
					$created_by_text_mode = true;
				}
			}
		}

		$extra_conditions = array();
		$mode             = 'any';

		foreach ( $search_criteria['field_filters'] as $key => &$filter ) {
			if ( ! is_array( $filter ) ) {
				if ( in_array( strtolower( $filter ), array( 'any', 'all' ) ) ) {
					$mode = $filter;
				}
				continue;
			}

			// Construct a manual query for unapproved statuses
			if ( 'is_approved' === $filter['key'] && in_array( \GravityView_Entry_Approval_Status::UNAPPROVED, (array) $filter['value'] ) ) {
				$_tmp_query       = new $query_class(
					$view->form->ID,
					array(
						'field_filters' => array(
							array(
								'operator' => 'in',
								'key'      => 'is_approved',
								'value'    => (array) $filter['value'],
							),
							array(
								'operator' => 'is',
								'key'      => 'is_approved',
								'value'    => '',
							),
							'mode' => 'any',
						),
					)
				);
				$_tmp_query_parts = $_tmp_query->_introspect();

				$extra_conditions[] = $_tmp_query_parts['where'];

				$filter = false;
				continue;
			}

			// Construct manual query for text mode creator search
			if ( 'created_by' === $filter['key'] && ! empty( $created_by_text_mode ) ) {
				$extra_conditions[] = new GravityView_Widget_Search_Author_GF_Query_Condition( $filter, $view );
				$filter             = false;
				continue;
			}

			// By default, we want searches to be wildcard for each field.
			$filter['operator'] = empty( $filter['operator'] ) ? 'contains' : $filter['operator'];

			// For multichoice, let's have an in (OR) search.
			if ( is_array( $filter['value'] ) ) {
				$filter['operator'] = 'in'; // @todo what about in contains (OR LIKE chains)?
			}

			// Default form with joins functionality
			if ( empty( $filter['form_id'] ) ) {
				$filter['form_id'] = $view->form ? $view->form->ID : 0;
			}

			/**
			 * Modify the search operator for the field (contains, is, isnot, etc).
			 *
			 * @since 2.0 Added $view parameter
			 * @param string $operator Existing search operator
			 * @param array $filter array with `key`, `value`, `operator`, `type` keys
			 * @param \GV\View $view The View we're operating on.
			 */
			$filter['operator'] = apply_filters( 'gravityview_search_operator', $filter['operator'], $filter, $view );

			if ( 'is' !== $filter['operator'] && '' === $filter['value'] ) {
				unset( $search_criteria['field_filters'][ $key ] );
			}
		}

		if ( ! empty( $search_criteria['start_date'] ) || ! empty( $search_criteria['end_date'] ) ) {
			$date_criteria = array();

			if ( isset( $search_criteria['start_date'] ) ) {
				$date_criteria['start_date'] = $search_criteria['start_date'];
			}

			if ( isset( $search_criteria['end_date'] ) ) {
				$date_criteria['end_date'] = $search_criteria['end_date'];
			}

			$_tmp_query         = new $query_class( $view->form->ID, $date_criteria );
			$_tmp_query_parts   = $_tmp_query->_introspect();
			$extra_conditions[] = $_tmp_query_parts['where'];
		}

		$search_conditions = array();

		if ( $filters = array_filter( $search_criteria['field_filters'] ) ) {
			foreach ( $filters as &$filter ) {
				if ( ! is_array( $filter ) ) {
					continue;
				}

				/**
				 * Parse the filter criteria to generate the needed
				 * WHERE condition. This is a trick to not write our own generation
				 * code by reusing what's inside GF_Query already as they
				 * take care of many small things like forcing numeric, etc.
				 */
				$_tmp_query       = new $query_class(
					$filter['form_id'],
					array(
						'mode'          => 'any',
						'field_filters' => array( $filter ),
					)
				);
				$_tmp_query_parts = $_tmp_query->_introspect();
				$search_condition = $_tmp_query_parts['where'];

				if ( empty( $filter['key'] ) && $search_condition->expressions ) {
					$search_conditions[] = $search_condition;
				} else {
					$left = $search_condition->left;

					// When casting a column value to a certain type (e.g., happens with the Number field), GF_Query_Column is wrapped in a GF_Query_Call class.
					if ( $left instanceof GF_Query_Call ) {
						try {
							$reflectionProperty = new \ReflectionProperty( $left, '_parameters' );
							$reflectionProperty->setAccessible( true );

							$value = $reflectionProperty->getValue( $left );

							if ( ! empty( $value[0] ) && $value[0] instanceof GF_Query_Column ) {
								$left = $value[0];
							} else {
								continue;
							}
						} catch ( ReflectionException $e ) {
							continue;
						}
					}

					$alias = $query->_alias( $left->field_id, $left->source, $left->is_entry_column() ? 't' : 'm' );

					if ( $view->joins && GF_Query_Column::META == $left->field_id ) {
						foreach ( $view->joins as $_join ) {
							$on   = $_join->join_on;
							$join = $_join->join;

							$search_conditions[] = GF_Query_Condition::_or(
								// Join
								new GF_Query_Condition(
									new GF_Query_Column( GF_Query_Column::META, $join->ID, $query->_alias( GF_Query_Column::META, $join->ID, 'm' ) ),
									$search_condition->operator,
									$search_condition->right
								),
								// On
								new GF_Query_Condition(
									new GF_Query_Column( GF_Query_Column::META, $on->ID, $query->_alias( GF_Query_Column::META, $on->ID, 'm' ) ),
									$search_condition->operator,
									$search_condition->right
								)
							);
						}
					} else {
						$search_conditions[] = new GF_Query_Condition(
							new GF_Query_Column( $left->field_id, $left->source, $alias ),
							$search_condition->operator,
							$search_condition->right
						);
					}
				}
			}

			if ( $search_conditions ) {
				$search_conditions = array( call_user_func_array( '\GF_Query_Condition::' . ( 'all' == $mode ? '_and' : '_or' ), $search_conditions ) );
			}
		}

		/**
		 * Grab the current clauses. We'll be combining them shortly.
		 */
		$query_parts = $query->_introspect();

		/**
		 * Combine the parts as a new WHERE clause.
		 */
		$where = call_user_func_array( '\GF_Query_Condition::_and', array_merge( array( $query_parts['where'] ), $search_conditions, $extra_conditions ) );
		$query->where( $where );
	}

	/**
	 * Convert $_GET/$_POST key to the field/meta ID
	 *
	 * Examples:
	 * - `filter_is_starred` => `is_starred`
	 * - `filter_1_2` => `1.2`
	 * - `filter_5` => `5`
	 *
	 * @since 2.0
	 *
	 * @param string $key $_GET/_$_POST search key
	 *
	 * @return string
	 */
	private function convert_request_key_to_filter_key( $key ) {

		$field_id = str_replace( array( 'filter_', 'input_' ), '', $key );

		// calculates field_id, removing 'filter_' and for '_' for advanced fields ( like name or checkbox )
		if ( preg_match( '/^[0-9_]+$/ism', $field_id ) ) {
			$field_id = str_replace( '_', '.', $field_id );
		}

		return $field_id;
	}

	/**
	 * Prepare the field filters to GFAPI
	 *
	 * The type post_category, multiselect and checkbox support multi-select search - each value needs to be separated in an independent filter so we could apply the ANY search mode.
	 *
	 * Format searched values
	 *
	 * @param  string   $filter_key ID of the field, or entry meta key
	 * @param  string   $value $_GET/$_POST search value
	 * @param  \GV\View $view The view we're looking at
	 * @param array[]  $searchable_fields The searchable fields as configured by the widget.
	 * @param string[] $get The $_GET/$_POST array.
	 *
	 * @since develop Added 5th $get parameter for operator overrides.
	 * @todo Set function as private.
	 *
	 * @return array|false 1 or 2 deph levels, false if not allowed
	 */
	public function prepare_field_filter( $filter_key, $value, $view, $searchable_fields, $get = array() ) {
		$key        = $filter_key;
		$filter_key = explode( ':', $filter_key ); // field_id, form_id

		$form = null;

		if ( count( $filter_key ) > 1 ) {
			// form is specified
			list( $field_id, $form_id ) = $filter_key;

			if ( $forms = \GV\View::get_joined_forms( $view->ID ) ) {
				if ( ! $form = \GV\GF_Form::by_id( $form_id ) ) {
					return false;
				}
			}

			// form is allowed
			$found = false;
			foreach ( $forms as $form ) {
				if ( $form->ID == $form_id ) {
					$found = true;
					break;
				}
			}

			if ( ! $found ) {
				return false;
			}

			// form is in searchable fields
			$found = false;
			foreach ( $searchable_fields as $field ) {
				if ( $field_id == $field['field'] && $form->ID == $field['form_id'] ) {
					$found = true;
					break;
				}
			}

			if ( ! $found ) {
				return false;
			}
		} else {
			$field_id          = reset( $filter_key );
			$searchable_fields = wp_list_pluck( $searchable_fields, 'field' );
			if ( ! in_array( 'search_all', $searchable_fields ) && ! in_array( $field_id, $searchable_fields ) ) {
				return false;
			}
		}

		if ( ! $form ) {
			// fallback
			$form = $view->form;
		}

		// get form field array
		$form_field = is_numeric( $field_id ) ? \GV\GF_Field::by_id( $form, $field_id ) : \GV\Internal_Field::by_id( $field_id );

		if ( ! $form_field ) {
			return false;
		}

		// default filter array
		$filter = array(
			'key'     => $field_id,
			'value'   => $value,
			'form_id' => $form->ID,
		);

		switch ( $form_field->type ) {

			case 'select':
			case 'workflow_user':
			case 'radio':
				$filter['operator'] = $this->get_operator( $get, $key, array( 'is' ), 'is' );
				break;

			case 'post_category':
				if ( ! is_array( $value ) ) {
					$value = array( $value );
				}

				// Reset filter variable
				$filter = array();

				foreach ( $value as $val ) {
					$cat      = get_term( $val, 'category' );
					$filter[] = array(
						'key'      => $field_id,
						'value'    => esc_attr( $cat->name ) . ':' . $val,
						'operator' => $this->get_operator( $get, $key, array( 'is' ), 'is' ),
					);
				}

				break;

			case 'multiselect':
<<<<<<< HEAD
			case 'workflow_multi_user':
=======
>>>>>>> f9b21d08
				if ( ! is_array( $value ) ) {
					break;
				}

				// Reset filter variable
				$filter = array();

				foreach ( $value as $val ) {
					$filter[] = array(
						'key'   => $field_id,
						'value' => $val,
					);
				}

				break;

			case 'checkbox':
				// convert checkbox on/off into the correct search filter
				if ( false !== strpos( $field_id, '.' ) && ! empty( $form_field->inputs ) && ! empty( $form_field->choices ) ) {
					foreach ( $form_field->inputs as $k => $input ) {
						if ( $input['id'] == $field_id ) {
							$filter['value']    = $form_field->choices[ $k ]['value'];
							$filter['operator'] = $this->get_operator( $get, $key, array( 'is' ), 'is' );
							break;
						}
					}
				} elseif ( is_array( $value ) ) {

					// Reset filter variable
					$filter = array();

					foreach ( $value as $val ) {
						$filter[] = array(
							'key'      => $field_id,
							'value'    => $val,
							'operator' => $this->get_operator( $get, $key, array( 'is' ), 'is' ),
						);
					}
				}

				break;

			case 'name':
			case 'address':
				if ( false === strpos( $field_id, '.' ) ) {

					$words = explode( ' ', $value );

					$filters = array();
					foreach ( $words as $word ) {
						if ( ! empty( $word ) && strlen( $word ) > 1 ) {
							// Keep the same key for each filter
							$filter['value'] = $word;
							// Add a search for the value
							$filters[] = $filter;
						}
					}

					$filter = $filters;
				}

				// State/Province should be exact matches
				if ( 'address' === $form_field->field->type ) {

					$searchable_fields = $this->get_view_searchable_fields( $view, true );

					foreach ( $searchable_fields as $searchable_field ) {

						if ( $form_field->ID !== $searchable_field['field'] ) {
							continue;
						}

						// Only exact-match dropdowns, not text search
						if ( in_array( $searchable_field['input'], array( 'text', 'search' ), true ) ) {
							continue;
						}

						$input_id = gravityview_get_input_id_from_id( $form_field->ID );

						if ( 4 === $input_id ) {
							$filter['operator'] = $this->get_operator( $get, $key, array( 'is' ), 'is' );
						}
					}
				}

				break;

			case 'payment_date':
			case 'date':
				$date_format = $this->get_datepicker_format( true );

				if ( is_array( $value ) ) {

					// Reset filter variable
					$filter = array();

					foreach ( $value as $k => $date ) {
						if ( empty( $date ) ) {
							continue;
						}
						$operator = 'start' === $k ? '>=' : '<=';

						/**
						 * @hack
						 * @since 1.16.3
						 * Safeguard until GF implements '<=' operator
						 */
<<<<<<< HEAD
						if ( ! GFFormsModel::is_valid_operator( $operator ) && $operator === '<=' ) {
=======
						if ( ! GFFormsModel::is_valid_operator( $operator ) && '<=' === $operator ) {
>>>>>>> f9b21d08
							$operator = '<';
							$date     = date( 'Y-m-d', strtotime( self::get_formatted_date( $date, 'Y-m-d', $date_format ) . ' +1 day' ) );
						}

						$filter[] = array(
							'key'      => $field_id,
							'value'    => self::get_formatted_date( $date, 'Y-m-d', $date_format ),
							'operator' => $this->get_operator( $get, $key, array( $operator ), $operator ),
						);
					}
				} else {
					$date               = $value;
					$filter['value']    = self::get_formatted_date( $date, 'Y-m-d', $date_format );
					$filter['operator'] = $this->get_operator( $get, $key, array( 'is' ), 'is' );
				}

				if ( 'payment_date' === $key ) {
					$filter['operator'] = 'contains';
				}

				break;
		} // switch field type

		return $filter;
	}

	/**
	 * Get the Field Format form GravityForms
	 *
	 * @param GF_Field_Date $field The field object
	 * @since 1.10
	 *
	 * @return string Format of the date in the database
	 */
	public static function get_date_field_format( GF_Field_Date $field ) {
		$format     = 'm/d/Y';
		$datepicker = array(
			'mdy'       => 'm/d/Y',
			'dmy'       => 'd/m/Y',
			'dmy_dash'  => 'd-m-Y',
			'dmy_dot'   => 'd.m.Y',
			'ymd_slash' => 'Y/m/d',
			'ymd_dash'  => 'Y-m-d',
			'ymd_dot'   => 'Y.m.d',
		);

		if ( ! empty( $field->dateFormat ) && isset( $datepicker[ $field->dateFormat ] ) ) {
			$format = $datepicker[ $field->dateFormat ];
		}

		return $format;
	}

	/**
	 * Format a date value
	 *
	 * @param string $value Date value input
	 * @param string $format Wanted formatted date
	 *
	 * @since 2.1.2
	 * @param string $value_format The value format. Default: Y-m-d
	 *
	 * @return string
	 */
	public static function get_formatted_date( $value = '', $format = 'Y-m-d', $value_format = 'Y-m-d' ) {

		$date = date_create_from_format( $value_format, $value );

		if ( empty( $date ) ) {
			gravityview()->log->debug( 'Date format not valid: {value}', array( 'value' => $value ) );
			return '';
		}
		return $date->format( $format );
	}


	/**
	 * Include this extension templates path
	 *
	 * @param array $file_paths List of template paths ordered
	 */
	public function add_template_path( $file_paths ) {

		// Index 100 is the default GravityView template path.
		$file_paths[102] = self::$file . 'templates/';

		return $file_paths;
	}

	/**
	 * Check whether the configured search fields have a date field
	 *
	 * @since 1.17.5
	 *
	 * @param array $search_fields
	 *
	 * @return bool True: has a `date` or `date_range` field
	 */
	private function has_date_field( $search_fields ) {

		$has_date = false;

		foreach ( $search_fields as $k => $field ) {
			if ( in_array( $field['input'], array( 'date', 'date_range', 'entry_date' ) ) ) {
				$has_date = true;
				break;
			}
		}

		return $has_date;
	}

	/**
	 * Renders the Search Widget
	 *
	 * @param array                       $widget_args
	 * @param string                      $content
	 * @param string|\GV\Template_Context $context
	 *
	 * @return void
	 */
	public function render_frontend( $widget_args, $content = '', $context = '' ) {

		$gravityview_view = GravityView_View::getInstance();

		if ( empty( $gravityview_view ) ) {
			gravityview()->log->debug( '$gravityview_view not instantiated yet.' );
			return;
		}

		$view = \GV\View::by_id( $gravityview_view->view_id );

		// get configured search fields
		$search_fields = ! empty( $widget_args['search_fields'] ) ? json_decode( $widget_args['search_fields'], true ) : '';

		if ( empty( $search_fields ) || ! is_array( $search_fields ) ) {
			gravityview()->log->debug( 'No search fields configured for widget:', array( 'data' => $widget_args ) );
			return;
		}

		// prepare fields
		foreach ( $search_fields as $k => $field ) {

			$updated_field = $field;

			$updated_field = $this->get_search_filter_details( $updated_field, $context, $widget_args );

			switch ( $field['field'] ) {

				case 'search_all':
					$updated_field['key']   = 'search_all';
					$updated_field['input'] = 'search_all';
					$updated_field['value'] = $this->rgget_or_rgpost( 'gv_search' );
					break;

				case 'entry_date':
					$updated_field['key']   = 'entry_date';
					$updated_field['input'] = 'entry_date';
					$updated_field['value'] = array(
						'start' => $this->rgget_or_rgpost( 'gv_start' ),
						'end'   => $this->rgget_or_rgpost( 'gv_end' ),
					);
					break;

				case 'entry_id':
					$updated_field['key']   = 'entry_id';
					$updated_field['input'] = 'entry_id';
					$updated_field['value'] = $this->rgget_or_rgpost( 'gv_id' );
					break;

				case 'created_by':
					$updated_field['key']   = 'created_by';
					$updated_field['name']  = 'gv_by';
					$updated_field['value'] = $this->rgget_or_rgpost( 'gv_by' );
					break;

				case 'is_approved':
					$updated_field['key']     = 'is_approved';
					$updated_field['value']   = $this->rgget_or_rgpost( 'filter_is_approved' );
					$updated_field['choices'] = self::get_is_approved_choices();
					break;
			}

			$search_fields[ $k ] = $updated_field;
		}

		gravityview()->log->debug( 'Calculated Search Fields: ', array( 'data' => $search_fields ) );

		/**
		 * Modify what fields are shown. The order of the fields in the $search_filters array controls the order as displayed in the search bar widget.
		 *
		 * @param array $search_fields Array of search filters with `key`, `label`, `value`, `type`, `choices` keys
		 * @param GravityView_Widget_Search $this Current widget object
		 * @param array $widget_args Args passed to this method. {@since 1.8}
		 * @param \GV\Template_Context $context {@since 2.0}
		 * @type array
		 */
		$gravityview_view->search_fields = apply_filters( 'gravityview_widget_search_filters', $search_fields, $this, $widget_args, $context );

		$gravityview_view->permalink_fields = $this->add_no_permalink_fields( array(), $this, $widget_args );

		$gravityview_view->search_layout = ! empty( $widget_args['search_layout'] ) ? $widget_args['search_layout'] : 'horizontal';

		/** @since 1.14 */
		$gravityview_view->search_mode = ! empty( $widget_args['search_mode'] ) ? $widget_args['search_mode'] : 'any';

		$custom_class = ! empty( $widget_args['custom_class'] ) ? $widget_args['custom_class'] : '';

		$gravityview_view->search_class = self::get_search_class( $custom_class );

		$gravityview_view->search_clear = ! empty( $widget_args['search_clear'] ) ? $widget_args['search_clear'] : false;

		if ( $this->has_date_field( $search_fields ) ) {
			// enqueue datepicker stuff only if needed!
			$this->enqueue_datepicker();
		}

		$this->maybe_enqueue_flexibility();

		$gravityview_view->render( 'widget', 'search', false );
	}

	/**
	 * Get the search class for a search form
	 *
	 * @since 1.5.4
	 *
	 * @return string Sanitized CSS class for the search form
	 */
	public static function get_search_class( $custom_class = '' ) {
		$gravityview_view = GravityView_View::getInstance();

		$search_class = 'gv-search-' . $gravityview_view->search_layout;

		if ( ! empty( $custom_class ) ) {
			$search_class .= ' ' . $custom_class;
		}

		/**
		 * Modify the CSS class for the search form.
		 *
		 * @param string $search_class The CSS class for the search form
		 */
		$search_class = apply_filters( 'gravityview_search_class', $search_class );

		// Is there an active search being performed? Used by fe-views.js
		$search_class .= gravityview()->request->is_search() || GravityView_frontend::getInstance()->isSearch() ? ' gv-is-search' : '';

		return gravityview_sanitize_html_class( $search_class );
	}


	/**
	 * Calculate the search form action
	 *
	 * @since 1.6
	 *
	 * @return string
	 */
	public static function get_search_form_action() {
		$gravityview_view = GravityView_View::getInstance();

		$post_id = $gravityview_view->getPostId() ? $gravityview_view->getPostId() : $gravityview_view->getViewId();

		$url = add_query_arg( array(), get_permalink( $post_id ) );

		/**
		 * Override the search URL.
		 *
		 * @param string $action Where the form submits to.
		 *
		 * Further parameters will be added once adhoc context is added.
		 * Use gravityview()->request until then.
		 */
		return apply_filters( 'gravityview/widget/search/form/action', $url );
	}

	/**
	 * Get the label for a search form field
	 *
	 * @param  array $field      Field setting as sent by the GV configuration - has `field`, `input` (input type), and `label` keys
	 * @param  array $form_field Form field data, as fetched by `gravityview_get_field()`
	 * @return string             Label for the search form
	 */
	private static function get_field_label( $field, $form_field = array() ) {

		$label = \GV\Utils::_GET( 'label', \GV\Utils::get( $field, 'label' ) );

		if ( ! $label ) {

			$label = isset( $form_field['label'] ) ? $form_field['label'] : '';

			switch ( $field['field'] ) {
				case 'search_all':
					$label = __( 'Search Entries:', 'gk-gravityview' );
					break;
				case 'entry_date':
					$label = __( 'Filter by date:', 'gk-gravityview' );
					break;
				case 'entry_id':
					$label = __( 'Entry ID:', 'gk-gravityview' );
					break;
				default:
					// If this is a field input, not a field
					if ( strpos( $field['field'], '.' ) > 0 && ! empty( $form_field['inputs'] ) ) {

						// Get the label for the field in question, which returns an array
						$items = wp_list_filter( $form_field['inputs'], array( 'id' => $field['field'] ) );

						// Get the item with the `label` key
						$values = wp_list_pluck( $items, 'label' );

						// There will only one item in the array, but this is easier
						foreach ( $values as $value ) {
							$label = $value;
							break;
						}
					}
			}
		}

		/**
		 * Modify the label for a search field. Supports returning HTML.
		 *
		 * @since 1.17.3 Added $field parameter
		 * @param string $label Existing label text, sanitized.
		 * @param array $form_field Gravity Forms field array, as returned by `GFFormsModel::get_field()`
		 * @param array $field Field setting as sent by the GV configuration - has `field`, `input` (input type), and `label` keys
		 */
		$label = apply_filters( 'gravityview_search_field_label', esc_attr( $label ), $form_field, $field );

		return $label;
	}

	/**
	 * Prepare search fields to frontend render with other details (label, field type, searched values)
	 *
	 * @since 2.16 Added $widget_args parameter.
	 *
	 * @param array       $field
	 * @param \GV\Context $context
	 * @param array       $widget_args
	 *
	 * @return array
	 */
	private function get_search_filter_details( $field, $context, $widget_args ) {

		$gravityview_view = GravityView_View::getInstance();

		$form = $gravityview_view->getForm();

		// for advanced field ids (eg, first name / last name )
		$name = 'filter_' . str_replace( '.', '_', $field['field'] );

		// get searched value from $_GET/$_POST (string or array)
		$value = $this->rgget_or_rgpost( $name );

		// get form field details
		$form_field = gravityview_get_field( $form, $field['field'] );

		$form_field_type = \GV\Utils::get( $form_field, 'type' );

		$filter = array(
			'key'   => \GV\Utils::get( $field, 'field' ),
			'name'  => $name,
			'label' => self::get_field_label( $field, $form_field ),
			'input' => \GV\Utils::get( $field, 'input' ),
			'value' => $value,
			'type'  => $form_field_type,
		);

		// collect choices
		if ( 'post_category' === $form_field_type && ! empty( $form_field['displayAllCategories'] ) && empty( $form_field['choices'] ) ) {
			$filter['choices'] = gravityview_get_terms_choices();
		} elseif ( ! empty( $form_field['choices'] ) ) {
			$filter['choices'] = $form_field['choices'];
		}

		if ( 'date_range' === $field['input'] && empty( $value ) ) {
			$filter['value'] = array(
				'start' => '',
				'end'   => '',
			);
		}

		if ( 'created_by' === $field['field'] ) {
			$filter['choices'] = self::get_created_by_choices( ( isset( $context->view ) ? $context->view : null ) );
			$filter['type']    = 'created_by';
		}

		if ( 'payment_status' === $field['field'] ) {
			$filter['type']    = 'entry_meta';
			$filter['choices'] = GFCommon::get_entry_payment_statuses_as_choices();
		}

		/**
		 * Filter the output filter details for the Search widget.
		 *
		 * @since 2.5
		 * @param array $filter The filter details
		 * @param array $field The search field configuration
		 * @param \GV\Context The context
		 */
		return apply_filters( 'gravityview/search/filter_details', $filter, $field, $context );
	}

	/**
	 * If sieve choices is enabled, run it for each of the fields with choices.
	 *
	 * @since 2.16.6
	 *
	 * @uses sieve_filter_choices
	 *
	 * @param array                     $search_fields Array of search filters with `key`, `label`, `value`, `type` keys
	 * @param GravityView_Widget_Search $widget Current widget object
	 * @param array                     $widget_args Args passed to this method. {@since 1.8}
	 * @param \GV\Template_Context      $context
	 *
	 * @return array If the search field GF Field type is `address`, and there are choices to add, adds them and changes the input type. Otherwise, sets the input to text.
	 */
	public function maybe_sieve_filter_choices( $search_fields, $widget, $widget_args, $context ) {

		$sieve_choices = \GV\Utils::get( $widget_args, 'sieve_choices', false );

		if ( ! $sieve_choices ) {
			return $search_fields;
		}

		foreach ( $search_fields as &$filter ) {
			if ( empty( $filter['choices'] ) ) {
				continue;
			}

			$field = gravityview_get_field( $context->view->form->form, $filter['key'] );  // @todo Support multiple forms (joins)

			/**
			 * Only output used choices for this field.
			 *
			 * @since 2.16 Modified default value to the `sieve_choices` widget setting and added $widget_args parameter.
			 *
			 * @param bool $sieve_choices True: Yes, filter choices based on whether the value exists in entries. False: show all choices in the original field. Default: false.
			 * @param array $field The field configuration.
			 * @param \GV\Context The context.
			 */
			if ( apply_filters( 'gravityview/search/sieve_choices', $sieve_choices, $field, $context, $widget_args ) ) {
				$filter['choices'] = $this->sieve_filter_choices( $filter, $context );
			}
		}

		return $search_fields;
	}

	/**
	 * Sieve filter choices to only ones that are used.
	 *
	 * @param array       $filter The filter configuration.
	 * @param \GV\Context $context The context
	 *
	 * @since 2.5
	 * @internal
	 *
	 * @return array The filter choices.
	 */
	private function sieve_filter_choices( $filter, $context ) {
		if ( empty( $filter['key'] ) || empty( $filter['choices'] ) ) {
			return $filter; // @todo Populate plugins might give us empty choices
		}

		// Allow only specific entry meta and field-ids to be sieved.
		if ( ! in_array( $filter['key'], array( 'created_by', 'payment_status' ), true ) && ! is_numeric( $filter['key'] ) ) {
			return $filter;
		}

		$form_id = $context->view->form->ID; // @todo Support multiple forms (joins)

		$cache = new GravityView_Cache( $form_id, array( 'sieve', $filter['key'], $context->view->ID ) );

		$filter_choices = $cache->get();

		if ( $filter_choices ) {
			return $filter_choices;
		}

		global $wpdb;

		$entry_table_name      = GFFormsModel::get_entry_table_name();
		$entry_meta_table_name = GFFormsModel::get_entry_meta_table_name();

		$key_like    = $wpdb->esc_like( $filter['key'] ) . '.%';
		$filter_type = \GV\Utils::get( $filter, 'type' );

		switch ( $filter_type ) {
			case 'post_category':
				$choices = $wpdb->get_col(
					$wpdb->prepare(
						"SELECT DISTINCT SUBSTRING_INDEX( `meta_value`, ':', 1) FROM $entry_meta_table_name WHERE ( `meta_key` LIKE %s OR `meta_key` = %d) AND `form_id` = %d",
						$key_like,
						$filter['key'],
						$form_id
					)
				);
				break;
			case 'created_by':
			case 'entry_meta':
				$choices = $wpdb->get_col(
					$wpdb->prepare(
						"SELECT DISTINCT `{$filter['key']}` FROM $entry_table_name WHERE `form_id` = %d",
						$form_id
					)
				);
				break;
			default:
				$sql = $wpdb->prepare(
					"SELECT DISTINCT `meta_value` FROM $entry_meta_table_name WHERE ( `meta_key` LIKE %s OR `meta_key` = %s ) AND `form_id` = %d",
					$key_like,
					$filter['key'],
					$form_id
				);

				$choices = $wpdb->get_col( $sql );

				$field = gravityview_get_field( $context->view->form->form, $filter['key'] );

				if ( $field && 'json' === $field->storageType ) {
					$choices        = array_map( 'json_decode', $choices );
					$_choices_array = array();
					foreach ( $choices as $choice ) {
						if ( is_array( $choice ) ) {
							$_choices_array = array_merge( $_choices_array, $choice );
						} else {
							$_choices_array [] = $choice;
						}
					}
					$choices = array_unique( $_choices_array );
				}

				break;
		}

		$filter_choices = array();
		foreach ( $filter['choices'] as $choice ) {
			if ( in_array( $choice['text'], $choices, true ) || in_array( $choice['value'], $choices, true ) ) {
				$filter_choices[] = $choice;
			}
		}

		$cache->set( $filter_choices, 'sieve_filter_choices', WEEK_IN_SECONDS );

		return $filter_choices;
	}

	/**
	 * Calculate the search choices for the users
	 *
	 * @param \GV\View|null $view The View, if set.
	 *
	 * @since 1.8
	 * @since 2.3 Added $view parameter.
	 *
	 * @return array Array of user choices (value = ID, text = display name)
	 */
	private static function get_created_by_choices( $view ) {

		/**
		 * filter gravityview/get_users/search_widget
		 *
		 * @see \GVCommon::get_users
		 */
		$users = GVCommon::get_users( 'search_widget', array( 'fields' => array( 'ID', 'display_name' ) ) );

		$choices = array();
		foreach ( $users as $user ) {
			/**
			 * Filter the display text in created by search choices.
			 *
			 * @since 2.3
			 * @param string[in,out] The text. Default: $user->display_name
			 * @param \WP_User $user The user.
			 * @param \GV\View|null $view The view.
			 */
			$text      = apply_filters( 'gravityview/search/created_by/text', $user->display_name, $user, $view );
			$choices[] = array(
				'value' => $user->ID,
				'text'  => $text,
			);
		}

		return $choices;
	}

	/**
	 * Calculate the search checkbox choices for approval status
	 *
	 * @since develop
	 *
	 * @return array Array of approval status choices (value = status, text = display name)
	 */
	private static function get_is_approved_choices() {

		$choices = array();
		foreach ( GravityView_Entry_Approval_Status::get_all() as $status ) {
			$choices[] = array(
				'value' => $status['value'],
				'text'  => $status['label'],
			);
		}

		return $choices;
	}

	/**
	 * Output the Clear Search Results button
	 *
	 * @since 1.5.4
	 */
	public static function the_clear_search_button() {
		$gravityview_view = GravityView_View::getInstance();

		if ( $gravityview_view->search_clear ) {

			$url = strtok( add_query_arg( array() ), '?' );

			echo gravityview_get_link( $url, esc_html__( 'Clear', 'gk-gravityview' ), 'class=button gv-search-clear' );

		}
	}

	/**
	 * Based on the search method, fetch the value for a specific key
	 *
	 * @since 1.16.4
	 *
	 * @param string $name Name of the request key to fetch the value for
	 *
	 * @return mixed|string Value of request at $name key. Empty string if empty.
	 */
	private function rgget_or_rgpost( $name ) {
		$value = \GV\Utils::_REQUEST( $name );

		$value = stripslashes_deep( $value );

		if ( ! is_null( $value ) ) {
			$value = gv_map_deep( $value, 'rawurldecode' );
		}

		$value = gv_map_deep( $value, '_wp_specialchars' );

		return $value;
	}


	/**
	 * Require the datepicker script for the frontend GV script
	 *
	 * @param array $js_dependencies Array of existing required scripts for the fe-views.js script
	 * @return array Array required scripts, with `jquery-ui-datepicker` added
	 */
	public function add_datepicker_js_dependency( $js_dependencies ) {

		$js_dependencies[] = 'jquery-ui-datepicker';

		return $js_dependencies;
	}

	/**
	 * Modify the array passed to wp_localize_script()
	 *
	 * @param array $js_localization The data padded to the Javascript file
	 * @param array $view_data View data array with View settings
	 *
	 * @return array
	 */
	public function add_datepicker_localization( $localizations = array(), $view_data = array() ) {
		global $wp_locale;

		/**
		 * Modify the datepicker settings.
		 *
		 * @see http://api.jqueryui.com/datepicker/ Learn what settings are available
		 * @see http://www.renegadetechconsulting.com/tutorials/jquery-datepicker-and-wordpress-i18n Thanks for the helpful information on $wp_locale
		 * @param array $js_localization The data padded to the Javascript file
		 * @param array $view_data View data array with View settings
		 */
		$datepicker_settings = apply_filters(
			'gravityview_datepicker_settings',
			array(
				'yearRange'       => '-5:+5',
				'changeMonth'     => true,
				'changeYear'      => true,
				'closeText'       => esc_attr_x( 'Close', 'Close calendar', 'gk-gravityview' ),
				'prevText'        => esc_attr_x( 'Prev', 'Previous month in calendar', 'gk-gravityview' ),
				'nextText'        => esc_attr_x( 'Next', 'Next month in calendar', 'gk-gravityview' ),
				'currentText'     => esc_attr_x( 'Today', 'Today in calendar', 'gk-gravityview' ),
				'weekHeader'      => esc_attr_x( 'Week', 'Week in calendar', 'gk-gravityview' ),
				'monthStatus'     => __( 'Show a different month', 'gk-gravityview' ),
				'monthNames'      => array_values( $wp_locale->month ),
				'monthNamesShort' => array_values( $wp_locale->month_abbrev ),
				'dayNames'        => array_values( $wp_locale->weekday ),
				'dayNamesShort'   => array_values( $wp_locale->weekday_abbrev ),
				'dayNamesMin'     => array_values( $wp_locale->weekday_initial ),
				// get the start of week from WP general setting
				'firstDay'        => get_option( 'start_of_week' ),
				// is Right to left language? default is false
				'isRTL'           => is_rtl(),
			),
			$view_data
		);

		$localizations['datepicker'] = $datepicker_settings;

		return $localizations;
	}

	/**
	 * Register search widget scripts, including Flexibility
	 *
	 * @see https://github.com/10up/flexibility
	 *
	 * @since 1.17
	 *
	 * @return void
	 */
	public function register_scripts() {
		wp_register_script( 'gv-flexibility', plugins_url( 'assets/lib/flexibility/flexibility.js', GRAVITYVIEW_FILE ), array(), \GV\Plugin::$version, true );
	}

	/**
	 * If the current visitor is running IE 8 or 9, enqueue Flexibility
	 *
	 * @since 1.17
	 *
	 * @return void
	 */
	private function maybe_enqueue_flexibility() {
		if ( isset( $_SERVER['HTTP_USER_AGENT'] ) && preg_match( '/MSIE [8-9]/', $_SERVER['HTTP_USER_AGENT'] ) ) {
			wp_enqueue_script( 'gv-flexibility' );
		}
	}

	/**
	 * Enqueue the datepicker script
	 *
	 * It sets the $gravityview->datepicker_class parameter
	 *
	 * @todo Use own datepicker javascript instead of GF datepicker.js - that way, we can localize the settings and not require the changeMonth and changeYear pickers.
	 * @return void
	 */
	public function enqueue_datepicker() {
		$gravityview_view = GravityView_View::getInstance();

		wp_enqueue_script( 'jquery-ui-datepicker' );

		add_filter( 'gravityview_js_dependencies', array( $this, 'add_datepicker_js_dependency' ) );
		add_filter( 'gravityview_js_localization', array( $this, 'add_datepicker_localization' ), 10, 2 );

		$scheme = is_ssl() ? 'https://' : 'http://';
		wp_enqueue_style( 'jquery-ui-datepicker', $scheme . 'ajax.googleapis.com/ajax/libs/jqueryui/1.8.18/themes/smoothness/jquery-ui.css' );

		/**
		 * @filter `gravityview_search_datepicker_class`
		 * Modify the CSS class for the datepicker, used by the CSS class is used by Gravity Forms' javascript to determine the format for the date picker. The `gv-datepicker` class is required by the GravityView datepicker javascript.
		 * @param string $css_class CSS class to use. Default: `gv-datepicker datepicker mdy` \n
		 * Options are:
		 * - `mdy` (mm/dd/yyyy)
		 * - `dmy` (dd/mm/yyyy)
		 * - `dmy_dash` (dd-mm-yyyy)
		 * - `dmy_dot` (dd.mm.yyyy)
		 * - `ymd_slash` (yyyy/mm/dd)
		 * - `ymd_dash` (yyyy-mm-dd)
		 * - `ymd_dot` (yyyy.mm.dd)
		 */
		$datepicker_class = apply_filters( 'gravityview_search_datepicker_class', 'gv-datepicker datepicker ' . $this->get_datepicker_format() );

		$gravityview_view->datepicker_class = $datepicker_class;
	}

	/**
	 * Retrieve the datepicker format.
	 *
	 * @param bool $date_format Whether to return the PHP date format or the datpicker class name. Default: false.
	 *
	 * @see https://docs.gravitykit.com/article/115-changing-the-format-of-the-search-widgets-date-picker
	 *
	 * @return string The datepicker format placeholder, or the PHP date format.
	 */
	private function get_datepicker_format( $date_format = false ) {

		$default_format = 'mdy';

		/**
		 * @filter `gravityview/widgets/search/datepicker/format`
		 * @since 2.1.1
		 * @param string           $format Default: mdy
		 * Options are:
		 * - `mdy` (mm/dd/yyyy)
		 * - `dmy` (dd/mm/yyyy)
		 * - `dmy_dash` (dd-mm-yyyy)
		 * - `dmy_dot` (dd.mm.yyyy)
		 * - `ymd_slash` (yyyy/mm/dd)
		 * - `ymd_dash` (yyyy-mm-dd)
		 * - `ymd_dot` (yyyy.mm.dd)
		 */
		$format = apply_filters( 'gravityview/widgets/search/datepicker/format', $default_format );

		$gf_date_formats = array(
			'mdy'       => 'm/d/Y',

			'dmy_dash'  => 'd-m-Y',
			'dmy_dot'   => 'd.m.Y',
			'dmy'       => 'd/m/Y',

			'ymd_slash' => 'Y/m/d',
			'ymd_dash'  => 'Y-m-d',
			'ymd_dot'   => 'Y.m.d',
		);

		if ( ! $date_format ) {
			// If the format key isn't valid, return default format key
			return isset( $gf_date_formats[ $format ] ) ? $format : $default_format;
		}

		// If the format key isn't valid, return default format value
		return \GV\Utils::get( $gf_date_formats, $format, $gf_date_formats[ $default_format ] );
	}

	/**
	 * If previewing a View or page with embedded Views, make the search work properly by adding hidden fields with query vars
	 *
	 * @since 2.2.1
	 *
	 * @return void
	 */
	public function add_preview_inputs() {
		global $wp;

		if ( ! is_preview() || ! current_user_can( 'publish_gravityviews' ) ) {
			return;
		}

		// Outputs `preview` and `post_id` variables
		foreach ( $wp->query_vars as $key => $value ) {
			printf( '<input type="hidden" name="%s" value="%s" />', esc_attr( $key ), esc_attr( $value ) );
		}
	}

	/**
	 * Get an operator URL override.
	 *
	 * @param array  $get     Where to look for the operator.
	 * @param string $key     The filter key to look for.
	 * @param array  $allowed The allowed operators (allowlist).
	 * @param string $default The default operator.
	 *
	 * @return string The operator.
	 */
	private function get_operator( $get, $key, $allowed, $default ) {
		$operator = \GV\Utils::get( $get, "$key|op", $default );

		/**
		 * @depecated 2.14
		 */
		$allowed = apply_filters_deprecated( 'gravityview/search/operator_whitelist', array( $allowed, $key ), '2.14', 'gravityview/search/operator_allowlist' );

		/**
		 * An array of allowed operators for a field.
		 *
		 * @since 2.14
		 * @param string[] An allowlist of operators.
		 * @param string The filter name.
		 */
		$allowed = apply_filters( 'gravityview/search/operator_allowlist', $allowed, $key );

		if ( ! in_array( $operator, $allowed, true ) ) {
			$operator = $default;
		}

		return $operator;
	}
} // end class

new GravityView_Widget_Search();

if ( ! gravityview()->plugin->supports( \GV\Plugin::FEATURE_GFQUERY ) ) {
	return;
}

/**
 * A GF_Query condition that allows user data searches.
 */
class GravityView_Widget_Search_Author_GF_Query_Condition extends \GF_Query_Condition {
	public function __construct( $filter, $view ) {
		$this->value = $filter['value'];
		$this->view  = $view;
	}

	public function sql( $query ) {
		global $wpdb;

		$user_meta_fields = array(
			'nickname',
			'first_name',
			'last_name',
		);

		/**
		 * Filter the user meta fields to search.
		 *
		 * @param array The user meta fields.
		 * @param \GV\View $view The view.
		 */
		$user_meta_fields = apply_filters( 'gravityview/widgets/search/created_by/user_meta_fields', $user_meta_fields, $this->view );

		$user_fields = array(
			'user_nicename',
			'user_login',
			'display_name',
			'user_email',
		);

		/**
		 * Filter the user fields to search.
		 *
		 * @param array The user fields.
		 * @param \GV\View $view The view.
		 */
		$user_fields = apply_filters( 'gravityview/widgets/search/created_by/user_fields', $user_fields, $this->view );

		$conditions = array();

		foreach ( $user_fields as $user_field ) {
			$conditions[] = $wpdb->prepare( "`u`.`$user_field` LIKE %s", '%' . $wpdb->esc_like( $this->value ) . '%' );
		}

		foreach ( $user_meta_fields as $meta_field ) {
			$conditions[] = $wpdb->prepare( '(`um`.`meta_key` = %s AND `um`.`meta_value` LIKE %s)', $meta_field, '%' . $wpdb->esc_like( $this->value ) . '%' );
		}

		$conditions = '(' . implode( ' OR ', $conditions ) . ')';

		$alias = $query->_alias( null );

		return "(EXISTS (SELECT 1 FROM $wpdb->users u LEFT JOIN $wpdb->usermeta um ON u.ID = um.user_id WHERE (u.ID = `$alias`.`created_by` AND $conditions)))";
	}
}<|MERGE_RESOLUTION|>--- conflicted
+++ resolved
@@ -813,11 +813,6 @@
 			if ( gv_empty( $value, false, false ) || ( is_array( $value ) && 1 === count( $value ) && gv_empty( $value[0], false, false ) ) ) {
 				/**
 				 * Filter to control if empty field values should be ignored or strictly matched (default: true).
-<<<<<<< HEAD
-				 *
-=======
-    			 *
->>>>>>> f9b21d08
 				 * @since  2.14.2.1
 				 * @param bool $ignore_empty_values
 				 * @param int|null $filter_key
@@ -1248,10 +1243,7 @@
 				break;
 
 			case 'multiselect':
-<<<<<<< HEAD
 			case 'workflow_multi_user':
-=======
->>>>>>> f9b21d08
 				if ( ! is_array( $value ) ) {
 					break;
 				}
@@ -1359,11 +1351,7 @@
 						 * @since 1.16.3
 						 * Safeguard until GF implements '<=' operator
 						 */
-<<<<<<< HEAD
-						if ( ! GFFormsModel::is_valid_operator( $operator ) && $operator === '<=' ) {
-=======
 						if ( ! GFFormsModel::is_valid_operator( $operator ) && '<=' === $operator ) {
->>>>>>> f9b21d08
 							$operator = '<';
 							$date     = date( 'Y-m-d', strtotime( self::get_formatted_date( $date, 'Y-m-d', $date_format ) . ' +1 day' ) );
 						}

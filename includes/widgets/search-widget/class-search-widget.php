<?php
/**
 * The GravityView New Search widget
 *
 * @package   GravityView-DataTables-Ext
 * @license   GPL2+
 * @author    GravityKit <hello@gravitykit.com>
 * @link      http://www.gravitykit.com
 * @copyright Copyright 2014, Katz Web Services, Inc.
 */

if ( ! defined( 'WPINC' ) ) {
	die;
}

class GravityView_Widget_Search extends \GV\Widget {

	public $icon = 'dashicons-search';

	public static $file;
	public static $instance;

	private $search_filters = array();

	/**
	 * whether search method is GET or POST ( default: GET )
	 *
	 * @since 1.16.4
	 * @var string $search_method
	 */
	private $search_method = 'get';

	public function __construct() {

		$this->widget_id          = 'search_bar';

		$this->widget_description = esc_html__( 'Display a search form for users to search a View\'s entries.', 'gk-gravityview' );
		$this->widget_subtitle    = esc_html__( 'Search form for searching entries.', 'gk-gravityview' );

		self::$instance = &$this;

		self::$file = plugin_dir_path( __FILE__ );

		$default_values = array(
			'header' => 0,
			'footer' => 0,
		);

		$settings = array(
			'search_layout' => array(
				'type'       => 'radio',
				'full_width' => true,
				'label'      => esc_html__( 'Search Layout', 'gk-gravityview' ),
				'value'      => 'horizontal',
				'options'    => array(
					'horizontal' => esc_html__( 'Horizontal', 'gk-gravityview' ),
					'vertical'   => esc_html__( 'Vertical', 'gk-gravityview' ),
				),
			),
			'search_clear'  => array(
				'type'  => 'checkbox',
				'label' => __( 'Show Clear button', 'gk-gravityview' ),
				'desc'  => __( 'When a search is performed, display a button that removes all search values.', 'gk-gravityview' ),
				'value' => true,
			),
			'search_fields' => array(
				'type'  => 'hidden',
				'label' => '',
				'class' => 'gv-search-fields-value',
				'value' => '[{"field":"search_all","input":"input_text"}]', // Default: Search Everything text box
			),
			'search_mode'   => array(
				'type'       => 'radio',
				'full_width' => true,
				'label'      => esc_html__( 'Search Mode', 'gk-gravityview' ),
				'desc'       => __( 'Should search results match all search fields, or any?', 'gk-gravityview' ),
				'value'      => 'any',
				'class'      => 'hide-if-js',
				'options'    => array(
					'any' => esc_html__( 'Match Any Fields', 'gk-gravityview' ),
					'all' => esc_html__( 'Match All Fields', 'gk-gravityview' ),
				),
			),
			'sieve_choices' => array(
				'type'       => 'radio',
				'full_width' => true,
				'label'      => esc_html__( 'Pre-Filter Choices', 'gk-gravityview' ),
				// translators: Do not translate [b], [/b], [link], or [/link]; they are placeholders for HTML and links to documentation.
				'desc'       => strtr(
					esc_html__( 'For fields with choices: Instead of showing all choices for each field, show only field choices that exist in submitted form entries.', 'gk-gravityview' ) .
					'<p><strong>⚠️ ' . esc_html__( 'This setting affects security.', 'gk-gravityview' ) . '</strong> ' . esc_html__( '[link]Learn about the Pre-Filter Choices setting[/link] before enabling it.', 'gk-gravityview' ) . '</p>',
					array(
						'[b]'     => '<strong>',
						'[/b]'    => '</strong>',
						'[link]'  => '<a href="https://docs.gravitykit.com/article/701-s" target="_blank" rel="external noopener nofollower" title="' . esc_attr__( 'This link opens in a new window.', 'gk-gravityview' ) . '">',
						'[/link]' => '</a>',
					)
				),
				'value'      => '0',
				'class'      => 'hide-if-js',
				'options'    => array(
					'0' => esc_html__( 'Show all field choices', 'gk-gravityview' ),
					'1' => esc_html__( 'Only show choices that exist in form entries', 'gk-gravityview' ),
				),
			),
		);

		if ( ! $this->is_registered() ) {
			// frontend - filter entries
			add_filter( 'gravityview_fe_search_criteria', array( $this, 'filter_entries' ), 10, 3 );

			// frontend - add template path
			add_filter( 'gravityview_template_paths', array( $this, 'add_template_path' ) );

			// admin - add scripts - run at 1100 to make sure GravityView_Admin_Views::add_scripts_and_styles() runs first at 999
			add_action( 'admin_enqueue_scripts', array( $this, 'add_scripts_and_styles' ), 1100 );
			add_action( 'wp_enqueue_scripts', array( $this, 'register_scripts' ) );
			add_filter( 'gravityview_noconflict_scripts', array( $this, 'register_no_conflict' ) );

			// ajax - get the searchable fields
			add_action( 'wp_ajax_gv_searchable_fields', array( 'GravityView_Widget_Search', 'get_searchable_fields' ) );

			add_action( 'gravityview_search_widget_fields_after', array( $this, 'add_preview_inputs' ) );

			add_filter( 'gravityview/api/reserved_query_args', array( $this, 'add_reserved_args' ) );

			// All other GravityView-added hooks for this filter run at the default 10.
			add_filter( 'gravityview_widget_search_filters', array( $this, 'maybe_sieve_filter_choices' ), 1000, 4 );
		}

		parent::__construct( esc_html__( 'Search Bar', 'gk-gravityview' ), null, $default_values, $settings );

		// calculate the search method (POST / GET)
		$this->set_search_method();
	}

	/**
	 * @return GravityView_Widget_Search
	 */
	public static function getInstance() {
		if ( empty( self::$instance ) ) {
			self::$instance = new GravityView_Widget_Search();
		}
		return self::$instance;
	}

	/**
	 * @since 2.10
	 *
	 * @param $args
	 *
	 * @return mixed
	 */
	public function add_reserved_args( $args ) {

		$args[] = 'gv_search';
		$args[] = 'gv_start';
		$args[] = 'gv_end';
		$args[] = 'gv_id';
		$args[] = 'gv_by';
		$args[] = 'mode';

		$get = (array) $_GET;

		// If the fields being searched as reserved; not to be considered user-passed variables
		foreach ( $get as $key => $value ) {
			if ( $key !== $this->convert_request_key_to_filter_key( $key ) ) {
				$args[] = $key;
			}
		}

		return $args;
	}

	/**
	 * Sets the search method to GET (default) or POST
	 *
	 * @since 1.16.4
	 */
	private function set_search_method() {
		/**
		 * Modify the search form method (GET / POST).
		 *
		 * @since 1.16.4
		 * @param string $search_method Assign an input type according to the form field type. Defaults: `boolean`, `multi`, `select`, `date`, `text`
		 * @param string $field_type Gravity Forms field type (also the `name` parameter of GravityView_Field classes)
		 */
		$method = apply_filters( 'gravityview/search/method', $this->search_method );

		$method = strtolower( $method );

		$this->search_method = in_array( $method, array( 'get', 'post' ) ) ? $method : 'get';
	}

	/**
	 * Returns the search method
	 *
	 * @since 1.16.4
	 * @return string
	 */
	public function get_search_method() {
		return $this->search_method;
	}

	/**
	 * Get the input types available for different field types
	 *
	 * @since 1.17.5
	 *
	 * @return array [field type name] => (array|string) search bar input types
	 */
	public static function get_input_types_by_field_type() {
		/**
		 * Input Type groups
		 *
		 * @see admin-search-widget.js (getSelectInput)
		 */
		$input_types = array(
			'text'       => array( 'input_text' ),
			'address'    => array( 'input_text' ),
			'number'     => array( 'input_text', 'number_range' ),
			'date'       => array( 'date', 'date_range' ),
			'boolean'    => array( 'single_checkbox' ),
			'select'     => array( 'select', 'radio', 'link' ),
			'multi'      => array( 'select', 'multiselect', 'radio', 'checkbox', 'link' ),

			// hybrids
			'created_by' => array( 'select', 'radio', 'checkbox', 'multiselect', 'link', 'input_text' ),
			'multi_text' => array( 'select', 'radio', 'checkbox', 'multiselect', 'link', 'input_text' ),
			'product'    => array( 'select', 'radio', 'link', 'input_text', 'number_range' ),
		);

		/**
		 * Change the types of search fields available to a field type.
		 *
		 * @see GravityView_Widget_Search::get_search_input_labels() for the available input types
		 * @param array $input_types Associative array: key is field `name`, value is array of GravityView input types (note: use `input_text` for `text`)
		 */
		$input_types = apply_filters( 'gravityview/search/input_types', $input_types );

		return $input_types;
	}

	/**
	 * Get labels for different types of search bar inputs
	 *
	 * @since 1.17.5
	 *
	 * @return array [input type] => input type label
	 */
	public static function get_search_input_labels() {
		/**
		 * Input Type labels l10n
		 *
		 * @see admin-search-widget.js (getSelectInput)
		 */
		$input_labels = array(
			'input_text'      => esc_html__( 'Text', 'gk-gravityview' ),
			'date'            => esc_html__( 'Date', 'gk-gravityview' ),
			'select'          => esc_html__( 'Select', 'gk-gravityview' ),
			'multiselect'     => esc_html__( 'Select (multiple values)', 'gk-gravityview' ),
			'radio'           => esc_html__( 'Radio', 'gk-gravityview' ),
			'checkbox'        => esc_html__( 'Checkbox', 'gk-gravityview' ),
			'single_checkbox' => esc_html__( 'Checkbox', 'gk-gravityview' ),
			'link'            => esc_html__( 'Links', 'gk-gravityview' ),
			'date_range'      => esc_html__( 'Date range', 'gk-gravityview' ),
			'number_range'    => esc_html__( 'Number range', 'gk-gravityview' ),
		);

		/**
		 * Change the label of search field input types.
		 *
		 * @param array $input_types Associative array: key is input type name, value is label
		 */
		$input_labels = apply_filters( 'gravityview/search/input_labels', $input_labels );

		return $input_labels;
	}

	public static function get_search_input_label( $input_type ) {
		$labels = self::get_search_input_labels();

		return \GV\Utils::get( $labels, $input_type, false );
	}

	/**
	 * Add script to Views edit screen (admin)
	 *
	 * @param  mixed $hook
	 */
	public function add_scripts_and_styles( $hook ) {
		global $pagenow;

		// Don't process any scripts below here if it's not a GravityView page or the widgets screen
		if ( ! gravityview()->request->is_admin( $hook, 'single' ) && ( 'widgets.php' !== $pagenow ) ) {
			return;
		}

		$script_min    = ( defined( 'SCRIPT_DEBUG' ) && SCRIPT_DEBUG ) ? '' : '.min';
		$script_source = empty( $script_min ) ? '/source' : '';

		wp_enqueue_script( 'gravityview_searchwidget_admin', plugins_url( 'assets/js' . $script_source . '/admin-search-widget' . $script_min . '.js', __FILE__ ), array( 'jquery', 'gravityview_views_scripts' ), \GV\Plugin::$version );

		wp_localize_script(
			'gravityview_searchwidget_admin',
			'gvSearchVar',
			array(
				'nonce'             => wp_create_nonce( 'gravityview_ajaxsearchwidget' ),
				'label_nofields'    => esc_html__( 'No search fields configured yet.', 'gk-gravityview' ),
				'label_addfield'    => esc_html__( 'Add Search Field', 'gk-gravityview' ),
				'label_label'       => esc_html__( 'Label', 'gk-gravityview' ),
				'label_searchfield' => esc_html__( 'Search Field', 'gk-gravityview' ),
				'label_inputtype'   => esc_html__( 'Input Type', 'gk-gravityview' ),
				'label_ajaxerror'   => esc_html__( 'There was an error loading searchable fields. Save the View or refresh the page to fix this issue.', 'gk-gravityview' ),
				'input_labels'      => json_encode( self::get_search_input_labels() ),
				'input_types'       => json_encode( self::get_input_types_by_field_type() ),
			)
		);
	}

	/**
	 * Add admin script to the no-conflict scripts allowlist
	 *
	 * @param array $allowed Scripts allowed in no-conflict mode
	 * @return array Scripts allowed in no-conflict mode, plus the search widget script
	 */
	public function register_no_conflict( $allowed ) {
		$allowed[] = 'gravityview_searchwidget_admin';
		return $allowed;
	}

	/**
	 * Ajax
	 * Returns the form fields ( only the searchable ones )
	 *
	 * @return void
	 */
	public static function get_searchable_fields() {

		if ( ! isset( $_POST['nonce'] ) || ! wp_verify_nonce( $_POST['nonce'], 'gravityview_ajaxsearchwidget' ) ) {
			exit( '0' );
		}

		$form = '';

		// Fetch the form for the current View
		if ( ! empty( $_POST['view_id'] ) ) {

			$form = gravityview_get_form_id( $_POST['view_id'] );

		} elseif ( ! empty( $_POST['formid'] ) ) {

			$form = (int) $_POST['formid'];

		} elseif ( ! empty( $_POST['template_id'] ) && class_exists( 'GravityView_Ajax' ) ) {

			$form = GravityView_Ajax::pre_get_form_fields( $_POST['template_id'] );

		}

		// fetch form id assigned to the view
		$response = self::render_searchable_fields( $form );

		exit( $response );
	}

	/**
	 * Generates html for the available Search Fields dropdown
	 *
	 * @param  int    $form_id
	 * @param  string $current (for future use)
	 * @return string
	 */
	public static function render_searchable_fields( $form_id = null, $current = '' ) {

		if ( is_null( $form_id ) ) {
			return '';
		}

		// start building output

		$output = '<select class="gv-search-fields">';

		$custom_fields = array(
			'search_all' => array(
				'text' => esc_html__( 'Search Everything', 'gk-gravityview' ),
				'type' => 'text',
			),
			'entry_date' => array(
				'text' => esc_html__( 'Entry Date', 'gk-gravityview' ),
				'type' => 'date',
			),
			'entry_id'   => array(
				'text' => esc_html__( 'Entry ID', 'gk-gravityview' ),
				'type' => 'text',
			),
			'created_by' => array(
				'text' => esc_html__( 'Entry Creator', 'gk-gravityview' ),
				'type' => 'created_by',
			),
			'is_starred' => array(
				'text' => esc_html__( 'Is Starred', 'gk-gravityview' ),
				'type' => 'boolean',
			),
			'is_read'    => array(
				'text'    => esc_html__( 'Is Read', 'gravityview' ),
				'type'    => 'select',
				'choices' => array(
					array(
						'text'  => __( 'Read', 'gravityview' ),
						'value' => '1',
					),
					array(
						'text'  => __( 'Unread', 'gravityview' ),
						'value' => '0',
					),
				),
			),
		);

		if ( gravityview()->plugin->supports( \GV\Plugin::FEATURE_GFQUERY ) ) {
			$custom_fields['is_approved'] = array(
				'text' => esc_html__( 'Approval Status', 'gk-gravityview' ),
				'type' => 'multi',
			);
		}

		foreach ( $custom_fields as $custom_field_key => $custom_field ) {
			$output .= sprintf( '<option value="%s" %s data-inputtypes="%s" data-placeholder="%s">%s</option>', $custom_field_key, selected( $custom_field_key, $current, false ), $custom_field['type'], self::get_field_label( array( 'field' => $custom_field_key ) ), $custom_field['text'] );
		}

		// Get fields with sub-inputs and no parent
		$fields = gravityview_get_form_fields( $form_id, true, true );

		/**
		 * Modify the fields that are displayed as searchable in the Search Bar dropdown\n.
		 *
		 * @since 1.17
		 * @see gravityview_get_form_fields() Used to fetch the fields
		 * @see GravityView_Widget_Search::get_search_input_types See this method to modify the type of input types allowed for a field
		 * @param array $fields Array of searchable fields, as fetched by gravityview_get_form_fields()
		 * @param  int $form_id
		 */
		$fields = apply_filters( 'gravityview/search/searchable_fields', $fields, $form_id );

		if ( ! empty( $fields ) ) {

			$blocklist_field_types = apply_filters( 'gravityview_blocklist_field_types', array( 'fileupload', 'post_image', 'post_id', 'section' ), null );

			foreach ( $fields as $id => $field ) {

				if ( in_array( $field['type'], $blocklist_field_types ) ) {
					continue;
				}

				$types = self::get_search_input_types( $id, $field['type'] );

				$output .= '<option value="' . $id . '" ' . selected( $id, $current, false ) . 'data-inputtypes="' . esc_attr( $types ) . '">' . esc_html( $field['label'] ) . '</option>';
			}
		}

		$output .= '</select>';

		return $output;
	}

	/**
	 * Assign an input type according to the form field type
	 *
	 * @see admin-search-widget.js
	 *
	 * @param string|int|float $field_id Gravity Forms field ID
	 * @param string           $field_type Gravity Forms field type (also the `name` parameter of GravityView_Field classes)
	 *
	 * @return string GV field search input type ('multi', 'boolean', 'select', 'date', 'text')
	 */
	public static function get_search_input_types( $field_id = '', $field_type = null ) {

		// @todo - This needs to be improved - many fields have . including products and addresses
		if ( false !== strpos( (string) $field_id, '.' ) && in_array( $field_type, array( 'checkbox' ) ) || in_array( $field_id, array( 'is_fulfilled' ) ) ) {
			$input_type = 'boolean'; // on/off checkbox
		} elseif ( in_array( $field_type, array( 'checkbox', 'post_category', 'multiselect' ) ) ) {
			$input_type = 'multi'; // multiselect
		} elseif ( in_array( $field_id, array( 'payment_status' ) ) ) {
			$input_type = 'multi_text';
		} elseif ( in_array( $field_type, array( 'select', 'radio' ) ) ) {
			$input_type = 'select';
		} elseif ( in_array( $field_type, array( 'date' ) ) || in_array( $field_id, array( 'payment_date' ) ) ) {
			$input_type = 'date';
		} elseif ( in_array( $field_type, array( 'number', 'quantity', 'total' ) ) || in_array( $field_id, array( 'payment_amount' ) ) ) {
			$input_type = 'number';
		} elseif ( in_array( $field_type, array( 'product' ) ) ) {
			$input_type = 'product';
		} else {
			$input_type = 'text';
		}

		/**
		 * Modify the search form input type based on field type.
		 *
		 * @since 1.2
		 * @since 1.19.2 Added $field_id parameter
		 * @param string $input_type Assign an input type according to the form field type. Defaults: `boolean`, `multi`, `select`, `date`, `text`
		 * @param string $field_type Gravity Forms field type (also the `name` parameter of GravityView_Field classes)
		 * @param string|int|float $field_id ID of the field being processed
		 */
		$input_type = apply_filters( 'gravityview/extension/search/input_type', $input_type, $field_type, $field_id );

		return $input_type;
	}

	/**
	 * Display hidden fields to add support for sites using Default permalink structure
	 *
	 * @since 1.8
	 * @return array Search fields, modified if not using permalinks
	 */
	public function add_no_permalink_fields( $search_fields, $object, $widget_args = array() ) {
		/** @global WP_Rewrite $wp_rewrite */
		global $wp_rewrite;

		// Support default permalink structure
		if ( false === $wp_rewrite->using_permalinks() ) {

			// By default, use current post.
			$post_id = 0;

			// We're in the WordPress Widget context, and an overriding post ID has been set.
			if ( ! empty( $widget_args['post_id'] ) ) {
				$post_id = absint( $widget_args['post_id'] );
			}
			// We're in the WordPress Widget context, and the base View ID should be used
			elseif ( ! empty( $widget_args['view_id'] ) ) {
				$post_id = absint( $widget_args['view_id'] );
			}

			$args = gravityview_get_permalink_query_args( $post_id );

			// Add hidden fields to the search form
			foreach ( $args as $key => $value ) {
				$search_fields[] = array(
					'name'  => $key,
					'input' => 'hidden',
					'value' => $value,
				);
			}
		}

		return $search_fields;
	}

	/**
	 * Get the fields that are searchable for a View
	 *
	 * @since 2.0
	 * @since 2.0.9 Added $with_full_field parameter
	 *
	 * @param \GV\View|null $view
	 * @param bool          $with_full_field Return full field array, or just field ID? Default: false (just field ID)
	 *
	 *          TODO: Move to \GV\View, perhaps? And return a Field_Collection
	 *          TODO: Use in gravityview()->request->is_search() to calculate whether a valid search
	 *
	 * @return array If no View, returns empty array. Otherwise, returns array of fields configured in widgets and Search Bar for a View
	 */
	private function get_view_searchable_fields( $view, $with_full_field = false ) {

		/**
		 * Find all search widgets on the view and get the searchable fields settings.
		 */
		$searchable_fields = array();

		if ( ! $view ) {
			return $searchable_fields;
		}

		/**
		 * Include the sidebar Widgets.
		 */
		$widgets = (array) get_option( 'widget_gravityview_search', array() );

		foreach ( $widgets as $widget ) {
			if ( ! empty( $widget['view_id'] ) && $widget['view_id'] == $view->ID ) {
				if ( $_fields = json_decode( $widget['search_fields'], true ) ) {
					foreach ( $_fields as $field ) {
						if ( empty( $field['form_id'] ) ) {
							$field['form_id'] = $view->form ? $view->form->ID : 0;
						}
						$searchable_fields[] = $with_full_field ? $field : $field['field'];
					}
				}
			}
		}

		foreach ( $view->widgets->by_id( $this->get_widget_id() )->all() as $widget ) {
			if ( $_fields = json_decode( $widget->configuration->get( 'search_fields' ), true ) ) {
				foreach ( $_fields as $field ) {
					if ( empty( $field['form_id'] ) ) {
						$field['form_id'] = $view->form ? $view->form->ID : 0;
					}
					$searchable_fields[] = $with_full_field ? $field : $field['field'];
				}
			}
		}

		/**
		 * @since 2.5.1
		 * @depecated 2.14
		 */
		$searchable_fields = apply_filters_deprecated( 'gravityview/search/searchable_fields/whitelist', array( $searchable_fields, $view, $with_full_field ), '2.14', 'gravityview/search/searchable_fields/allowlist' );

		/**
		 * Modifies the fields able to be searched using the Search Bar.
		 *
		 * @since 2.14
		 *
		 * @param array $searchable_fields Array of GravityView-formatted fields or only the field ID? Example: [ '1.2', 'created_by' ]
		 * @param \GV\View $view Object of View being searched.
		 * @param bool $with_full_field Does $searchable_fields contain the full field array or just field ID? Default: false (just field ID)
		 */
		$searchable_fields = apply_filters( 'gravityview/search/searchable_fields/allowlist', $searchable_fields, $view, $with_full_field );

		return $searchable_fields;
	}

	/** --- Frontend --- */

	/**
	 * Calculate the search criteria to filter entries
	 *
	 * @param array $search_criteria The search criteria
	 * @param int   $form_id The form ID
	 * @param array $args Some args
	 *
	 * @param bool  $force_search_criteria Whether to suppress GF_Query filter, internally used in self::gf_query_filter
	 *
	 * @return array
	 */
	public function filter_entries( $search_criteria, $form_id = null, $args = array(), $force_search_criteria = false ) {
		if ( ! $force_search_criteria && gravityview()->plugin->supports( \GV\Plugin::FEATURE_GFQUERY ) ) {
			/**
			 * If GF_Query is available, we can construct custom conditions with nested
			 * booleans on the query, giving up the old ways of flat search_criteria field_filters.
			 */
			add_action( 'gravityview/view/query', array( $this, 'gf_query_filter' ), 10, 3 );
			return $search_criteria; // Return the original criteria, GF_Query modification kicks in later
		}

		if ( 'post' === $this->search_method ) {
			$get = $_POST;
		} else {
			$get = $_GET;
		}

		$view    = \GV\View::by_id( \GV\Utils::get( $args, 'id' ) );
		$view_id = $view ? $view->ID : null;
		$form_id = $view ? $view->form->ID : null;

		gravityview()->log->debug(
			'Requested $_{method}: ',
			array(
				'method' => $this->search_method,
				'data'   => $get,
			)
		);

		if ( empty( $get ) || ! is_array( $get ) ) {
			return $search_criteria;
		}

		$get = stripslashes_deep( $get );

		if ( ! is_null( $get ) ) {
			$get = gv_map_deep( $get, 'rawurldecode' );
		}

		// Make sure array key is set up
		$search_criteria['field_filters'] = \GV\Utils::get( $search_criteria, 'field_filters', array() );

		$searchable_fields        = $this->get_view_searchable_fields( $view );
		$searchable_field_objects = $this->get_view_searchable_fields( $view, true );

		/**
		 * Search for each word separately or the whole phrase?
		 *
		 * @since 1.20.2
		 * @since TODO Added $view parameter
		 *
		 * @param bool $split_words True: split a phrase into words; False: search whole word only [Default: true]
		 * @param \GV\View $view The View being searched
		 */
		$split_words = apply_filters( 'gravityview/search-all-split-words', true, $view );

		/**
		 * Remove leading/trailing whitespaces from search value.
		 *
		 * @since 2.9.3
		 * @since TODO Added $view parameter
		 *
		 * @param bool $trim_search_value True: remove whitespace; False: keep as is [Default: true]
		 * @param \GV\View $view The View being searched
		 */
		$trim_search_value = apply_filters( 'gravityview/search-trim-input', true, $view );

		// add free search
		if ( isset( $get['gv_search'] ) && '' !== $get['gv_search'] && in_array( 'search_all', $searchable_fields ) ) {

			$search_all_value = $trim_search_value ? trim( $get['gv_search'] ) : $get['gv_search'];

			$criteria = $this->get_criteria_from_query( $search_all_value, $split_words );

			foreach ( $criteria as $criterion ) {
				$search_criteria['field_filters'][] = array_merge(
					[ 'key' => null ],
					$criterion
				);
			}
		}

		// start date & end date
		if ( in_array( 'entry_date', $searchable_fields ) ) {
			/**
			 * Get and normalize the dates according to the input format.
			 */
			if ( $curr_start = ! empty( $get['gv_start'] ) ? $get['gv_start'] : '' ) {
				if ( $curr_start_date = date_create_from_format( $this->get_datepicker_format( true ), $curr_start ) ) {
					$curr_start = $curr_start_date->format( 'Y-m-d' );
				}
			}

			if ( $curr_end = ! empty( $get['gv_start'] ) ? ( ! empty( $get['gv_end'] ) ? $get['gv_end'] : '' ) : '' ) {
				if ( $curr_end_date = date_create_from_format( $this->get_datepicker_format( true ), $curr_end ) ) {
					$curr_end = $curr_end_date->format( 'Y-m-d' );
				}
			}

			if ( $view ) {
				/**
				 * Override start and end dates if View is limited to some already.
				 */
				if ( $start_date = $view->settings->get( 'start_date' ) ) {
					if ( $start_timestamp = strtotime( $curr_start ) ) {
						$curr_start = $start_timestamp < strtotime( $start_date ) ? $start_date : $curr_start;
					}
				}
				if ( $end_date = $view->settings->get( 'end_date' ) ) {
					if ( $end_timestamp = strtotime( $curr_end ) ) {
						$curr_end = $end_timestamp > strtotime( $end_date ) ? $end_date : $curr_end;
					}
				}
			}

			/**
			 * Whether to adjust the timezone for entries. \n.
			 * `date_created` is stored in UTC format. Convert search date into UTC (also used on templates/fields/date_created.php). \n
			 * This is for backward compatibility before \GF_Query started to automatically apply the timezone offset.
			 *
			 * @since 1.12
			 * @param boolean $adjust_tz  Use timezone-adjusted datetime? If true, adjusts date based on blog's timezone setting. If false, uses UTC setting. Default is `false`.
			 * @param string $context Where the filter is being called from. `search` in this case.
			 */
			$adjust_tz = apply_filters( 'gravityview_date_created_adjust_timezone', false, 'search' );

			/**
			 * Don't set $search_criteria['start_date'] if start_date is empty as it may lead to bad query results (GFAPI::get_entries)
			 */
			if ( ! empty( $curr_start ) ) {
				$curr_start                    = date( 'Y-m-d H:i:s', strtotime( $curr_start ) );
				$search_criteria['start_date'] = $adjust_tz ? get_gmt_from_date( $curr_start ) : $curr_start;
			}

			if ( ! empty( $curr_end ) ) {
				// Fast-forward 24 hour on the end time
				$curr_end                    = date( 'Y-m-d H:i:s', strtotime( $curr_end ) + DAY_IN_SECONDS );
				$search_criteria['end_date'] = $adjust_tz ? get_gmt_from_date( $curr_end ) : $curr_end;
				if ( strpos( $search_criteria['end_date'], '00:00:00' ) ) { // See https://github.com/gravityview/GravityView/issues/1056
					$search_criteria['end_date'] = date( 'Y-m-d H:i:s', strtotime( $search_criteria['end_date'] ) - 1 );
				}
			}
		}

		// search for a specific entry ID
		if ( ! empty( $get['gv_id'] ) && in_array( 'entry_id', $searchable_fields ) ) {
			$search_criteria['field_filters'][] = array(
				'key'      => 'id',
				'value'    => absint( $get['gv_id'] ),
				'operator' => $this->get_operator( $get, 'gv_id', array( '=' ), '=' ),
			);
		}

		// search for a specific Created_by ID
		if ( ! empty( $get['gv_by'] ) && in_array( 'created_by', $searchable_fields ) ) {
			$search_criteria['field_filters'][] = array(
				'key'      => 'created_by',
				'value'    => $get['gv_by'],
				'operator' => $this->get_operator( $get, 'gv_by', array( '=' ), '=' ),
			);
		}

		// Get search mode passed in URL
		$mode = isset( $get['mode'] ) && in_array( $get['mode'], array( 'any', 'all' ) ) ? $get['mode'] : 'any';

		// get the other search filters
		foreach ( $get as $key => $value ) {
			if ( 0 !== strpos( $key, 'filter_' ) && 0 !== strpos( $key, 'input_' ) ) {
				continue;
			}

			if ( false !== strpos( $key, '|op' ) ) {
				continue; // This is an operator
			}

			$filter_key = $this->convert_request_key_to_filter_key( $key );

			if ( $trim_search_value ) {
				$value = is_array( $value ) ? array_map( 'trim', $value ) : trim( $value );
			}

			if ( gv_empty( $value, false, false ) || ( is_array( $value ) && 1 === count( $value ) && gv_empty( $value[0], false, false ) ) ) {
				/**
				 * Filter to control if empty field values should be ignored or strictly matched (default: true).
				 * @since  2.14.2.1
				 * @param bool $ignore_empty_values
				 * @param int|null $filter_key
				 * @param int|null $view_id
				 * @param int|null $form_id
				 */
				$ignore_empty_values = apply_filters( 'gravityview/search/ignore-empty-values', true, $filter_key, $view_id, $form_id );

				if ( is_array( $value ) || $ignore_empty_values ) {
					continue;
				}

				$value = '';
			}

			if ( $form_id && '' === $value ) {
				$field = GFAPI::get_field( $form_id, $filter_key );

				// GF_Query casts Number field values to decimal, which may return unexpected result when the value is blank.
				if ( $field && 'number' === $field->type ) {
					$value = '-' . PHP_INT_MAX;
				}
			}

			if ( ! $filter = $this->prepare_field_filter( $filter_key, $value, $view, $searchable_field_objects, $get ) ) {
				continue;
			}

			if ( ! isset( $filter['operator'] ) ) {
				$filter['operator'] = $this->get_operator( $get, $key, array( 'contains' ), 'contains' );
			}

			if ( isset( $filter[0]['value'] ) ) {
				$filter[0]['value'] = $trim_search_value ? trim( $filter[0]['value'] ) : $filter[0]['value'];

				unset($filter['operator']);
				$search_criteria['field_filters'] = array_merge( $search_criteria['field_filters'], $filter );

				// if range type, set search mode to ALL
				if ( ! empty( $filter[0]['operator'] ) && in_array( $filter[0]['operator'], array( '>=', '<=', '>', '<' ) ) ) {
					$mode = 'all';
				}
			} elseif ( ! empty( $filter ) ) {
				$search_criteria['field_filters'][] = $filter;
			}
		}

		/**
		 * or `any`).
		 *
		 * @since 1.5.1
		 * @param string $mode Search mode (`any` vs `all`)
		 */
		$search_criteria['field_filters']['mode'] = apply_filters( 'gravityview/search/mode', $mode );

		gravityview()->log->debug( 'Returned Search Criteria: ', array( 'data' => $search_criteria ) );

		unset( $get );

		return $search_criteria;
	}

	/**
	 * Returns a list of quotation marks.
	 *
	 * @since TODO
	 *
	 * @return array List of quotation marks with `opening` and `closing` keys.
	 */
	private function get_quotation_marks() {

		$quotations_marks = [
			'opening' => [ '"', "'", '“', '‘', '«', '‹', '「', '『', '【', '〖', '〝', '〟', '｢' ],
			'closing' => [ '"', "'", '”', '’', '»', '›', '」', '』', '】', '〗', '〞', '〟', '｣' ],
		];

		/**
		 * @filter `gk/gravityview/common/quotation-marks` Modify the quotation marks used to detect quoted searches.
		 *
		 * @since 2.22
		 *
		 * @param array $quotations_marks List of quotation marks with `opening` and `closing` keys.
		 */
		$quotations_marks = apply_filters( 'gk/gravityview/common/quotation-marks', $quotations_marks );

		return $quotations_marks;
	}

	/**
	 * Filters the \GF_Query with advanced logic.
	 *
	 * Dropin for the legacy flat filters when \GF_Query is available.
	 *
	 * @param \GF_Query   $query The current query object reference
	 * @param \GV\View    $this The current view object
	 * @param \GV\Request $request The request object
	 */
	public function gf_query_filter( &$query, $view, $request ) {
		/**
		 * This is a shortcut to get all the needed search criteria.
		 * We feed these into an new GF_Query and tack them onto the current object.
		 */
		$search_criteria = $this->filter_entries( array(), null, array( 'id' => $view->ID ), true /** force search_criteria */ );
		/**
		 * Call any userland filters that they might have.
		 */
		remove_filter( 'gravityview_fe_search_criteria', array( $this, 'filter_entries' ), 10, 3 );
		$search_criteria = apply_filters( 'gravityview_fe_search_criteria', $search_criteria, $view->form->ID, $view->settings->as_atts() );
		add_filter( 'gravityview_fe_search_criteria', array( $this, 'filter_entries' ), 10, 3 );

		$query_class = $view->get_query_class();

		if ( empty( $search_criteria['field_filters'] ) ) {
			return;
		}

		$include_global_search_words = $exclude_global_search_words = [];

		foreach ( $search_criteria['field_filters'] as $i => $criterion ) {
			if ( ! empty( $criterion['key'] ?? null ) ) {
				continue;
			}

			if ( 'not contains' === ( $criterion['operator'] ?? '' ) ) {
				$exclude_global_search_words[] = $criterion['value'];
				unset( $search_criteria['field_filters'][ $i ] );
			} elseif ( true === ( $criterion['required'] ?? false ) ) {
				$include_global_search_words[] = $criterion['value'];
				unset( $search_criteria['field_filters'][ $i ] );
			}
		}


		$widgets = $view->widgets->by_id( $this->widget_id );
		if ( $widgets->count() ) {
			$widgets = $widgets->all();
			$widget  = $widgets[0];

			$search_fields = json_decode( $widget->configuration->get( 'search_fields' ), true );

			foreach ( (array) $search_fields as $search_field ) {
				if ( 'created_by' === $search_field['field'] && 'input_text' === $search_field['input'] ) {
					$created_by_text_mode = true;
				}
			}
		}

		$extra_conditions = array();
		$mode             = 'any';

		foreach ( $search_criteria['field_filters'] as $key => &$filter ) {
			if ( ! is_array( $filter ) ) {
				if ( in_array( strtolower( $filter ), array( 'any', 'all' ) ) ) {
					$mode = $filter;
				}
				continue;
			}

			// Construct a manual query for unapproved statuses
			if ( 'is_approved' === $filter['key'] && in_array( \GravityView_Entry_Approval_Status::UNAPPROVED, (array) $filter['value'] ) ) {
				$_tmp_query       = new $query_class(
					$view->form->ID,
					array(
						'field_filters' => array(
							array(
								'operator' => 'in',
								'key'      => 'is_approved',
								'value'    => (array) $filter['value'],
							),
							array(
								'operator' => 'is',
								'key'      => 'is_approved',
								'value'    => '',
							),
							'mode' => 'any',
						),
					)
				);
				$_tmp_query_parts = $_tmp_query->_introspect();

				$extra_conditions[] = $_tmp_query_parts['where'];

				$filter = false;
				continue;
			}

			// Construct manual query for text mode creator search
			if ( 'created_by' === $filter['key'] && ! empty( $created_by_text_mode ) ) {
				$extra_conditions[] = new GravityView_Widget_Search_Author_GF_Query_Condition( $filter, $view );
				$filter             = false;
				continue;
			}

			// By default, we want searches to be wildcard for each field.
			$filter['operator'] = empty( $filter['operator'] ) ? 'contains' : $filter['operator'];

			// For multichoice, let's have an in (OR) search.
			if ( is_array( $filter['value'] ) ) {
				$filter['operator'] = 'in'; // @todo what about in contains (OR LIKE chains)?
			}

			// Default form with joins functionality
			if ( empty( $filter['form_id'] ) ) {
				$filter['form_id'] = $view->form ? $view->form->ID : 0;
			}

			/**
			 * Modify the search operator for the field (contains, is, isnot, etc).
			 *
			 * @since 2.0 Added $view parameter
			 * @param string $operator Existing search operator
			 * @param array $filter array with `key`, `value`, `operator`, `type` keys
			 * @param \GV\View $view The View we're operating on.
			 */
			$filter['operator'] = apply_filters( 'gravityview_search_operator', $filter['operator'], $filter, $view );

			if ( 'is' !== $filter['operator'] && '' === $filter['value'] ) {
				unset( $search_criteria['field_filters'][ $key ] );
			}
		}
		unset( $filter );

		if ( ! empty( $search_criteria['start_date'] ) || ! empty( $search_criteria['end_date'] ) ) {
			$date_criteria = array();

			if ( isset( $search_criteria['start_date'] ) ) {
				$date_criteria['start_date'] = $search_criteria['start_date'];
			}

			if ( isset( $search_criteria['end_date'] ) ) {
				$date_criteria['end_date'] = $search_criteria['end_date'];
			}

			$_tmp_query         = new $query_class( $view->form->ID, $date_criteria );
			$_tmp_query_parts   = $_tmp_query->_introspect();
			$extra_conditions[] = $_tmp_query_parts['where'];
		}

		$search_conditions = array();

		if ( $filters = array_filter( $search_criteria['field_filters'] ) ) {
			foreach ( $filters as $filter ) {
				if ( ! is_array( $filter ) ) {
					continue;
				}

				/**
				 * Parse the filter criteria to generate the needed
				 * WHERE condition. This is a trick to not write our own generation
				 * code by reusing what's inside GF_Query already as they
				 * take care of many small things like forcing numeric, etc.
				 */
				$_tmp_query       = new $query_class(
					$filter['form_id'],
					array(
						'mode'          => 'any',
						'field_filters' => array( $filter ),
					)
				);
				$_tmp_query_parts = $_tmp_query->_introspect();
				$search_condition = $_tmp_query_parts['where'];

				if ( empty( $filter['key'] ) && $search_condition->expressions ) {
					$search_conditions[] = $search_condition;
				} else {
					$left = $search_condition->left;
					// When casting a column value to a certain type (e.g., happens with the Number field), GF_Query_Column is wrapped in a GF_Query_Call class.
					if ( $left instanceof GF_Query_Call && $left->parameters ) {
						// Update columns to include the correct alias.
						$parameters = array_map( static function ( $parameter ) use ( $query ) {
							return $parameter instanceof GF_Query_Column
								? new GF_Query_Column(
									$parameter->field_id,
									$parameter->source,
									$query->_alias( $parameter->field_id, $parameter->source, $parameter->is_entry_column() ? 't' : 'm' )
								)
								: $parameter;
						}, $left->parameters );

						$left = new GF_Query_Call( $left->function_name, $parameters );
					} else {
						$alias = $query->_alias( $left->field_id, $left->source, $left->is_entry_column() ? 't' : 'm' );
						$left  = new GF_Query_Column( $left->field_id, $left->source, $alias );
					}

					if ( $this->is_product_field( $filter ) ) {
						$original_left = clone $left;
						$column        = $left instanceof GF_Query_Call ? $left->columns[0] ?? null : $left;
						$column_name   = sprintf( '`%s`.`%s`', $column->alias, $column->is_entry_column() ? $column->field_id : 'meta_value' );

						// Add the original join back.
						$search_conditions[] = new GF_Query_Condition( $column, null, $column );

						// Split product name for.
						$position = new GF_Query_Call( 'POSITION', [ sprintf( '"|" IN %s', $column_name ) ] );
						$left     = new GF_Query_Call( 'SUBSTR', [
							$column_name,
							sprintf( "%s + 1", $position->sql( $query ) ),
						] );

						// Remove currency symbol and format properly.
						$currency           = RGCurrency::get_currency( GFCommon::get_currency() );
						$symbol             = html_entity_decode( rgar( $currency, 'symbol_left' ) );
						$thousand_separator = rgar( $currency, 'thousand_separator' );
						$decimal_separator  = rgar( $currency, 'decimal_separator' );

						$replacements = [ $symbol => '', $thousand_separator => '' ];
						if ( ',' === $decimal_separator ) {
							$replacements[','] = '.';
						}

						foreach ( $replacements as $key => $value ) {
							$left = new GF_Query_Call( 'REPLACE', [
								$left->sql( $query ),
								'"' . $key . '"',
								'"' . $value . '"',
							] );
						}

						// Return original function call.
						if ( $original_left instanceof GF_Query_Call ) {
							$parameters    = $original_left->parameters;
							$function_name = $original_left->function_name;

							$parameters[0] = $left->sql( $query );
							if ( $function_name === 'CAST' ) {
								$function_name = ' ' . $function_name; // prevent regular `CAST` sql.
								if ( GF_Query::TYPE_DECIMAL === ( $parameters[1] ?? '' ) ) {
									$parameters[1] = 'DECIMAL(65,6)';
								}
								// CAST needs 'AND' as a separator.
								$parameters = [ implode( ' AS ', $parameters ) ];
							}

							$left = new GF_Query_Call( $function_name, $parameters );
						}
					}

					if ( $view->joins && GF_Query_Column::META == $left->field_id ) {
						foreach ( $view->joins as $_join ) {
							$on   = $_join->join_on;
							$join = $_join->join;

							$search_conditions[] = GF_Query_Condition::_or(
								// Join
								new GF_Query_Condition(
									new GF_Query_Column( GF_Query_Column::META, $join->ID, $query->_alias( GF_Query_Column::META, $join->ID, 'm' ) ),
									$search_condition->operator,
									$search_condition->right
								),
								// On
								new GF_Query_Condition(
									new GF_Query_Column( GF_Query_Column::META, $on->ID, $query->_alias( GF_Query_Column::META, $on->ID, 'm' ) ),
									$search_condition->operator,
									$search_condition->right
								)
							);
						}
					} else {
						$search_conditions[] = new GF_Query_Condition(
							$left,
							$search_condition->operator,
							$search_condition->right
						);
					}
				}
			}

			if ( $search_conditions ) {
				$search_conditions = 'all' === $mode
					? [ GF_Query_Condition::_and( ...$search_conditions ) ]
					: [ GF_Query_Condition::_or( ...$search_conditions ) ];
			}
		}

		/**
		 * Grab the current clauses. We'll be combining them shortly.
		 */
		$query_parts = $query->_introspect();

		if ( $include_global_search_words ) {
			global $wpdb;
			$extra_conditions[] = new GF_Query_Condition( new GF_Query_Call(
				'EXISTS',
				[
					sprintf(
						'SELECT 1 FROM `%s` WHERE `form_id` = %d AND `entry_id` = `%s`.`id` AND (%s)',
						GFFormsModel::get_entry_meta_table_name(),
						$view->form ? $view->form->ID : 0,
						$query->_alias( null, $view->form ? $view->form->ID : 0 ),
						implode( ' AND ', array_map( static function ( string $word ) use ( $wpdb ) {
							return $wpdb->prepare( '`meta_value` LIKE "%%%s%%"', $word );
						}, $include_global_search_words ) )
					)
				]
			) );
		}

		if ( $exclude_global_search_words ) {
			global $wpdb;
			$extra_conditions[] = new GF_Query_Condition( new GF_Query_Call(
				'NOT EXISTS',
				[
					sprintf(
						'SELECT 1 FROM `%s` WHERE `form_id` = %d AND `entry_id` = `%s`.`id` AND (%s)',
						GFFormsModel::get_entry_meta_table_name(),
						$view->form ? $view->form->ID : 0,
						$query->_alias( null, $view->form ? $view->form->ID : 0 ),
						implode( ' OR ', array_map( static function ( string $word ) use ( $wpdb ) {
							return $wpdb->prepare( '`meta_value` LIKE "%%%s%%"', $word );
						}, $exclude_global_search_words ) )
					)
				]
			) );
		}


		/**
		 * Combine the parts as a new WHERE clause.
		 */
		$where = \GF_Query_Condition::_and(
			...array_merge(
				[$query_parts['where']],
				$search_conditions,
				$extra_conditions
			)
		);
		$query->where( $where );
	}

	/**
	 * Whether the field in the filter is a product field.
	 * @since 2.22
	 *
	 * @param array $filter The filter object.
	 *
	 * @return bool
	 */
	private function is_product_field( array $filter ): bool {
		$field = GFAPI::get_field( $filter['form_id'] ?? 0, $filter['key'] ?? 0 );

		return $field && \GFCommon::is_product_field( $field->type );
	}

	/**
	 * Convert $_GET/$_POST key to the field/meta ID
	 *
	 * Examples:
	 * - `filter_is_starred` => `is_starred`
	 * - `filter_1_2` => `1.2`
	 * - `filter_5` => `5`
	 *
	 * @since 2.0
	 *
	 * @param string $key $_GET/_$_POST search key
	 *
	 * @return string
	 */
	private function convert_request_key_to_filter_key( $key ) {

		$field_id = str_replace( array( 'filter_', 'input_' ), '', $key );

		// calculates field_id, removing 'filter_' and for '_' for advanced fields ( like name or checkbox )
		if ( preg_match( '/^[0-9_]+$/ism', $field_id ) ) {
			$field_id = str_replace( '_', '.', $field_id );
		}

		return $field_id;
	}

	/**
	 * Prepare the field filters to GFAPI
	 *
	 * The type post_category, multiselect and checkbox support multi-select search - each value needs to be separated in an independent filter so we could apply the ANY search mode.
	 *
	 * Format searched values
	 *
	 * @param  string   $filter_key ID of the field, or entry meta key
	 * @param  string   $value $_GET/$_POST search value
	 * @param  \GV\View $view The view we're looking at
	 * @param array[]  $searchable_fields The searchable fields as configured by the widget.
	 * @param string[] $get The $_GET/$_POST array.
	 *
	 * @since develop Added 5th $get parameter for operator overrides.
	 * @todo Set function as private.
	 *
	 * @return array|false 1 or 2 deph levels, false if not allowed
	 */
	public function prepare_field_filter( $filter_key, $value, $view, $searchable_fields, $get = array() ) {
		$key        = $filter_key;
		$filter_key = explode( ':', $filter_key ); // field_id, form_id

		$form = null;

		if ( count( $filter_key ) > 1 ) {
			// form is specified
			list( $field_id, $form_id ) = $filter_key;

			if ( $forms = \GV\View::get_joined_forms( $view->ID ) ) {
				if ( ! $form = \GV\GF_Form::by_id( $form_id ) ) {
					return false;
				}
			}

			// form is allowed
			$found = false;
			foreach ( $forms as $form ) {
				if ( $form->ID == $form_id ) {
					$found = true;
					break;
				}
			}

			if ( ! $found ) {
				return false;
			}

			// form is in searchable fields
			$found = false;
			foreach ( $searchable_fields as $field ) {
				if ( $field_id == $field['field'] && $form->ID == $field['form_id'] ) {
					$found = true;
					break;
				}
			}

			if ( ! $found ) {
				return false;
			}
		} else {
			$field_id          = reset( $filter_key );
			$searchable_fields = wp_list_pluck( $searchable_fields, 'field' );
			if ( ! in_array( 'search_all', $searchable_fields ) && ! in_array( $field_id, $searchable_fields ) ) {
				return false;
			}
		}

		if ( ! $form ) {
			// fallback
			$form = $view->form;
		}

		// get form field array
		$form_field = is_numeric( $field_id ) ? \GV\GF_Field::by_id( $form, $field_id ) : \GV\Internal_Field::by_id( $field_id );

		if ( ! $form_field ) {
			return false;
		}

		// default filter array
		$filter = array(
			'key'     => $field_id,
			'value'   => $value,
			'form_id' => $form->ID,
		);

		switch ( $form_field->type ) {

			case 'select':
			case 'workflow_user':
			case 'radio':
				$filter['operator'] = $this->get_operator( $get, $key, array( 'is' ), 'is' );
				break;

			case 'post_category':
				if ( ! is_array( $value ) ) {
					$value = array( $value );
				}

				// Reset filter variable
				$filter = array();

				foreach ( $value as $val ) {
					$cat      = get_term( $val, 'category' );
					$filter[] = array(
						'key'      => $field_id,
						'value'    => esc_attr( $cat->name ) . ':' . $val,
						'operator' => $this->get_operator( $get, $key, array( 'is' ), 'is' ),
					);
				}

				break;

			case 'multiselect':
			case 'workflow_multi_user':
				if ( ! is_array( $value ) ) {
					break;
				}

				// Reset filter variable
				$filter = array();

				foreach ( $value as $val ) {
					$filter[] = array(
						'key'   => $field_id,
						'value' => $val,
					);
				}

				break;

			case 'checkbox':
				// convert checkbox on/off into the correct search filter
				if ( false !== strpos( $field_id, '.' ) && ! empty( $form_field->inputs ) && ! empty( $form_field->choices ) ) {
					foreach ( $form_field->inputs as $k => $input ) {
						if ( $input['id'] == $field_id ) {
							$filter['value']    = $form_field->choices[ $k ]['value'];
							$filter['operator'] = $this->get_operator( $get, $key, array( 'is' ), 'is' );
							break;
						}
					}
				} elseif ( is_array( $value ) ) {

					// Reset filter variable
					$filter = array();

					foreach ( $value as $val ) {
						$filter[] = array(
							'key'      => $field_id,
							'value'    => $val,
							'operator' => $this->get_operator( $get, $key, array( 'is' ), 'is' ),
						);
					}
				}

				break;

			case 'name':
			case 'address':
				if ( false === strpos( $field_id, '.' ) ) {

					$words = explode( ' ', $value );

					$filters = array();
					foreach ( $words as $word ) {
						if ( ! empty( $word ) && strlen( $word ) > 1 ) {
							// Keep the same key for each filter
							$filter['value'] = $word;
							// Add a search for the value
							$filters[] = $filter;
						}
					}

					$filter = $filters;
				}

				// State/Province should be exact matches
				if ( 'address' === $form_field->field->type ) {

					$searchable_fields = $this->get_view_searchable_fields( $view, true );

					foreach ( $searchable_fields as $searchable_field ) {

						if ( $form_field->ID !== $searchable_field['field'] ) {
							continue;
						}

						// Only exact-match dropdowns, not text search
						if ( in_array( $searchable_field['input'], array( 'text', 'search' ), true ) ) {
							continue;
						}

						$input_id = gravityview_get_input_id_from_id( $form_field->ID );

						if ( 4 === $input_id ) {
							$filter['operator'] = $this->get_operator( $get, $key, array( 'is' ), 'is' );
						}
					}
				}

				break;

			case 'payment_date':
			case 'date':
				$date_format = $this->get_datepicker_format( true );

				if ( is_array( $value ) ) {

					// Reset filter variable
					$filter = array();

					foreach ( $value as $k => $date ) {
						if ( empty( $date ) ) {
							continue;
						}

<<<<<<< HEAD
						/**
						 * @hack
						 * @since 1.16.3
						 * Safeguard until GF implements '<=' operator
						 */
						if ( ! GFFormsModel::is_valid_operator( $operator ) && '<=' === $operator ) {
							$date     = date( 'Y-m-d', strtotime( self::get_formatted_date( $date, 'Y-m-d', $date_format ) . ' +1 day' ) );
						}
=======
						$operator = 'start' === $k ? '>=' : '<=';
>>>>>>> 8c91b234

						$filter[] = array(
							'key'      => $field_id,
							'value'    => self::get_formatted_date( $date, 'Y-m-d', $date_format ),
							'operator' => $this->get_operator( $get, $key, array( $operator ), $operator ),
						);
					}
				} else {
					$date               = $value;
					$filter['value']    = self::get_formatted_date( $date, 'Y-m-d', $date_format );
					$filter['operator'] = $this->get_operator( $get, $key, array( 'is' ), 'is' );
				}

				if ( 'payment_date' === $key ) {
					$filter['operator'] = 'contains';
				}

				break;
			case 'number':
			case 'quantity':
			case 'product':
			case 'total':
				if ( is_array( $value ) ) {
					$filter = []; // Reset the filter.

					$min = $value['min'] ?? null; // Can't trust `rgar` here.
					$max = $value['max'] ?? null;

					if ( is_numeric( $min ) && is_numeric( $max ) && $min > $max) {
						// Reverse the polarity!
						[$min, $max] = [$max, $min];
					}

					if ( is_numeric( $min ) ) {
						$filter[] = [ 'key' => $field_id, 'operator' => '>=', 'value' => $min, 'is_numeric' => true ];
					}
					if ( is_numeric( $max ) ) {
						$filter[] = [ 'key' => $field_id, 'operator' => '<=', 'value' => $max, 'is_numeric' => true ];
					}
				}
				break;
		} // switch field type

		return $filter;
	}

	/**
	 * Get the Field Format form GravityForms
	 *
	 * @param GF_Field_Date $field The field object
	 * @since 1.10
	 *
	 * @return string Format of the date in the database
	 */
	public static function get_date_field_format( GF_Field_Date $field ) {
		$format     = 'm/d/Y';
		$datepicker = array(
			'mdy'       => 'm/d/Y',
			'dmy'       => 'd/m/Y',
			'dmy_dash'  => 'd-m-Y',
			'dmy_dot'   => 'd.m.Y',
			'ymd_slash' => 'Y/m/d',
			'ymd_dash'  => 'Y-m-d',
			'ymd_dot'   => 'Y.m.d',
		);

		if ( ! empty( $field->dateFormat ) && isset( $datepicker[ $field->dateFormat ] ) ) {
			$format = $datepicker[ $field->dateFormat ];
		}

		return $format;
	}

	/**
	 * Format a date value
	 *
	 * @param string $value Date value input
	 * @param string $format Wanted formatted date
	 *
	 * @since 2.1.2
	 * @param string $value_format The value format. Default: Y-m-d
	 *
	 * @return string
	 */
	public static function get_formatted_date( $value = '', $format = 'Y-m-d', $value_format = 'Y-m-d' ) {

		$date = date_create_from_format( $value_format, $value );

		if ( empty( $date ) ) {
			gravityview()->log->debug( 'Date format not valid: {value}', array( 'value' => $value ) );
			return '';
		}
		return $date->format( $format );
	}


	/**
	 * Include this extension templates path
	 *
	 * @param array $file_paths List of template paths ordered
	 */
	public function add_template_path( $file_paths ) {

		// Index 100 is the default GravityView template path.
		$file_paths[102] = self::$file . 'templates/';

		return $file_paths;
	}

	/**
	 * Check whether the configured search fields have a date field
	 *
	 * @since 1.17.5
	 *
	 * @param array $search_fields
	 *
	 * @return bool True: has a `date` or `date_range` field
	 */
	private function has_date_field( $search_fields ) {

		$has_date = false;

		foreach ( $search_fields as $k => $field ) {
			if ( in_array( $field['input'], array( 'date', 'date_range', 'entry_date' ) ) ) {
				$has_date = true;
				break;
			}
		}

		return $has_date;
	}

	/**
	 * Renders the Search Widget
	 *
	 * @param array                       $widget_args
	 * @param string                      $content
	 * @param string|\GV\Template_Context $context
	 *
	 * @return void
	 */
	public function render_frontend( $widget_args, $content = '', $context = '' ) {

		$gravityview_view = GravityView_View::getInstance();

		if ( empty( $gravityview_view ) ) {
			gravityview()->log->debug( '$gravityview_view not instantiated yet.' );
			return;
		}

		$view = \GV\View::by_id( $gravityview_view->view_id );

		// get configured search fields
		$search_fields = ! empty( $widget_args['search_fields'] ) ? json_decode( $widget_args['search_fields'], true ) : '';

		if ( empty( $search_fields ) || ! is_array( $search_fields ) ) {
			gravityview()->log->debug( 'No search fields configured for widget:', array( 'data' => $widget_args ) );
			return;
		}

		// prepare fields
		foreach ( $search_fields as $k => $field ) {

			$updated_field = $field;

			$updated_field = $this->get_search_filter_details( $updated_field, $context, $widget_args );

			switch ( $field['field'] ) {

				case 'search_all':
					$updated_field['key']   = 'search_all';
					$updated_field['input'] = 'search_all';
					$updated_field['value'] = $this->rgget_or_rgpost( 'gv_search' );
					break;

				case 'entry_date':
					$updated_field['key']   = 'entry_date';
					$updated_field['input'] = 'entry_date';
					$updated_field['value'] = array(
						'start' => $this->rgget_or_rgpost( 'gv_start' ),
						'end'   => $this->rgget_or_rgpost( 'gv_end' ),
					);
					break;

				case 'entry_id':
					$updated_field['key']   = 'entry_id';
					$updated_field['input'] = 'entry_id';
					$updated_field['value'] = $this->rgget_or_rgpost( 'gv_id' );
					break;

				case 'created_by':
					$updated_field['key']   = 'created_by';
					$updated_field['name']  = 'gv_by';
					$updated_field['value'] = $this->rgget_or_rgpost( 'gv_by' );
					break;

				case 'is_approved':
					$updated_field['key']     = 'is_approved';
					$updated_field['value']   = $this->rgget_or_rgpost( 'filter_is_approved' );
					$updated_field['choices'] = self::get_is_approved_choices();
					break;

				case 'is_read':
					$updated_field['key']     = 'is_read';
					$updated_field['value']   = $this->rgget_or_rgpost( 'filter_is_read' );
					$updated_field['choices'] = array(
						array(
							'text'  => __( 'Unread', 'gravityview' ),
							'value' => 0,
						),
						array(
							'text'  => __( 'Read', 'gravityview' ),
							'value' => 1,
						),
					);
					break;
			}

			$search_fields[ $k ] = $updated_field;
		}

		gravityview()->log->debug( 'Calculated Search Fields: ', array( 'data' => $search_fields ) );

		/**
		 * Modify what fields are shown. The order of the fields in the $search_filters array controls the order as displayed in the search bar widget.
		 *
		 * @param array $search_fields Array of search filters with `key`, `label`, `value`, `type`, `choices` keys
		 * @param GravityView_Widget_Search $this Current widget object
		 * @param array $widget_args Args passed to this method. {@since 1.8}
		 * @param \GV\Template_Context $context {@since 2.0}
		 * @type array
		 */
		$gravityview_view->search_fields = apply_filters( 'gravityview_widget_search_filters', $search_fields, $this, $widget_args, $context );

		$gravityview_view->permalink_fields = $this->add_no_permalink_fields( array(), $this, $widget_args );

		$gravityview_view->search_layout = ! empty( $widget_args['search_layout'] ) ? $widget_args['search_layout'] : 'horizontal';

		/** @since 1.14 */
		$gravityview_view->search_mode = ! empty( $widget_args['search_mode'] ) ? $widget_args['search_mode'] : 'any';

		$custom_class = ! empty( $widget_args['custom_class'] ) ? $widget_args['custom_class'] : '';

		$gravityview_view->search_class = self::get_search_class( $custom_class );

		$gravityview_view->search_clear = ! empty( $widget_args['search_clear'] ) ? $widget_args['search_clear'] : false;

		if ( $this->has_date_field( $search_fields ) ) {
			// enqueue datepicker stuff only if needed!
			$this->enqueue_datepicker();
		}

		$this->maybe_enqueue_flexibility();

		$gravityview_view->render( 'widget', 'search', false );
	}

	/**
	 * Get the search class for a search form
	 *
	 * @since 1.5.4
	 *
	 * @return string Sanitized CSS class for the search form
	 */
	public static function get_search_class( $custom_class = '' ) {
		$gravityview_view = GravityView_View::getInstance();

		$search_class = 'gv-search-' . $gravityview_view->search_layout;

		if ( ! empty( $custom_class ) ) {
			$search_class .= ' ' . $custom_class;
		}

		/**
		 * Modify the CSS class for the search form.
		 *
		 * @param string $search_class The CSS class for the search form
		 */
		$search_class = apply_filters( 'gravityview_search_class', $search_class );

		// Is there an active search being performed? Used by fe-views.js
		$search_class .= gravityview()->request->is_search() || GravityView_frontend::getInstance()->isSearch() ? ' gv-is-search' : '';

		return gravityview_sanitize_html_class( $search_class );
	}


	/**
	 * Calculate the search form action
	 *
	 * @since 1.6
	 *
	 * @return string
	 */
	public static function get_search_form_action() {
		$gravityview_view = GravityView_View::getInstance();

		$post_id = $gravityview_view->getPostId() ? $gravityview_view->getPostId() : $gravityview_view->getViewId();

		$url = add_query_arg( array(), get_permalink( $post_id ) );

		/**
		 * Override the search URL.
		 *
		 * @param string $action Where the form submits to.
		 *
		 * Further parameters will be added once adhoc context is added.
		 * Use gravityview()->request until then.
		 */
		return apply_filters( 'gravityview/widget/search/form/action', $url );
	}

	/**
	 * Get the label for a search form field
	 *
	 * @param  array $field      Field setting as sent by the GV configuration - has `field`, `input` (input type), and `label` keys
	 * @param  array $form_field Form field data, as fetched by `gravityview_get_field()`
	 * @return string             Label for the search form
	 */
	private static function get_field_label( $field, $form_field = array() ) {

		$label = \GV\Utils::_GET( 'label', \GV\Utils::get( $field, 'label' ) );

		if ( ! $label ) {

			$label = isset( $form_field['label'] ) ? $form_field['label'] : '';

			switch ( $field['field'] ) {
				case 'search_all':
					$label = __( 'Search Entries:', 'gk-gravityview' );
					break;
				case 'entry_date':
					$label = __( 'Filter by date:', 'gk-gravityview' );
					break;
				case 'entry_id':
					$label = __( 'Entry ID:', 'gk-gravityview' );
					break;
				default:
					// If this is a field input, not a field
					if ( strpos( $field['field'], '.' ) > 0 && ! empty( $form_field['inputs'] ) ) {

						// Get the label for the field in question, which returns an array
						$items = wp_list_filter( $form_field['inputs'], array( 'id' => $field['field'] ) );

						// Get the item with the `label` key
						$values = wp_list_pluck( $items, 'label' );

						// There will only one item in the array, but this is easier
						foreach ( $values as $value ) {
							$label = $value;
							break;
						}
					}
			}
		}

		/**
		 * Modify the label for a search field. Supports returning HTML.
		 *
		 * @since 1.17.3 Added $field parameter
		 * @param string $label Existing label text, sanitized.
		 * @param array $form_field Gravity Forms field array, as returned by `GFFormsModel::get_field()`
		 * @param array $field Field setting as sent by the GV configuration - has `field`, `input` (input type), and `label` keys
		 */
		$label = apply_filters( 'gravityview_search_field_label', esc_attr( $label ), $form_field, $field );

		return $label;
	}

	/**
	 * Prepare search fields to frontend render with other details (label, field type, searched values)
	 *
	 * @since 2.16 Added $widget_args parameter.
	 *
	 * @param array       $field
	 * @param \GV\Context $context
	 * @param array       $widget_args
	 *
	 * @return array
	 */
	private function get_search_filter_details( $field, $context, $widget_args ) {

		$gravityview_view = GravityView_View::getInstance();

		$form = $gravityview_view->getForm();

		// for advanced field ids (eg, first name / last name )
		$name = 'filter_' . str_replace( '.', '_', $field['field'] );

		// get searched value from $_GET/$_POST (string or array)
		$value = $this->rgget_or_rgpost( $name );

		// get form field details
		$form_field = gravityview_get_field( $form, $field['field'] );

		$form_field_type = \GV\Utils::get( $form_field, 'type' );

		$filter = array(
			'key'   => \GV\Utils::get( $field, 'field' ),
			'name'  => $name,
			'label' => self::get_field_label( $field, $form_field ),
			'input' => \GV\Utils::get( $field, 'input' ),
			'value' => $value,
			'type'  => $form_field_type,
		);

		// collect choices
		if ( 'post_category' === $form_field_type && ! empty( $form_field['displayAllCategories'] ) && empty( $form_field['choices'] ) ) {
			$filter['choices'] = gravityview_get_terms_choices();
		} elseif ( ! empty( $form_field['choices'] ) ) {
			$filter['choices'] = $form_field['choices'];
		}

		if ( 'date_range' === $field['input'] && empty( $value ) ) {
			$filter['value'] = array(
				'start' => '',
				'end'   => '',
			);
		}

		if ( 'number_range' === $field['input'] && empty( $value ) ) {
			$filter['value'] = array(
				'min' => '',
				'max' => '',
			);
		}

		if ( 'created_by' === $field['field'] ) {
			$filter['choices'] = self::get_created_by_choices( ( isset( $context->view ) ? $context->view : null ) );
			$filter['type']    = 'created_by';
		}

		if( 'payment_status' === $field['field'] ) {
			$filter['type']    = 'entry_meta';
			$filter['choices'] = GFCommon::get_entry_payment_statuses_as_choices();
		}

		if ( 'payment_status' === $field['field'] ) {
			$filter['type']    = 'entry_meta';
			$filter['choices'] = GFCommon::get_entry_payment_statuses_as_choices();
		}

		/**
		 * Filter the output filter details for the Search widget.
		 *
		 * @since 2.5
		 * @param array $filter The filter details
		 * @param array $field The search field configuration
		 * @param \GV\Context The context
		 */
		return apply_filters( 'gravityview/search/filter_details', $filter, $field, $context );
	}

	/**
	 * If sieve choices is enabled, run it for each of the fields with choices.
	 *
	 * @since 2.16.6
	 *
	 * @uses sieve_filter_choices
	 *
	 * @param array                     $search_fields Array of search filters with `key`, `label`, `value`, `type` keys
	 * @param GravityView_Widget_Search $widget Current widget object
	 * @param array                     $widget_args Args passed to this method. {@since 1.8}
	 * @param \GV\Template_Context      $context
	 *
	 * @return array If the search field GF Field type is `address`, and there are choices to add, adds them and changes the input type. Otherwise, sets the input to text.
	 */
	public function maybe_sieve_filter_choices( $search_fields, $widget, $widget_args, $context ) {

		$sieve_choices = \GV\Utils::get( $widget_args, 'sieve_choices', false );

		if ( ! $sieve_choices ) {
			return $search_fields;
		}

		foreach ( $search_fields as &$filter ) {
			if ( empty( $filter['choices'] ) ) {
				continue;
			}

			$field = gravityview_get_field( $context->view->form->form, $filter['key'] );  // @todo Support multiple forms (joins)

			/**
			 * Only output used choices for this field.
			 *
			 * @since 2.16 Modified default value to the `sieve_choices` widget setting and added $widget_args parameter.
			 *
			 * @param bool $sieve_choices True: Yes, filter choices based on whether the value exists in entries. False: show all choices in the original field. Default: false.
			 * @param array $field The field configuration.
			 * @param \GV\Context The context.
			 */
			if ( apply_filters( 'gravityview/search/sieve_choices', $sieve_choices, $field, $context, $widget_args ) ) {
				$filter['choices'] = $this->sieve_filter_choices( $filter, $context );
			}
		}

		return $search_fields;
	}

	/**
	 * Sieve filter choices to only ones that are used.
	 *
	 * @param array       $filter The filter configuration.
	 * @param \GV\Context $context The context
	 *
	 * @since 2.5
	 * @internal
	 *
	 * @return array The filter choices.
	 */
	private function sieve_filter_choices( $filter, $context ) {
		if ( empty( $filter['key'] ) || empty( $filter['choices'] ) ) {
			return $filter; // @todo Populate plugins might give us empty choices
		}

		// Allow only specific entry meta and field-ids to be sieved.
		if ( ! in_array( $filter['key'], array( 'created_by', 'payment_status' ), true ) && ! is_numeric( $filter['key'] ) ) {
			return $filter;
		}

		$form_id = $context->view->form->ID; // @todo Support multiple forms (joins)

		$cache = new GravityView_Cache( $form_id, array( 'sieve', $filter['key'], $context->view->ID ) );

		$filter_choices = $cache->get();

		if ( $filter_choices ) {
			return $filter_choices;
		}

		global $wpdb;

		$entry_table_name      = GFFormsModel::get_entry_table_name();
		$entry_meta_table_name = GFFormsModel::get_entry_meta_table_name();

		$key_like    = $wpdb->esc_like( $filter['key'] ) . '.%';
		$filter_type = \GV\Utils::get( $filter, 'type' );

		switch ( $filter_type ) {
			case 'post_category':
				$choices = $wpdb->get_col(
					$wpdb->prepare(
						"SELECT DISTINCT SUBSTRING_INDEX( `meta_value`, ':', 1) FROM $entry_meta_table_name WHERE ( `meta_key` LIKE %s OR `meta_key` = %d) AND `form_id` = %d",
						$key_like,
						$filter['key'],
						$form_id
					)
				);
				break;
			case 'created_by':
			case 'entry_meta':
				$choices = $wpdb->get_col(
					$wpdb->prepare(
						"SELECT DISTINCT `{$filter['key']}` FROM $entry_table_name WHERE `form_id` = %d",
						$form_id
					)
				);
				break;
			default:
				$sql = $wpdb->prepare(
					"SELECT DISTINCT `meta_value` FROM $entry_meta_table_name WHERE ( `meta_key` LIKE %s OR `meta_key` = %s ) AND `form_id` = %d",
					$key_like,
					$filter['key'],
					$form_id
				);

				$choices = $wpdb->get_col( $sql );

				$field = gravityview_get_field( $context->view->form->form, $filter['key'] );

				if ( $field && 'json' === $field->storageType ) {
					$choices        = array_map( 'json_decode', $choices );
					$_choices_array = array();
					foreach ( $choices as $choice ) {
						if ( is_array( $choice ) ) {
							$_choices_array = array_merge( $_choices_array, $choice );
						} else {
							$_choices_array [] = $choice;
						}
					}
					$choices = array_unique( $_choices_array );
				}

				break;
		}

		$filter_choices = array();
		foreach ( $filter['choices'] as $choice ) {
			if ( in_array( $choice['text'], $choices, true ) || in_array( $choice['value'], $choices, true ) ) {
				$filter_choices[] = $choice;
			}
		}

		$cache->set( $filter_choices, 'sieve_filter_choices', WEEK_IN_SECONDS );

		return $filter_choices;
	}

	/**
	 * Calculate the search choices for the users
	 *
	 * @param \GV\View|null $view The View, if set.
	 *
	 * @since 1.8
	 * @since 2.3 Added $view parameter.
	 *
	 * @return array Array of user choices (value = ID, text = display name)
	 */
	private static function get_created_by_choices( $view ) {

		/**
		 * filter gravityview/get_users/search_widget
		 *
		 * @see \GVCommon::get_users
		 */
		$users = GVCommon::get_users( 'search_widget', array( 'fields' => array( 'ID', 'display_name' ) ) );

		$choices = array();
		foreach ( $users as $user ) {
			/**
			 * Filter the display text in created by search choices.
			 *
			 * @since 2.3
			 * @param string[in,out] The text. Default: $user->display_name
			 * @param \WP_User $user The user.
			 * @param \GV\View|null $view The view.
			 */
			$text      = apply_filters( 'gravityview/search/created_by/text', $user->display_name, $user, $view );
			$choices[] = array(
				'value' => $user->ID,
				'text'  => $text,
			);
		}

		return $choices;
	}

	/**
	 * Calculate the search checkbox choices for approval status
	 *
	 * @since develop
	 *
	 * @return array Array of approval status choices (value = status, text = display name)
	 */
	private static function get_is_approved_choices() {

		$choices = array();
		foreach ( GravityView_Entry_Approval_Status::get_all() as $status ) {
			$choices[] = array(
				'value' => $status['value'],
				'text'  => $status['label'],
			);
		}

		return $choices;
	}

	/**
	 * Output the Clear Search Results button
	 *
	 * @since 1.5.4
	 */
	public static function the_clear_search_button() {
		$gravityview_view = GravityView_View::getInstance();

		if ( $gravityview_view->search_clear ) {
			$url = strtok( add_query_arg( array() ), '?' );

			$clear_button_params = [
				'url'     => $url,
				'text'    => esc_html__( 'Clear', 'gk-gravityview' ),
				'view_id' => $gravityview_view->getViewId(),
				'format'  => 'html',
				'atts'    => [ 'class' => 'button gv-search-clear' ],
			];

			/**
			 * Modifies search widget's Clear button parameters.
			 *
			 * @filter `gravityview/widget/search/clear-button/params`
			 *
			 * @since  2.21
			 *
			 * @param array{url: string, text: string, view_id: int, atts: array} $clear_button_params
			 */
			$clear_button_params = wp_parse_args(
				apply_filters( 'gk/gravityview/widget/search/clear-button/params', $clear_button_params ),
				$clear_button_params
			);

			if ( 'text' === $clear_button_params['format'] ) {
				echo $clear_button_params['url'];
			} else {
				echo gravityview_get_link( $clear_button_params['url'], $clear_button_params['text'], $clear_button_params['atts'] );
			}
		}
	}

	/**
	 * Based on the search method, fetch the value for a specific key
	 *
	 * @since 1.16.4
	 *
	 * @param string $name Name of the request key to fetch the value for
	 *
	 * @return mixed|string Value of request at $name key. Empty string if empty.
	 */
	private function rgget_or_rgpost( $name ) {
		$value = \GV\Utils::_REQUEST( $name );

		$value = stripslashes_deep( $value );

		if ( ! is_null( $value ) ) {
			$value = gv_map_deep( $value, 'rawurldecode' );
		}

		$value = gv_map_deep( $value, '_wp_specialchars' );

		return $value;
	}


	/**
	 * Require the datepicker script for the frontend GV script
	 *
	 * @param array $js_dependencies Array of existing required scripts for the fe-views.js script
	 * @return array Array required scripts, with `jquery-ui-datepicker` added
	 */
	public function add_datepicker_js_dependency( $js_dependencies ) {

		$js_dependencies[] = 'jquery-ui-datepicker';

		return $js_dependencies;
	}

	/**
	 * Modify the array passed to wp_localize_script()
	 *
	 * @param array $js_localization The data padded to the Javascript file
	 * @param array $view_data View data array with View settings
	 *
	 * @return array
	 */
	public function add_datepicker_localization( $localizations = array(), $view_data = array() ) {
		global $wp_locale;

		/**
		 * Modify the datepicker settings.
		 *
		 * @see http://api.jqueryui.com/datepicker/ Learn what settings are available
		 * @see http://www.renegadetechconsulting.com/tutorials/jquery-datepicker-and-wordpress-i18n Thanks for the helpful information on $wp_locale
		 * @param array $js_localization The data padded to the Javascript file
		 * @param array $view_data View data array with View settings
		 */
		$datepicker_settings = apply_filters(
			'gravityview_datepicker_settings',
			array(
				'yearRange'       => '-5:+5',
				'changeMonth'     => true,
				'changeYear'      => true,
				'closeText'       => esc_attr_x( 'Close', 'Close calendar', 'gk-gravityview' ),
				'prevText'        => esc_attr_x( 'Prev', 'Previous month in calendar', 'gk-gravityview' ),
				'nextText'        => esc_attr_x( 'Next', 'Next month in calendar', 'gk-gravityview' ),
				'currentText'     => esc_attr_x( 'Today', 'Today in calendar', 'gk-gravityview' ),
				'weekHeader'      => esc_attr_x( 'Week', 'Week in calendar', 'gk-gravityview' ),
				'monthStatus'     => __( 'Show a different month', 'gk-gravityview' ),
				'monthNames'      => array_values( $wp_locale->month ),
				'monthNamesShort' => array_values( $wp_locale->month_abbrev ),
				'dayNames'        => array_values( $wp_locale->weekday ),
				'dayNamesShort'   => array_values( $wp_locale->weekday_abbrev ),
				'dayNamesMin'     => array_values( $wp_locale->weekday_initial ),
				// get the start of week from WP general setting
				'firstDay'        => get_option( 'start_of_week' ),
				// is Right to left language? default is false
				'isRTL'           => is_rtl(),
			),
			$view_data
		);

		$localizations['datepicker'] = $datepicker_settings;

		return $localizations;
	}

	/**
	 * Register search widget scripts, including Flexibility
	 *
	 * @see https://github.com/10up/flexibility
	 *
	 * @since 1.17
	 *
	 * @return void
	 */
	public function register_scripts() {
		wp_register_script( 'gv-flexibility', plugins_url( 'assets/lib/flexibility/flexibility.js', GRAVITYVIEW_FILE ), array(), \GV\Plugin::$version, true );
	}

	/**
	 * If the current visitor is running IE 8 or 9, enqueue Flexibility
	 *
	 * @since 1.17
	 *
	 * @return void
	 */
	private function maybe_enqueue_flexibility() {
		if ( isset( $_SERVER['HTTP_USER_AGENT'] ) && preg_match( '/MSIE [8-9]/', $_SERVER['HTTP_USER_AGENT'] ) ) {
			wp_enqueue_script( 'gv-flexibility' );
		}
	}

	/**
	 * Enqueue the datepicker script
	 *
	 * It sets the $gravityview->datepicker_class parameter
	 *
	 * @todo Use own datepicker javascript instead of GF datepicker.js - that way, we can localize the settings and not require the changeMonth and changeYear pickers.
	 * @return void
	 */
	public function enqueue_datepicker() {
		$gravityview_view = GravityView_View::getInstance();

		wp_enqueue_script( 'jquery-ui-datepicker' );

		add_filter( 'gravityview_js_dependencies', array( $this, 'add_datepicker_js_dependency' ) );
		add_filter( 'gravityview_js_localization', array( $this, 'add_datepicker_localization' ), 10, 2 );

		$scheme = is_ssl() ? 'https://' : 'http://';
		wp_enqueue_style( 'jquery-ui-datepicker', $scheme . 'ajax.googleapis.com/ajax/libs/jqueryui/1.8.18/themes/smoothness/jquery-ui.css' );

		/**
		 * @filter `gravityview_search_datepicker_class`
		 * Modify the CSS class for the datepicker, used by the CSS class is used by Gravity Forms' javascript to determine the format for the date picker. The `gv-datepicker` class is required by the GravityView datepicker javascript.
		 * @param string $css_class CSS class to use. Default: `gv-datepicker datepicker mdy` \n
		 * Options are:
		 * - `mdy` (mm/dd/yyyy)
		 * - `dmy` (dd/mm/yyyy)
		 * - `dmy_dash` (dd-mm-yyyy)
		 * - `dmy_dot` (dd.mm.yyyy)
		 * - `ymd_slash` (yyyy/mm/dd)
		 * - `ymd_dash` (yyyy-mm-dd)
		 * - `ymd_dot` (yyyy.mm.dd)
		 */
		$datepicker_class = apply_filters( 'gravityview_search_datepicker_class', 'gv-datepicker datepicker ' . $this->get_datepicker_format() );

		$gravityview_view->datepicker_class = $datepicker_class;
	}

	/**
	 * Retrieve the datepicker format.
	 *
	 * @param bool $date_format Whether to return the PHP date format or the datpicker class name. Default: false.
	 *
	 * @see https://docs.gravitykit.com/article/115-changing-the-format-of-the-search-widgets-date-picker
	 *
	 * @return string The datepicker format placeholder, or the PHP date format.
	 */
	private function get_datepicker_format( $date_format = false ) {

		$default_format = 'mdy';

		/**
		 * @filter `gravityview/widgets/search/datepicker/format`
		 * @since 2.1.1
		 * @param string           $format Default: mdy
		 * Options are:
		 * - `mdy` (mm/dd/yyyy)
		 * - `dmy` (dd/mm/yyyy)
		 * - `dmy_dash` (dd-mm-yyyy)
		 * - `dmy_dot` (dd.mm.yyyy)
		 * - `ymd_slash` (yyyy/mm/dd)
		 * - `ymd_dash` (yyyy-mm-dd)
		 * - `ymd_dot` (yyyy.mm.dd)
		 */
		$format = apply_filters( 'gravityview/widgets/search/datepicker/format', $default_format );

		$gf_date_formats = array(
			'mdy'       => 'm/d/Y',

			'dmy_dash'  => 'd-m-Y',
			'dmy_dot'   => 'd.m.Y',
			'dmy'       => 'd/m/Y',

			'ymd_slash' => 'Y/m/d',
			'ymd_dash'  => 'Y-m-d',
			'ymd_dot'   => 'Y.m.d',
		);

		if ( ! $date_format ) {
			// If the format key isn't valid, return default format key
			return isset( $gf_date_formats[ $format ] ) ? $format : $default_format;
		}

		// If the format key isn't valid, return default format value
		return \GV\Utils::get( $gf_date_formats, $format, $gf_date_formats[ $default_format ] );
	}

	/**
	 * If previewing a View or page with embedded Views, make the search work properly by adding hidden fields with query vars
	 *
	 * @since 2.2.1
	 *
	 * @return void
	 */
	public function add_preview_inputs() {
		global $wp;

		if ( ! is_preview() || ! current_user_can( 'publish_gravityviews' ) ) {
			return;
		}

		// Outputs `preview` and `post_id` variables
		foreach ( $wp->query_vars as $key => $value ) {
			printf( '<input type="hidden" name="%s" value="%s" />', esc_attr( $key ), esc_attr( $value ) );
		}
	}

	/**
	 * Get an operator URL override.
	 *
	 * @param array  $get     Where to look for the operator.
	 * @param string $key     The filter key to look for.
	 * @param array  $allowed The allowed operators (allowlist).
	 * @param string $default The default operator.
	 *
	 * @return string The operator.
	 */
	private function get_operator( $get, $key, $allowed, $default ) {
		$operator = \GV\Utils::get( $get, "$key|op", $default );

		/**
		 * @depecated 2.14
		 */
		$allowed = apply_filters_deprecated( 'gravityview/search/operator_whitelist', array( $allowed, $key ), '2.14', 'gravityview/search/operator_allowlist' );

		/**
		 * An array of allowed operators for a field.
		 *
		 * @since 2.14
		 * @param string[] An allowlist of operators.
		 * @param string The filter name.
		 */
		$allowed = apply_filters( 'gravityview/search/operator_allowlist', $allowed, $key );

		if ( ! in_array( $operator, $allowed, true ) ) {
			$operator = $default;
		}

		return $operator;
	}

	/**
	 * Quotes values for a regex.
	 *
	 * @since TODO
	 *
	 * @param array[] $words The words to quote.
	 * @param string   $delimiter The delimiter.
	 *
	 * @return array[] The quoted words.
	 */
	private static function preg_quote( array $words, string $delimiter = '/' ): array {
		return array_map( static function ( string $mark ) use ( $delimiter ): string {
			return preg_quote( $mark, $delimiter );
		}, $words );
	}

	/**
	 * Retrieves the words in with its operator for querying.
	 *
	 * @since TODO
	 *
	 * @param string $query The search query.
	 * @param bool   $split_words Whether to split the words.
	 *
	 * @return array The search words with their operator.
	 */
	private function get_criteria_from_query( string $query, bool $split_words ): array {
		$words           = [];
		$quotation_marks = $this->get_quotation_marks();

		$regex = sprintf(
			'/(?<match>(\+|\-))?(%s)(?<word>.*?)(%s)/m',
			implode( '|', self::preg_quote( $quotation_marks['opening'] ?? [] ) ),
			implode( '|', self::preg_quote( $quotation_marks['closing'] ?? [] ) )
		);

		if ( preg_match_all( $regex, $query, $matches ) ) {
			$query = str_replace( $matches[0], '', $query );
			foreach ( $matches['word'] as $i => $value ) {
				$operator = '-' === $matches['match'][ $i ] ? 'not contains' : 'contains';
				$required = '+' === $matches['match'][ $i ];
				$words[]  = array_filter( compact( 'operator', 'value', 'required' ) );
			}
		}

		$values = [];
		if ( $query ) {
			$values = $split_words
				? preg_split( '/\s+/', $query )
				: [ preg_replace( '/\s+/', ' ', $query ) ];
		}

		foreach ( $values as $value ) {
			$is_exclude = '-' === ( $value[0] ?? '' );
			$required   = '+' === ( $value[0] ?? '' );
			$words[]    = array_filter( [
				'operator' => $is_exclude ? 'not contains' : 'contains',
				'value'    => ( $is_exclude || $required ) ? substr( $value, 1 ) : $value,
				'required' => $required,
			] );
		}

		return array_filter( $words, static function ( array $word ) {
			return ! empty( $word['value'] ?? '' );
		} );
	}
} // end class

new GravityView_Widget_Search();

if ( ! gravityview()->plugin->supports( \GV\Plugin::FEATURE_GFQUERY ) ) {
	return;
}

/**
 * A GF_Query condition that allows user data searches.
 */
class GravityView_Widget_Search_Author_GF_Query_Condition extends \GF_Query_Condition {
	public function __construct( $filter, $view ) {
		$this->value = $filter['value'];
		$this->view  = $view;
	}

	public function sql( $query ) {
		global $wpdb;

		$user_meta_fields = array(
			'nickname',
			'first_name',
			'last_name',
		);

		/**
		 * Filter the user meta fields to search.
		 *
		 * @param array The user meta fields.
		 * @param \GV\View $view The view.
		 */
		$user_meta_fields = apply_filters( 'gravityview/widgets/search/created_by/user_meta_fields', $user_meta_fields, $this->view );

		$user_fields = array(
			'user_nicename',
			'user_login',
			'display_name',
			'user_email',
		);

		/**
		 * Filter the user fields to search.
		 *
		 * @param array The user fields.
		 * @param \GV\View $view The view.
		 */
		$user_fields = apply_filters( 'gravityview/widgets/search/created_by/user_fields', $user_fields, $this->view );

		$conditions = array();

		foreach ( $user_fields as $user_field ) {
			$conditions[] = $wpdb->prepare( "`u`.`$user_field` LIKE %s", '%' . $wpdb->esc_like( $this->value ) . '%' );
		}

		foreach ( $user_meta_fields as $meta_field ) {
			$conditions[] = $wpdb->prepare( '(`um`.`meta_key` = %s AND `um`.`meta_value` LIKE %s)', $meta_field, '%' . $wpdb->esc_like( $this->value ) . '%' );
		}

		$conditions = '(' . implode( ' OR ', $conditions ) . ')';

		$alias = $query->_alias( null );

		return "(EXISTS (SELECT 1 FROM $wpdb->users u LEFT JOIN $wpdb->usermeta um ON u.ID = um.user_id WHERE (u.ID = `$alias`.`created_by` AND $conditions)))";
	}
}<|MERGE_RESOLUTION|>--- conflicted
+++ resolved
@@ -1505,18 +1505,7 @@
 							continue;
 						}
 
-<<<<<<< HEAD
-						/**
-						 * @hack
-						 * @since 1.16.3
-						 * Safeguard until GF implements '<=' operator
-						 */
-						if ( ! GFFormsModel::is_valid_operator( $operator ) && '<=' === $operator ) {
-							$date     = date( 'Y-m-d', strtotime( self::get_formatted_date( $date, 'Y-m-d', $date_format ) . ' +1 day' ) );
-						}
-=======
 						$operator = 'start' === $k ? '>=' : '<=';
->>>>>>> 8c91b234
 
 						$filter[] = array(
 							'key'      => $field_id,

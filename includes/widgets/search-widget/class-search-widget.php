<?php
/**
 * The GravityView New Search widget
 *
 * @package   GravityView-DataTables-Ext
 * @license   GPL2+
 * @author    Katz Web Services, Inc.
 * @link      http://gravityview.co
 * @copyright Copyright 2014, Katz Web Services, Inc.
 */

if ( ! defined( 'WPINC' ) ) {
	die;
}

class GravityView_Widget_Search extends \GV\Widget {

	public static $file;
	public static $instance;

	private $search_filters = array();

	/**
	 * whether search method is GET or POST ( default: GET )
	 * @since 1.16.4
	 * @var string
	 */
	private $search_method = 'get';

	public function __construct() {

		$this->widget_id = 'search_bar';
		$this->widget_description = esc_html__( 'Search form for searching entries.', 'gravityview' );

		self::$instance = &$this;

		self::$file = plugin_dir_path( __FILE__ );

		$default_values = array( 'header' => 0, 'footer' => 0 );

		$settings = array(
			'search_layout' => array(
				'type' => 'radio',
				'full_width' => true,
				'label' => esc_html__( 'Search Layout', 'gravityview' ),
				'value' => 'horizontal',
				'options' => array(
					'horizontal' => esc_html__( 'Horizontal', 'gravityview' ),
					'vertical' => esc_html__( 'Vertical', 'gravityview' ),
				),
			),
			'search_clear' => array(
				'type' => 'checkbox',
				'label' => __( 'Show Clear button', 'gravityview' ),
				'value' => false,
			),
			'search_fields' => array(
				'type' => 'hidden',
				'label' => '',
				'class' => 'gv-search-fields-value',
				'value' => '[{"field":"search_all","input":"input_text"}]', // Default: Search Everything text box
			),
			'search_mode' => array(
				'type' => 'radio',
				'full_width' => true,
				'label' => esc_html__( 'Search Mode', 'gravityview' ),
				'desc' => __('Should search results match all search fields, or any?', 'gravityview'),
				'value' => 'any',
				'class' => 'hide-if-js',
				'options' => array(
					'any' => esc_html__( 'Match Any Fields', 'gravityview' ),
					'all' => esc_html__( 'Match All Fields', 'gravityview' ),
				),
			),
		);

		if ( ! $this->is_registered() ) {
			// frontend - filter entries
			add_filter( 'gravityview_fe_search_criteria', array( $this, 'filter_entries' ), 10, 3 );

			// frontend - add template path
			add_filter( 'gravityview_template_paths', array( $this, 'add_template_path' ) );

			// Add hidden fields for "Default" permalink structure
			add_filter( 'gravityview_widget_search_filters', array( $this, 'add_no_permalink_fields' ), 10, 3 );

			// admin - add scripts - run at 1100 to make sure GravityView_Admin_Views::add_scripts_and_styles() runs first at 999
			add_action( 'admin_enqueue_scripts', array( $this, 'add_scripts_and_styles' ), 1100 );
			add_action( 'wp_enqueue_scripts', array( $this, 'register_scripts') );
			add_filter( 'gravityview_noconflict_scripts', array( $this, 'register_no_conflict' ) );

			// ajax - get the searchable fields
			add_action( 'wp_ajax_gv_searchable_fields', array( 'GravityView_Widget_Search', 'get_searchable_fields' ) );
		}

		parent::__construct( esc_html__( 'Search Bar', 'gravityview' ), null, $default_values, $settings );

		// calculate the search method (POST / GET)
		$this->set_search_method();
	}

	/**
	 * @return GravityView_Widget_Search
	 */
	public static function getInstance() {
		if ( empty( self::$instance ) ) {
			self::$instance = new GravityView_Widget_Search;
		}
		return self::$instance;
	}

	/**
	 * Sets the search method to GET (default) or POST
	 * @since 1.16.4
	 */
	private function set_search_method() {
		/**
		 * @filter `gravityview/search/method` Modify the search form method (GET / POST)
		 * @since 1.16.4
		 * @param string $search_method Assign an input type according to the form field type. Defaults: `boolean`, `multi`, `select`, `date`, `text`
		 * @param string $field_type Gravity Forms field type (also the `name` parameter of GravityView_Field classes)
		 */
		$method = apply_filters( 'gravityview/search/method', $this->search_method );

		$method = strtolower( $method );

		$this->search_method = in_array( $method, array( 'get', 'post' ) ) ? $method : 'get';
	}

	/**
	 * Returns the search method
	 * @since 1.16.4
	 * @return string
	 */
	public function get_search_method() {
		return $this->search_method;
	}

	/**
	 * Get the input types available for different field types
	 *
	 * @since 1.17.5
	 *
	 * @return array [field type name] => (array|string) search bar input types
	 */
	public static function get_input_types_by_field_type() {
		/**
		 * Input Type groups
		 * @see admin-search-widget.js (getSelectInput)
		 * @var array
		 */
		$input_types = array(
			'text' => array( 'input_text' ),
			'address' => array( 'input_text' ),
			'number' => array( 'input_text' ),
			'date' => array( 'date', 'date_range' ),
			'boolean' => array( 'single_checkbox' ),
			'select' => array( 'select', 'radio', 'link' ),
			'multi' => array( 'select', 'multiselect', 'radio', 'checkbox', 'link' ),
		);

		/**
		 * @filter `gravityview/search/input_types` Change the types of search fields available to a field type
		 * @see GravityView_Widget_Search::get_search_input_labels() for the available input types
		 * @param array $input_types Associative array: key is field `name`, value is array of GravityView input types (note: use `input_text` for `text`)
		 */
		$input_types = apply_filters( 'gravityview/search/input_types', $input_types );

		return $input_types;
	}

	/**
	 * Get labels for different types of search bar inputs
	 *
	 * @since 1.17.5
	 *
	 * @return array [input type] => input type label
	 */
	public static function get_search_input_labels() {
		/**
		 * Input Type labels l10n
		 * @see admin-search-widget.js (getSelectInput)
		 * @var array
		 */
		$input_labels = array(
			'input_text' => esc_html__( 'Text', 'gravityview' ),
			'date' => esc_html__( 'Date', 'gravityview' ),
			'select' => esc_html__( 'Select', 'gravityview' ),
			'multiselect' => esc_html__( 'Select (multiple values)', 'gravityview' ),
			'radio' => esc_html__( 'Radio', 'gravityview' ),
			'checkbox' => esc_html__( 'Checkbox', 'gravityview' ),
			'single_checkbox' => esc_html__( 'Checkbox', 'gravityview' ),
			'link' => esc_html__( 'Links', 'gravityview' ),
			'date_range' => esc_html__( 'Date range', 'gravityview' ),
		);

		/**
		 * @filter `gravityview/search/input_types` Change the label of search field input types
		 * @param array $input_types Associative array: key is input type name, value is label
		 */
		$input_labels = apply_filters( 'gravityview/search/input_labels', $input_labels );

		return $input_labels;
	}

	public static function get_search_input_label( $input_type ) {
		$labels = self::get_search_input_labels();

		return \GV\Utils::get( $labels, $input_type, false );
	}

	/**
	 * Add script to Views edit screen (admin)
	 * @param  mixed $hook
	 */
	public function add_scripts_and_styles( $hook ) {
		global $pagenow;

		// Don't process any scripts below here if it's not a GravityView page or the widgets screen
		if ( ! gravityview_is_admin_page( $hook ) && ( 'widgets.php' !== $pagenow ) ) {
			return;
		}

		$script_min = ( defined( 'SCRIPT_DEBUG' ) && SCRIPT_DEBUG ) ? '' : '.min';
		$script_source = empty( $script_min ) ? '/source' : '';

		wp_enqueue_script( 'gravityview_searchwidget_admin', plugins_url( 'assets/js'.$script_source.'/admin-search-widget'.$script_min.'.js', __FILE__ ), array( 'jquery', 'gravityview_views_scripts' ), \GV\Plugin::$version );

		wp_localize_script( 'gravityview_searchwidget_admin', 'gvSearchVar', array(
			'nonce' => wp_create_nonce( 'gravityview_ajaxsearchwidget' ),
			'label_nofields' => esc_html__( 'No search fields configured yet.', 'gravityview' ),
			'label_addfield' => esc_html__( 'Add Search Field', 'gravityview' ),
			'label_label' => esc_html__( 'Label', 'gravityview' ),
			'label_searchfield' => esc_html__( 'Search Field', 'gravityview' ),
			'label_inputtype' => esc_html__( 'Input Type', 'gravityview' ),
			'label_ajaxerror' => esc_html__( 'There was an error loading searchable fields. Save the View or refresh the page to fix this issue.', 'gravityview' ),
			'input_labels' => json_encode( self::get_search_input_labels() ),
			'input_types' => json_encode( self::get_input_types_by_field_type() ),
		) );

	}

	/**
	 * Add admin script to the no-conflict scripts whitelist
	 * @param array $allowed Scripts allowed in no-conflict mode
	 * @return array Scripts allowed in no-conflict mode, plus the search widget script
	 */
	public function register_no_conflict( $allowed ) {
		$allowed[] = 'gravityview_searchwidget_admin';
		return $allowed;
	}

	/**
	 * Ajax
	 * Returns the form fields ( only the searchable ones )
	 *
	 * @access public
	 * @return void
	 */
	public static function get_searchable_fields() {

		if ( ! isset( $_POST['nonce'] ) || ! wp_verify_nonce( $_POST['nonce'], 'gravityview_ajaxsearchwidget' ) ) {
			exit( '0' );
		}

		$form = '';

		// Fetch the form for the current View
		if ( ! empty( $_POST['view_id'] ) ) {

			$form = gravityview_get_form_id( $_POST['view_id'] );

		} elseif ( ! empty( $_POST['formid'] ) ) {

			$form = (int) $_POST['formid'];

		} elseif ( ! empty( $_POST['template_id'] ) && class_exists( 'GravityView_Ajax' ) ) {

			$form = GravityView_Ajax::pre_get_form_fields( $_POST['template_id'] );

		}

		// fetch form id assigned to the view
		$response = self::render_searchable_fields( $form );

		exit( $response );
	}

	/**
	 * Generates html for the available Search Fields dropdown
	 * @param  int $form_id
	 * @param  string $current (for future use)
	 * @return string
	 */
	public static function render_searchable_fields( $form_id = null, $current = '' ) {

		if ( is_null( $form_id ) ) {
			return '';
		}

		// start building output

		$output = '<select class="gv-search-fields">';

		$custom_fields = array(
			'search_all' => array(
				'text' => esc_html__( 'Search Everything', 'gravityview' ),
				'type' => 'text',
			),
			'entry_date' => array(
				'text' => esc_html__( 'Entry Date', 'gravityview' ),
				'type' => 'date',
			),
			'entry_id' => array(
				'text' => esc_html__( 'Entry ID', 'gravityview' ),
				'type' => 'text',
			),
			'created_by' => array(
				'text' => esc_html__( 'Entry Creator', 'gravityview' ),
				'type' => 'select',
			),
			'is_starred' => array(
				'text' => esc_html__( 'Is Starred', 'gravityview' ),
				'type' => 'boolean',
			),
		);

		foreach( $custom_fields as $custom_field_key => $custom_field ) {
			$output .= sprintf( '<option value="%s" %s data-inputtypes="%s" data-placeholder="%s">%s</option>', $custom_field_key, selected( $custom_field_key, $current, false ), $custom_field['type'], self::get_field_label( array('field' => $custom_field_key ) ), $custom_field['text'] );
		}

		// Get fields with sub-inputs and no parent
		$fields = gravityview_get_form_fields( $form_id, true, true );

		/**
		 * @filter `gravityview/search/searchable_fields` Modify the fields that are displayed as searchable in the Search Bar dropdown\n
		 * @since 1.17
		 * @see gravityview_get_form_fields() Used to fetch the fields
		 * @see GravityView_Widget_Search::get_search_input_types See this method to modify the type of input types allowed for a field
		 * @param array $fields Array of searchable fields, as fetched by gravityview_get_form_fields()
		 * @param  int $form_id
		 */
		$fields = apply_filters( 'gravityview/search/searchable_fields', $fields, $form_id );

		if ( ! empty( $fields ) ) {

			$blacklist_field_types = apply_filters( 'gravityview_blacklist_field_types', array( 'fileupload', 'post_image', 'post_id', 'section' ), null );

			foreach ( $fields as $id => $field ) {

				if ( in_array( $field['type'], $blacklist_field_types ) ) {
					continue;
				}

				$types = self::get_search_input_types( $id, $field['type'] );

				$output .= '<option value="'. $id .'" '. selected( $id, $current, false ).'data-inputtypes="'. esc_attr( $types ) .'">'. esc_html( $field['label'] ) .'</option>';
			}
		}

		$output .= '</select>';

		return $output;

	}

	/**
	 * Assign an input type according to the form field type
	 *
	 * @see admin-search-widget.js
	 *
	 * @param string|int|float $field_id Gravity Forms field ID
	 * @param string $field_type Gravity Forms field type (also the `name` parameter of GravityView_Field classes)
	 *
	 * @return string GV field search input type ('multi', 'boolean', 'select', 'date', 'text')
	 */
	public static function get_search_input_types( $field_id = '', $field_type = null ) {

		// @todo - This needs to be improved - many fields have . including products and addresses
		if ( false !== strpos( (string) $field_id, '.' ) && in_array( $field_type, array( 'checkbox' ) ) || in_array( $field_id, array( 'is_fulfilled' ) ) ) {
			$input_type = 'boolean'; // on/off checkbox
		} elseif ( in_array( $field_type, array( 'checkbox', 'post_category', 'multiselect' ) ) ) {
			$input_type = 'multi'; //multiselect
		} elseif ( in_array( $field_type, array( 'select', 'radio' ) ) ) {
			$input_type = 'select';
		} elseif ( in_array( $field_type, array( 'date' ) ) || in_array( $field_id, array( 'payment_date' ) ) ) {
			$input_type = 'date';
		} elseif ( in_array( $field_type, array( 'number' ) ) || in_array( $field_id, array( 'payment_amount' ) ) ) {
			$input_type = 'number';
		} else {
			$input_type = 'text';
		}

		/**
		 * @filter `gravityview/extension/search/input_type` Modify the search form input type based on field type
		 * @since 1.2
		 * @since 1.19.2 Added $field_id parameter
		 * @param string $input_type Assign an input type according to the form field type. Defaults: `boolean`, `multi`, `select`, `date`, `text`
		 * @param string $field_type Gravity Forms field type (also the `name` parameter of GravityView_Field classes)
		 * @param string|int|float $field_id ID of the field being processed
		 */
		$input_type = apply_filters( 'gravityview/extension/search/input_type', $input_type, $field_type, $field_id );

		return $input_type;
	}

	/**
	 * Display hidden fields to add support for sites using Default permalink structure
	 *
	 * @since 1.8
	 * @return array Search fields, modified if not using permalinks
	 */
	public function add_no_permalink_fields( $search_fields, $object, $widget_args = array() ) {
		/** @global WP_Rewrite $wp_rewrite */
		global $wp_rewrite;

		// Support default permalink structure
		if ( false === $wp_rewrite->using_permalinks() ) {

			// By default, use current post.
			$post_id = 0;

			// We're in the WordPress Widget context, and an overriding post ID has been set.
			if ( ! empty( $widget_args['post_id'] ) ) {
				$post_id = absint( $widget_args['post_id'] );
			}
			// We're in the WordPress Widget context, and the base View ID should be used
			else if ( ! empty( $widget_args['view_id'] ) ) {
				$post_id = absint( $widget_args['view_id'] );
			}

			$args = gravityview_get_permalink_query_args( $post_id );

			// Add hidden fields to the search form
			foreach ( $args as $key => $value ) {
				$search_fields[] = array(
					'name'  => $key,
					'input' => 'hidden',
					'value' => $value,
				);
			}
		}

		return $search_fields;
	}

	/**
	 * Get the fields that are searchable for a View
	 *
	 * @since 2.0
	 *
	 * @param \GV\View|null $view
	 *
	 * TODO: Move to \GV\View, perhaps? And return a Field_Collection
	 * TODO: Use in gravityview()->request->is_search() to calculate whether a valid search
	 *
	 * @return array If no View, returns empty array. Otherwise, returns array of fields configured in widgets and Search Bar for a View
	 */
	private function get_view_searchable_fields( $view ) {

		/**
		 * Find all search widgets on the view and get the searchable fields settings.
		 */
		$searchable_fields = array();

		if ( ! $view ) {
			return $searchable_fields;
		}

		/**
		 * Include the sidebar Widgets.
		 */
		$widgets = (array) get_option( 'widget_gravityview_search', array() );

		foreach ( $widgets as $widget ) {
			if ( ! empty( $widget['view_id'] ) && $widget['view_id'] == $view->ID ) {
				if( $_fields = json_decode( $widget['search_fields'], true ) ) {
					foreach ( $_fields as $field ) {
						$searchable_fields [] = $field['field'];
					}
				}
			}
		}

		foreach ( $view->widgets->by_id( $this->get_widget_id() )->all() as $widget ) {
			if( $_fields = json_decode( $widget->configuration->get( 'search_fields' ), true ) ) {
				foreach ( $_fields as $field ) {
					$searchable_fields [] = $field['field'];
				}
			}
		}

		return $searchable_fields;
	}

	/** --- Frontend --- */

	/**
	 * Calculate the search criteria to filter entries
	 * @param  array $search_criteria
	 * @return array
	 */
	public function filter_entries( $search_criteria, $form_id = null, $args = array() ) {

		if( 'post' === $this->search_method ) {
			$get = $_POST;
		} else {
			$get = $_GET;
		}

		$view = \GV\View::by_id( \GV\Utils::get( $args, 'id' ) );

		gravityview()->log->debug( 'Requested $_{method}: ', array( 'method' => $this->search_method, 'data' => $get ) );

		if ( empty( $get ) || ! is_array( $get ) ) {
			return $search_criteria;
		}

		$get = stripslashes_deep( $get );

		$get = gv_map_deep( $get, 'rawurldecode' );

		// Make sure array key is set up
		$search_criteria['field_filters'] = \GV\Utils::get( $search_criteria, 'field_filters', array() );

		$searchable_fields = $this->get_view_searchable_fields( $view );

		// add free search
		if ( isset( $get['gv_search'] ) && '' !== $get['gv_search'] && in_array( 'search_all', $searchable_fields ) ) {

			$search_all_value = trim( $get['gv_search'] );

			/**
			 * @filter `gravityview/search-all-split-words` Search for each word separately or the whole phrase?
			 * @since 1.20.2
			 * @param bool $split_words True: split a phrase into words; False: search whole word only [Default: true]
			 */
			$split_words = apply_filters( 'gravityview/search-all-split-words', true );

			if ( $split_words ) {

				// Search for a piece
				$words = explode( ' ', $search_all_value );

				$words = array_filter( $words );

			} else {

				// Replace multiple spaces with one space
				$search_all_value = preg_replace( '/\s+/ism', ' ', $search_all_value );

				$words = array( $search_all_value );
			}

			foreach ( $words as $word ) {
				$search_criteria['field_filters'][] = array(
					'key' => null, // The field ID to search
					'value' => $word, // The value to search
					'operator' => 'contains', // What to search in. Options: `is` or `contains`
				);
			}
		}

		// start date & end date
		if ( in_array( 'entry_date', $searchable_fields ) ) {
			$curr_start = !empty( $get['gv_start'] ) ? $get['gv_start'] : '';
			$curr_end = !empty( $get['gv_start'] ) ? $get['gv_end'] : '';

			if ( $view ) {
				/**
				 * Override start and end dates if View is limited to some already.
				 */
				if ( $start_date =$view->settings->get( 'start_date' ) ) {
					if ( $start_timestamp = strtotime( $curr_start ) ) {
						$curr_start = $start_timestamp < strtotime( $start_date ) ? $start_date : $curr_start;
					}
				}
				if ( $end_date =$view->settings->get( 'end_date' ) ) {
					if ( $end_timestamp = strtotime( $curr_end ) ) {
						$curr_end = $end_timestamp > strtotime( $end_date ) ? $end_date : $curr_end;
					}
				}
			}
<<<<<<< HEAD

			/**
			 * @filter `gravityview_date_created_adjust_timezone` Whether to adjust the timezone for entries. \n
			 * date_created is stored in UTC format. Convert search date into UTC (also used on templates/fields/date_created.php)
			 * @since 1.12
			 * @param[out,in] boolean $adjust_tz  Use timezone-adjusted datetime? If true, adjusts date based on blog's timezone setting. If false, uses UTC setting. Default: true
			 * @param[in] string $context Where the filter is being called from. `search` in this case.
			 */
			$adjust_tz = apply_filters( 'gravityview_date_created_adjust_timezone', true, 'search' );

<<<<<<< HEAD
		/**
		 * Don't set $search_criteria['start_date'] if start_date is empty as it may lead to bad query results (GFAPI::get_entries)
		 */
		if ( ! empty( $curr_start ) ) {
			$curr_start = date( 'Y-m-d H:i:s', strtotime( $curr_start ) );
			$search_criteria['start_date'] = $adjust_tz ? get_gmt_from_date( $curr_start ) : $curr_start;
		}

		if ( ! empty( $curr_end ) ) {
			// Fast-forward 24 hour on the end time
			$curr_end = date( 'Y-m-d H:i:s', strtotime( $curr_end ) + DAY_IN_SECONDS );
			$search_criteria['end_date'] = $adjust_tz ? get_gmt_from_date( $curr_end ) : $curr_end;
=======
			/**
			 * Don't set $search_criteria['start_date'] if start_date is empty as it may lead to bad query results (GFAPI::get_entries)
			 */
			if ( ! empty( $curr_start ) ) {
				$curr_start = date( 'Y-m-d H:i:s', strtotime( $curr_start ) );
				$search_criteria['start_date'] = $adjust_tz ? get_gmt_from_date( $curr_start ) : $curr_start;
			}

=======

			/**
			 * @filter `gravityview_date_created_adjust_timezone` Whether to adjust the timezone for entries. \n
			 * date_created is stored in UTC format. Convert search date into UTC (also used on templates/fields/date_created.php)
			 * @since 1.12
			 * @param[out,in] boolean $adjust_tz  Use timezone-adjusted datetime? If true, adjusts date based on blog's timezone setting. If false, uses UTC setting. Default: true
			 * @param[in] string $context Where the filter is being called from. `search` in this case.
			 */
			$adjust_tz = apply_filters( 'gravityview_date_created_adjust_timezone', true, 'search' );

			/**
			 * Don't set $search_criteria['start_date'] if start_date is empty as it may lead to bad query results (GFAPI::get_entries)
			 */
			if ( ! empty( $curr_start ) ) {
				$curr_start = date( 'Y-m-d H:i:s', strtotime( $curr_start ) );
				$search_criteria['start_date'] = $adjust_tz ? get_gmt_from_date( $curr_start ) : $curr_start;
			}

>>>>>>> 5e9bea43
			if ( ! empty( $curr_end ) ) {
				// Fast-forward 24 hour on the end time
				$curr_end = date( 'Y-m-d H:i:s', strtotime( $curr_end ) + DAY_IN_SECONDS );
				$search_criteria['end_date'] = $adjust_tz ? get_gmt_from_date( $curr_end ) : $curr_end;
			}
<<<<<<< HEAD
>>>>>>> master
=======
>>>>>>> 5e9bea43
		}

		// search for a specific entry ID
		if ( ! empty( $get[ 'gv_id' ] ) && in_array( 'entry_id', $searchable_fields ) ) {
			$search_criteria['field_filters'][] = array(
				'key' => 'id',
				'value' => absint( $get[ 'gv_id' ] ),
				'operator' => '=',
			);
		}

		// search for a specific Created_by ID
		if ( ! empty( $get[ 'gv_by' ] ) && in_array( 'entry_creator', $searchable_fields ) ) {
			$search_criteria['field_filters'][] = array(
				'key' => 'created_by',
				'value' => absint( $get['gv_by'] ),
				'operator' => '=',
			);
		}


		// Get search mode passed in URL
		$mode = isset( $get['mode'] ) && in_array( $get['mode'], array( 'any', 'all' ) ) ?  $get['mode'] : 'any';

		// get the other search filters
		foreach ( $get as $key => $value ) {

			if ( 0 !== strpos( $key, 'filter_' ) || gv_empty( $value, false, false ) || ( is_array( $value ) && count( $value ) === 1 && gv_empty( $value[0], false, false ) ) ) {
				continue;
			}

			$filter_key = $this->convert_request_key_to_filter_key( $key );

			// could return simple filter or multiple filters
			if ( ! in_array( 'search_all', $searchable_fields ) && ! in_array( $filter_key , $searchable_fields ) ) {
				continue;
			}

			$filter = $this->prepare_field_filter( $filter_key, $value, $view );

			if ( isset( $filter[0]['value'] ) ) {
				$search_criteria['field_filters'] = array_merge( $search_criteria['field_filters'], $filter );

				// if date range type, set search mode to ALL
				if ( ! empty( $filter[0]['operator'] ) && in_array( $filter[0]['operator'], array( '>=', '<=', '>', '<' ) ) ) {
					$mode = 'all';
				}
			} elseif( !empty( $filter ) ) {
				$search_criteria['field_filters'][] = $filter;
			}
		}

		/**
		 * @filter `gravityview/search/mode` Set the Search Mode (`all` or `any`)
		 * @since 1.5.1
		 * @param[out,in] string $mode Search mode (`any` vs `all`)
		 */
		$search_criteria['field_filters']['mode'] = apply_filters( 'gravityview/search/mode', $mode );

		gravityview()->log->debug( 'Returned Search Criteria: ', array( 'data' => $search_criteria ) );

		unset( $get );

		return $search_criteria;
	}

	/**
	 * Convert $_GET/$_POST key to the field/meta ID
	 *
	 * Examples:
	 * - `filter_is_starred` => `is_starred`
	 * - `filter_1_2` => `1.2`
	 * - `filter_5` => `5`
	 *
	 * @since 2.0
	 *
	 * @param string $key $_GET/_$_POST search key
	 *
	 * @return string
	 */
	private function convert_request_key_to_filter_key( $key ) {

		$field_id = str_replace( 'filter_', '', $key );

		// calculates field_id, removing 'filter_' and for '_' for advanced fields ( like name or checkbox )
		if ( preg_match('/^[0-9_]+$/ism', $field_id ) ) {
			$field_id = str_replace( '_', '.', $field_id );
		}

		return $field_id;
	}

	/**
	 * Prepare the field filters to GFAPI
	 *
	 * The type post_category, multiselect and checkbox support multi-select search - each value needs to be separated in an independent filter so we could apply the ANY search mode.
	 *
	 * Format searched values
	 *
	 * @param  string $filter_key ID of the field, or entry meta key
	 * @param  string $value $_GET/$_POST search value
	 * @param  \GV\View $view The view we're looking at
	 *
	 * @return array        1 or 2 deph levels
	 */
	public function prepare_field_filter( $filter_key, $value, $view ) {

		// get form field array
		$form_field = is_numeric( $filter_key ) ? \GV\GF_Field::by_id( $view->form, $filter_key ) : \GV\Internal_Field::by_id( $filter_key );

		// default filter array
		$filter = array(
			'key'   => $filter_key,
			'value' => $value,
		);

		switch ( $form_field->type ) {

			case 'select':
			case 'radio':
				$filter['operator'] = 'is';
				break;

			case 'post_category':

				if ( ! is_array( $value ) ) {
					$value = array( $value );
				}

				// Reset filter variable
				$filter = array();

				foreach ( $value as $val ) {
					$cat = get_term( $val, 'category' );
					$filter[] = array(
						'key'      => $filter_key,
						'value'    => esc_attr( $cat->name ) . ':' . $val,
						'operator' => 'is',
					);
				}

				break;

			case 'multiselect':

				if ( ! is_array( $value ) ) {
					break;
				}

				// Reset filter variable
				$filter = array();

				foreach ( $value as $val ) {
					$filter[] = array( 'key' => $filter_key, 'value' => $val );
				}

				break;

			case 'checkbox':
				// convert checkbox on/off into the correct search filter
				if ( false !== strpos( $filter_key, '.' ) && ! empty( $form_field->inputs ) && ! empty( $form_field->choices ) ) {
					foreach ( $form_field->inputs as $k => $input ) {
						if ( $input['id'] == $filter_key ) {
							$filter['value'] = $form_field->choices[ $k ]['value'];
							$filter['operator'] = 'is';
							break;
						}
					}
				} elseif ( is_array( $value ) ) {

					// Reset filter variable
					$filter = array();

					foreach ( $value as $val ) {
						$filter[] = array(
							'key'      => $filter_key,
							'value'    => $val,
							'operator' => 'is',
						);
					}
				}

				break;

			case 'name':
			case 'address':

				if ( false === strpos( $filter_key, '.' ) ) {

					$words = explode( ' ', $value );

					$filters = array();
					foreach ( $words as $word ) {
						if ( ! empty( $word ) && strlen( $word ) > 1 ) {
							// Keep the same key for each filter
							$filter['value'] = $word;
							// Add a search for the value
							$filters[] = $filter;
						}
					}

					$filter = $filters;
				}

				break;

			case 'date':

				if ( is_array( $value ) ) {

					// Reset filter variable
					$filter = array();

					foreach ( $value as $k => $date ) {
						if ( empty( $date ) ) {
							continue;
						}
						$operator = 'start' === $k ? '>=' : '<=';

						/**
						 * @hack
						 * @since 1.16.3
						 * Safeguard until GF implements '<=' operator
						 */
						if( !GFFormsModel::is_valid_operator( $operator ) && $operator === '<=' ) {
							$operator = '<';
							$date = date( 'Y-m-d', strtotime( $date . ' +1 day' ) );
						}

						$filter[] = array(
							'key'      => $filter_key,
							'value'    => self::get_formatted_date( $date, 'Y-m-d' ),
							'operator' => $operator,
						);
					}
				} else {
					$filter['value'] = self::get_formatted_date( $value, 'Y-m-d' );
				}

				break;


		} // switch field type

		return $filter;
	}

	/**
	 * Get the Field Format form GravityForms
	 *
	 * @param GF_Field_Date $field The field object
	 * @since 1.10
	 *
	 * @return string Format of the date in the database
	 */
	public static function get_date_field_format( GF_Field_Date $field ) {
		$format = 'm/d/Y';
		$datepicker = array(
			'mdy' => 'm/d/Y',
			'dmy' => 'd/m/Y',
			'dmy_dash' => 'd-m-Y',
			'dmy_dot' => 'm.d.Y',
			'ymd_slash' => 'Y/m/d',
			'ymd_dash' => 'Y-m-d',
			'ymd_dot' => 'Y.m.d',
		);

		if ( ! empty( $field->dateFormat ) && isset( $datepicker[ $field->dateFormat ] ) ){
			$format = $datepicker[ $field->dateFormat ];
		}

		return $format;
	}

	/**
	 * Format a date value
	 *
	 * @param string $value Date value input
	 * @param string $format Wanted formatted date
	 * @return string
	 */
	public static function get_formatted_date( $value = '', $format = 'Y-m-d' ) {
		$date = date_create( $value );
		if ( empty( $date ) ) {
			gravityview()->log->debug( 'Date format not valid: {value}', array( 'value' => $value ) );
			return '';
		}
		return $date->format( $format );
	}


	/**
	 * Include this extension templates path
	 * @param array $file_paths List of template paths ordered
	 */
	public function add_template_path( $file_paths ) {

		// Index 100 is the default GravityView template path.
		$file_paths[102] = self::$file . 'templates/';

		return $file_paths;
	}

	/**
	 * Check whether the configured search fields have a date field
	 *
	 * @since 1.17.5
	 *
	 * @param array $search_fields
	 *
	 * @return bool True: has a `date` or `date_range` field
	 */
	private function has_date_field( $search_fields ) {

		$has_date = false;

		foreach ( $search_fields as $k => $field ) {
			if ( in_array( $field['input'], array( 'date', 'date_range', 'entry_date' ) ) ) {
				$has_date = true;
				break;
			}
		}

		return $has_date;
	}

	/**
	 * Renders the Search Widget
	 * @param array $widget_args
	 * @param string $content
	 * @param string $context
	 *
	 * @return void
	 */
	public function render_frontend( $widget_args, $content = '', $context = '' ) {
		/** @var GravityView_View $gravityview_view */
		$gravityview_view = GravityView_View::getInstance();

		if ( empty( $gravityview_view ) ) {
			gravityview()->log->debug( '$gravityview_view not instantiated yet.' );
			return;
		}

		// get configured search fields
		$search_fields = ! empty( $widget_args['search_fields'] ) ? json_decode( $widget_args['search_fields'], true ) : '';

		if ( empty( $search_fields ) || ! is_array( $search_fields ) ) {
			gravityview()->log->debug( 'No search fields configured for widget:', array( 'data' => $widget_args ) );
			return;
		}


		// prepare fields
		foreach ( $search_fields as $k => $field ) {

			$updated_field = $field;

			$updated_field = $this->get_search_filter_details( $updated_field );

			switch ( $field['field'] ) {

				case 'search_all':
					$updated_field['key'] = 'search_all';
					$updated_field['input'] = 'search_all';
					$updated_field['value'] = $this->rgget_or_rgpost( 'gv_search' );
					break;

				case 'entry_date':
					$updated_field['key'] = 'entry_date';
					$updated_field['input'] = 'entry_date';
					$updated_field['value'] = array(
						'start' => $this->rgget_or_rgpost( 'gv_start' ),
						'end' => $this->rgget_or_rgpost( 'gv_end' ),
					);
					break;

				case 'entry_id':
					$updated_field['key'] = 'entry_id';
					$updated_field['input'] = 'entry_id';
					$updated_field['value'] = $this->rgget_or_rgpost( 'gv_id' );
					break;

				case 'created_by':
					$updated_field['key'] = 'created_by';
					$updated_field['name'] = 'gv_by';
					$updated_field['value'] = $this->rgget_or_rgpost( 'gv_by' );
					$updated_field['choices'] = self::get_created_by_choices();
					break;
			}

			$search_fields[ $k ] = $updated_field;
		}

		gravityview()->log->debug( 'Calculated Search Fields: ', array( 'data' => $search_fields ) );

		/**
		 * @filter `gravityview_widget_search_filters` Modify what fields are shown. The order of the fields in the $search_filters array controls the order as displayed in the search bar widget.
		 * @param array $search_fields Array of search filters with `key`, `label`, `value`, `type`, `choices` keys
		 * @param GravityView_Widget_Search $this Current widget object
		 * @param array $widget_args Args passed to this method. {@since 1.8}
		 * @param \GV\Template_Context $context {@since 2.0}
		 * @var array
		 */
		$gravityview_view->search_fields = apply_filters( 'gravityview_widget_search_filters', $search_fields, $this, $widget_args, $context );

		$gravityview_view->search_layout = ! empty( $widget_args['search_layout'] ) ? $widget_args['search_layout'] : 'horizontal';

		/** @since 1.14 */
		$gravityview_view->search_mode = ! empty( $widget_args['search_mode'] ) ? $widget_args['search_mode'] : 'any';

		$custom_class = ! empty( $widget_args['custom_class'] ) ? $widget_args['custom_class'] : '';

		$gravityview_view->search_class = self::get_search_class( $custom_class );

		$gravityview_view->search_clear = ! empty( $widget_args['search_clear'] ) ? $widget_args['search_clear'] : false;

		if ( $this->has_date_field( $search_fields ) ) {
			// enqueue datepicker stuff only if needed!
			$this->enqueue_datepicker();
		}

		$this->maybe_enqueue_flexibility();

		$gravityview_view->render( 'widget', 'search', false );
	}

	/**
	 * Get the search class for a search form
	 *
	 * @since 1.5.4
	 *
	 * @return string Sanitized CSS class for the search form
	 */
	public static function get_search_class( $custom_class = '' ) {
		$gravityview_view = GravityView_View::getInstance();

		$search_class = 'gv-search-'.$gravityview_view->search_layout;

		if ( ! empty( $custom_class )  ) {
			$search_class .= ' '.$custom_class;
		}

		/**
		 * @filter `gravityview_search_class` Modify the CSS class for the search form
		 * @param string $search_class The CSS class for the search form
		 */
		$search_class = apply_filters( 'gravityview_search_class', $search_class );

		// Is there an active search being performed? Used by fe-views.js
		$search_class .= GravityView_frontend::getInstance()->isSearch() ? ' gv-is-search' : '';

		return gravityview_sanitize_html_class( $search_class );
	}


	/**
	 * Calculate the search form action
	 * @since 1.6
	 *
	 * @return string
	 */
	public static function get_search_form_action() {
		$gravityview_view = GravityView_View::getInstance();

		$post_id = $gravityview_view->getPostId() ? $gravityview_view->getPostId() : $gravityview_view->getViewId();

		$url = add_query_arg( array(), get_permalink( $post_id ) );

		return esc_url( $url );
	}

	/**
	 * Get the label for a search form field
	 * @param  array $field      Field setting as sent by the GV configuration - has `field`, `input` (input type), and `label` keys
	 * @param  array $form_field Form field data, as fetched by `gravityview_get_field()`
	 * @return string             Label for the search form
	 */
	private static function get_field_label( $field, $form_field = array() ) {

		$label = \GV\Utils::_GET( 'label', \GV\Utils::get( $field, 'label' ) );

		if ( ! $label ) {

			$label = isset( $form_field['label'] ) ? $form_field['label'] : '';

			switch( $field['field'] ) {
				case 'search_all':
					$label = __( 'Search Entries:', 'gravityview' );
					break;
				case 'entry_date':
					$label = __( 'Filter by date:', 'gravityview' );
					break;
				case 'entry_id':
					$label = __( 'Entry ID:', 'gravityview' );
					break;
				default:
					// If this is a field input, not a field
					if ( strpos( $field['field'], '.' ) > 0 && ! empty( $form_field['inputs'] ) ) {

						// Get the label for the field in question, which returns an array
						$items = wp_list_filter( $form_field['inputs'], array( 'id' => $field['field'] ) );

						// Get the item with the `label` key
						$values = wp_list_pluck( $items, 'label' );

						// There will only one item in the array, but this is easier
						foreach ( $values as $value ) {
							$label = $value;
							break;
						}
					}
			}
		}

		/**
		 * @filter `gravityview_search_field_label` Modify the label for a search field. Supports returning HTML
		 * @since 1.17.3 Added $field parameter
		 * @param[in,out] string $label Existing label text, sanitized.
		 * @param[in] array $form_field Gravity Forms field array, as returned by `GFFormsModel::get_field()`
		 * @param[in] array $field Field setting as sent by the GV configuration - has `field`, `input` (input type), and `label` keys
		 */
		$label = apply_filters( 'gravityview_search_field_label', esc_attr( $label ), $form_field, $field );

		return $label;
	}

	/**
	 * Prepare search fields to frontend render with other details (label, field type, searched values)
	 *
	 * @param array $field
	 * @return array
	 */
	private function get_search_filter_details( $field ) {

		$gravityview_view = GravityView_View::getInstance();

		$form = $gravityview_view->getForm();

		// for advanced field ids (eg, first name / last name )
		$name = 'filter_' . str_replace( '.', '_', $field['field'] );

		// get searched value from $_GET/$_POST (string or array)
		$value = $this->rgget_or_rgpost( $name );

		// get form field details
		$form_field = gravityview_get_field( $form, $field['field'] );

		$filter = array(
			'key' => $field['field'],
			'name' => $name,
			'label' => self::get_field_label( $field, $form_field ),
			'input' => $field['input'],
			'value' => $value,
			'type' => $form_field['type'],
		);

		// collect choices
		if ( 'post_category' === $form_field['type'] && ! empty( $form_field['displayAllCategories'] ) && empty( $form_field['choices'] ) ) {
			$filter['choices'] = gravityview_get_terms_choices();
		} elseif ( ! empty( $form_field['choices'] ) ) {
			$filter['choices'] = $form_field['choices'];
		}

		if ( 'date_range' === $field['input'] && empty( $value ) ) {
			$filter['value'] = array( 'start' => '', 'end' => '' );
		}

		return $filter;

	}

	/**
	 * Calculate the search choices for the users
	 *
	 * @since 1.8
	 *
	 * @return array Array of user choices (value = ID, text = display name)
	 */
	private static function get_created_by_choices() {

		/**
		 * filter gravityview/get_users/search_widget
		 * @see \GVCommon::get_users
		 */
		$users = GVCommon::get_users( 'search_widget', array( 'fields' => array( 'ID', 'display_name' ) ) );

		$choices = array();
		foreach ( $users as $user ) {
			$choices[] = array(
				'value' => $user->ID,
				'text' => $user->display_name,
			);
		}

		return $choices;
	}


	/**
	 * Output the Clear Search Results button
	 * @since 1.5.4
	 */
	public static function the_clear_search_button() {
		$gravityview_view = GravityView_View::getInstance();

		if ( $gravityview_view->search_clear ) {

			$url = strtok( add_query_arg( array() ), '?' );

			echo gravityview_get_link( $url, esc_html__( 'Clear', 'gravityview' ), 'class=button gv-search-clear' );

		}
	}

	/**
	 * Based on the search method, fetch the value for a specific key
	 *
	 * @since 1.16.4
	 *
	 * @param string $name Name of the request key to fetch the value for
	 *
	 * @return mixed|string Value of request at $name key. Empty string if empty.
	 */
	private function rgget_or_rgpost( $name ) {
		$value = \GV\Utils::_REQUEST( $name );

		$value = stripslashes_deep( $value );

		$value = gv_map_deep( $value, 'rawurldecode' );

		$value = gv_map_deep( $value, '_wp_specialchars' );

		return $value;
	}


	/**
	 * Require the datepicker script for the frontend GV script
	 * @param array $js_dependencies Array of existing required scripts for the fe-views.js script
	 * @return array Array required scripts, with `jquery-ui-datepicker` added
	 */
	public function add_datepicker_js_dependency( $js_dependencies ) {

		$js_dependencies[] = 'jquery-ui-datepicker';

		return $js_dependencies;
	}

	/**
	 * Modify the array passed to wp_localize_script()
	 *
	 * @param array $js_localization The data padded to the Javascript file
	 * @param array $view_data View data array with View settings
	 *
	 * @return array
	 */
	public function add_datepicker_localization( $localizations = array(), $view_data = array() ) {
		global $wp_locale;

		/**
		 * @filter `gravityview_datepicker_settings` Modify the datepicker settings
		 * @see http://api.jqueryui.com/datepicker/ Learn what settings are available
		 * @see http://www.renegadetechconsulting.com/tutorials/jquery-datepicker-and-wordpress-i18n Thanks for the helpful information on $wp_locale
		 * @param array $js_localization The data padded to the Javascript file
		 * @param array $view_data View data array with View settings
		 */
		$datepicker_settings = apply_filters( 'gravityview_datepicker_settings', array(
			'yearRange' => '-5:+5',
			'changeMonth' => true,
			'changeYear' => true,
			'closeText' => esc_attr_x( 'Close', 'Close calendar', 'gravityview' ),
			'prevText' => esc_attr_x( 'Prev', 'Previous month in calendar', 'gravityview' ),
			'nextText' => esc_attr_x( 'Next', 'Next month in calendar', 'gravityview' ),
			'currentText' => esc_attr_x( 'Today', 'Today in calendar', 'gravityview' ),
			'weekHeader' => esc_attr_x( 'Week', 'Week in calendar', 'gravityview' ),
			'monthStatus'       => __( 'Show a different month', 'gravityview' ),
			'monthNames'        => array_values( $wp_locale->month ),
			'monthNamesShort'   => array_values( $wp_locale->month_abbrev ),
			'dayNames'          => array_values( $wp_locale->weekday ),
			'dayNamesShort'     => array_values( $wp_locale->weekday_abbrev ),
			'dayNamesMin'       => array_values( $wp_locale->weekday_initial ),
			// get the start of week from WP general setting
			'firstDay'          => get_option( 'start_of_week' ),
			// is Right to left language? default is false
			'isRTL'             => is_rtl(),
		), $view_data );

		$localizations['datepicker'] = $datepicker_settings;

		return $localizations;

	}

	/**
	 * Register search widget scripts, including Flexibility
	 *
	 * @see https://github.com/10up/flexibility
	 *
	 * @since 1.17
	 *
	 * @return void
	 */
	public function register_scripts() {
		wp_register_script( 'gv-flexibility', plugins_url( 'assets/lib/flexibility/flexibility.js', GRAVITYVIEW_FILE ), array(), \GV\Plugin::$version, true );
	}

	/**
	 * If the current visitor is running IE 8 or 9, enqueue Flexibility
	 *
	 * @since 1.17
	 *
	 * @return void
	 */
	private function maybe_enqueue_flexibility() {
		if ( isset( $_SERVER['HTTP_USER_AGENT'] ) && preg_match( '/MSIE [8-9]/', $_SERVER['HTTP_USER_AGENT'] ) ) {
			wp_enqueue_script( 'gv-flexibility' );
		}
	}

	/**
	 * Enqueue the datepicker script
	 *
	 * It sets the $gravityview->datepicker_class parameter
	 *
	 * @todo Use own datepicker javascript instead of GF datepicker.js - that way, we can localize the settings and not require the changeMonth and changeYear pickers.
	 * @return void
	 */
	public function enqueue_datepicker() {
		$gravityview_view = GravityView_View::getInstance();

		wp_enqueue_script( 'jquery-ui-datepicker' );

		add_filter( 'gravityview_js_dependencies', array( $this, 'add_datepicker_js_dependency' ) );
		add_filter( 'gravityview_js_localization', array( $this, 'add_datepicker_localization' ), 10, 2 );

		$scheme = is_ssl() ? 'https://' : 'http://';
		wp_enqueue_style( 'jquery-ui-datepicker', $scheme.'ajax.googleapis.com/ajax/libs/jqueryui/1.8.18/themes/smoothness/jquery-ui.css' );

		/**
		 * @filter `gravityview_search_datepicker_class`
		 * Modify the CSS class for the datepicker, used by the CSS class is used by Gravity Forms' javascript to determine the format for the date picker. The `gv-datepicker` class is required by the GravityView datepicker javascript.
		 * @param string $css_class CSS class to use. Default: `gv-datepicker datepicker mdy` \n
		 * Options are:
		 * - `mdy` (mm/dd/yyyy)
		 * - `dmy` (dd/mm/yyyy)
		 * - `dmy_dash` (dd-mm-yyyy)
		 * - `dmy_dot` (dd.mm.yyyy)
		 * - `ymp_slash` (yyyy/mm/dd)
		 * - `ymd_dash` (yyyy-mm-dd)
		 * - `ymp_dot` (yyyy.mm.dd)
		 */
		$datepicker_class = apply_filters( 'gravityview_search_datepicker_class', 'gv-datepicker datepicker mdy' );

		$gravityview_view->datepicker_class = $datepicker_class;

	}


} // end class

new GravityView_Widget_Search;<|MERGE_RESOLUTION|>--- conflicted
+++ resolved
@@ -581,7 +581,6 @@
 					}
 				}
 			}
-<<<<<<< HEAD
 
 			/**
 			 * @filter `gravityview_date_created_adjust_timezone` Whether to adjust the timezone for entries. \n
@@ -592,20 +591,6 @@
 			 */
 			$adjust_tz = apply_filters( 'gravityview_date_created_adjust_timezone', true, 'search' );
 
-<<<<<<< HEAD
-		/**
-		 * Don't set $search_criteria['start_date'] if start_date is empty as it may lead to bad query results (GFAPI::get_entries)
-		 */
-		if ( ! empty( $curr_start ) ) {
-			$curr_start = date( 'Y-m-d H:i:s', strtotime( $curr_start ) );
-			$search_criteria['start_date'] = $adjust_tz ? get_gmt_from_date( $curr_start ) : $curr_start;
-		}
-
-		if ( ! empty( $curr_end ) ) {
-			// Fast-forward 24 hour on the end time
-			$curr_end = date( 'Y-m-d H:i:s', strtotime( $curr_end ) + DAY_IN_SECONDS );
-			$search_criteria['end_date'] = $adjust_tz ? get_gmt_from_date( $curr_end ) : $curr_end;
-=======
 			/**
 			 * Don't set $search_criteria['start_date'] if start_date is empty as it may lead to bad query results (GFAPI::get_entries)
 			 */
@@ -614,35 +599,11 @@
 				$search_criteria['start_date'] = $adjust_tz ? get_gmt_from_date( $curr_start ) : $curr_start;
 			}
 
-=======
-
-			/**
-			 * @filter `gravityview_date_created_adjust_timezone` Whether to adjust the timezone for entries. \n
-			 * date_created is stored in UTC format. Convert search date into UTC (also used on templates/fields/date_created.php)
-			 * @since 1.12
-			 * @param[out,in] boolean $adjust_tz  Use timezone-adjusted datetime? If true, adjusts date based on blog's timezone setting. If false, uses UTC setting. Default: true
-			 * @param[in] string $context Where the filter is being called from. `search` in this case.
-			 */
-			$adjust_tz = apply_filters( 'gravityview_date_created_adjust_timezone', true, 'search' );
-
-			/**
-			 * Don't set $search_criteria['start_date'] if start_date is empty as it may lead to bad query results (GFAPI::get_entries)
-			 */
-			if ( ! empty( $curr_start ) ) {
-				$curr_start = date( 'Y-m-d H:i:s', strtotime( $curr_start ) );
-				$search_criteria['start_date'] = $adjust_tz ? get_gmt_from_date( $curr_start ) : $curr_start;
-			}
-
->>>>>>> 5e9bea43
 			if ( ! empty( $curr_end ) ) {
 				// Fast-forward 24 hour on the end time
 				$curr_end = date( 'Y-m-d H:i:s', strtotime( $curr_end ) + DAY_IN_SECONDS );
 				$search_criteria['end_date'] = $adjust_tz ? get_gmt_from_date( $curr_end ) : $curr_end;
 			}
-<<<<<<< HEAD
->>>>>>> master
-=======
->>>>>>> 5e9bea43
 		}
 
 		// search for a specific entry ID

<?php
/**
 * Display the search by entry date input boxes
 *
 * @file class-search-widget.php See for usage
 */

$gravityview_view = GravityView_View::getInstance();
$view_id          = $gravityview_view->getViewId();
$value            = $gravityview_view->search_field['value'];
$label            = $gravityview_view->search_field['label'];
$name             = $gravityview_view->search_field['name'];
?>

<div class="gv-search-box gv-search-date gv-search-date-range">
	<?php if ( ! gv_empty( $label, false, false ) ) { ?>
	<label for="search-box-<?php echo esc_attr( $name ) . '-start'; ?>"><?php echo esc_html( $label ); ?></label>
	<?php } ?>
	<p>
<<<<<<< HEAD
		<input name="<?php echo esc_attr( $name ) . '[start]'; ?>" id="search-box-<?php echo esc_attr( $name ) . '-start'; ?>" type="text" class="<?php echo esc_html( $gravityview_view->datepicker_class ); ?>" placeholder="<?php esc_attr_e( 'Start date', 'gk-gravityview' ); ?>" value="<?php echo (isset($value['start'])) ? esc_attr( $value['start'] ) : ''; ?>">
		<input name="<?php echo esc_attr( $name ) . '[end]'; ?>" id="search-box-<?php echo esc_attr( $name ) . '-end'; ?>" type="text" class="<?php echo esc_html( $gravityview_view->datepicker_class ); ?>" placeholder="<?php esc_attr_e( 'End date', 'gk-gravityview' ); ?>" value="<?php echo (isset($value['end'])) ? esc_attr( $value['end'] ) : ''; ?>">
=======
		<input name="<?php echo esc_attr( $name ) . '[start]'; ?>" id="search-box-<?php echo esc_attr( $name ) . '-start'; ?>" type="text" class="<?php echo esc_html( $gravityview_view->atts['datepicker_class'] ?? '' ); ?>" placeholder="<?php esc_attr_e( 'Start date', 'gk-gravityview' ); ?>" value="<?php echo esc_attr( $value['start'] ); ?>">
		<input name="<?php echo esc_attr( $name ) . '[end]'; ?>" id="search-box-<?php echo esc_attr( $name ) . '-end'; ?>" type="text" class="<?php echo esc_html( $gravityview_view->atts['datepicker_class'] ?? '' ); ?>" placeholder="<?php esc_attr_e( 'End date', 'gk-gravityview' ); ?>" value="<?php echo esc_attr( $value['end'] ); ?>">
>>>>>>> 19cba745
	</p>
</div><|MERGE_RESOLUTION|>--- conflicted
+++ resolved
@@ -17,12 +17,7 @@
 	<label for="search-box-<?php echo esc_attr( $name ) . '-start'; ?>"><?php echo esc_html( $label ); ?></label>
 	<?php } ?>
 	<p>
-<<<<<<< HEAD
-		<input name="<?php echo esc_attr( $name ) . '[start]'; ?>" id="search-box-<?php echo esc_attr( $name ) . '-start'; ?>" type="text" class="<?php echo esc_html( $gravityview_view->datepicker_class ); ?>" placeholder="<?php esc_attr_e( 'Start date', 'gk-gravityview' ); ?>" value="<?php echo (isset($value['start'])) ? esc_attr( $value['start'] ) : ''; ?>">
-		<input name="<?php echo esc_attr( $name ) . '[end]'; ?>" id="search-box-<?php echo esc_attr( $name ) . '-end'; ?>" type="text" class="<?php echo esc_html( $gravityview_view->datepicker_class ); ?>" placeholder="<?php esc_attr_e( 'End date', 'gk-gravityview' ); ?>" value="<?php echo (isset($value['end'])) ? esc_attr( $value['end'] ) : ''; ?>">
-=======
-		<input name="<?php echo esc_attr( $name ) . '[start]'; ?>" id="search-box-<?php echo esc_attr( $name ) . '-start'; ?>" type="text" class="<?php echo esc_html( $gravityview_view->atts['datepicker_class'] ?? '' ); ?>" placeholder="<?php esc_attr_e( 'Start date', 'gk-gravityview' ); ?>" value="<?php echo esc_attr( $value['start'] ); ?>">
-		<input name="<?php echo esc_attr( $name ) . '[end]'; ?>" id="search-box-<?php echo esc_attr( $name ) . '-end'; ?>" type="text" class="<?php echo esc_html( $gravityview_view->atts['datepicker_class'] ?? '' ); ?>" placeholder="<?php esc_attr_e( 'End date', 'gk-gravityview' ); ?>" value="<?php echo esc_attr( $value['end'] ); ?>">
->>>>>>> 19cba745
+		<input name="<?php echo esc_attr( $name ) . '[start]'; ?>" id="search-box-<?php echo esc_attr( $name ) . '-start'; ?>" type="text" class="<?php echo esc_html( $gravityview_view->atts['datepicker_class'] ?? '' ); ?>" placeholder="<?php esc_attr_e( 'Start date', 'gk-gravityview' ); ?>" value="<?php echo (isset($value['start'])) ? esc_attr( $value['start'] ) : ''; ?>">
+		<input name="<?php echo esc_attr( $name ) . '[end]'; ?>" id="search-box-<?php echo esc_attr( $name ) . '-end'; ?>" type="text" class="<?php echo esc_html( $gravityview_view->atts['datepicker_class'] ?? '' ); ?>" placeholder="<?php esc_attr_e( 'End date', 'gk-gravityview' ); ?>" value="<?php echo (isset($value['end'])) ? esc_attr( $value['end'] ) : ''; ?>">
 	</p>
 </div>
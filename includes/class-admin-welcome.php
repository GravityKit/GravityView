<?php
/**
 * Welcome Page Class
 *
 * @package   GravityView
 * @author    Zack Katz <zack@katzwebservices.com>
 * @license   ToBeDefined
 * @link      http://www.katzwebservices.com
 * @copyright Copyright 2014, Katz Web Services, Inc.
 *
 * @since 1.0.0
 */

// Exit if accessed directly
if ( ! defined( 'ABSPATH' ) ) exit;

/**
 * GravityView_Welcome Class
 *
 * A general class for About page.
 *
 * @since 1.0
 */
class GravityView_Welcome {

	/**
	 * @var string The capability users should have to view the page
	 */
	public $minimum_capability = 'edit_posts';

	/**
	 * Get things started
	 *
	 * @since 1.0
	 */
	public function __construct() {
		add_action( 'admin_menu', array( $this, 'admin_menus') );
		add_action( 'admin_head', array( $this, 'admin_head' ) );
		add_action( 'admin_init', array( $this, 'welcome'    ) );
		add_filter( 'gravityview_is_admin_page', array( $this, 'is_dashboard_page'), 10, 2 );
	}

	/**
	 * Register the Dashboard Pages which are later hidden but these pages
	 * are used to render the Welcome pages.
	 *
	 * @access public
	 * @since 1.0
	 * @return void
	 */
	public function admin_menus() {

		// Add help page to GravityView menu
		add_submenu_page(
			'edit.php?post_type=gravityview',
			__('GravityView: Getting Started', 'gravity-view'),
			__('Getting Started', 'gravity-view'),
			$this->minimum_capability,
			'gv-getting-started',
			array( $this, 'getting_started_screen' )
		);

		// Changelog Page
		add_submenu_page(
			'edit.php?post_type=gravityview',
			__( 'Changelog', 'gravity-view' ),
			__( 'Changelog', 'gravity-view' ),
			$this->minimum_capability,
			'gv-changelog',
			array( $this, 'changelog_screen' )
		);

		// Credits Page
		add_submenu_page(
			'edit.php?post_type=gravityview',
			__( 'Credits', 'gravity-view' ),
			__( 'Credits', 'gravity-view' ),
			$this->minimum_capability,
			'gv-credits',
			array( $this, 'credits_screen' )
		);

	}

	/**
	 * Is this page a GV dashboard page?
	 *
	 * @return boolean  $is_page   True: yep; false: nope
	 */
	public function is_dashboard_page($is_page = false, $hook = NULL) {
		global $plugin_page;

		if($is_page) { return $is_page; }

		return in_array( $plugin_page, array( 'gv-about', 'gv-credits', 'gv-getting-started' ) );
	}

	/**
	 * Hide Individual Dashboard Pages
	 *
	 * @access public
	 * @since 1.0
	 * @return void
	 */
	public function admin_head() {
		global $plugin_page;

		remove_submenu_page( 'edit.php?post_type=gravityview', 'gv-credits' );
		remove_submenu_page( 'edit.php?post_type=gravityview', 'gv-changelog' );

		if( !$this->is_dashboard_page() ) { return; }

		?>
		<style type="text/css" media="screen">
		/*<![CDATA[*/

		.update-nag { display: none; }
		.clear { clear: both; display: block; width: 100%; }
		.gv-welcome-screenshots {
			float: right;
			clear:right;
			max-width:50%;
			border: 1px solid #ccc;
			margin: 0 10px 10px 1.25rem!important;
		}
		/*]]>*/
		</style>
		<?php
	}

	/**
	 * Navigation tabs
	 *
	 * @access public
	 * @since 1.0
	 * @return void
	 */
	public function tabs() {
		global $plugin_page;

		// Don't fetch -beta, etc.
		list( $display_version ) = explode( '-', GravityView_Plugin::version );

		$selected = !empty( $plugin_page ) ? $plugin_page : 'gv-getting-started';
		?>

		<h1><img class="alignleft" src="<?php echo plugins_url( 'images/astronaut-200x263.png', GRAVITYVIEW_FILE ); ?>" width="100" height="132" /><?php printf( __( 'Welcome to GravityView %s', 'gravity-view' ), $display_version ); ?></h1>
		<div class="about-text"><?php _e( 'Thank you for Installing GravityView. Beautifully display your Gravity Forms entries.', 'gravity-view' ); ?></div>

		<h2 class="nav-tab-wrapper clear">
			<a class="nav-tab <?php echo $selected == 'gv-getting-started' ? 'nav-tab-active' : ''; ?>" href="<?php echo esc_url( admin_url( add_query_arg( array( 'page' => 'gv-getting-started', 'post_type' => 'gravityview'), 'edit.php' ) ) ); ?>">
				<?php _e( "Getting Started", 'gravity-view' ); ?>
			</a>
			<a class="nav-tab <?php echo $selected == 'gv-changelog' ? 'nav-tab-active' : ''; ?>" href="<?php echo esc_url( admin_url( add_query_arg( array( 'page' => 'gv-changelog', 'post_type' => 'gravityview'), 'edit.php' ) ) ); ?>">
				<?php _e( "List of Changes", 'gravity-view' ); ?>
			</a>
			<a class="nav-tab <?php echo $selected == 'gv-credits' ? 'nav-tab-active' : ''; ?>" href="<?php echo esc_url( admin_url( add_query_arg( array( 'page' => 'gv-credits', 'post_type' => 'gravityview'), 'edit.php' ) ) ); ?>">
				<?php _e( 'Credits', 'gravity-view' ); ?>
			</a>
		</h2>
		<?php
	}

	public function changelog_screen() {

		list( $display_version ) = explode( '-', GravityView_Plugin::version );

		?>

		<div class="changelog point-releases">
			<h3>What changed in <?php echo $display_version; ?></h3>

			<div class="alignright">
				<img src="<?php echo plugins_url( 'images/screenshots/edit-form-buttons.png', GRAVITYVIEW_FILE ); ?>" alt="Edit Form Buttons" class="gv-welcome-screenshots" />
				<p class="howto" style="text-align:center;">New Buttons form Gravity Forms</p>
			</div>
			<ul>
				<li>Added: Time field support, with date format default and options</li>
				<li>Added: <q>Event Listings</q> View preset</li>
				<li>Added: <q>Show Entry On Website</q> Gravity Forms form button. This is meant to be an opt-in checkbox that the user sees and can control, unlike the <q>Approve/Reject</q> button, which is designed for adminstrators to manage approval.</li>
				<li>Improved horizontal search widget layout</li>
				<li>Fixed: Only show Edit Entry link to logged-in users</li>
				<li>Updated: Dutch translation by <a href="https://www.transifex.com/accounts/profile/leooosterloo/">@leooosterloo</a> (100% coverage, thank you!)</li>
			</ul>

			<h3>What changed in 1.0.8</h3>
			<ul>
			<li><img src="<?php echo plugins_url( 'images/screenshots/edit-entry-link.png', GRAVITYVIEW_FILE ); ?>" alt="Edit Entry Link" class="gv-welcome-screenshots" /><strong>Edit Entry</strong> - you can add an Edit Entry link using the <q>Add Field</q> buttons in either the Multiple Entries or Single Entry tab.
				<ul>
					<li>For now, if the user has the ability to edit entries in Gravity Forms, they’ll be able to edit entries in GravityView. Moving forward, we&#39;ll be adding refined controls over who can edit which entries.</li>
					<li>It supports modifying existing Entry uploads and the great Multiple-File Upload field.</li>
				</ul>
			</li>
			<li>Fixed: Insert View embed code now works again</li>
			<li>Fixed: Filtering by date now working</li>
		</ul>
		<div class="clear"></div>
		</div>
	</div>
		<?php
	}

	/**
	 * Render About Screen
	 *
	 * @access public
	 * @since 1.0
	 * @return void
	 */
	public function getting_started_screen() {
<<<<<<< HEAD
		?>
=======
	?>
>>>>>>> 8dedafe2
		<div class="wrap about-wrap">
			<?php $this->tabs(); ?>
		</div>

		<div class="wrap">
			<div class="updated inline">
				<h3><?php esc_html_e('How-To &amp; Documentation', 'gravity-view'); ?></h3>
<<<<<<< HEAD
				<p>Read all about GravityView.</p>
=======
				<p>We&rsquo;re adding lots of features are working on providing helpful guides to get started and developer documentation.</p>
>>>>>>> 8dedafe2
				<p><a class="button button-secondary button-primary" href="https://gravityview.co/support/documentation/?zen_section=200480627">See our Help Docs</a>
			</div>
		</div>

		<div class="wrap about-wrap">

			<div class="changelog"><h2 class="about-headline-callout">Configuring a View</h2></div>

			<div class="feature-section col two-col" style="margin-top:0;">

				<div>

					<h2>Create a View</h2>

					<ol class="ol-decimal">
						<li>Go to <a href="<?php echo admin_url('post-new.php?post_type=gravityview'); ?>">Views &gt; New View</a></li>
						<li>If you want to <strong>create a new form</strong>, click the "Start Fresh" button</li>
						<li>If you want to <strong>use an existing form&rsquo;s entries</strong>, select from the dropdown.</li>
						<li>Select the type of View you would like to create. There are two core types of Views: <strong>Table</strong>, <strong>Listing</strong>, and <strong>DataTables</strong>.
							<ul class="ul-square">
								<li><strong>Table Views</strong> output entries as tables; a grid of data.</li>
								<li><strong>Listing Views</strong> display entries in a more visual layout.</li>
								<li><strong>DataTables</strong> display entries in a dynamic table with advanced sorting capabilities provided by the <a href="http://datatables.net">DataTables</a> script.</li>
							</ul>
						</li>
					</ol>
				</div>

				<div class="last-feature">
				<h2>Embed Views in Posts &amp; Pages</h2>
					<p><img src="<?php echo plugins_url( 'images/screenshots/add-view-button.png', GRAVITYVIEW_FILE ); ?>" class="gv-welcome-screenshots" height="35" width="97" />Unlike the Gravity Forms Directory plugin, views are stand-alone; they don&rsquo;t need to always be embedded, but you can still embed Views using the "Add View" button.</p>
				</div>

			</div>

			<div class="feature-section clear">
				<h2>Configure Mulitple Entry &amp; Single Entry Layouts</h2>
				<p><img src="<?php echo plugins_url( 'images/screenshots/add-field.png', GRAVITYVIEW_FILE ); ?>" alt="Add a field dialog box" class="gv-welcome-screenshots" />You can configure how <strong>Multiple Entry</strong> and <strong>Single Entry</strong>. These can be configured by using the tabs under "View Configuration."</p>

				<ul class="ul-disc">
					<li>Click "+ Add Field" to add a field to a zone</li>
					<li>Fields can be dragged and dropped to be re-arranged. Hover over the field until you see a cursor with four arrows, then drag the field.</li>
					<li>Click the <i class="dashicons dashicons-admin-generic"></i> gear icon on each field to configure the <strong>Field Settings</strong>:
					<ul class="ul-square">
						<li><em>Custom Label</em>: Change how the label is shown on the website. Default: the name of the field</li>
						<li><em>Custom CSS Class</em>: Add additional CSS classes to the field container</li>
						<li><em>Use this field as a search filter</em>: Allow searching the text of a field, or narrowing visible results using the field.</li>
						<li><em>Only visible to logged in users with role</em>: Make certain fields visible only to users who are logged in.</li>
					</ul>
					</li>
				</ul>

			</div>
		</div>
		<?php
	}


	/**
	 * Render Changelog Screen
	 *
	 * @since 1.0.1
	 * @return void
	 */
	public function changelog_screen() {
	?>
		<div class="wrap about-wrap">

			<?php $this->tabs(); ?>

			<div class="changelog point-releases">
				<h3>What changed in 1.1.1</h3>

				<ul>
					<li><strong>We fixed license validation and auto-updates</strong>. Sorry for the inconvenience of having to re-download the plugin!</li>
					<li>Added: View Setting to allow users to edit only entries they created.</li>
					<li>Fixed: Could not edit an entry with Confirm Email fields</li>
					<li>Fixed: Field setting layouts not persisting</li>
					<li>Updated: Bengali translation by <a href="https://www.transifex.com/accounts/profile/tareqhi/">@tareqhi</a></li>
					<li>Fixed: Logging re-enabled in Admin</li>
					<li>Tweak: Added links to View Type picker to live demos of presets.</li>
					<li>Tweak: Added this "List of Changes" tab.</li>
				</ul>

				<h3>What changed in 1.1</h3>
				<ul>
					<li>Refactored (re-wrote) View data handling. Now saves up to 10 queries on each page load.</li>
					<li>Fixed: Infinite loop for rendering <code>post_content</code> fields</li>
					<li>Fixed: Page length value now respected for DataTables</li>
					<li>Fixed: Formatting of DataTables fields is now processed the same way as other fields. Images now work, for example.</li>
					<li>Modified: Removed redundant <code>gravityview_hide_empty_fields</code> filters</li>
					<li>Fixed/Modified: Enabled <q>wildcard</q> search instead of strict search for field searches.</li>
					<li>Added: <code>gravityview_search_operator</code> filter to modify the search operator used by the search.</li>
					<li>Added: <code>gravityview_search_criteria</code> filter to modify all search criteria before being passed to Gravity Forms</li>
					<li>Added: Website Field setting to display shortened link instead of full URL</li>
					<li>Fixed: Form title gets replaced properly in merge tags</li>
					<li>Modified: Tweaked preset templates</li>
				</ul>


				<h3>What changed in 1.0.9</h3>
				<div class="alignright">
					<img src="<?php echo plugins_url( 'images/screenshots/edit-form-buttons.png', GRAVITYVIEW_FILE ); ?>" alt="Edit Form Buttons" class="gv-welcome-screenshots" />
					<p class="howto" style="text-align:center;">New Buttons form Gravity Forms</p>
<<<<<<< HEAD
			</div>
=======
				</div>
>>>>>>> 8dedafe2
				<ul>
					<li>Added: Time field support, with date format default and options</li>
					<li>Added: <q>Event Listings</q> View preset</li>
					<li>Added: <q>Show Entry On Website</q> Gravity Forms form button. This is meant to be an opt-in checkbox that the user sees and can control, unlike the <q>Approve/Reject</q> button, which is designed for adminstrators to manage approval.</li>
					<li>Improved horizontal search widget layout</li>
					<li>Fixed: Only show Edit Entry link to logged-in users</li>
					<li>Updated: Dutch translation by <a href="https://www.transifex.com/accounts/profile/leooosterloo/">@leooosterloo</a> (100% coverage, thank you!)</li>
				</ul>

				<h3>What changed in 1.0.8</h3>
				<ul>
					<li><img src="<?php echo plugins_url( 'images/screenshots/edit-entry-link.png', GRAVITYVIEW_FILE ); ?>" alt="Edit Entry Link" class="gv-welcome-screenshots alignright" /><strong>Edit Entry</strong> - you can add an Edit Entry link using the <q>Add Field</q> buttons in either the Multiple Entries or Single Entry tab.
						<ul>
							<li>For now, if the user has the ability to edit entries in Gravity Forms, they’ll be able to edit entries in GravityView. Moving forward, we&#39;ll be adding refined controls over who can edit which entries.</li>
							<li>It supports modifying existing Entry uploads and the great Multiple-File Upload field.</li>
						</ul>
					</li>
					<li>Fixed: Insert View embed code now works again</li>
					<li>Fixed: Filtering by date now working</li>
				</ul>
				<div class="clear"></div>
			</div>

		</div>
<<<<<<< HEAD
		<?php
=======
	<?php
>>>>>>> 8dedafe2
	}

	/**
	 * Render Credits Screen
	 *
	 * @access public
	 * @since 1.0
	 * @return void
	 */
	public function credits_screen() { ?>
		<div class="wrap about-wrap">

			<?php $this->tabs(); ?>

			<p class="about-description"><?php _e( 'GravityView is brought to you by:', 'gravity-view' ); ?></p>

			<div class="feature-section col two-col">

				<div>
					<h2>Zack Katz</h2>
					<h4 style="font-weight:0; margin-top:0">Project Lead &amp; Developer</h4>
					<p></p>
					<p><img style="float:left; margin: 0 15px 0 0;" src="<?php echo plugins_url( 'images/zack.png', GRAVITYVIEW_FILE ); ?>" width="94" height="94" />Zack has been developing integrations with Gravity Forms since 2009. He is the President of Katz Web Services and lives with his wife and cat in Denver, Colorado.</p>
					<p><a href="https://katz.co">View Zack&rsquo;s website</a></p>
				</div>

				<div class="last-feature">
					<h2>Luis Godinho</h2>
					<h4 style="font-weight:0; margin-top:0">Developer &amp; Support</h4>
					<p><img class="alignleft avatar" src="<?php echo plugins_url( 'images/luis.jpg', GRAVITYVIEW_FILE ); ?>" width="94" height="94" />Luis is a WordPress developer passionate about WordPress. He is a co-founder and partner of GOMO, a digital agency located in Lisbon, Portugal.</p>
					<p><a href="http://tinygod.pt">View Luis&rsquo;s website</a></p>
				</div>

			</div>

			<hr class="clear" />

			<div class="feature-section">
				<div>
					<h2><?php esc_attr_e( 'Contributors', 'gravity-view' ); ?></h2>

					<ul class="wp-people-group">
						<li class="wp-person">Bengali translation by <a href="https://www.transifex.com/accounts/profile/tareqhi/">@tareqhi</a></li>
						<li class="wp-person">German translation by <a href="https://www.transifex.com/accounts/profile/seschwarz/">@seschwarz</a></li>
						<li class="wp-person">Turkish translation by <a href="https://www.transifex.com/accounts/profile/suhakaralar/">@suhakaralar</a></li>
						<li class="wp-person">Dutch translation by <a href="https://www.transifex.com/accounts/profile/leooosterloo/">@leooosterloo</a></li>
						<li class="wp-person">Hungarian translation by <a href="https://www.transifex.com/accounts/profile/dbalage/">@dbalage</a>!</li>
						<li class="wp-person">Italian translation by <a href="https://www.transifex.com/accounts/profile/ClaraDiGennaro/">@ClaraDiGennaro</a></li>
						<li class="wp-person">French translation by <a href="https://www.transifex.com/accounts/profile/franckt/">@franckt</a></li>
						<li class="wp-person">Portuguese translation by <a href="https://www.transifex.com/accounts/profile/luistinygod/">@luistinygod</a></li>
					</ul>

					<h4><?php esc_attr_e( 'Want to contribute?', 'gravity-view' ); ?></h4>
					<p><?php echo sprintf( esc_attr__( 'If you want to contribute to the code, you can %srequest access to the Github repository%s. If your contributions are accepted, you will be thanked here.', 'gravity-view'), '<a href="mailto:zack@katzwebservices.com?subject=Github%20Access">', '</a>' ); ?></p>
				</div>
			</div>

			<hr class="clear" />

			<div class="changelog">

				<h4>GravityView uses the following open-source software:</h4>

				<ul>
					<li><a href="http://datatables.net/">DataTables</a> - amazing tool for table data display. Many thanks!</li>
					<li><a href="http://reduxframework.com">ReduxFramework</a> - a powerful settings library</li>
					<li><a href="https://github.com/GaryJones/Gamajo-Template-Loader">Gamajo Template Loader</a> - makes it easy to load template files with user overrides</li>
					<li><a href="https://github.com/carhartl/jquery-cookie">jQuery Cookie plugin</a> - Access and store cookie values with jQuery</li>
					<li><a href="http://katz.si/gf">Gravity Forms</a> - If Gravity Forms weren't such a great plugin, GravityView wouldn't exist!</li>
				</ul>

			</div>

		</div>
	<?php
	}


	/**
	 * Sends user to the Welcome page on first activation of GravityView as well as each
	 * time GravityView is upgraded to a new version
	 *
	 * @access public
	 * @since 1.0
	 * @return void
	 */
	public function welcome() {
		global $plugin_page;

		// Bail if we're just editing the plugin
		if( $plugin_page === 'plugin-editor.php' ) { return; }

		// Bail if no activation redirect
		if ( ! get_transient( '_gv_activation_redirect' ) ) { return; }

		// Delete the redirect transient
		delete_transient( '_gv_activation_redirect' );

		// Bail if activating from network, or bulk
		if ( is_network_admin() || isset( $_GET['activate-multi'] ) ) { return; }

		$upgrade = get_option( 'gv_version_upgraded_from' );

		// // After Beta
		// if( ! $upgrade ) { // First time install
		// 	wp_safe_redirect( admin_url( 'edit.php?post_type=gravityview&page=gv-beta-testing' ) ); exit;
		// } else { // Update
		wp_safe_redirect( admin_url( 'edit.php?post_type=gravityview&page=gv-getting-started' ) ); exit;
		// }
	}
}
new GravityView_Welcome;<|MERGE_RESOLUTION|>--- conflicted
+++ resolved
@@ -26,7 +26,7 @@
 	/**
 	 * @var string The capability users should have to view the page
 	 */
-	public $minimum_capability = 'edit_posts';
+	public $minimum_capability = 'manage_options';
 
 	/**
 	 * Get things started
@@ -161,45 +161,6 @@
 		<?php
 	}
 
-	public function changelog_screen() {
-
-		list( $display_version ) = explode( '-', GravityView_Plugin::version );
-
-		?>
-
-		<div class="changelog point-releases">
-			<h3>What changed in <?php echo $display_version; ?></h3>
-
-			<div class="alignright">
-				<img src="<?php echo plugins_url( 'images/screenshots/edit-form-buttons.png', GRAVITYVIEW_FILE ); ?>" alt="Edit Form Buttons" class="gv-welcome-screenshots" />
-				<p class="howto" style="text-align:center;">New Buttons form Gravity Forms</p>
-			</div>
-			<ul>
-				<li>Added: Time field support, with date format default and options</li>
-				<li>Added: <q>Event Listings</q> View preset</li>
-				<li>Added: <q>Show Entry On Website</q> Gravity Forms form button. This is meant to be an opt-in checkbox that the user sees and can control, unlike the <q>Approve/Reject</q> button, which is designed for adminstrators to manage approval.</li>
-				<li>Improved horizontal search widget layout</li>
-				<li>Fixed: Only show Edit Entry link to logged-in users</li>
-				<li>Updated: Dutch translation by <a href="https://www.transifex.com/accounts/profile/leooosterloo/">@leooosterloo</a> (100% coverage, thank you!)</li>
-			</ul>
-
-			<h3>What changed in 1.0.8</h3>
-			<ul>
-			<li><img src="<?php echo plugins_url( 'images/screenshots/edit-entry-link.png', GRAVITYVIEW_FILE ); ?>" alt="Edit Entry Link" class="gv-welcome-screenshots" /><strong>Edit Entry</strong> - you can add an Edit Entry link using the <q>Add Field</q> buttons in either the Multiple Entries or Single Entry tab.
-				<ul>
-					<li>For now, if the user has the ability to edit entries in Gravity Forms, they’ll be able to edit entries in GravityView. Moving forward, we&#39;ll be adding refined controls over who can edit which entries.</li>
-					<li>It supports modifying existing Entry uploads and the great Multiple-File Upload field.</li>
-				</ul>
-			</li>
-			<li>Fixed: Insert View embed code now works again</li>
-			<li>Fixed: Filtering by date now working</li>
-		</ul>
-		<div class="clear"></div>
-		</div>
-	</div>
-		<?php
-	}
-
 	/**
 	 * Render About Screen
 	 *
@@ -208,11 +169,7 @@
 	 * @return void
 	 */
 	public function getting_started_screen() {
-<<<<<<< HEAD
-		?>
-=======
 	?>
->>>>>>> 8dedafe2
 		<div class="wrap about-wrap">
 			<?php $this->tabs(); ?>
 		</div>
@@ -220,11 +177,7 @@
 		<div class="wrap">
 			<div class="updated inline">
 				<h3><?php esc_html_e('How-To &amp; Documentation', 'gravity-view'); ?></h3>
-<<<<<<< HEAD
-				<p>Read all about GravityView.</p>
-=======
 				<p>We&rsquo;re adding lots of features are working on providing helpful guides to get started and developer documentation.</p>
->>>>>>> 8dedafe2
 				<p><a class="button button-secondary button-primary" href="https://gravityview.co/support/documentation/?zen_section=200480627">See our Help Docs</a>
 			</div>
 		</div>
@@ -329,11 +282,7 @@
 				<div class="alignright">
 					<img src="<?php echo plugins_url( 'images/screenshots/edit-form-buttons.png', GRAVITYVIEW_FILE ); ?>" alt="Edit Form Buttons" class="gv-welcome-screenshots" />
 					<p class="howto" style="text-align:center;">New Buttons form Gravity Forms</p>
-<<<<<<< HEAD
-			</div>
-=======
-				</div>
->>>>>>> 8dedafe2
+				</div>
 				<ul>
 					<li>Added: Time field support, with date format default and options</li>
 					<li>Added: <q>Event Listings</q> View preset</li>
@@ -358,11 +307,7 @@
 			</div>
 
 		</div>
-<<<<<<< HEAD
-		<?php
-=======
 	<?php
->>>>>>> 8dedafe2
 	}
 
 	/**

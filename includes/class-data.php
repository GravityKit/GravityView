<?php

/** If this file is called directly, abort. */
if ( ! defined( 'ABSPATH' ) ) {
	die;
}

class GravityView_View_Data {

	static $instance = NULL;

	public $views = array();

	/**
	 *
	 * @param null $passed_post
	 */
	private function __construct( $passed_post = NULL ) {
		$this->views = new \GV\View_Collection();

		if ( ! empty( $passed_post ) ) {
			$id_or_id_array = $this->maybe_get_view_id( $passed_post );
			foreach( is_array( $id_or_id_array ) ? $id_or_id_array : array( $id_or_id_array ) as $view_id ) {
				if ( \GV\View::exists( $view_id ) && ! $this->views->contains( $view_id ) ) {
					$this->views->add( \GV\View::by_id( $view_id ) );
				}
			}
		}

	}

	/**
	 * @deprecated
	 * @see \GV\View_Collection::count
	 * @return boolean
	 */
	public function has_multiple_views() {
		return $this->views->count() > 1;
	}


	/**
	 * Figure out what the View ID is for a variable, if any.
	 *
	 * Can be:
	 *      - WP_Post (Either a `gravityview` post type or not)
	 *      - Multi-dimensional array of WP_Post objects
	 *      - Array with `view_id` or `id` key(s) set
	 *      - String of content that may include GravityView shortcode
	 *      - Number representing the Post ID or View ID
	 *
	 * @param mixed $passed_post See method description
	 *
	 * @deprecated
	 * @see \GV\View_Collection::from_post and \GV\Shortcode::parse
	 *
	 * @return int|null|array ID of the View. If there are multiple views in the content, array of IDs parsed.
	 */
	public function maybe_get_view_id( $passed_post ) {
		$ids = array();

		if ( ! empty( $passed_post ) ) {

			if ( is_numeric( $passed_post ) ) {
				$passed_post = get_post( $passed_post );
			}

			// Convert WP_Posts into WP_Posts[] array
			if ( $passed_post instanceof WP_Post ) {
				$passed_post = array( $passed_post );
			}

			if ( is_array( $passed_post ) ) {

				foreach ( $passed_post as &$post ) {
					$views = \GV\View_Collection::from_post( $post );
					foreach ( $views->all() as $view ) {
						$ids []= $view->ID;

						/** And as a side-effect... add each view to the global scope. */
						if ( ! $this->views->contains( $view->ID ) ) {
							$this->views->add( $view );
						}
					}
				}

			} else {

				if ( is_string( $passed_post ) ) {
					$shortcodes = \GV\Shortcode::parse( $passed_post );
					foreach ( $shortcodes as $shortcode ) {
						if ( $shortcode->name == 'gravityview' && !empty( $shortcode->atts['id'] ) ) {
							$ids []= $shortcode->atts['id'];

							/** And as a side-effect... add each view to the global scope. */
							if ( ! $this->views->contains( $shortcode->atts['id'] ) && \GV\View::exists( $shortcode->atts['id'] ) ) {
								$this->views->add( $shortcode->atts['id'] );
							}
						}
					}
				} else {
					$id = $this->get_id_from_atts( $passed_post );
					$ids[] = intval( $id );
				}
			}
		}

		if( empty($ids) ) {
			return NULL;
		}

		// If it's just one ID, return that.
		// Otherwise, return array of IDs
		return ( sizeof( $ids ) === 1 ) ? $ids[0] : $ids;
	}

	/**
	 * @return GravityView_View_Data
	 */
	public static function getInstance( $passed_post = NULL ) {

		if( empty( self::$instance ) ) {
			self::$instance = new GravityView_View_Data( $passed_post );
		}

		return self::$instance;
	}

	/**
	 * @deprecated
	 * @see \GV\View_Collection::all()
	 */
	function get_views() {
		if ( ! $this->views->count() ) {
			return array();
		}
		return array_combine(
			array_map( function ( $view ) { return $view->ID; }, $this->views->all() ),
			array_map( function ( $view ) { return $view->as_data(); }, $this->views->all() )
		);
	}

	/**
	 * @deprecated
	 * @see \GV\View_Collection::get()
	 */
	function get_view( $view_id, $atts = NULL ) {
		if ( ! $view = $this->views->get( $view_id ) ) {
			if ( ! \GV\View::exists( $view_id ) ) {
				return false;
			}

			/** Emulate this weird side-effect below... */
			$view = \GV\View::by_id( $view_id );
			if ( $atts ) {
				$view->settings->update( $atts );
			}
			$this->views->add( $view );
		} elseif ( $atts ) {
			$view->settings->update( $atts );
		}
		return $view->as_data();
	}

	/**
	 * Determines if a post, identified by the specified ID, exist
	 * within the WordPress database.
	 *
	 * @see http://tommcfarlin.com/wordpress-post-exists-by-id/ Fastest check available
	 * @param    int    $view_id    The ID of the post to check
	 *
	 * @deprecated
	 * @see \GV\View::exists()
	 *
	 * @return   bool   True if the post exists; otherwise, false.
	 * @since    1.0.0
	 */
	function view_exists( $view_id ) {
		return \GV\View::exists( $view_id );
	}

	/**
	 *
	 * Add a view to the views array
	 *
	 * @param int|array $view_id View ID or array of View IDs
	 * @param array|string $atts Combine other attributes (eg. from shortcode) with the view settings (optional)
	 *
	 * @deprecated
	 * @see \GV\View_Collection::append
	 *
	 * @return array|false All views if $view_id is array, a view data array if $view_id is an int, false on errors.
	 */
	function add_view( $view_id, $atts = NULL ) {
<<<<<<< HEAD

		// Handle array of IDs
		if( is_array( $view_id ) ) {
			foreach( $view_id as $id ) {

				$this->add_view( $id, $atts );
			}

			return $this->views;
		}

		// The view has been set already; returning stored view.
		if ( !empty( $this->views[ $view_id ] ) ) {
			do_action('gravityview_log_debug', sprintf('GravityView_View_Data[add_view] Returning; View #%s already exists.', $view_id) );
			return $this->views[ $view_id ];
		}

		if( ! $this->view_exists( $view_id ) ) {
			do_action('gravityview_log_debug', sprintf('GravityView_View_Data[add_view] Returning; View #%s does not exist.', $view_id) );
			return false;
		}

		$form_id = gravityview_get_form_id( $view_id );

		if( empty( $form_id ) ) {

			do_action('gravityview_log_debug', sprintf('GravityView_View_Data[add_view] Returning; Post ID #%s does not have a connected form.', $view_id) );

			return false;
		}

		// Get the settings for the View ID
		$view_settings = gravityview_get_template_settings( $view_id );

		do_action('gravityview_log_debug', sprintf('GravityView_View_Data[add_view] Settings pulled in from View #%s', $view_id), $view_settings );

		// Merge the view settings with the defaults
		$view_defaults = wp_parse_args( $view_settings, self::get_default_args() );

		do_action('gravityview_log_debug', 'GravityView_View_Data[add_view] View Defaults after merging View Settings with the default args.', $view_defaults );

		if( ! empty( $atts ) && is_array( $atts ) ) {

			do_action('gravityview_log_debug', 'GravityView_View_Data[add_view] $atts before merging  with the $view_defaults', $atts );

			// Get the settings from the shortcode and merge them with defaults.
			$atts = shortcode_atts( $view_defaults, $atts );

			do_action('gravityview_log_debug', 'GravityView_View_Data[add_view] $atts after merging  with the $view_defaults', $atts );

		} else {

			// If there are no passed $atts, the defaults will be used.
			$atts = $view_defaults;

		}

		unset( $atts['id'], $view_defaults, $view_settings );

		$data = array(
			'id' => $view_id,
			'view_id' => $view_id,
			'form_id' => $form_id,
			'template_id' => gravityview_get_template_id( $view_id ),
			'atts' => $atts,
			'fields' => $this->get_fields( $view_id ),
			'widgets' => gravityview_get_directory_widgets( $view_id, true ),
			'form' => gravityview_get_form( $form_id ),
		);

		do_action('gravityview_log_debug', sprintf('GravityView_View_Data[add_view] View #%s being added.', $view_id), $data );

		$this->views[ $view_id ] = $data;

		return $this->views[ $view_id ];
=======
		return \GV\Mocks\GravityView_View_Data_add_view( $view_id, $atts, $this );
>>>>>>> ef412580
	}

	/**
	 * Get the visible fields for a View
	 * @uses  gravityview_get_directory_fields() Fetch the configured fields for a View
	 * @uses  GravityView_View_Data::filter_fields() Only show visible fields
	 * @param  int $view_id View ID
	 *
	 * @deprecated
	 * @see \GV\View::$fields
	 *
	 * @return array|null Array of fields as passed by `gravityview_get_directory_fields()`
	 */
	function get_fields( $view_id ) {
		if ( \GV\View::exists( $view_id ) ) {
			$view = \GV\View::by_id( $view_id );
			return $view->fields->by_visible()->as_configuration();
		}
	}

	/**
	 * Retrieves view ID from an array.
	 *
	 * @param array $atts
	 * @deprecated Dead code, was probably superceded by GravityView_View_Data::parse_post_content
	 *
	 * @return int|null A view ID cast to int, or null.
	 */
	function get_id_from_atts( $atts ) {
		$settings = \GV\View_Settings::with_defaults();
		$settings->update( shortcode_parse_atts( $atts ) );
		$view_id = $settings->get( 'view_id' );
		$view_id = empty( $view_id ) ? $settings->get( 'id' ) : $view_id;
		return empty( $view_id ) ? null : $view_id;
	}

	/**
	 * Parse content to determine if there is a GV shortcode to allow for enqueing necessary files in the head.
	 *
	 * @uses gravityview_has_shortcode_r() Check whether shortcode exists (recursively)
	 * @uses shortcode_parse_atts() Parse each GV shortcode
	 * @uses  gravityview_get_template_settings() Get the settings for the View ID
	 * @param  string $content $post->post_content content
	 *
	 * @deprecated
	 * @see \GV\View_Collection::from_content
	 *
	 * @return int|null|array If a single View is found, the ID of the View. If there are multiple views in the content, array of IDs parsed. If not found, NULL
	 */
	public function parse_post_content( $content ) {
		$ids = array();
		foreach ( \GV\Shortcode::parse( $content ) as $shortcode ) {
			if ( $shortcode->name == 'gravityview' && is_numeric( $shortcode->atts['id'] ) ) {
				if ( \GV\View::exists( $shortcode->atts['id'] ) && ! $this->views->contains( $shortcode->atts['id'] ) ) {
					$this->views->add( \GV\View::by_id( $shortcode->atts['id'] ) );
				}
				/**
				 * The original function outputs the ID even though it wasn't added by ::add_view()
				 * Wether this is a bug or not remains a mystery. But we need to emulate this behavior
				 * until better times.
				 */
				$ids []= $shortcode->atts['id'];
			}
		}
		if ( empty ( $ids ) ) {
			return null;
		}
		return ( sizeof( $ids ) === 1 ) ? $ids[0] : $ids;
	}

	/**
	 * Checks if the passed post id has the passed View id embedded.
	 *
	 * Returns
	 *
	 * @since 1.6.1
	 *
	 * @param string $post_id Post ID where the View is embedded
	 * @param string $view_id View ID
	 * @param string $empty_is_valid If either $post_id or $view_id is empty consider valid. Default: false.
	 *
	 * @return bool|WP_Error If valid, returns true. If invalid, returns WP_Error containing error message.
	 */
	public static function is_valid_embed_id( $post_id = '', $view_id = '', $empty_is_valid = false ) {

		$message = NULL;

		// Not invalid if not set!
		if ( empty( $post_id ) || empty( $view_id ) ) {

			if( $empty_is_valid ) {
				return true;
			}

			$message = esc_html__( 'The ID is required.', 'gravityview' );
		}

		if ( ! $message ) {
			$status = get_post_status( $post_id );

			// Nothing exists with that post ID.
			if ( ! is_numeric( $post_id ) ) {
				$message = esc_html__( 'You did not enter a number. The value entered should be a number, representing the ID of the post or page the View is embedded on.', 'gravityview' );

				// @todo Convert to generic article about Embed IDs
				$message .= ' ' . gravityview_get_link( 'http://docs.gravityview.co/article/222-the-search-widget', __( 'Learn more&hellip;', 'gravityview' ), 'target=_blank' );
			}
		}

		if ( ! $message ) {

			// Nothing exists with that post ID.
			if ( empty( $status ) || in_array( $status, array( 'revision', 'attachment' ) ) ) {
				$message = esc_html__( 'There is no post or page with that ID.', 'gravityview' );
			}

		}

		if ( ! $message && $post = get_post( $post_id ) ) {
			$views = GV\View_Collection::from_post( $post );
			$view_ids_in_post = array_map( function( $view ) { return $view->ID; }, $views->all() );

			// The post or page specified does not contain the shortcode.
			if ( false === in_array( $view_id, (array) $view_ids_in_post ) ) {
				$message = sprintf( esc_html__( 'The Post ID entered is not valid. You may have entered a post or page that does not contain the selected View. Make sure the post contains the following shortcode: %s', 'gravityview' ), '<br /><code>[gravityview id="' . intval( $view_id ) . '"]</code>' );
			}
		}

		if ( ! $message ) {
			// It's a View
			if ( \GV\View::exists( $post_id ) ) {
				$message = esc_html__( 'The ID is already a View.', 'gravityview' );;
			}
		}

		if ( $message ) {
			return new WP_Error( 'invalid_embed_id', $message );
		}

		return true;
	}

	/**
	 * Get a specific default setting
	 * @param  string  $key          The key of the setting array item
	 * @param  boolean $with_details Include details
	 * @return mixed|array                If using $with_details, return array. Otherwise, mixed.
	 */
	public static function get_default_arg( $key, $with_details = false ) {

		$args = \GV\View_Settings::defaults( $with_details );

		if ( ! isset( $args[ $key ] ) ) {
			return NULL;
		}

		return $args[ $key ];
	}

	/**
	 * Retrieve the default args for shortcode and theme function
	 *
	 * @param boolean $with_details True: Return array with full default settings information, including description, name, etc. False: Return an array with only key => value pairs.
	 * @param string $group Only fetch
	 *
	 * @return array $args Associative array of default settings for a View
	 *      @param[out] string $label Setting label shown in admin
	 *      @param[out] string $type Gravity Forms field type
	 *      @param[out] string $group The field group the setting is associated with. Default: "default"
	 *      @param[out] mixed  $value The default value for the setting
	 *      @param[out] string $tooltip Tooltip displayed for the setting
	 *      @param[out] boolean $show_in_shortcode Whether to show the setting in the shortcode configuration modal
	 *      @param[out] array  $options Array of values to use when generating select, multiselect, radio, or checkboxes fields
	 *      @param[out] boolean $full_width True: Display the input and label together when rendering. False: Display label and input in separate columns when rendering.
	 *
	 * @deprecated
	 * @see \GV\View_Settings::defaults()
	 */
	public static function get_default_args( $with_details = false, $group = NULL ) {
		return \GV\View_Settings::defaults( $with_details, $group );
	}
}<|MERGE_RESOLUTION|>--- conflicted
+++ resolved
@@ -192,85 +192,7 @@
 	 * @return array|false All views if $view_id is array, a view data array if $view_id is an int, false on errors.
 	 */
 	function add_view( $view_id, $atts = NULL ) {
-<<<<<<< HEAD
-
-		// Handle array of IDs
-		if( is_array( $view_id ) ) {
-			foreach( $view_id as $id ) {
-
-				$this->add_view( $id, $atts );
-			}
-
-			return $this->views;
-		}
-
-		// The view has been set already; returning stored view.
-		if ( !empty( $this->views[ $view_id ] ) ) {
-			do_action('gravityview_log_debug', sprintf('GravityView_View_Data[add_view] Returning; View #%s already exists.', $view_id) );
-			return $this->views[ $view_id ];
-		}
-
-		if( ! $this->view_exists( $view_id ) ) {
-			do_action('gravityview_log_debug', sprintf('GravityView_View_Data[add_view] Returning; View #%s does not exist.', $view_id) );
-			return false;
-		}
-
-		$form_id = gravityview_get_form_id( $view_id );
-
-		if( empty( $form_id ) ) {
-
-			do_action('gravityview_log_debug', sprintf('GravityView_View_Data[add_view] Returning; Post ID #%s does not have a connected form.', $view_id) );
-
-			return false;
-		}
-
-		// Get the settings for the View ID
-		$view_settings = gravityview_get_template_settings( $view_id );
-
-		do_action('gravityview_log_debug', sprintf('GravityView_View_Data[add_view] Settings pulled in from View #%s', $view_id), $view_settings );
-
-		// Merge the view settings with the defaults
-		$view_defaults = wp_parse_args( $view_settings, self::get_default_args() );
-
-		do_action('gravityview_log_debug', 'GravityView_View_Data[add_view] View Defaults after merging View Settings with the default args.', $view_defaults );
-
-		if( ! empty( $atts ) && is_array( $atts ) ) {
-
-			do_action('gravityview_log_debug', 'GravityView_View_Data[add_view] $atts before merging  with the $view_defaults', $atts );
-
-			// Get the settings from the shortcode and merge them with defaults.
-			$atts = shortcode_atts( $view_defaults, $atts );
-
-			do_action('gravityview_log_debug', 'GravityView_View_Data[add_view] $atts after merging  with the $view_defaults', $atts );
-
-		} else {
-
-			// If there are no passed $atts, the defaults will be used.
-			$atts = $view_defaults;
-
-		}
-
-		unset( $atts['id'], $view_defaults, $view_settings );
-
-		$data = array(
-			'id' => $view_id,
-			'view_id' => $view_id,
-			'form_id' => $form_id,
-			'template_id' => gravityview_get_template_id( $view_id ),
-			'atts' => $atts,
-			'fields' => $this->get_fields( $view_id ),
-			'widgets' => gravityview_get_directory_widgets( $view_id, true ),
-			'form' => gravityview_get_form( $form_id ),
-		);
-
-		do_action('gravityview_log_debug', sprintf('GravityView_View_Data[add_view] View #%s being added.', $view_id), $data );
-
-		$this->views[ $view_id ] = $data;
-
-		return $this->views[ $view_id ];
-=======
 		return \GV\Mocks\GravityView_View_Data_add_view( $view_id, $atts, $this );
->>>>>>> ef412580
 	}
 
 	/**

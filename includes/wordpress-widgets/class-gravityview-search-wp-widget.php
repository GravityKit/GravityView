--- conflicted
+++ resolved
@@ -116,11 +116,7 @@
 		$instance['search_clear'] = $new_instance['search_clear'];
 		$instance['search_mode'] = $new_instance['search_mode'];
 
-<<<<<<< HEAD
 		$is_valid_embed_id = GravityView_View_Data::is_valid_embed_id( $instance['post_id'], $instance['view_id'], true );
-=======
-		$is_valid_embed_id = GravityView_View_Data::is_valid_embed_id( $new_instance['post_id'], $instance['view_id'], true );
->>>>>>> 90bb807b
 
 		//check if post_id is a valid post with embedded View
 		$instance['error_post_id'] = is_wp_error( $is_valid_embed_id ) ? $is_valid_embed_id->get_error_message() : NULL;

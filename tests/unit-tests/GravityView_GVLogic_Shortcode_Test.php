--- conflicted
+++ resolved
@@ -247,11 +247,9 @@
 	 * Make sure user meta works
 	 */
 	function test_gv_shortcode_for_user_meta() {
-<<<<<<< HEAD
-=======
+
 		// @todo Fix test once gvlogic changes are made
 		$this->markTestSkipped();
->>>>>>> dc8262ae
 
 		$this->expected_deprecated[] = 'WP_User->id';
 

<?php

defined( 'DOING_GRAVITYVIEW_TESTS' ) || exit;

/**
 * All future tests live here for now...
 *
 * ...at least until the future Test component appears.
 *
 * @group gvfuture
 */
class GVFuture_Test extends GV_UnitTestCase {
	function setUp() {
		parent::setUp();

		/** The future branch of GravityView requires PHP 5.3+ namespaces. */
		if ( version_compare( phpversion(), '5.3' , '<' ) ) {
			$this->markTestSkipped( 'The future code requires PHP 5.3+' );
			return;
		}

		/** Not being loaded by the plugin yet. */
		if ( ! defined( 'GRAVITYVIEW_FUTURE_CORE_LOADED' ) ) {
			$this->markTestSkipped( 'gravityview() is not being loaded by plugin yet' );
			return;
		}
	}

	/**
	 * Resets the GravityView context, both old and new.
	 */
	private function _reset_context() {
		\GravityView_View_Data::$instance = null;
		\GravityView_frontend::$instance = null;
		gravityview()->request = new \GV\Frontend_Request();
	}

	/**
	 * @covers \GV\Plugin::dir()
	 * @covers \GV\Plugin::url()
	 */
	function test_plugin_dir_and_url() {
		$this->assertEquals( GRAVITYVIEW_DIR, gravityview()->plugin->dir() );
		$this->assertStringEndsWith( '/gravityview/test/this.php', strtolower( gravityview()->plugin->dir( 'test/this.php' ) ) );
		$this->assertStringEndsWith( '/gravityview/and/this.php', strtolower( gravityview()->plugin->dir( '/and/this.php' ) ) );

		/** Due to how WP_PLUGIN_DIR is different in test mode, we are only able to check bits of the URL */
		$this->assertStringStartsWith( 'http', strtolower( gravityview()->plugin->url() ) );
		$this->assertStringEndsWith( '/gravityview/', strtolower( gravityview()->plugin->url() ) );
		$this->assertStringEndsWith( '/gravityview/test/this.php', strtolower( gravityview()->plugin->url( 'test/this.php' ) ) );
		$this->assertStringEndsWith( '/gravityview/and/this.php', strtolower( gravityview()->plugin->url( '/and/this.php' ) ) );
	}

	/**
	 * @covers \GV\Plugin::is_compatible()
	 * @covers \GV\Plugin::is_compatible_wordpress()
	 * @covers \GV\Plugin::is_compatible_gravityforms()
	 * @covers \GV\Plugin::is_compatible_php()
	 */
	function test_plugin_is_compatible() {
		/** Under normal testing conditions this should pass. */
		$this->assertTrue( gravityview()->plugin->is_compatible_php() );
		$this->assertTrue( gravityview()->plugin->is_compatible_wordpress() );
		$this->assertTrue( gravityview()->plugin->is_compatible_gravityforms() );
		$this->assertTrue( gravityview()->plugin->is_compatible() );

		/** Simulate various other conditions, including failure conditions. */
		$GLOBALS['GRAVITYVIEW_TESTS_PHP_VERSION_OVERRIDE'] = '7.0.99-hhvm';
		$GLOBALS['GRAVITYVIEW_TESTS_WP_VERSION_OVERRIDE'] = '4.8-alpha-39901';
		$GLOBALS['GRAVITYVIEW_TESTS_GF_VERSION_OVERRIDE'] = '2.1.2.3-alpha';
		$this->assertTrue( gravityview()->plugin->is_compatible_php() );
		$this->assertTrue( gravityview()->plugin->is_compatible_wordpress() );
		$this->assertTrue( gravityview()->plugin->is_compatible_gravityforms() );
		$this->assertTrue( gravityview()->plugin->is_compatible() );

		$GLOBALS['GRAVITYVIEW_TESTS_PHP_VERSION_OVERRIDE'] = '5.2';
		$GLOBALS['GRAVITYVIEW_TESTS_WP_VERSION_OVERRIDE'] = '3.0';
		$GLOBALS['GRAVITYVIEW_TESTS_GF_VERSION_OVERRIDE'] = '1.0';
		$this->assertFalse( gravityview()->plugin->is_compatible_php() );
		$this->assertFalse( gravityview()->plugin->is_compatible_wordpress() );
		$this->assertFalse( gravityview()->plugin->is_compatible_gravityforms() );
		$this->assertFalse( gravityview()->plugin->is_compatible() );

		$GLOBALS['GRAVITYVIEW_TESTS_GF_VERSION_OVERRIDE'] = '2.1.2.3';
		$GLOBALS['GRAVITYVIEW_TESTS_GF_INACTIVE_OVERRIDE'] = true;
		$this->assertFalse( gravityview()->plugin->is_compatible_gravityforms() );
		$this->assertFalse( gravityview()->plugin->is_compatible() );

		/** Cleanup used overrides. */
		unset( $GLOBALS['GRAVITYVIEW_TESTS_PHP_VERSION_OVERRIDE'] );
		unset( $GLOBALS['GRAVITYVIEW_TESTS_WP_VERSION_OVERRIDE'] );
		unset( $GLOBALS['GRAVITYVIEW_TESTS_GF_VERSION_OVERRIDE'] );
		unset( $GLOBALS['GRAVITYVIEW_TESTS_GF_INACTIVE_OVERRIDE'] );

		/** Test deprecations and stubs in the old code. */
		$this->assertTrue( GravityView_Compatibility::is_valid() );
		$this->assertTrue( GravityView_Compatibility::check_php() );
		$this->assertTrue( GravityView_Compatibility::check_wordpress() );
		$this->assertTrue( GravityView_Compatibility::check_gravityforms() );

		$GLOBALS['GRAVITYVIEW_TESTS_PHP_VERSION_OVERRIDE'] = '5.2';
		$this->assertFalse( GravityView_Compatibility::is_valid() );
		$this->assertFalse( GravityView_Compatibility::check_php() );
		$GLOBALS['GRAVITYVIEW_TESTS_WP_VERSION_OVERRIDE'] = '3.0';
		$this->assertFalse( GravityView_Compatibility::check_wordpress() );
	}

	/**
	 * @covers \GV\Entry::add_rewrite_endpoint()
	 * @covers \GV\Entry::get_endpoint_name()
	 */
	function test_entry_endpoint_rewrite_name() {
		$entry_enpoint = array_filter( $GLOBALS['wp_rewrite']->endpoints, function( $endpoint ) {
			return $endpoint === array( EP_ALL, 'entry', 'entry' );
		} );

		$this->assertNotEmpty( $entry_enpoint, 'Single Entry endpoint not registered.' );
		\GV\Entry::add_rewrite_endpoint();
		\GV\Entry::add_rewrite_endpoint();
		GravityView_Post_Types::init_rewrite(); /** Deprecated, but an alias. */
		$this->assertCount( 1, $entry_enpoint, 'Single Entry endpoint registered more than once.' );

		/** Deprecated back-compatibility insurance. */
		$this->assertEquals( \GV\Entry::get_endpoint_name(), GravityView_Post_Types::get_entry_var_name() );

		/** Make sure oEmbed handler registration doesn't error out with \GV\Entry::get_endpoint_name, and works. */
		$this->assertContains( 'gravityview_entry', array_keys( $GLOBALS['wp_embed']->handlers[20000] ), 'oEmbed handler was not registered properly.' );

		/** Make sure is_single_entry works without error, too. Uses \GV\Entry::get_endpoint_name */
		$this->assertFalse( GravityView_frontend::is_single_entry() );
	}

	/**
	 * @covers \GV\Plugin::activate()
	 */
	function test_plugin_activate() {
		/** Trigger an activation. By default, during tests these are not triggered. */
		GravityView_Plugin::activate();
		gravityview()->plugin->activate(); /** Deprecated. */

		$this->assertEquals( get_option( 'gv_version' ), GravityView_Plugin::version );
	}

	/**
	 * @covers \GV\View_Collection::add()
	 * @covers \GV\View_Collection::clear()
	 * @covers \GV\View_Collection::merge()
	 */
	function test_view_collection_add() {
		$views = new \GV\View_Collection();
		$view = new \GV\View();

		$views->add( $view );
		$this->assertContains( $view, $views->all() );

		/** Make sure we can only add \GV\View objects into the \GV\View_Collection. */
		$views->add( new stdClass() );
		$this->assertCount( 1, $views->all() );

		$more_views = new \GV\View_Collection();
		$more_views->add( $view );
		$more_views->add( $view );
		$this->assertCount( 2, $more_views->all() );

		$views->merge( $more_views );
		$this->assertCount( 3, $views->all() );

		$views->clear();
		$this->assertCount( 0, $views->all() );
		$this->assertEquals( 0, $views->count() );
	}

	/**
	 * @covers \GV\View::from_post()
	 */
	function test_view_from_post() {
		$post = $this->factory->view->create_and_get();
		$view = \GV\View::from_post( $post );
		$this->assertEquals( $view->ID, $post->ID );

		/** Check forms initialization. */
		$this->assertNotNull( $view->form );

		/** A post of a different post type. */
		$post = $this->factory->post->create_and_get();
		$view = \GV\View::from_post( $post );
		$this->assertNull( $view );

		$view = \GV\View::from_post( null );
		$this->assertNull( $view );
	}

	/**
	 * @covers \GV\View::by_id()
	 */
	function test_view_by_id() {
		$post = $this->factory->view->create_and_get();
		$view = \GV\View::by_id( $post->ID );
		$this->assertEquals( $view->ID, $post->ID );

		/** Check forms initialization. */
		$this->assertNotNull( $view->form );

		/** A post of a different post type. */
		$post = $this->factory->post->create_and_get();
		$this->assertNull( \GV\View::by_id( $post->ID ) );

		/** Disregard global state with a null passed */
		global $post;
		$post = $this->factory->post->create_and_get();

		$this->assertNull( \GV\View::by_id( null ) );

		unset( $post );
	}

	/**
	 * @covers \GV\View::exists()
	 * @covers \GravityView_View_Data::view_exists()
	 */
	function test_view_exists() {
		$data = GravityView_View_Data::getInstance();
		$post = $this->factory->view->create_and_get();

		$this->assertTrue( \GV\View::exists( $post->ID ) );
		$this->assertTrue( $data->view_exists( $post->ID ) );

		$this->assertFalse( \GV\View::exists( $post->ID + 100 ) );
		$this->assertFalse( $data->view_exists( $post->ID + 100 ) );

		$this->_reset_context();
	}

	/**
	 * @covers \GV\View::offsetExists()
	 * @covers \GV\View::offsetSet()
	 * @covers \GV\View::offsetUnset()
	 * @covers \GV\View::offsetGet()
	 * @covers \GV\View::as_data()
	 */
	function test_view_data_compat() {
		$this->_reset_context();

		$post = $this->factory->view->create_and_get();
		$view = \GV\View::by_id( $post->ID );

		/** Limited to the old keys. */
		foreach ( array( 'id', 'view_id', 'form_id', 'template_id', 'atts', 'fields', 'widgets', 'form' ) as $key )
			$this->assertTrue( isset( $view[$key] ) );
		$this->assertFalse( isset( $view['and now, for something completely different...'] ) );

		$this->assertEquals( $post->ID, $view['id'] );
		$this->assertEquals( $post->ID, $view['view_id'] );
		$this->assertEquals( $post->_gravityview_form_id, $view['form_id'] );
		$this->assertSame( $view->form, $view['form'] );
		$this->assertEquals( $post->_gravityview_directory_template, $view['template_id'] );

		/** Immutable! */
		$view['id'] = 9;
		$this->assertEquals( $post->ID, $view['id'] );

		unset( $view['id'] );
		$this->assertEquals( $post->ID, $view['id'] );

		/** Deprecation regressions. */
		$data = \GravityView_View_Data::getInstance();
		$data_view = $data->add_view( $view->ID );
		$this->assertSame( $data_view['id'], $view['id'] );
		$this->assertSame( $data_view['view_id'], $view['view_id'] );

		unset( $GLOBALS['GRAVITYVIEW_TESTS_VIEW_ARRAY_ACCESS_OVERRIDE'] );
		$this->_reset_context();
	}

	/**
	 * Stub \GravityView_View_Data::has_multiple_views() usage around the codebase.
	 *
	 * @covers \GravityView_frontend::set_context_view_id()
	 */
	function test_data_has_multiple_views() {
		$this->_reset_context();

		$post = $this->factory->view->create_and_get();
		$view = \GV\View::by_id( $post->ID );

		$another_post = $this->factory->view->create_and_get();
		$another_view = \GV\View::by_id( $another_post->ID );

		{ /** set_context_view_id */
			$fe = \GravityView_frontend::getInstance();
			$fe->setGvOutputData( \GravityView_View_Data::getInstance() );

			$fe->set_context_view_id();
			$this->assertNull( $fe->get_context_view_id() );

			$fe->set_context_view_id( -5 );
			$this->assertEquals( $fe->get_context_view_id(), -5 );

			$_GET['gvid'] = -7;

			$fe->set_context_view_id();
			$this->assertNull( $fe->get_context_view_id() );

			gravityview()->views->add( $view );
			$fe->set_context_view_id();
			$this->assertEquals( $fe->get_context_view_id(), $view->ID );

			gravityview()->views->add( $view );
			$fe->set_context_view_id();
			$this->assertEquals( $fe->get_context_view_id(), -7 );

			unset( $_GET['gvid'] );
		}

		$this->_reset_context();
	}

	/**
	 * Stub \GravityView_View_Data::get_views() usage around the codebase.
	 *
	 * @covers \GravityView_Admin_Bar::add_links()
	 * @covers \GravityView_Admin_Bar::add_edit_view_and_form_link()
	 * @covers \GravityView_frontend::insert_view_in_content()
	 * @covers \GravityView_frontend::add_scripts_and_styles()
	 * @covers \GravityView_frontend::render_view()
	 */
	function test_data_get_views() {
		$this->_reset_context();

		$post = $this->factory->view->create_and_get();
		$view = \GV\View::by_id( $post->ID );

		$another_post = $this->factory->view->create_and_get();
		$another_view = \GV\View::by_id( $another_post->ID );

		{
			global $wp_admin_bar;
			$admin_bar = new \GravityView_Admin_Bar();

			$wp_admin_bar = $this->getMockBuilder( 'stdClass' )->setMethods( array( 'add_menu' ) )->getMock();
			$wp_admin_bar->expects( $this->exactly( 4 ) )->method( 'add_menu' )
				->withConsecutive(
					array( $this->callback( function ( $subject ) {
						return $subject['id'] == 'gravityview'; /** The GravityView button. */
					} ) ),
					array( $this->callback( function ( $subject ) use ( $view ) {
						return $subject['id'] == 'edit-view-' . $view->ID; /** Edit the first view. */
					} ) ),
					array( $this->callback( function ( $subject ) use ( $view ) {
						return $subject['id'] == 'edit-form-' . $view->form->ID; /** Edit the form (shared by both views). */
					} ) ),
					array( $this->callback( function ( $subject ) use ( $another_view ) {
						return $subject['id'] == 'edit-view-' . $another_view->ID; /** Edit the second view. */
					} ) )
				);

			$administrator = $this->factory->user->create( array(
				'user_login' => md5( microtime() ),
				'user_email' => md5( microtime() ) . '@gravityview.tests',
				'role' => 'administrator' )
			);
			wp_set_current_user( $administrator );

			$this->assertNull( $admin_bar->add_links() ); /** Non-admin, so meh... */

			/** Multiple entries... */
			gravityview()->views->add( $view );
			gravityview()->views->add( $another_view );

			$user = wp_get_current_user();
			$user->add_cap( 'gravityview_full_access' );
			$user->get_role_caps(); // WordPress 4.2 and lower need this to refresh caps

			$admin_bar->add_links();

			wp_set_current_user( 0 );
		}

		{
			$fe = \GravityView_frontend::getInstance();
			global $wp_actions, $wp_query;
			$wp_actions['loop_start'] = 1;
			$wp_query->in_the_loop = true;
			$fe->setIsGravityviewPostType( true );
			$this->assertContains( '<table', $fe->insert_view_in_content( '' ) );

			$fe->add_scripts_and_styles();
		}

		{
			/**
			 * There are two views in there, but let's make sure a view that wasn't called for is still added.
			 * This is a side-effect of the old \GravityView_View_Data::get_view() method.
			 */
			$and_another_post = $this->factory->view->create_and_get();
			$and_another_view = \GV\View::by_id( $and_another_post->ID );
			$and_another_entry = $this->factory->entry->create_and_get( array( 'form_id' => $and_another_view->form->ID ) );

			$fe->setIsGravityviewPostType( true );
			$this->assertContains( 'not allowed to view this content', $fe->render_view( array(
				'id' => $and_another_view->ID,
				'embed_only' => true, /** Check propagation of $passed_args */
			) ) );

			$this->assertContains( 'gv-container-' . $and_another_view->ID, $fe->render_view( array(
				'id' => $and_another_view->ID,
				'embed_only' => false, /** Check propagation of $passed_args */
			) ) );

			$fe->set_context_view_id( $and_another_view->ID );
			$fe->setSingleEntry( $and_another_view->ID );
			$fe->setEntry( $and_another_entry['id'] );

			$this->assertContains( sprintf( 'data-viewid="%d"', $and_another_view->ID ), $fe->render_view( array(
				'id' => $and_another_view->ID,
				'debug' => true,
			) ) );
		}

		$this->_reset_context();
	}

	/**
	 * @covers \GV\View_Collection::from_post()
	 * @covers \GV\View_Collection::from_content()
	 * @covers \GV\View_Collection::get()
	 * @covers \GV\View_Collection::contains()
	 * @covers \GravityView_View_Data::maybe_get_view_id()
	 * @covers \GravityView_View_Data::is_valid_embed_id()
	 * @covers \GravityView_oEmbed::set_vars()
	 */
	function test_view_collection_from_post() {
		$original_shortcode = $GLOBALS['shortcode_tags']['gravityview'];
		remove_shortcode( 'gravityview' ); /** Conflicts with existing shortcode right now. */
		\GV\Shortcodes\gravityview::add();

		$post = $this->factory->view->create_and_get();

		$views = \GV\View_Collection::from_post( $post );
		$view = $views->get( $post->ID );
		$this->assertEquals( $view->ID, $post->ID );
		$this->assertNull( $views->get( -1 ) );
		$this->assertTrue( $views->contains( $view->ID ) );
		$this->assertFalse( $views->contains( -1 ) );

		$another_post = $this->factory->view->create_and_get();

		/** An shortcode-based post. */
		$with_shortcodes = $this->factory->post->create_and_get( array(
			'post_content' => sprintf( '[gravityview id="%d"][gravityview id="%d" search_field="2"]', $post->ID, $another_post->ID )
		) );
		$views = \GV\View_Collection::from_post( $with_shortcodes );
		$this->assertCount( 2, $views->all() );

		$view = $views->get( $post->ID );
		$this->assertEquals( $view->ID, $post->ID );

		$view = $views->get( $another_post->ID );
		$this->assertEquals( $view->ID, $another_post->ID );

		/** Test post_meta-stored shortcodes. */
		$with_shortcodes_in_meta = $this->factory->post->create_and_get();
		update_post_meta( $with_shortcodes_in_meta->ID, 'meta_test', sprintf( '[gravityview id="%d"]', $post->ID ) );
		update_post_meta( $with_shortcodes_in_meta->ID, 'another_meta_test', sprintf( '[gravityview id="%d"]', $another_post->ID ) );

		/** And make sure arrays don't break things. */
		update_post_meta( $with_shortcodes_in_meta->ID, 'invalid_meta_test', array( 'do not even try to parse this' ) );

		$views = \GV\View_Collection::from_post( $with_shortcodes_in_meta );
		$this->assertEmpty( $views->all() );

		$test = $this;

		add_filter( 'gravityview/view_collection/from_post/meta_keys', function( $meta_keys, $post ) use ( $with_shortcodes_in_meta, $test ) {
			$test->assertSame( $post, $with_shortcodes_in_meta );
			return array( 'meta_test', 'invalid_meta_test' );
		}, 10, 2 );

		$views = \GV\View_Collection::from_post( $with_shortcodes_in_meta );
		$this->assertCount( 1, $views->all() );
		$view = $views->get( $post->ID );
		$this->assertEquals( $view->ID, $post->ID );

		add_filter( 'gravityview/data/parse/meta_keys', function( $meta_keys, $post_id ) use ( $with_shortcodes_in_meta, $test ) {
			$test->assertEquals( $post_id, $with_shortcodes_in_meta->ID );
			return array( 'another_meta_test' );
		}, 10, 2 );

		$views = \GV\View_Collection::from_post( $with_shortcodes_in_meta );
		$this->assertCount( 1, $views->all() );
		$view = $views->get( $another_post->ID );
		$this->assertEquals( $view->ID, $another_post->ID );

		remove_all_filters( 'gravityview/view_collection/from_post/meta_keys' );
		remove_all_filters( 'gravityview/data/parse/meta_keys' );

		/** How about invalid view IDs? */
		$with_bad_shortcodes = $this->factory->post->create_and_get( array(
			'post_content' => sprintf( '[gravityview id="%d"][gravityview id="%d"]', -$post->ID, -$another_post->ID )
		) );
		$views = \GV\View_Collection::from_post( $with_bad_shortcodes );
		$this->assertCount( 0, $views->all() );

		/** Test regressions in GravityView_View_Data::maybe_get_view_id */
		$data = GravityView_View_Data::getInstance();
		$this->assertEquals( $data->maybe_get_view_id( $post ), $post->ID );
		$this->assertEquals( $data->maybe_get_view_id( array( $post, $another_post ) ), array( $post->ID, $another_post->ID ) );
		$this->assertEquals( $data->maybe_get_view_id( $with_shortcodes ), array( $post->ID, $another_post->ID ) );
		add_filter( 'gravityview/data/parse/meta_keys', function( $meta_keys, $post_id ) {
			return array( 'another_meta_test' );
		}, 10, 2 );
		$this->assertEquals( $data->maybe_get_view_id( $with_shortcodes_in_meta ), $another_post->ID );
		remove_all_filters( 'gravityview/data/parse/meta_keys' );
		$this->assertEquals( $data->maybe_get_view_id( sprintf( '[gravityview id="%d"]', $post->ID ) ), $post->ID );

		/** Test GravityView_View_Data::maybe_get_view_id side-effect: calling it adds views to the global scope, hahah :( */
		$this->_reset_context();
		$data = GravityView_View_Data::getInstance();
		$data->maybe_get_view_id( $post );
		$this->assertCount( 1, gravityview()->views->all() );

		/** Test regressions for GravityView_oEmbed::set_vars by calling stuff. */
		$this->_reset_context();
		$this->assertCount( 0, gravityview()->views->all() );
		$form = $this->factory->form->create_and_get();
		$entry = $this->factory->entry->create_and_get( array( 'form_id' => $form['id'] ) );
		$view = $this->factory->view->create_and_get( array( 'form_id' => $form['id'] ) );
		$post = $this->factory->post->create_and_get( array( 'post_content' => sprintf( '[gravityview id="%d"]', $view->ID ) ) );

		$embed_content = sprintf( "\n%s\n", add_query_arg( 'entry', $entry['id'], get_permalink( $post->ID ) ) );
		$this->assertContains( 'table class="gv-table-view-content"', $GLOBALS['wp_embed']->autoembed( $embed_content ) );
		$this->assertCount( 1, gravityview()->views->all() );

		/** Test GravityView_View_Data::is_valid_embed_id regression. */
		$this->assertTrue( GravityView_View_Data::is_valid_embed_id( $post->ID, $view->ID ) );
		$this->assertInstanceOf( '\WP_Error', GravityView_View_Data::is_valid_embed_id( $post->ID, $another_post->ID ) );
		$this->assertInstanceOf( '\WP_Error', GravityView_View_Data::is_valid_embed_id( '', $view->ID ) );
		$this->assertTrue( GravityView_View_Data::is_valid_embed_id( '', $view->ID, true ) );
		$this->assertInstanceOf( '\WP_Error', GravityView_View_Data::is_valid_embed_id( $post->ID, $post->ID ) );

		/** Test shortcode has all attributes in View regression. */
		$views = $data->maybe_get_view_id( $with_shortcodes );
		$view = $data->get_view( $views[1] );
		$this->assertEquals( $view['atts']['search_field'], 2 );

		/** Test shortcode has all attributes in View regression. */
		$views = $data->maybe_get_view_id( $with_shortcodes );
		$view = $data->get_view( $views[1] );
		$this->assertEquals( $view['atts']['search_field'], 2 );

		$GLOBALS['shortcode_tags']['gravityview'] = $original_shortcode;
		$this->_reset_context();
	}

	/**
	 * Test stubs that work with the old View Data.
	 *
	 * @covers GravityView_frontend::single_entry_title()
	 */
	function test_view_compat() {
		$this->_reset_context();

		$form = $this->factory->form->create_and_get();
		$entry = $this->factory->entry->create_and_get( array( 'form_id' => $form['id'] ) );
		$view = $this->factory->view->create_and_get( array( 'form_id' => $form['id'] ) );

		$another_form = $this->factory->form->create_and_get();
		$another_entry = $this->factory->entry->create_and_get( array( 'form_id' => $another_form['id'] ) );
		$another_view = $this->factory->view->create_and_get( array( 'form_id' => $another_form['id'] ) );

		$data = GravityView_View_Data::getInstance();
		gravityview()->request->views->add( \GV\View::by_id( $view->ID ) );
		$this->assertCount( 1, gravityview()->views->all() );

		$fe = GravityView_frontend::getInstance();
		$fe->setSingleEntry( $entry['id'] );
		$fe->setEntry( $entry['id'] );
		add_filter( 'gravityview/single/title/out_loop', '__return_true' );
		$fe->setGvOutputData( $data );
		$GLOBALS['post'] = $view;
		$_GET['gvid'] = $view->ID;
		$fe->set_context_view_id();

		gravityview()->views->get( $view->ID )->settings->set( 'single_title', 'hello, world' );

		$this->assertEquals( $fe->single_entry_title( 'sentinel', $view->ID ), 'hello, world' );

		gravityview()->request->views->add( \GV\View::by_id( $another_view->ID ) );
		$this->assertCount( 2, gravityview()->views->all() );

		$fe->setSingleEntry( $another_entry['id'] );
		$fe->setEntry( $another_entry['id'] );
		$GLOBALS['post'] = $another_view;
		$_GET['gvid'] = $another_view->ID;
		$fe->set_context_view_id();

		gravityview()->views->get( $another_view->ID )->settings->set( 'single_title', 'bye, world' );
		$this->assertEquals( $fe->single_entry_title( 'sentinel', $another_view->ID ), 'bye, world' );

		/** Test merge tags */
		gravityview()->views->get( $another_view->ID )->settings->set( 'single_title', '{entry_id}' );
		$this->assertEquals( $fe->single_entry_title( 'sentinel', $another_view->ID ), $another_entry['id'] );

		remove_all_filters( 'gravityview/single/title/out_loop' );
		unset( $GLOBALS['post'] );
		unset( $_GET['gvid'] );
		$this->_reset_context();
	}

	/**
	 * @covers \GV\GF_Form::by_id()
	 */
	function test_form_gravityforms() {
		$_form = $this->factory->form->create_and_get();
		$_view = $this->factory->view->create_and_get( array( 'form_id' => $_form['id'] ) );

		$form = \GV\GF_Form::by_id( $_form['id'] );
		$this->assertInstanceOf( '\GV\Form', $form );
		$this->assertInstanceOf( '\GV\GF_Form', $form );

		$this->assertEquals( $form->ID, $_form['id'] );
		$this->assertEquals( $form::$backend, 'gravityforms' );

		/** Array access. */
		$this->assertEquals( $form['id'], $_form['id'] );
		$form['hello'] = 'one';
		$this->assertTrue( ! isset( $form['hello'] ) );

		/** Invalid ID. */
		$this->assertNull( \GV\GF_Form::by_id( false ) );
	}

	/**
	 * @covers \GV\Form_Collection::add()
	 * @covers \GV\Form_Collection::get()
	 * @covers \GV\Form_Collection::last()
	 */
	function test_form_collection() {
		$forms = new \GV\Form_Collection();
		$this->assertEmpty( $forms->all() );

		$first_form = $this->factory->form->create_and_get();
		$forms->add( \GV\GF_Form::by_id( $first_form['id'] ) );

		$this->assertSame( $forms->get( $first_form['id'] ), $forms->last() );

		for ( $i = 0; $i < 5; $i++ ) {
			$_form = $this->factory->form->create_and_get();
			$forms->add( \GV\GF_Form::by_id( $_form['id'] ) );
		}
		$this->assertCount( 6, $forms->all() );

		foreach ( $forms->all() as $form ) {
			$this->assertInstanceOf( '\GV\GF_Form', $form );
		}

		$last_form = $forms->get( $_form['id'] );
		$this->assertEquals( $_form['id'], $last_form->ID );

		$_first_form = $forms->get( $first_form['id'] );
		$this->assertEquals( $first_form['id'], $_first_form->ID );

		$this->assertNull( $forms->get( 'this was not added' ) );

		/** Make sure we can only add \GV\View objects into the \GV\View_Collection. */
		$forms->add( 'this is not a form' );
		$this->assertCount( 6, $forms->all() );

		$this->assertSame( $forms->get( $last_form->ID ), $forms->last() );
	}

	/**
	 * @covers \GV\Shortcode::add()
	 * @covers \GV\Shortcode::remove()
	 */
	function test_shortcode_add() {
		$original_shortcode = $GLOBALS['shortcode_tags']['gravityview'];
		remove_shortcode( 'gravityview' ); /** Conflicts with existing shortcode right now. */
		$shortcode = \GV\Shortcodes\gravityview::add();
		$this->assertInstanceOf( '\GV\Shortcodes\gravityview', $shortcode );
		$this->assertEquals( $shortcode->name, 'gravityview' );
		$this->assertSame( $shortcode, \GV\Shortcodes\gravityview::add() );

		\GV\Shortcodes\gravityview::remove();
		$this->assertFalse( shortcode_exists( 'gravityview' ) );

		add_shortcode( 'gravityview', '__return_false' );

		$shortcode = \GV\Shortcodes\gravityview::add();
		$this->assertNull( $shortcode );

		$GLOBALS['shortcode_tags']['gravityview'] = $original_shortcode;
	}

	/**
	 * @covers \GV\Shortcode::callback()
	 * @expectedException \BadMethodCallException
	 */
	function test_shortcode_do_not_implemented() {
		\GV\Shortcode::callback( array( 'id' => 1 ) );
	}

	/**
	 * @covers \GV\Shortcode::parse()
	 * @covers \GravityView_View_Data::parse_post_content()
	 */
	function test_shortcode_parse() {
		$this->_reset_context();

		$original_shortcode = $GLOBALS['shortcode_tags']['gravityview'];
		remove_shortcode( 'gravityview' ); /** Conflicts with existing shortcode right now. */
		\GV\Shortcodes\gravityview::add();

		$shortcodes = \GV\Shortcode::parse( '[gravityview id="1" m="2"]test this[/gravityview]and also[gravityview id="2" one=3]and[noexist]', true );
		$this->assertCount( 2, $shortcodes );

		$this->assertInstanceOf( '\GV\Shortcodes\gravityview', $shortcodes[0] );
		$this->assertEquals( $shortcodes[0]->name, 'gravityview' );
		$this->assertEquals( $shortcodes[0]->atts, array( 'id' => '1', 'm' => '2' ) );
		$this->assertEquals( $shortcodes[0]->content, 'test this' );

		$this->assertInstanceOf( '\GV\Shortcodes\gravityview', $shortcodes[1] );
		$this->assertEquals( $shortcodes[1]->name, 'gravityview' );
		$this->assertEquals( $shortcodes[1]->atts, array( 'id' => '2', 'one' => 3 ) );
		$this->assertEmpty( $shortcodes[1]->content );

		add_shortcode( 'noexist', '__return_false' );

		$shortcodes = \GV\Shortcode::parse( '[gravityview id="1" m="2"]test this[/gravityview]and also[gravityview id="2" one=3]and[noexist]' );
		$this->assertCount( 3, $shortcodes );
		$this->assertEquals( $shortcodes[2]->name, 'noexist' );
		$this->assertEmpty( $shortcodes[2]->atts );
		$this->assertEmpty( $shortcodes[2]->content );

		remove_shortcode( 'noexist' );

		/** Test shortcodes inside shortcode content. */
		add_shortcode( 's1', '__return_false' );
		add_shortcode( 's2', '__return_false' );
		add_shortcode( 's3', '__return_false' );

		$shortcodes = \GV\Shortcode::parse( '[s1][s2][s3][/s2][noexist][/s1]' );

		$this->assertCount( 3, $shortcodes );
		$this->assertEquals( $shortcodes[0]->name, 's1' );
		$this->assertEquals( $shortcodes[1]->name, 's2' );
		$this->assertEquals( $shortcodes[2]->name, 's3' );

		$GLOBALS['shortcode_tags']['gravityview'] = $original_shortcode;

		/** Make sure \GravityView_View_Data::parse_post_content operates in a sane way. */
		GravityView_View_Data::$instance = null; /** Reset just in case. */
		$data = GravityView_View_Data::getInstance();
		$this->assertEquals( -1, $data->parse_post_content( '[gravityview id="-1"]' ) );
		$this->assertEquals( array( -1, -2 ), $data->parse_post_content( '[gravityview id="-1"][gravityview id="-2"]' ) );
		/** The above calls have a side-effect on the data state; make sure it's still intact. */
		$this->assertEquals( $data->get_views(), array() );

		$this->_reset_context();
	}

	/**
	 * @covers \GV\Core::init()
	 */
	function test_core_init() {
		gravityview()->request = new \GV\Frontend_Request();

		/** Make sure the main \GV\View_Collection is available in both places. */
		$this->assertSame( gravityview()->views, gravityview()->request->views );
		/** And isn't empty... */
		$this->assertEmpty( gravityview()->views->all() );

		/** Can't mutate gravityview()->views */
		gravityview()->views = null;
		$this->assertSame( gravityview()->views, gravityview()->request->views );
		$this->assertEmpty( gravityview()->views->all() );
	}

	/**
	 * @covers \GV\Frontend_Request::is_admin()
	 */
	function test_default_request_is_admin() {
		$this->assertFalse( gravityview()->request->is_admin() );

		set_current_screen( 'dashboard' );
		$this->assertTrue( gravityview()->request->is_admin() );
		set_current_screen( 'front' );

		/** Now make sure old code stubs behave in the same way. */
		$this->assertEquals( gravityview()->request->is_admin(), \GravityView_Plugin::is_admin() );
		set_current_screen( 'front' );
		$this->assertEquals( gravityview()->request->is_admin(), \GravityView_Plugin::is_admin() );

		/** \GravityView_frontend::parse_content returns immediately if is_admin() */
		$fe = \GravityView_frontend::getInstance();
		$restore_GvOutputData = $fe->getGvOutputData(); /** Remember the global state... */
		$fe->setGvOutputData( 'sentinel' );
		$fe->parse_content(); /** Will reset GvOutputData to an emty array. */
		$this->assertNotEquals( 'sentinel', $fe->getGvOutputData() );
		set_current_screen( 'dashboard' );
		$fe = \GravityView_frontend::getInstance();
		$fe->setGvOutputData( 'sentinel' );
		$fe->parse_content(); /** Will not reset GvOutputData to an empty array. */
		$this->assertEquals( 'sentinel', $fe->getGvOutputData() );
		$fe->setGvOutputData( $restore_GvOutputData );

		/** \GravityView_Entry_Link_Shortcode::shortcode short circuits with null if is_admin() */
		set_current_screen( 'front' );
		$entry_link_shortcode = new \GravityView_Entry_Link_Shortcode(); /** And with false if allowed to continue with bad data. */
		$this->assertFalse( $entry_link_shortcode->read_shortcode( array( 'view_id' => 1, 'entry_id' => 1 ) ) );
		set_current_screen( 'dashboard' );
		$this->assertNull( $entry_link_shortcode->read_shortcode( array( 'view_id' => 1, 'entry_id' => 1 ) ) );

		/** \GVLogic_Shortcode::shortcode short circuits as well. */
		set_current_screen( 'front' );
		$logic_shortocde = \GVLogic_Shortcode::get_instance();
		$this->assertEquals( $logic_shortocde->shortcode( array( 'if' => 'true', 'is' => 'true' ), 'sentinel' ), 'sentinel' );
		set_current_screen( 'dashboard' );
		$this->assertNull( $logic_shortocde->shortcode( array( 'if' => 'true', 'is' => 'true' ), 'sentinel' ), 'sentinel' );

		/** \GravityView_Widget::add_shortcode short circuits and adds no tags if is_admin() */
		set_current_screen( 'front' );
		$widget = new \GravityView_Widget( 'test', 1 );
		$widget->add_shortcode();
		$this->assertTrue( shortcode_exists( 'gravityview_widget' ) );
		remove_shortcode( 'gravityview_widget' );
		set_current_screen( 'dashboard' );
		$widget->add_shortcode();
		$this->assertFalse( shortcode_exists( 'gravityview_widget' ) );

		set_current_screen( 'front' );
	}

	/**
	 * @covers \GV\Frontend_Request::is_search()
	 * @group current
	 */
	function test_frontend_request_is_search() {
	}

	/**
	 * @covers \GV\Frontend_Request::is_admin()
	 * @group ajax
	 */
	function test_default_request_is_admin_ajax() {
		if ( ! defined( 'DOING_AJAX' ) ) {
			define( 'DOING_AJAX', true );
		}

		$this->assertFalse( gravityview()->request->is_admin() );
		$this->assertEquals( gravityview()->request->is_admin(), \GravityView_Plugin::is_admin() );

		set_current_screen( 'dashboard' );
		$this->assertFalse( gravityview()->request->is_admin() );
	}

	/**
	 * @covers \GravityView_View_Data::add_view()
	 * @covers \GV\Mocks\GravityView_View_Data_add_view()
	 *
	 * @covers \GravityView_View_Data::get_view()
	 * @covers \GravityView_View_Data::get_views()
	 * @covers \GravityView_View_Data::has_multiple_views()
	 */
	function test_frontend_request_add_view() {
		$this->_reset_context();

		/** Try to add a non-existing view. */
		$data = \GravityView_View_Data::getInstance();
		$view = $data->add_view( -1 );
		$this->assertEmpty( gravityview()->views->all() );
		$this->assertFalse( $view );

		/** Add an existing view, not connected to a form. */
		$_view = $this->factory->view->create_and_get( array( 'form_id' => 0 ) );
		$view = $data->add_view( $_view->ID );
		$this->assertEmpty( gravityview()->views->all() );
		$this->assertFalse( $view );

		/** A valid view. */
		$_view = $this->factory->view->create_and_get();
		$view = $data->add_view( $_view->ID );
		$_view = gravityview()->request->views->get( $_view->ID );
		$this->assertCount( 1, gravityview()->views->all() );

		/** Add the same one. Nothing changed, right? */
		$view = $data->add_view( $_view->ID, array( 'sort_direction' => 'RANDOM' ) );
		$this->assertCount( 1, gravityview()->views->all() );

		gravityview()->request = new \GV\Frontend_Request();
		$this->assertCount( 0, gravityview()->views->all() );

		/** Some attributes. */
		$view = $data->add_view( $_view->ID, array( 'sort_direction' => 'RANDOM' ) );
		$_view = gravityview()->request->views->get( $_view->ID );
		$this->assertCount( 1, gravityview()->views->all() );
		$this->assertEquals( $view['atts']['sort_direction'], 'RANDOM' );
		$this->assertEquals( $view['atts'], $_view->settings->as_atts() );

		gravityview()->request = new \GV\Frontend_Request();

		/** Try to add an array of non-existing views. */
		$views = $data->add_view( array( -1, -2, -3 ) );
		$this->assertEmpty( gravityview()->views->all() );
		$this->assertEmpty( $views );

		/** Add 2 repeating ones among invalid ones. */
		$_view = $this->factory->view->create_and_get();
		$views = $data->add_view( array( -1, $_view->ID, -3, $_view->ID ) );
		$this->assertCount( 1, gravityview()->views->all() );
		$this->assertCount( 1, $views );
		$this->assertFalse( $data->has_multiple_views() );

		$_another_view = $this->factory->view->create_and_get();
		$views = $data->add_view( array( -1, $_view->ID, -3, $_another_view->ID ) );
		$this->assertCount( 2, gravityview()->views->all() );
		$this->assertCount( 2, $views );
		$this->assertTrue( $data->has_multiple_views() );
		$_view = gravityview()->request->views->get( $_view->ID );
		$_another_view = gravityview()->request->views->get( $_another_view->ID );
		$this->assertEquals( $views, array( $_view->ID => $_view->as_data(), $_another_view->ID => $_another_view->as_data() ) );

		/** Make sure \GravityView_View_Data::get_views == gravityview()->views->all() */
		$this->assertEquals( $data->get_views(), array_combine(
			array_map( function( $view ) { return $view->ID; }, gravityview()->views->all() ),
			array_map( function( $view ) { return $view->as_data(); }, gravityview()->views->all() )
		) );

		/** Make sure \GravityView_View_Data::get_view == gravityview()->views->get() */
		$this->assertEquals( $data->get_view( $_another_view->ID ), gravityview()->request->views->get( $_another_view->ID )->as_data() );
		$this->assertFalse( $data->get_view( -1 ) );

		/** Get view has a side-effect :( it adds a view that it doesn't have... do we emulate this correctly? */
		$this->assertNotEmpty( gravityview()->request->views->all() );
		gravityview()->request = new \GV\Frontend_Request();
		$this->assertEmpty( gravityview()->request->views->all() );
		GravityView_View_Data::$instance = null;
		$data = GravityView_View_Data::getInstance();
		$this->assertEquals( $data->get_view( $_another_view->ID ), gravityview()->request->views->get( $_another_view->ID )->as_data() );
		$this->assertNotNull( gravityview()->request->views->get( $_another_view->ID ) );

		$this->_reset_context();
	}

	/**
	 * @covers \GV\Settings::set()
	 * @covers \GV\Settings::get()
	 * @covers \GV\Settings::all()
	 */
	public function test_settings_base() {
		$settings = new \GV\Settings();
		$this->assertEmpty( $settings->all() );

		$value = array( 'one' => 'three' );
		$settings->set( 'test', $value );

		$this->assertEquals( $settings->get( 'test' ), $value );
		$this->assertNull( $settings->get( 'noexist' ) );

		$default = 'This is a default value';
		$this->assertEquals( $settings->get( 'no no no no', $default ), $default );

		$this->assertCount( 1, $settings->all() );
	}

	/**
	 * @covers \GV\View_Settings::defaults()
	 * @covers \GV\View_Settings::update()
	 * @covers \GV\View_Settings::as_atts()
	 * @covers \GravityView_View_Data::get_default_arg()
	 * @covers \GravityView_View_Data::get_id_from_atts()
	 */
	public function test_view_settings() {
		$view = new \GV\View();
		$this->assertInstanceOf( '\GV\View_Settings', $view->settings );

		$defaults = \GV\View_Settings::defaults();
		$this->assertNotEmpty( $defaults );

		$settings = new \GV\View_Settings();
		$settings->update( $defaults );
		$this->assertEquals( $defaults, $settings->as_atts() );

		/** Details. */
		$detailed = \GV\View_Settings::defaults( true );
		$this->assertEquals( wp_list_pluck( $detailed, 'value', 'id' ), array_values( $defaults ) );

		/** Group. */
		$group = \GV\View_Settings::defaults( true, 'sort' );
		$this->assertEmpty( array_filter( $group, function( $setting ) { return !empty( $setting['group'] ) && $setting['group'] != 'sort'; } ) );

		/** Test old filter. */
		add_filter( 'gravityview_default_args', function( $defaults ) {
			$defaults['test_sentinel'] = '123';
			return $defaults;
		} );

		/** Test new filter. */
		add_filter( 'gravityview/view/settings/defaults', function( $defaults ) {
			$defaults['test_sentinel'] = array( 'value' => '456' );
			return $defaults;
		} );
		$defaults = \GV\View_Settings::defaults();
		$this->assertEquals( $defaults['test_sentinel'], '456' );

		/** Update */
		$settings = new \GV\View_Settings();
		$settings->update( $defaults );
		$this->assertEquals( $settings->get( 'test_sentinel' ), '456' );
		$settings->update( array( 'valid_key' => 'this exists', 'test_sentinel' => '789' ) );
		$this->assertEquals( $settings->get( 'test_sentinel' ), '789' );
		$this->assertEquals( $settings->get( 'valid_key' ), 'this exists' );

		/** Regression. */
		$this->assertEquals( \GravityView_View_Data::get_default_arg( 'test_sentinel' ), '456' );
		$setting = \GravityView_View_Data::get_default_arg( 'test_sentinel', true );
		$this->assertEquals( $setting['value'], '456' );
		$atts = $settings->as_atts();
		$this->assertEquals( $atts['test_sentinel'], '789' );

		remove_all_filters( 'gravityview_default_args' );
		remove_all_filters( 'gravityview/view/settings/defaults' );

		/** Dead get_id_from_atts() test assumptions, no actual live code is present in our core... */
		add_filter( 'gravityview/view/settings/defaults', function( $defaults ) {
			$defaults['view_id'] = array( 'value' => '39' );
			return $defaults;
		} );
		$this->assertEquals( 39, \GravityView_View_Data::getInstance()->get_id_from_atts( 'id="40"' ) );
		remove_all_filters( 'gravityview/view/settings/defaults' );
		$this->assertEquals( 40, \GravityView_View_Data::getInstance()->get_id_from_atts( 'id="40"' ) );
		$this->assertEquals( 50, \GravityView_View_Data::getInstance()->get_id_from_atts( 'id="40" view_id="50"' ) );

		$this->_reset_context();
	}

	/**
	 * @covers \GV\WP_Action_Logger::log()
	 */
	public function test_logging() {
		$this->assertInstanceOf( '\GV\WP_Action_Logger', gravityview()->log );

		$_this = &$this;
		add_action( 'gravityview_log_debug_test', function( $message, $data ) use ( $_this ) {
			$_this->assertEquals( "[info, GVFuture_Test->test_logging] Hello, TRAPPIST-1!", $message );
			$_this->assertEquals( $data, array( 'a' => 'b' ) );
		}, 10, 2 );
		gravityview()->log->info( 'Hello, {world}!', array( 'world' => 'TRAPPIST-1', 'data' => array( 'a' => 'b' ) ) );
		remove_all_actions( 'gravityview_log_debug_test' );

		add_action( 'gravityview_log_error_test', function( $message, $data ) use ( $_this ) {
			$_this->assertEquals( "[critical, GVFuture_Test->test_logging] Hello, TRAPPIST-1!", $message );
			$_this->assertEquals( $data, array( 'a' => 'b' ) );
		}, 10, 2 );
		gravityview()->log->critical( 'Hello, {world}!', array( 'world' => 'TRAPPIST-1', 'data' => array( 'a' => 'b' ) ) );

		remove_all_actions( 'gravityview_log_error_test' );
	}

	/**
	 * @covers \GV\Field_Collection::add()
	 * @covers \GV\Field_Collection::from_configuration()
	 * @covers \GV\Field_Collection::as_configuration()
	 * @covers \GV\Field_Collection::get()
	 * @covers \GV\Field_Collection::by_position()
	 * @covers \GV\Field_Collection::by_visible()
	 * @covers \GV\Field::as_configuration()
	 * @covers \GV\Field::from_configuration()
	 * @covers \GravityView_View_Data::get_fields()
	 * @covers ::gravityview_get_directory_fields()
	 * @covers \GVCommon::get_directory_fields()
	 * @covers \GV\Field::get_value()
	 */
	public function test_field_and_field_collection() {
		$fields = new \GV\Field_Collection();
		$field = new \GV\Field();

		$fields->add( $field );
		$this->assertContains( $field, $fields->all() );

		/** Make sure we can only add \GV\Field objects into the \GV\Field_Collection. */
		$fields->add( new stdClass() );
		$this->assertCount( 1, $fields->all() );

		$this->assertEquals( array( 'id', 'label', 'show_label', 'custom_label', 'custom_class', 'only_loggedin', 'only_loggedin_cap', 'search_filter', 'show_as_link' ),
			array_keys( $field->as_configuration() ) );

		$fields = \GV\Field_Collection::from_configuration( array(
			'directory_list-title' => array(
				'ffff0001' => array( 'id' => 1, 'label' => 'Hi there :)' ),
				'ffff0002' => array( 'id' => 2, 'label' => 'Hi there, too :)' ),
				'ffff0003' => array( 'id' => 5, 'only_loggedin_cap' => 'read' ),
			),
			'single_list-title' => array(
				'ffff0004' => array( 'id' => 1, 'label' => 'Hi there :)', 'custom_class' => 'red' ),
			),
		) );
		$this->assertCount( 4, $fields->all() );
		$this->assertEquals( 'red', $fields->get( 'ffff0004' )->custom_class );
		$this->assertEquals( '', $fields->get( 'ffff0003' )->cap ); /** The loggedin wasn't set. */
		$this->assertSame( $fields->by_position( 'directory_list-title' )->get( 'ffff0002' ), $fields->get( 'ffff0002' ) );
		$this->assertCount( 0, $fields->by_position( 'nope' )->all() );
		$this->assertCount( 1, $fields->by_position( 'single_list-title' )->all() );
		$this->assertNull( $fields->by_position( 'nope' )->get( 'ffff0001' ) );

		$this->assertEquals( array( 'directory_list-title', 'single_list-title' ), array_keys( $fields->as_configuration() ) );

		/** Filter by permissions */
		$user = $this->factory->user->create( array(
			'user_login' => md5( microtime() ),
			'user_email' => md5( microtime() ) . '@gravityview.tests',
		) );

		$fields = \GV\Field_Collection::from_configuration( array(
			'default' => array(
				'000a' => array( 'only_loggedin' => '1', 'only_loggedin_cap' => 'manage_options' ),
				'000b' => array( 'only_loggedin' => '1', 'only_loggedin_cap' => 'read' ),
				'000c' => array( 'only_loggedin' => '0', 'only_loggedin_cap' => 'read' /** Only valid when only_loggedin is set */ ),
			),
		) );

		$visible = $fields->by_visible();
		$this->assertCount( 1, $visible->all() );
		$this->assertNotNull( $visible->get( '000c' ) );

		wp_set_current_user( $user );

		$visible = $fields->by_visible();
		$this->assertCount( 2, $visible->all() );
		$this->assertNotNull( $visible->get( '000c' ) );
		$this->assertNotNull( $visible->get( '000b' ) );

		$user = wp_get_current_user();
		$user->add_cap( 'manage_options' );
		$user->get_role_caps(); // WordPress 4.2 and lower need this to refresh caps

		$visible = $fields->by_visible();
		$this->assertCount( 3, $visible->all() );

		add_filter( 'gravityview/configuration/fields', function( $fields ) {
			foreach ( $fields['directory_table-columns'] as &$field ) {
				if ( $field['label'] == 'Business Name' ) {
					/** Custom parameters */
					$field['sentinel'] = '9148';
				}
			}
			return $fields;
		} );

		/** Back compatibility */
		$post = $this->factory->view->create_and_get();
		$view = \GV\View::from_post( $post );
		$this->assertEquals( $view->fields->as_configuration(), gravityview_get_directory_fields( $view->ID ) );

		/** Test custom getters */
		foreach( $view->fields->by_position( 'directory_table-columns' )->all() as $field ) {
			if ( $field->label == 'Business Name' ) {
				$this->assertEquals( '9148', $field->sentinel );
			}
		}

		/** Regression on \GravityView_View_Data::get_fields() */
		$this->assertEquals( $view->fields->as_configuration(), \GravityView_View_Data::getInstance()->get_fields( $view->ID ) );

		remove_all_filters( 'gravityview/configuration/fields' );

		/** Visible/hidden fields */
		add_filter( 'gravityview/configuration/fields', function( $fields ) {
			foreach ( $fields['directory_table-columns'] as &$field ) {
				if ( $field['label'] == 'Business Name' ) {
					$field['only_loggedin'] = 1;
					$field['only_loggedin_cap'] = 'read';
				}
			}
			return $fields;
		} );

		$view = \GV\View::from_post( $post );
		$view_data = $view->as_data();
		$logged_in_count = count( $view_data['fields']['directory_table-columns'] );

		wp_set_current_user( 0 );

		$view = \GV\View::from_post( $post );
		$view_data = $view->as_data();
		$non_logged_in_count = count( $view_data['fields']['directory_table-columns'] );

		$this->assertEquals( $logged_in_count - 1, $non_logged_in_count, 'Fields were not hidden for non-logged in view' );
		$this->assertEquals( $logged_in_count, $view->fields->count() );
		$this->assertEquals( $non_logged_in_count, $view->fields->by_visible()->count() );

		remove_all_filters( 'gravityview/configuration/fields' );

		/** Some values, shall we? */
		$fields = $view->fields->by_position( 'directory_table-columns' )->all();

		$entry = $this->factory->entry->import_and_get( 'simple_entry.json', array(
			'form_id' => $view->form->ID,
			'1' => 'Monsters, Inc.',
			'4' => 'International',
		) );
		$entry = \GV\GF_Entry::by_id( $entry['id'] );

		/** Uninitialized */
		$context = new \GV\Field_Value_Context();
		$field = new \GV\Field();

		$this->assertNull( $field->get_value( $context ) );

		add_filter( 'gravityview/field/value', function( $value ) {
			return 'sentinel-2';
		} );
		$this->assertEquals( 'sentinel-2', $field->get_value( $context ) );
		remove_all_filters( 'gravityview/field/value' );

		$this->assertNull( $field->get_value( $context ) );

		/** Gravity Forms values, please. */
		$field = \GV\GF_Field::by_id( $view->form, '4' );
		$context->entry = $entry;
		$this->assertEquals( 'International', $field->get_value( $context ) );

		add_filter( 'gravityview/field/value', function( $value ) {
			return 'sentinel-4';
		} );
		$this->assertEquals( 'sentinel-4', $field->get_value( $context ) );
		remove_all_filters( 'gravityview/field/value' );

		/** How about internal fields? */
		$field = \GV\Internal_Field::by_id( 'id' );
		$this->assertEquals( $entry->ID, $field->get_value( $context ) );

		add_filter( 'gravityview/field/value', function( $value ) {
			return 'sentinel-6';
		} );
		$this->assertEquals( 'sentinel-6', $field->get_value( $context ) );
		remove_all_filters( 'gravityview/field/value' );

		$this->_reset_context();
	}

	/**
	 * @covers \GV\Mocks\GravityView_API_field_value()
	 * @covers \GravityView_API::field_value()
	 */
	public function test_field_value_compat() {
		$this->_reset_context();

		$form = $this->factory->form->import_and_get( 'simple.json' );
		$form = \GV\GF_Form::by_id( $form['id'] );
		$entry = $this->factory->entry->import_and_get( 'simple_entry.json', array(
			'form_id' => $form->ID,
			'1' => 'set all the fields!',
			'2' => -100,
		) );
		$entry = \GV\GF_Entry::by_id( $entry['id'] );


		$field_settings = array(
			'id' => '1',
		);

		$GLOBALS['GravityView_API_field_value_override'] = true;
		$this->assertEquals( 'set all the fields!', GravityView_API::field_value( $entry->as_entry(), $field_settings ) );
		unset( $GLOBALS['GravityView_API_field_value_override'] );
		$this->assertEquals( 'set all the fields!', GravityView_API::field_value( $entry->as_entry(), $field_settings ) );

		$field_settings = array(
			'id' => 'custom',
			'content' => 'this is it',
			'wpautop' => true,
		);
		$GLOBALS['GravityView_API_field_value_override'] = true;
		$this->assertEquals( "<p>this is it</p>\n", GravityView_API::field_value( $entry->as_entry(), $field_settings ) );
		unset( $GLOBALS['GravityView_API_field_value_override'] );
		$this->assertEquals( "<p>this is it</p>\n", GravityView_API::field_value( $entry->as_entry(), $field_settings ) );

		$this->_reset_context();
	}

	/**
<<<<<<< HEAD
	 * @covers \GV\Template::split_slug()
	 */
	public function test_template_split_slug() {
		$this->assertEquals( \GV\View_Template::split_slug( 'main' ), array( '', 'main' ) );
		$this->assertEquals( \GV\View_Template::split_slug( 'secondary', 'part' ), array( '', 'secondary-part' ) );
		$this->assertEquals( \GV\View_Template::split_slug( 'partial/sub' ), array( 'partial/', 'sub' ) );
		$this->assertEquals( \GV\View_Template::split_slug( 'partial/sub', 'part' ), array( 'partial/', 'sub-part') );
		$this->assertEquals( \GV\View_Template::split_slug( 'partial/fraction/atom', '' ), array( 'partial/fraction/', 'atom' ) );
		$this->assertEquals( \GV\View_Template::split_slug( 'partial/fraction/atom', 'quark' ), array( 'partial/fraction/', 'atom-quark' ) );
	}

	/**
	 * @covers \GV\View_Renderer::render()
	 */
	public function test_frontend_view_renderer() {
		$form = $this->factory->form->import_and_get( 'simple.json' );
		$entry = $this->factory->entry->import_and_get( 'simple_entry.json', array(
			'form_id' => $form['id'],
			/** Fields, more complex entries may have hundreds of fields defined in the JSON file. */
			'1' => 'this is field one',
			'2' => 102,
		) );
		$post = $this->factory->view->create_and_get( array( 'form_id' => $form['id'] ) );
		$view = \GV\View::from_post( $post );

		$renderer = new \GV\View_Renderer();

		$expectedException = null;
		try {
			$renderer->render( $view, new \GV\Dummy_Request() );
		} catch ( \RuntimeException $e ) {
			$expectedException = $e;
		}
		$this->assertInstanceOf( '\RuntimeException', $expectedException );

		/** Password protection. */
		wp_update_post( array( 'ID' => $view->ID, 'post_password' => '123' ) );
		$this->assertContains( 'content is password protected', $renderer->render( $view, new \GV\Frontend_Request() ) );
		wp_update_post( array( 'ID' => $view->ID, 'post_password' => '' ) );
	}

	/**
	 * @covers \GV\Frontend_Request::output()
	 * @covers \GV\Frontend_Request::is_view()
	 */
	public function test_frontend_request() {
		$request = new \GV\Frontend_Request();

		global $post;

		$this->assertEquals( $request->output( 'just some regular content' ), 'just some regular content' );

		$_this = &$this;
		add_filter( 'gravityview/request/output/views', function( $views ) use ( $_this ) {
			$_this->assertCount( 0, $views->all() );
			return $views;
		} );

		$this->assertFalse( $request->is_view() );
		$request->output( '' );

		remove_all_filters( 'gravityview/request/output/views' );

		$view = $this->factory->view->create_and_get();
		$with_shortcode = $this->factory->post->create_and_get( array(
			'post_content' => '[gravityview id="' . $view->ID . '"]'
		) );

		add_filter( 'gravityview/request/output/views', function( $views ) use ( $_this, $view ) {
			$_this->assertCount( 1, $views->all() );
			$_this->assertEquals( $view->ID, $views->last()->ID );
			return $views;
		} );

		$post = $with_shortcode;
		$this->assertFalse( $request->is_view() );
		$request->output( '' );

		$post = $view;
		$this->assertTrue( $request->is_view() );
		$request->output( '' );

		$post = null;
		$request->output( '[gravityview id="' . $view->ID . '"]' );

		remove_all_filters( 'gravityview/request/output/views' );

		/** A post password is required. */
		$post = get_post( wp_update_post( array( 'ID' => $view->ID, 'post_password' => '123' ) ) );
		$this->assertEquals( $request->output( 'sentinel_1' ), 'sentinel_1' );
		$post = get_post( wp_update_post( array( 'ID' => $view->ID, 'post_password' => null ) ) );

		/** Not directly accessible. */
		add_filter( 'gravityview_direct_access', '__return_false' );
		$this->assertContains( 'not allowed to view this', $request->output( '' ) );
		remove_all_filters( 'gravityview_direct_access' );

		add_filter( 'gravityview/request/output/direct', '__return_false' );
		$this->assertContains( 'not allowed to view this', $request->output( '' ) );
		remove_all_filters( 'gravityview/request/output/direct' );

		/** Embed-only */
		add_filter( 'gravityview/request/output/views', function( $views ) use ( $_this, $view ) {
			$views->get( $view->ID )->settings->set( 'embed_only', true );
			return $views;
		} );
		$this->assertContains( 'not allowed to view this', $request->output( '' ) );
		remove_all_filters( 'gravityview/request/output/views' );

		/** A broken view with no form. */
		delete_post_meta( $post->ID, '_gravityview_form_id' );
		$this->assertEquals( $request->output( 'sentinel' ), 'sentinel' );

		$administrator = $this->factory->user->create( array(
			'user_login' => md5( microtime() ),
			'user_email' => md5( microtime() ) . '@gravityview.tests',
			'role' => 'administrator' )
		);
		wp_set_current_user( $administrator );
		$this->assertContains( 'View is not configured properly', $request->output( '' ) );

		$this->_reset_context();
	}

	/**
	 * @covers \GV\View_Table_Template::the_columns()
	 * @covers \GV\View_Table_Template::the_entry()
	 */
	public function test_view_table() {
		$this->_reset_context();

=======
	 * @covers \GV\Field::get()
	 * @covers \GV\GF_Form::get_field()
	 * @covers \GV\Internal_Source::get_field()
	 * @covers \GV\GF_Field::by_id()
	 * @covers \GV\Internal_Field::by_id()
	 */
	public function test_get_field() {
>>>>>>> 18fdc493
		$form = $this->factory->form->import_and_get( 'simple.json' );
		$form = \GV\GF_Form::by_id( $form['id'] );
		$entry = $this->factory->entry->import_and_get( 'simple_entry.json', array(
			'form_id' => $form->ID,
			'1' => 'set all the fields!',
			'2' => -100,
		) );
<<<<<<< HEAD
		$view = $this->factory->view->create_and_get( array( 'form_id' => $form->ID ) );

		foreach ( range( 1, 10 ) as $i ) {
			$this->factory->entry->import_and_get( 'simple_entry.json', array(
				'form_id' => $form['id'],
				'1' => "this is the $i-numbered entry",
				'2' => $i,
			) );
		}

		add_filter( 'gravityview/configuration/fields', function( $fields ) {
			return array(
				'directory_table-columns' => array(
					array(
						'id' => 1, 'label' => 'This is field one',
					),
					array(
						'id' => 2, 'label' => 'This is field two',
					),
				),
			);
		} );
		$view = \GV\View::by_id( $view->ID );
		remove_all_filters( 'gravityview/configuration/fields' );

		$template = new \GV\View_Table_Template( $view, $view->form->entries );

		/** Test the column ouput. */
		$expected = sprintf( '<th id="gv-field-%1$d-1" class="gv-field-%1$d-1"><span class="gv-field-label">This is field one</span></th><th id="gv-field-%1$d-2" class="gv-field-%1$d-2"><span class="gv-field-label">This is field two</span></th>', $view->form->ID );

		ob_start(); $template->the_columns();
		$this->assertEquals( $expected, ob_get_clean() );

		$entries = $view->form->entries->all();

		$attributes = array( 'class' => 'hello-button', 'data-row' => '1' );

		add_filter( 'gravityview/entry/row/attributes', function( $attributes ) {
			$attributes['onclick'] = 'alert("hello :)");';
			return $attributes;
		} );

		ob_start(); $template->the_entry( $entries[1], $attributes );
		$output = ob_get_clean();
		$this->assertContains( '<tr class="hello-button" data-row="1" onclick="alert(&quot;hello :)&quot;);">', $output );

		$this->_reset_context();
=======

		/** Invalid cases should not fatal. */
		$this->assertNull( \GV\Field::get( '\GV\No_No_No', '1' ) );
		$this->assertNull( \GV\Field::get( '\GV\Core', array( '1' ) ) );
		$this->assertNull( \GV\GF_Form::get_field() );
		$this->assertNull( \GV\GF_Form::get_field( $form, '1010' ) );

		$field = \GV\GF_Field::get( '\GV\GF_Form', array( $form, '1' ) );
		$this->assertInstanceOf( '\GV\GF_Field', $field );

		$this->assertEquals( 'text', $field->field->type );

		$field = \GV\Internal_Source::get_field( 'custom' );
		$this->assertInstanceOf( '\GV\Internal_Field', $field );
		$this->assertEquals( 'custom', $field->ID );
	}

	/**
	 * @covers \GV\Context::__set()
	 * @covers \GV\Context::__get()
	 *
	 * @covers \GV\Field_Value_Context::__set()
	 * @covers \GV\Field_Value_Context::__get()
	 */
	public function test_contexts() {
		$context = new \GV\Context();

		$context->space = 'is the place';
		$this->assertEquals( 'is the place', $context->space );

		$context = new \GV\Field_Value_Context();

		$context->place = 'is the space';
		$this->assertEquals( 'is the space', $context->place );

		/** Make sure we can only set the view to a \GV\View instance. */
		$context->view = 'hello';
		$this->assertNull( $context->view );

		/** Make sure we can only set the form to a \GV\Form instance. */
		$context->form = 'hello';
		$this->assertNull( $context->form );

		/** Make sure we can only set the entry to a \GV\Entry instance. */
		$context->entry = 'hello';
		$this->assertNull( $context->entry );
>>>>>>> 18fdc493
	}

	/**
	 * @covers \GV\Entry_Collection::filter
	 * @covers \GV\Form::get_entries
	 * @covers \GV\Entry_Collection::count
	 * @covers \GV\Entry_Collection::total
	 * @covers \GV\GF_Entry_Filter::from_search_criteria()
	 * @covers \GV\Entry_Collection::offset
	 * @covers \GV\Entry_Collection::limit
	 * @covers \GV\Entry_Collection::sort
	 * @covers \GV\Entry_Collection::page
	 */
	public function test_entry_collection_and_filter() {
		$this->_reset_context();

		$form = $this->factory->form->import_and_get( 'simple.json' );
		$form = \GV\GF_Form::by_id( $form['id'] );
		$entry = $this->factory->entry->import_and_get( 'simple_entry.json', array(
			'form_id' => $form->ID,
			'1' => 'set all the fields!',
			'2' => -100,
		) );
		$view = $this->factory->view->create_and_get( array( 'form_id' => $form->ID ) );

		$entries = new \GV\Entry_Collection();

		$entry = \GV\GF_Entry::by_id( $entry['id'] );

		$entries->add( $entry );
		$this->assertSame( $entries->get( $entry['id'] ), $entry );

		/** Moar!!! */
		foreach ( range( 1, 500 ) as $i ) {
			$this->factory->entry->import_and_get( 'simple_entry.json', array(
				'form_id' => $form['id'],
				'1' => "this is the $i-numbered entry",
				'2' => $i,
			) );
		}

		$this->assertEquals( $form->entries->total(), 501 );
		$this->assertEquals( $form->entries->count(), 0 );

		$filter_1 = \GV\GF_Entry_Filter::from_search_criteria( array( 'field_filters' => array(
			'mode' => 'any', /** OR */
			array( 'key' => '2', 'value' => '200' ),
			array( 'key' => '2', 'value' => '300' ),
		) ) );
		$this->assertEquals( $form->entries->filter( $filter_1 )->count(), 0 );
		$this->assertEquals( $form->entries->filter( $filter_1 )->total(), 2 );

		$filter_2 = \GV\GF_Entry_Filter::from_search_criteria( array( 'field_filters' => array(
			'mode' => 'any', /** OR */
			array( 'key' => '2', 'value' => '150' ),
			array( 'key' => '2', 'value' => '450' ),
		) ) );
		$this->assertEquals( 4, $form->entries->filter( $filter_1 )->filter( $filter_2 )->total() );

		$this->assertCount( 20, $form->entries->all() ); /** The default count... */
		$this->assertCount( 4, $form->entries->filter( $filter_1 )->filter( $filter_2 )->all() );

		/** Try limiting and offsetting (a.k.a. pagination)... */
		$this->assertCount( 5, $form->entries->limit( 5 )->all() );
		$this->assertEquals( 501, $form->entries->limit( 5 )->total() );
		$this->assertEquals( 0, $form->entries->limit( 5 )->count() );

		$entries = $form->entries->limit( 2 )->offset( 0 )->all();
		$this->assertCount( 2, $entries );
		$this->assertEquals( array( $entries[0]['2'], $entries[1]['2'] ), array( '500', '499' ) );

		$entries = $form->entries->limit( 2 )->offset( 6 )->all();
		$this->assertCount( 2, $entries );
		$this->assertEquals( array( $entries[0]['2'], $entries[1]['2'] ), array( '494', '493' ) );

		$entries = $form->entries->limit( 2 )->offset( 6 );
		$entries->fetch();
		$this->assertEquals( $entries->count(), 2 );
		$entries->fetch();
		$this->assertEquals( $entries->count(), 2 );

		$last = $form->entries->limit( 2 )->offset( 6 )->last();
		$this->assertEquals( $last['2'], '493' );

		/** Hey, how about some sorting love? */
		$view = \GV\View::from_post( $view );

		$field = new \GV\Field();
		$field->ID = '2'; /** @todo What about them joins? Should a field have a form link or the other way around? */
		$sort = new \GV\Entry_Sort( $field, \GV\Entry_Sort::ASC );
		$entries = $form->entries->limit( 2 )->sort( $sort )->offset( 18 )->all();

		$this->assertEquals( array( $entries[0]['2'], $entries[1]['2'] ), array( '114', '115' ) );

		/** Pagination */
		$page_1 = $form->entries->limit( 2 )->offset( 1 )->sort( $sort );
		$this->assertEquals( 1, $page_1->current_page );
		$this->assertEquals( $page_1->total(), 500 );

		$entries = $page_1->all();
		$this->assertEquals( array( $entries[0]['2'], $entries[1]['2'] ), array( '1', '10' ) );

		$page_2 = $page_1->page( 2 );
		$this->assertEquals( 2, $page_2->current_page );

		$entries = $page_2->all();
		$this->assertEquals( array( $entries[0]['2'], $entries[1]['2'] ), array( '100', '101' ) );

		$entries = $page_2->page( 3 )->all();
		$this->assertEquals( array( $entries[0]['2'], $entries[1]['2'] ), array( '102', '103' ) );

		/** Numeric sorting, please. */
		$this->factory->entry->import_and_get( 'simple_entry.json', array(
			'form_id' => $form->ID,
			'1' => "this is the floaty-numbered entry",
			'2' => 1.3,
		) );

		$this->factory->entry->import_and_get( 'simple_entry.json', array(
			'form_id' => $form->ID,
			'1' => "this is the floaty-numbered entry",
			'2' => 13,
		) );

		$this->factory->entry->import_and_get( 'simple_entry.json', array(
			'form_id' => $form->ID,
			'1' => "this is the floaty-numbered entry",
			'2' => 0.13,
		) );

		$entries = $form->entries->filter( \GV\GF_Entry_Filter::from_search_criteria( array( 'field_filters' => array(
			'mode' => 'all',
			array( 'key' => '1', 'value' => 'floaty-numbered', 'operator' => 'contains' ),
		) ) ) );

		$field->ID = '2';
		$sort = new \GV\Entry_Sort( $field, \GV\Entry_Sort::ASC, \GV\Entry_Sort::NUMERIC );
		$entries = $entries->sort( $sort )->all();

		$this->assertEquals( '0.13', $entries[0]['2'] );
		$this->assertEquals( '1.3', $entries[1]['2'] );
		$this->assertEquals( '13', $entries[2]['2'] );

		$this->_reset_context();
	}

	/**
	 * @covers \GV\GF_Entry_Filter::as_search_criteria()
	 * @covers \GV\GF_Entry_Filter::merge_search_criteria()
	 */
	public function test_merge_search_criteria() {
		/** Merging Gravity Forms criteria */
		$filter = \GV\GF_Entry_Filter::from_search_criteria( array( 'field_filters' => array(
			'mode' => 'hello',
			array( 'two' ),
		) ) );

		$expected = $filter->as_search_criteria();
		$this->assertEquals( $expected, $filter::merge_search_criteria( array(), $filter->as_search_criteria() ) );
		$this->assertEquals( $expected, $filter::merge_search_criteria( $filter->as_search_criteria(), array() ) );

		$expected['field_filters']['mode'] = 'bye';
		$this->assertEquals( $expected, $filter::merge_search_criteria( $filter->as_search_criteria(), array( 'field_filters' => array( 'mode' => 'bye' ) ) ) );

		$expected['field_filters'] []= array( 'one' );
		$this->assertEquals( $expected, $filter::merge_search_criteria( $filter->as_search_criteria(), array( 'field_filters' => array( 'mode' => 'bye', array( 'one' ) ) ) ) );

		$filter = \GV\GF_Entry_Filter::from_search_criteria( array( 'status' => 'active', 'start_date' => 'today', 'end_date' => 'yesterday' ) );

		$expected = $filter->as_search_criteria();
		$this->assertEquals( $expected, $filter::merge_search_criteria( array(), $filter->as_search_criteria() ) );
		$this->assertEquals( $expected, $filter::merge_search_criteria( $filter->as_search_criteria(), array() ) );

		$expected['status'] = 'inactive';
		$this->assertEquals( $expected, $filter::merge_search_criteria( $filter->as_search_criteria(), array( 'status' => 'inactive' ) ) );

		$expected['start_date'] = '2011';
		$this->assertEquals( $expected, $filter::merge_search_criteria( $filter->as_search_criteria(), array( 'status' => 'inactive', 'start_date' => '2011' ) ) );

		$expected['end_date'] = '2999';
		$this->assertEquals( $expected, $filter::merge_search_criteria( $filter->as_search_criteria(), array( 'status' => 'inactive', 'start_date' => '2011', 'end_date' => '2999' ) ) );
	}

	/**
	 * @covers GravityView_frontend::get_view_entries()
	 * @covers \GV\Mocks\GravityView_frontend_get_view_entries()
	 */
	public function test_get_view_entries_compat() {
		$this->_reset_context();

		$form = $this->factory->form->import_and_get( 'simple.json' );
		$form = \GV\GF_Form::by_id( $form['id'] );
		$entry_1 = $this->factory->entry->import_and_get( 'simple_entry.json', array(
			'form_id' => $form->ID,
			'1' => 'set all the fields!',
			'2' => -100,
		) );
		$view = \GV\View::by_id( $this->factory->view->create( array( 'form_id' => $form->ID ) ) );

		$entries = GravityView_frontend::get_view_entries( $view->settings->as_atts(), $form->ID );
		$this->assertEquals( 1, $entries['count'] );
		$this->assertEquals( array( 'offset' => 0, 'page_size' => 25 ), $entries['paging'] );
		$this->assertEquals( $entry_1['id'], $entries['entries'][0]['id'] );

		$entry_2 = $this->factory->entry->import_and_get( 'simple_entry.json', array(
			'form_id' => $form->ID,
			'1' => 'a here goes nothing...',
			'2' => 999,
		) );

		$view->settings->update( array( 'page_size' => 1, 'offset' => 1 ) );

		$entries = GravityView_frontend::get_view_entries( $view->settings->as_atts(), $form->ID );
		$this->assertEquals( 1, $entries['count'] );
		$this->assertEquals( array( 'offset' => 0, 'page_size' => 1 ), $entries['paging'] );
		$this->assertEquals( $entry_1['id'], $entries['entries'][0]['id'] );

		$view->settings->set( 'offset', 0 );
		$view->settings->set( 'page_size', 30 );
		$view->settings->set( 'search_field', '2' );
		$view->settings->set( 'search_value', '999' );

		$entries = GravityView_frontend::get_view_entries( $view->settings->as_atts(), $form->ID );
		$this->assertEquals( 1, $entries['count'] );
		$this->assertEquals( $entry_2['id'], $entries['entries'][0]['id'] );

		$view->settings->set( 'search_field', '' );
		$view->settings->set( 'search_value', '' );

		$view->settings->set( 'sort_field', '1' );
		$view->settings->set( 'sort_direction', 'desc' );
		$entries = GravityView_frontend::get_view_entries( $view->settings->as_atts(), $form->ID );
		$this->assertEquals( 2, $entries['count'] );
		$this->assertEquals( $entry_1['id'], $entries['entries'][0]['id'] );

		/** Test back-compatible filters */
		add_filter( 'gravityview_search_criteria', function( $criteria ) {
			$criteria['search_criteria']['field_filters'] []= array(
				'key' => '1',
				'value' => 'goes',
				'operator' => 'contains',
			);
			return $criteria;
		} );
		$entries = GravityView_frontend::get_view_entries( $view->settings->as_atts(), $form->ID );
		$this->assertEquals( 1, $entries['count'] );
		$this->assertEquals( $entry_2['id'], $entries['entries'][0]['id'] );
		remove_all_filters( 'gravityview_search_criteria' );

		add_filter( 'gravityview_before_get_entries', function( $entries ) {
			return array( 1 );
		} );
		$entries = GravityView_frontend::get_view_entries( $view->settings->as_atts(), $form->ID );
		$this->assertEquals( array( 1 ), $entries['entries'] );
		remove_all_filters( 'gravityview_before_get_entries' );

		add_filter( 'gravityview_entries', function( $entries ) {
			return array( 2 );
		} );
		$entries = GravityView_frontend::get_view_entries( $view->settings->as_atts(), $form->ID );
		$this->assertEquals( array( 2 ), $entries['entries'] );
		remove_all_filters( 'gravityview_entries' );

		$this->_reset_context();
	}
}<|MERGE_RESOLUTION|>--- conflicted
+++ resolved
@@ -1279,7 +1279,6 @@
 	}
 
 	/**
-<<<<<<< HEAD
 	 * @covers \GV\Template::split_slug()
 	 */
 	public function test_template_split_slug() {
@@ -1411,15 +1410,6 @@
 	public function test_view_table() {
 		$this->_reset_context();
 
-=======
-	 * @covers \GV\Field::get()
-	 * @covers \GV\GF_Form::get_field()
-	 * @covers \GV\Internal_Source::get_field()
-	 * @covers \GV\GF_Field::by_id()
-	 * @covers \GV\Internal_Field::by_id()
-	 */
-	public function test_get_field() {
->>>>>>> 18fdc493
 		$form = $this->factory->form->import_and_get( 'simple.json' );
 		$form = \GV\GF_Form::by_id( $form['id'] );
 		$entry = $this->factory->entry->import_and_get( 'simple_entry.json', array(
@@ -1427,7 +1417,7 @@
 			'1' => 'set all the fields!',
 			'2' => -100,
 		) );
-<<<<<<< HEAD
+
 		$view = $this->factory->view->create_and_get( array( 'form_id' => $form->ID ) );
 
 		foreach ( range( 1, 10 ) as $i ) {
@@ -1475,7 +1465,23 @@
 		$this->assertContains( '<tr class="hello-button" data-row="1" onclick="alert(&quot;hello :)&quot;);">', $output );
 
 		$this->_reset_context();
-=======
+	}
+
+	/**
+	 * @covers \GV\Field::get()
+	 * @covers \GV\GF_Form::get_field()
+	 * @covers \GV\Internal_Source::get_field()
+	 * @covers \GV\GF_Field::by_id()
+	 * @covers \GV\Internal_Field::by_id()
+	 */
+	public function test_get_field() {
+		$form = $this->factory->form->import_and_get( 'simple.json' );
+		$form = \GV\GF_Form::by_id( $form['id'] );
+		$entry = $this->factory->entry->import_and_get( 'simple_entry.json', array(
+			'form_id' => $form->ID,
+			'1' => 'set all the fields!',
+			'2' => -100,
+		) );
 
 		/** Invalid cases should not fatal. */
 		$this->assertNull( \GV\Field::get( '\GV\No_No_No', '1' ) );
@@ -1522,7 +1528,6 @@
 		/** Make sure we can only set the entry to a \GV\Entry instance. */
 		$context->entry = 'hello';
 		$this->assertNull( $context->entry );
->>>>>>> 18fdc493
 	}
 
 	/**

<?php

defined( 'DOING_GRAVITYVIEW_TESTS' ) || exit;

/**
 * All future tests live here for now...
 *
 * ...at least until the future Test component appears.
 *
 * @group gvfuture
 */
class GVFuture_Test extends GV_UnitTestCase {
	function setUp() {
		parent::setUp();

		/** The future branch of GravityView requires PHP 5.3+ namespaces. */
		if ( version_compare( phpversion(), '5.3' , '<' ) ) {
			$this->markTestSkipped( 'The future code requires PHP 5.3+' );
			return;
		}

		/** Not being loaded by the plugin yet. */
		if ( ! defined( 'GRAVITYVIEW_FUTURE_CORE_LOADED' ) ) {
			$this->markTestSkipped( 'gravityview() is not being loaded by plugin yet' );
			return;
		}
	}

	/**
	 * Resets the GravityView context, both old and new.
	 */
	private function _reset_context() {
		\GravityView_View_Data::$instance = null;
		\GravityView_frontend::$instance = null;
		gravityview()->request = new \GV\Frontend_Request();
	}

	/**
	 * @covers \GV\Plugin::dir()
	 * @covers \GV\Plugin::url()
	 */
	public function test_plugin_dir_and_url() {
		$this->assertEquals( GRAVITYVIEW_DIR, gravityview()->plugin->dir() );
		$this->assertStringEndsWith( '/gravityview/test/this.php', strtolower( gravityview()->plugin->dir( 'test/this.php' ) ) );
		$this->assertStringEndsWith( '/gravityview/and/this.php', strtolower( gravityview()->plugin->dir( '/and/this.php' ) ) );

		/** Due to how WP_PLUGIN_DIR is different in test mode, we are only able to check bits of the URL */
		$this->assertStringStartsWith( 'http', strtolower( gravityview()->plugin->url() ) );
		$this->assertStringEndsWith( '/gravityview/', strtolower( gravityview()->plugin->url() ) );
		$this->assertStringEndsWith( '/gravityview/test/this.php', strtolower( gravityview()->plugin->url( 'test/this.php' ) ) );
		$this->assertStringEndsWith( '/gravityview/and/this.php', strtolower( gravityview()->plugin->url( '/and/this.php' ) ) );
	}

	/**
	 * @covers \GV\Plugin::is_compatible()
	 * @covers \GV\Plugin::is_compatible_wordpress()
	 * @covers \GV\Plugin::is_compatible_gravityforms()
	 * @covers \GV\Plugin::is_compatible_php()
	 */
	public function test_plugin_is_compatible() {
		/** Under normal testing conditions this should pass. */
		$this->assertTrue( gravityview()->plugin->is_compatible_php() );
		$this->assertTrue( gravityview()->plugin->is_compatible_wordpress() );
		$this->assertTrue( gravityview()->plugin->is_compatible_gravityforms() );
		$this->assertTrue( gravityview()->plugin->is_compatible() );

		/** Simulate various other conditions, including failure conditions. */
		$GLOBALS['GRAVITYVIEW_TESTS_PHP_VERSION_OVERRIDE'] = '7.0.99-hhvm';
		$GLOBALS['GRAVITYVIEW_TESTS_WP_VERSION_OVERRIDE'] = '4.8-alpha-39901';
		$GLOBALS['GRAVITYVIEW_TESTS_GF_VERSION_OVERRIDE'] = '2.1.2.3-alpha';
		$this->assertTrue( gravityview()->plugin->is_compatible_php() );
		$this->assertTrue( gravityview()->plugin->is_compatible_wordpress() );
		$this->assertTrue( gravityview()->plugin->is_compatible_gravityforms() );
		$this->assertTrue( gravityview()->plugin->is_compatible() );

		$GLOBALS['GRAVITYVIEW_TESTS_PHP_VERSION_OVERRIDE'] = '5.2';
		$GLOBALS['GRAVITYVIEW_TESTS_WP_VERSION_OVERRIDE'] = '3.0';
		$GLOBALS['GRAVITYVIEW_TESTS_GF_VERSION_OVERRIDE'] = '1.0';
		$this->assertFalse( gravityview()->plugin->is_compatible_php() );
		$this->assertFalse( gravityview()->plugin->is_compatible_wordpress() );
		$this->assertFalse( gravityview()->plugin->is_compatible_gravityforms() );
		$this->assertFalse( gravityview()->plugin->is_compatible() );

		$GLOBALS['GRAVITYVIEW_TESTS_GF_VERSION_OVERRIDE'] = '2.1.2.3';
		$GLOBALS['GRAVITYVIEW_TESTS_GF_INACTIVE_OVERRIDE'] = true;
		$this->assertFalse( gravityview()->plugin->is_compatible_gravityforms() );
		$this->assertFalse( gravityview()->plugin->is_compatible() );

		/** Cleanup used overrides. */
		unset( $GLOBALS['GRAVITYVIEW_TESTS_PHP_VERSION_OVERRIDE'] );
		unset( $GLOBALS['GRAVITYVIEW_TESTS_WP_VERSION_OVERRIDE'] );
		unset( $GLOBALS['GRAVITYVIEW_TESTS_GF_VERSION_OVERRIDE'] );
		unset( $GLOBALS['GRAVITYVIEW_TESTS_GF_INACTIVE_OVERRIDE'] );

		/** Test deprecations and stubs in the old code. */
		$this->assertTrue( GravityView_Compatibility::is_valid() );
		$this->assertTrue( GravityView_Compatibility::check_php() );
		$this->assertTrue( GravityView_Compatibility::check_wordpress() );
		$this->assertTrue( GravityView_Compatibility::check_gravityforms() );

		$GLOBALS['GRAVITYVIEW_TESTS_PHP_VERSION_OVERRIDE'] = '5.2';
		$this->assertFalse( GravityView_Compatibility::is_valid() );
		$this->assertFalse( GravityView_Compatibility::check_php() );
		$GLOBALS['GRAVITYVIEW_TESTS_WP_VERSION_OVERRIDE'] = '3.0';
		$this->assertFalse( GravityView_Compatibility::check_wordpress() );
	}

	/**
	 * @covers \GV\Entry::add_rewrite_endpoint()
	 * @covers \GV\Entry::get_endpoint_name()
	 */
	public function test_entry_endpoint_rewrite_name() {
		$entry_enpoint = array_filter( $GLOBALS['wp_rewrite']->endpoints, function( $endpoint ) {
			return $endpoint === array( EP_ALL, 'entry', 'entry' );
		} );

		$this->assertNotEmpty( $entry_enpoint, 'Single Entry endpoint not registered.' );
		\GV\Entry::add_rewrite_endpoint();
		\GV\Entry::add_rewrite_endpoint();
		GravityView_Post_Types::init_rewrite(); /** Deprecated, but an alias. */
		$this->assertCount( 1, $entry_enpoint, 'Single Entry endpoint registered more than once.' );

		/** Deprecated back-compatibility insurance. */
		$this->assertEquals( \GV\Entry::get_endpoint_name(), GravityView_Post_Types::get_entry_var_name() );

		/** Make sure oEmbed handler registration doesn't error out with \GV\Entry::get_endpoint_name, and works. */
		$this->assertContains( 'gravityview_entry', array_keys( $GLOBALS['wp_embed']->handlers[20000] ), 'oEmbed handler was not registered properly.' );

		/** Make sure is_single_entry works without error, too. Uses \GV\Entry::get_endpoint_name */
		$this->assertFalse( GravityView_frontend::is_single_entry() );
	}

	/**
	 * @covers \GV\Entry::get_permalink()
	 */
	public function test_entry_get_permalink() {
		$form = $this->factory->form->create_and_get();
		$entry = $this->factory->entry->create_and_get( array( 'form_id' => $form['id'] ) );
		$view = $this->factory->view->create_and_get( array( 'form_id' => $form['id'] ) );

		$form = \GV\GF_Form::by_id( $form['id'] );
		$entry = \GV\GF_Entry::by_id( $entry['id'] );
		$view = \GV\View::from_post( $view );

		$request = new \GV\Frontend_Request();

		global $post;

		/** A standalone View. */
		$post = get_post( $view->ID );
		$expected_url = add_query_arg( array( 'entry' => $entry->ID ), get_permalink( $view->ID ) );
		$this->assertEquals( $expected_url, $entry->get_permalink( $view, $request ) );

		/** With tracking. */
		$_GET = array( 'pagenum' => 1, 'sort' => '4', 'dir' => 'rand' );

		$this->assertEquals( add_query_arg( $_GET, $expected_url ), $entry->get_permalink( $view, $request ) );

		$_GET = array();

		/** An embedded View, sort of. */
		$post = $this->factory->post->create_and_get();

		$expected_url = add_query_arg( array( 'gvid' => $view->ID, 'entry' => $entry->ID ), get_permalink( $post->ID ) );
		$this->assertEquals( $expected_url, $entry->get_permalink( $view, $request ) );

		/** Filters. */
		add_filter( 'gravityview_directory_link', function( $directory ) {
			return 'ooh';
		} );

		$this->assertEquals( add_query_arg( array( 'gvid' => $view->ID, 'entry' => $entry->ID ), 'ooh' ), $entry->get_permalink( $view, $request ) );

		add_filter( 'gravityview/entry/permalink', function( $permalink ) {
			return 'ha';
		} );

		$this->assertEquals( 'ha', $entry->get_permalink( $view, $request ) );

		remove_all_filters( 'gravityview_directory_link' );
		remove_all_filters( 'gravityview/entry/permalink' );

		/** With nice permastruct :) */
		update_option( 'permalink_structure', '/%postname%' );
		$this->assertEquals( get_permalink( $post->ID ) . '/entry/' . $entry->ID . '/?gvid=' . $view->ID, $entry->get_permalink( $view, $request ) );

		unset( $post );
		update_option( 'permalink_structure', '' );
	}

	/**
	 * @covers \GV\Plugin::activate()
	 */
	public function test_plugin_activate() {
		/** Trigger an activation. By default, during tests these are not triggered. */
		GravityView_Plugin::activate();
		gravityview()->plugin->activate(); /** Deprecated. */

		$this->assertEquals( get_option( 'gv_version' ), GravityView_Plugin::version );
	}

	/**
	 * @covers \GV\View_Collection::add()
	 * @covers \GV\View_Collection::clear()
	 * @covers \GV\View_Collection::merge()
	 */
	public function test_view_collection_add() {
		$views = new \GV\View_Collection();
		$view = new \GV\View();

		$views->add( $view );
		$this->assertContains( $view, $views->all() );

		/** Make sure we can only add \GV\View objects into the \GV\View_Collection. */
		$views->add( new stdClass() );
		$this->assertCount( 1, $views->all() );

		$more_views = new \GV\View_Collection();
		$more_views->add( $view );
		$more_views->add( $view );
		$this->assertCount( 2, $more_views->all() );

		$views->merge( $more_views );
		$this->assertCount( 3, $views->all() );

		$views->clear();
		$this->assertCount( 0, $views->all() );
		$this->assertEquals( 0, $views->count() );
	}

	/**
	 * @covers \GV\View::from_post()
	 */
	public function test_view_from_post() {
		$post = $this->factory->view->create_and_get();
		$view = \GV\View::from_post( $post );
		$this->assertEquals( $view->ID, $post->ID );

		/** Check forms initialization. */
		$this->assertNotNull( $view->form );

		/** Check fields initialization. */
		foreach ( $view->fields->all() as $field ) {
			$this->assertInstanceOf( '\GV\GF_Field', $field );
			$this->assertEquals( $view->form->ID, $field->form_id );
		}

		/** A post of a different post type. */
		$post = $this->factory->post->create_and_get();
		$view = \GV\View::from_post( $post );
		$this->assertNull( $view );

		$view = \GV\View::from_post( null );
		$this->assertNull( $view );
	}

	/**
	 * @covers \GV\View::by_id()
	 */
	public function test_view_by_id() {
		$post = $this->factory->view->create_and_get();
		$view = \GV\View::by_id( $post->ID );
		$this->assertEquals( $view->ID, $post->ID );

		/** Check forms initialization. */
		$this->assertNotNull( $view->form );

		/** A post of a different post type. */
		$post = $this->factory->post->create_and_get();
		$this->assertNull( \GV\View::by_id( $post->ID ) );

		/** Disregard global state with a null passed */
		global $post;
		$post = $this->factory->post->create_and_get();

		$this->assertNull( \GV\View::by_id( null ) );

		unset( $post );
	}

	/**
	 * @covers \GV\View::exists()
	 * @covers \GravityView_View_Data::view_exists()
	 */
	public function test_view_exists() {
		$data = GravityView_View_Data::getInstance();
		$post = $this->factory->view->create_and_get();

		$this->assertTrue( \GV\View::exists( $post->ID ) );
		$this->assertTrue( $data->view_exists( $post->ID ) );

		$this->assertFalse( \GV\View::exists( $post->ID + 100 ) );
		$this->assertFalse( $data->view_exists( $post->ID + 100 ) );

		$this->_reset_context();
	}

	/**
	 * @covers \GV\View::offsetExists()
	 * @covers \GV\View::offsetSet()
	 * @covers \GV\View::offsetUnset()
	 * @covers \GV\View::offsetGet()
	 * @covers \GV\View::as_data()
	 */
	public function test_view_data_compat() {
		$this->_reset_context();

		$post = $this->factory->view->create_and_get();
		$view = \GV\View::by_id( $post->ID );

		/** Limited to the old keys. */
		foreach ( array( 'id', 'view_id', 'form_id', 'template_id', 'atts', 'fields', 'widgets', 'form' ) as $key )
			$this->assertTrue( isset( $view[$key] ) );
		$this->assertFalse( isset( $view['and now, for something completely different...'] ) );

		$this->assertEquals( $post->ID, $view['id'] );
		$this->assertEquals( $post->ID, $view['view_id'] );
		$this->assertEquals( $post->_gravityview_form_id, $view['form_id'] );
		$this->assertSame( $view->form, $view['form'] );
		$this->assertEquals( $post->_gravityview_directory_template, $view['template_id'] );

		/** Immutable! */
		$view['id'] = 9;
		$this->assertEquals( $post->ID, $view['id'] );

		unset( $view['id'] );
		$this->assertEquals( $post->ID, $view['id'] );

		/** Deprecation regressions. */
		$data = \GravityView_View_Data::getInstance();
		$data_view = $data->add_view( $view->ID );
		$this->assertSame( $data_view['id'], $view['id'] );
		$this->assertSame( $data_view['view_id'], $view['view_id'] );

		unset( $GLOBALS['GRAVITYVIEW_TESTS_VIEW_ARRAY_ACCESS_OVERRIDE'] );
		$this->_reset_context();
	}

	/**
	 * Stub \GravityView_View_Data::has_multiple_views() usage around the codebase.
	 *
	 * @covers \GravityView_frontend::set_context_view_id()
	 */
	public function test_data_has_multiple_views() {
		$this->_reset_context();

		$post = $this->factory->view->create_and_get();
		$view = \GV\View::by_id( $post->ID );

		$another_post = $this->factory->view->create_and_get();
		$another_view = \GV\View::by_id( $another_post->ID );

		{ /** set_context_view_id */
			$fe = \GravityView_frontend::getInstance();
			$fe->setGvOutputData( \GravityView_View_Data::getInstance() );

			$fe->set_context_view_id();
			$this->assertNull( $fe->get_context_view_id() );

			$fe->set_context_view_id( -5 );
			$this->assertEquals( $fe->get_context_view_id(), -5 );

			$_GET['gvid'] = -7;

			$fe->set_context_view_id();
			$this->assertNull( $fe->get_context_view_id() );

			gravityview()->views->add( $view );
			$fe->set_context_view_id();
			$this->assertEquals( $fe->get_context_view_id(), $view->ID );

			gravityview()->views->add( $view );
			$fe->set_context_view_id();
			$this->assertEquals( $fe->get_context_view_id(), -7 );

			unset( $_GET['gvid'] );
		}

		$this->_reset_context();
	}

	/**
	 * Stub \GravityView_View_Data::get_views() usage around the codebase.
	 *
	 * @covers \GravityView_Admin_Bar::add_links()
	 * @covers \GravityView_Admin_Bar::add_edit_view_and_form_link()
	 * @covers \GravityView_frontend::insert_view_in_content()
	 * @covers \GravityView_frontend::add_scripts_and_styles()
	 * @covers \GravityView_frontend::render_view()
	 */
	public function test_data_get_views() {
		$this->_reset_context();

		$post = $this->factory->view->create_and_get();
		$view = \GV\View::by_id( $post->ID );

		$another_post = $this->factory->view->create_and_get();
		$another_view = \GV\View::by_id( $another_post->ID );

		{
			global $wp_admin_bar;
			$admin_bar = new \GravityView_Admin_Bar();

			$wp_admin_bar = $this->getMockBuilder( 'stdClass' )->setMethods( array( 'add_menu' ) )->getMock();
			$wp_admin_bar->expects( $this->exactly( 4 ) )->method( 'add_menu' )
				->withConsecutive(
					array( $this->callback( function ( $subject ) {
						return $subject['id'] == 'gravityview'; /** The GravityView button. */
					} ) ),
					array( $this->callback( function ( $subject ) use ( $view ) {
						return $subject['id'] == 'edit-view-' . $view->ID; /** Edit the first view. */
					} ) ),
					array( $this->callback( function ( $subject ) use ( $view ) {
						return $subject['id'] == 'edit-form-' . $view->form->ID; /** Edit the form (shared by both views). */
					} ) ),
					array( $this->callback( function ( $subject ) use ( $another_view ) {
						return $subject['id'] == 'edit-view-' . $another_view->ID; /** Edit the second view. */
					} ) )
				);

			$administrator = $this->factory->user->create( array(
				'user_login' => md5( microtime() ),
				'user_email' => md5( microtime() ) . '@gravityview.tests',
				'role' => 'administrator' )
			);
			wp_set_current_user( $administrator );

			$this->assertNull( $admin_bar->add_links() ); /** Non-admin, so meh... */

			/** Multiple entries... */
			gravityview()->views->add( $view );
			gravityview()->views->add( $another_view );

			$user = wp_get_current_user();
			$user->add_cap( 'gravityview_full_access' );
			$user->get_role_caps(); // WordPress 4.2 and lower need this to refresh caps

			$admin_bar->add_links();

			wp_set_current_user( 0 );
		}

		{
			$fe = \GravityView_frontend::getInstance();
			global $wp_actions, $wp_query;
			$wp_actions['loop_start'] = 1;
			$wp_query->in_the_loop = true;
			$fe->setIsGravityviewPostType( true );
			$this->assertContains( '<table', $fe->insert_view_in_content( '' ) );

			$fe->add_scripts_and_styles();
		}

		{
			/**
			 * There are two views in there, but let's make sure a view that wasn't called for is still added.
			 * This is a side-effect of the old \GravityView_View_Data::get_view() method.
			 */
			$and_another_post = $this->factory->view->create_and_get();
			$and_another_view = \GV\View::by_id( $and_another_post->ID );
			$and_another_entry = $this->factory->entry->create_and_get( array( 'form_id' => $and_another_view->form->ID ) );

			$fe->setIsGravityviewPostType( true );
			$this->assertContains( 'not allowed to view this content', $fe->render_view( array(
				'id' => $and_another_view->ID,
				'embed_only' => true, /** Check propagation of $passed_args */
			) ) );

			$this->assertContains( 'gv-container-' . $and_another_view->ID, $fe->render_view( array(
				'id' => $and_another_view->ID,
				'embed_only' => false, /** Check propagation of $passed_args */
			) ) );

			$fe->set_context_view_id( $and_another_view->ID );
			$fe->setSingleEntry( $and_another_view->ID );
			$fe->setEntry( $and_another_entry['id'] );

			$this->assertContains( sprintf( 'data-viewid="%d"', $and_another_view->ID ), $fe->render_view( array(
				'id' => $and_another_view->ID,
				'debug' => true,
			) ) );
		}

		$this->_reset_context();
	}

	/**
	 * @covers \GV\View_Collection::from_post()
	 * @covers \GV\View_Collection::from_content()
	 * @covers \GV\View_Collection::get()
	 * @covers \GV\View_Collection::contains()
	 * @covers \GravityView_View_Data::maybe_get_view_id()
	 * @covers \GravityView_View_Data::is_valid_embed_id()
	 * @covers \GravityView_oEmbed::set_vars()
	 */
	public function test_view_collection_from_post() {
		$original_shortcode = $GLOBALS['shortcode_tags']['gravityview'];
		remove_shortcode( 'gravityview' ); /** Conflicts with existing shortcode right now. */
		\GV\Shortcodes\gravityview::add();

		$post = $this->factory->view->create_and_get();

		$views = \GV\View_Collection::from_post( $post );
		$view = $views->get( $post->ID );
		$this->assertEquals( $view->ID, $post->ID );
		$this->assertNull( $views->get( -1 ) );
		$this->assertTrue( $views->contains( $view->ID ) );
		$this->assertFalse( $views->contains( -1 ) );

		$another_post = $this->factory->view->create_and_get();

		/** An shortcode-based post. */
		$with_shortcodes = $this->factory->post->create_and_get( array(
			'post_content' => sprintf( '[gravityview id="%d"][gravityview id="%d" search_field="2"]', $post->ID, $another_post->ID )
		) );
		$views = \GV\View_Collection::from_post( $with_shortcodes );
		$this->assertCount( 2, $views->all() );

		$view = $views->get( $post->ID );
		$this->assertEquals( $view->ID, $post->ID );

		$view = $views->get( $another_post->ID );
		$this->assertEquals( $view->ID, $another_post->ID );

		/** Test post_meta-stored shortcodes. */
		$with_shortcodes_in_meta = $this->factory->post->create_and_get();
		update_post_meta( $with_shortcodes_in_meta->ID, 'meta_test', sprintf( '[gravityview id="%d"]', $post->ID ) );
		update_post_meta( $with_shortcodes_in_meta->ID, 'another_meta_test', sprintf( '[gravityview id="%d"]', $another_post->ID ) );

		/** And make sure arrays don't break things. */
		update_post_meta( $with_shortcodes_in_meta->ID, 'invalid_meta_test', array( 'do not even try to parse this' ) );

		$views = \GV\View_Collection::from_post( $with_shortcodes_in_meta );
		$this->assertEmpty( $views->all() );

		$test = $this;

		add_filter( 'gravityview/view_collection/from_post/meta_keys', function( $meta_keys, $post ) use ( $with_shortcodes_in_meta, $test ) {
			$test->assertSame( $post, $with_shortcodes_in_meta );
			return array( 'meta_test', 'invalid_meta_test' );
		}, 10, 2 );

		$views = \GV\View_Collection::from_post( $with_shortcodes_in_meta );
		$this->assertCount( 1, $views->all() );
		$view = $views->get( $post->ID );
		$this->assertEquals( $view->ID, $post->ID );

		add_filter( 'gravityview/data/parse/meta_keys', function( $meta_keys, $post_id ) use ( $with_shortcodes_in_meta, $test ) {
			$test->assertEquals( $post_id, $with_shortcodes_in_meta->ID );
			return array( 'another_meta_test' );
		}, 10, 2 );

		$views = \GV\View_Collection::from_post( $with_shortcodes_in_meta );
		$this->assertCount( 1, $views->all() );
		$view = $views->get( $another_post->ID );
		$this->assertEquals( $view->ID, $another_post->ID );

		remove_all_filters( 'gravityview/view_collection/from_post/meta_keys' );
		remove_all_filters( 'gravityview/data/parse/meta_keys' );

		/** How about invalid view IDs? */
		$with_bad_shortcodes = $this->factory->post->create_and_get( array(
			'post_content' => sprintf( '[gravityview id="%d"][gravityview id="%d"]', -$post->ID, -$another_post->ID )
		) );
		$views = \GV\View_Collection::from_post( $with_bad_shortcodes );
		$this->assertCount( 0, $views->all() );

		/** Test regressions in GravityView_View_Data::maybe_get_view_id */
		$data = GravityView_View_Data::getInstance();
		$this->assertEquals( $data->maybe_get_view_id( $post ), $post->ID );
		$this->assertEquals( $data->maybe_get_view_id( array( $post, $another_post ) ), array( $post->ID, $another_post->ID ) );
		$this->assertEquals( $data->maybe_get_view_id( $with_shortcodes ), array( $post->ID, $another_post->ID ) );
		add_filter( 'gravityview/data/parse/meta_keys', function( $meta_keys, $post_id ) {
			return array( 'another_meta_test' );
		}, 10, 2 );
		$this->assertEquals( $data->maybe_get_view_id( $with_shortcodes_in_meta ), $another_post->ID );
		remove_all_filters( 'gravityview/data/parse/meta_keys' );
		$this->assertEquals( $data->maybe_get_view_id( sprintf( '[gravityview id="%d"]', $post->ID ) ), $post->ID );

		/** Test GravityView_View_Data::maybe_get_view_id side-effect: calling it adds views to the global scope, hahah :( */
		$this->_reset_context();
		$data = GravityView_View_Data::getInstance();
		$data->maybe_get_view_id( $post );
		$this->assertCount( 1, gravityview()->views->all() );

		/** Test regressions for GravityView_oEmbed::set_vars by calling stuff. */
		$this->_reset_context();
		$this->assertCount( 0, gravityview()->views->all() );
		$form = $this->factory->form->create_and_get();
		$entry = $this->factory->entry->create_and_get( array( 'form_id' => $form['id'] ) );
		$view = $this->factory->view->create_and_get( array( 'form_id' => $form['id'] ) );
		$post = $this->factory->post->create_and_get( array( 'post_content' => sprintf( '[gravityview id="%d"]', $view->ID ) ) );

		$embed_content = sprintf( "\n%s\n", add_query_arg( 'entry', $entry['id'], get_permalink( $post->ID ) ) );
		$this->assertContains( 'table class="gv-table-view-content"', $GLOBALS['wp_embed']->autoembed( $embed_content ) );
		$this->assertCount( 1, gravityview()->views->all() );

		/** Test GravityView_View_Data::is_valid_embed_id regression. */
		$this->assertTrue( GravityView_View_Data::is_valid_embed_id( $post->ID, $view->ID ) );
		$this->assertInstanceOf( '\WP_Error', GravityView_View_Data::is_valid_embed_id( $post->ID, $another_post->ID ) );
		$this->assertInstanceOf( '\WP_Error', GravityView_View_Data::is_valid_embed_id( '', $view->ID ) );
		$this->assertTrue( GravityView_View_Data::is_valid_embed_id( '', $view->ID, true ) );
		$this->assertInstanceOf( '\WP_Error', GravityView_View_Data::is_valid_embed_id( $post->ID, $post->ID ) );

		/** Test shortcode has all attributes in View regression. */
		$views = $data->maybe_get_view_id( $with_shortcodes );
		$view = $data->get_view( $views[1] );
		$this->assertEquals( $view['atts']['search_field'], 2 );

		/** Test shortcode has all attributes in View regression. */
		$views = $data->maybe_get_view_id( $with_shortcodes );
		$view = $data->get_view( $views[1] );
		$this->assertEquals( $view['atts']['search_field'], 2 );

		$GLOBALS['shortcode_tags']['gravityview'] = $original_shortcode;
		$this->_reset_context();
	}

	/**
	 * Test stubs that work with the old View Data.
	 *
	 * @covers GravityView_frontend::single_entry_title()
	 */
	public function test_view_compat() {
		$this->_reset_context();

		$form = $this->factory->form->create_and_get();
		$entry = $this->factory->entry->create_and_get( array( 'form_id' => $form['id'] ) );
		$view = $this->factory->view->create_and_get( array( 'form_id' => $form['id'] ) );

		$another_form = $this->factory->form->create_and_get();
		$another_entry = $this->factory->entry->create_and_get( array( 'form_id' => $another_form['id'] ) );
		$another_view = $this->factory->view->create_and_get( array( 'form_id' => $another_form['id'] ) );

		$data = GravityView_View_Data::getInstance();
		gravityview()->request->views->add( \GV\View::by_id( $view->ID ) );
		$this->assertCount( 1, gravityview()->views->all() );

		$fe = GravityView_frontend::getInstance();
		$fe->setSingleEntry( $entry['id'] );
		$fe->setEntry( $entry['id'] );
		add_filter( 'gravityview/single/title/out_loop', '__return_true' );
		$fe->setGvOutputData( $data );
		$GLOBALS['post'] = $view;
		$_GET['gvid'] = $view->ID;
		$fe->set_context_view_id();

		gravityview()->views->get( $view->ID )->settings->set( 'single_title', 'hello, world' );

		$this->assertEquals( $fe->single_entry_title( 'sentinel', $view->ID ), 'hello, world' );

		gravityview()->request->views->add( \GV\View::by_id( $another_view->ID ) );
		$this->assertCount( 2, gravityview()->views->all() );

		$fe->setSingleEntry( $another_entry['id'] );
		$fe->setEntry( $another_entry['id'] );
		$GLOBALS['post'] = $another_view;
		$_GET['gvid'] = $another_view->ID;
		$fe->set_context_view_id();

		gravityview()->views->get( $another_view->ID )->settings->set( 'single_title', 'bye, world' );
		$this->assertEquals( $fe->single_entry_title( 'sentinel', $another_view->ID ), 'bye, world' );

		/** Test merge tags */
		gravityview()->views->get( $another_view->ID )->settings->set( 'single_title', '{entry_id}' );
		$this->assertEquals( $fe->single_entry_title( 'sentinel', $another_view->ID ), $another_entry['id'] );

		remove_all_filters( 'gravityview/single/title/out_loop' );
		unset( $GLOBALS['post'] );
		unset( $_GET['gvid'] );
		$this->_reset_context();
	}

	/**
	 * @covers \GV\GF_Form::by_id()
	 */
	public function test_form_gravityforms() {
		$_form = $this->factory->form->create_and_get();
		$_view = $this->factory->view->create_and_get( array( 'form_id' => $_form['id'] ) );

		$form = \GV\GF_Form::by_id( $_form['id'] );
		$this->assertInstanceOf( '\GV\Form', $form );
		$this->assertInstanceOf( '\GV\GF_Form', $form );

		$this->assertEquals( $form->ID, $_form['id'] );
		$this->assertEquals( $form::$backend, 'gravityforms' );

		/** Array access. */
		$this->assertEquals( $form['id'], $_form['id'] );
		$form['hello'] = 'one';
		$this->assertTrue( ! isset( $form['hello'] ) );

		/** Invalid ID. */
		$this->assertNull( \GV\GF_Form::by_id( false ) );
	}

	/**
	 * @covers \GV\Form_Collection::add()
	 * @covers \GV\Form_Collection::get()
	 * @covers \GV\Form_Collection::last()
	 */
	public function test_form_collection() {
		$forms = new \GV\Form_Collection();
		$this->assertEmpty( $forms->all() );

		$first_form = $this->factory->form->create_and_get();
		$forms->add( \GV\GF_Form::by_id( $first_form['id'] ) );

		$this->assertSame( $forms->get( $first_form['id'] ), $forms->last() );

		for ( $i = 0; $i < 5; $i++ ) {
			$_form = $this->factory->form->create_and_get();
			$forms->add( \GV\GF_Form::by_id( $_form['id'] ) );
		}
		$this->assertCount( 6, $forms->all() );

		foreach ( $forms->all() as $form ) {
			$this->assertInstanceOf( '\GV\GF_Form', $form );
		}

		$last_form = $forms->get( $_form['id'] );
		$this->assertEquals( $_form['id'], $last_form->ID );

		$_first_form = $forms->get( $first_form['id'] );
		$this->assertEquals( $first_form['id'], $_first_form->ID );

		$this->assertNull( $forms->get( 'this was not added' ) );

		/** Make sure we can only add \GV\View objects into the \GV\View_Collection. */
		$forms->add( 'this is not a form' );
		$this->assertCount( 6, $forms->all() );

		$this->assertSame( $forms->get( $last_form->ID ), $forms->last() );
	}

	/**
	 * @covers \GV\Shortcode::add()
	 * @covers \GV\Shortcode::remove()
	 */
	public function test_shortcode_add() {
		$original_shortcode = $GLOBALS['shortcode_tags']['gravityview'];
		remove_shortcode( 'gravityview' ); /** Conflicts with existing shortcode right now. */
		$shortcode = \GV\Shortcodes\gravityview::add();
		$this->assertInstanceOf( '\GV\Shortcodes\gravityview', $shortcode );
		$this->assertEquals( $shortcode->name, 'gravityview' );
		$this->assertSame( $shortcode, \GV\Shortcodes\gravityview::add() );

		\GV\Shortcodes\gravityview::remove();
		$this->assertFalse( shortcode_exists( 'gravityview' ) );

		add_shortcode( 'gravityview', '__return_false' );

		$shortcode = \GV\Shortcodes\gravityview::add();
		$this->assertNull( $shortcode );

		$GLOBALS['shortcode_tags']['gravityview'] = $original_shortcode;
	}

	/**
	 * @covers \GV\Shortcode::callback()
	 * @expectedException \BadMethodCallException
	 */
	public function test_shortcode_do_not_implemented() {
		\GV\Shortcode::callback( array( 'id' => 1 ) );
	}

	/**
	 * @covers \GV\Shortcode::parse()
	 * @covers \GravityView_View_Data::parse_post_content()
	 */
	public function test_shortcode_parse() {
		$this->_reset_context();

		$original_shortcode = $GLOBALS['shortcode_tags']['gravityview'];
		remove_shortcode( 'gravityview' ); /** Conflicts with existing shortcode right now. */
		\GV\Shortcodes\gravityview::add();

		$shortcodes = \GV\Shortcode::parse( '[gravityview id="1" m="2"]test this[/gravityview]and also[gravityview id="2" one=3]and[noexist]', true );
		$this->assertCount( 2, $shortcodes );

		$this->assertInstanceOf( '\GV\Shortcodes\gravityview', $shortcodes[0] );
		$this->assertEquals( $shortcodes[0]->name, 'gravityview' );
		$this->assertEquals( $shortcodes[0]->atts, array( 'id' => '1', 'm' => '2' ) );
		$this->assertEquals( $shortcodes[0]->content, 'test this' );

		$this->assertInstanceOf( '\GV\Shortcodes\gravityview', $shortcodes[1] );
		$this->assertEquals( $shortcodes[1]->name, 'gravityview' );
		$this->assertEquals( $shortcodes[1]->atts, array( 'id' => '2', 'one' => 3 ) );
		$this->assertEmpty( $shortcodes[1]->content );

		add_shortcode( 'noexist', '__return_false' );

		$shortcodes = \GV\Shortcode::parse( '[gravityview id="1" m="2"]test this[/gravityview]and also[gravityview id="2" one=3]and[noexist]' );
		$this->assertCount( 3, $shortcodes );
		$this->assertEquals( $shortcodes[2]->name, 'noexist' );
		$this->assertEmpty( $shortcodes[2]->atts );
		$this->assertEmpty( $shortcodes[2]->content );

		remove_shortcode( 'noexist' );

		/** Test shortcodes inside shortcode content. */
		add_shortcode( 's1', '__return_false' );
		add_shortcode( 's2', '__return_false' );
		add_shortcode( 's3', '__return_false' );

		$shortcodes = \GV\Shortcode::parse( '[s1][s2][s3][/s2][noexist][/s1]' );

		$this->assertCount( 3, $shortcodes );
		$this->assertEquals( $shortcodes[0]->name, 's1' );
		$this->assertEquals( $shortcodes[1]->name, 's2' );
		$this->assertEquals( $shortcodes[2]->name, 's3' );

		$GLOBALS['shortcode_tags']['gravityview'] = $original_shortcode;

		/** Make sure \GravityView_View_Data::parse_post_content operates in a sane way. */
		GravityView_View_Data::$instance = null; /** Reset just in case. */
		$data = GravityView_View_Data::getInstance();
		$this->assertEquals( -1, $data->parse_post_content( '[gravityview id="-1"]' ) );
		$this->assertEquals( array( -1, -2 ), $data->parse_post_content( '[gravityview id="-1"][gravityview id="-2"]' ) );
		/** The above calls have a side-effect on the data state; make sure it's still intact. */
		$this->assertEquals( $data->get_views(), array() );

		$this->_reset_context();
	}

	/**
	 * @covers \GV\Core::init()
	 */
	public function test_core_init() {
		gravityview()->request = new \GV\Frontend_Request();

		/** Make sure the main \GV\View_Collection is available in both places. */
		$this->assertSame( gravityview()->views, gravityview()->request->views );
		/** And isn't empty... */
		$this->assertEmpty( gravityview()->views->all() );

		/** Can't mutate gravityview()->views */
		gravityview()->views = null;
		$this->assertSame( gravityview()->views, gravityview()->request->views );
		$this->assertEmpty( gravityview()->views->all() );
	}

	/**
	 * @covers \GV\Frontend_Request::is_admin()
	 */
	public function test_default_request_is_admin() {
		$this->assertFalse( gravityview()->request->is_admin() );

		set_current_screen( 'dashboard' );
		$this->assertTrue( gravityview()->request->is_admin() );
		set_current_screen( 'front' );

		/** Now make sure old code stubs behave in the same way. */
		$this->assertEquals( gravityview()->request->is_admin(), \GravityView_Plugin::is_admin() );
		set_current_screen( 'front' );
		$this->assertEquals( gravityview()->request->is_admin(), \GravityView_Plugin::is_admin() );

		/** \GravityView_frontend::parse_content returns immediately if is_admin() */
		$fe = \GravityView_frontend::getInstance();
		$restore_GvOutputData = $fe->getGvOutputData(); /** Remember the global state... */
		$fe->setGvOutputData( 'sentinel' );
		$fe->parse_content(); /** Will reset GvOutputData to an emty array. */
		$this->assertNotEquals( 'sentinel', $fe->getGvOutputData() );
		set_current_screen( 'dashboard' );
		$fe = \GravityView_frontend::getInstance();
		$fe->setGvOutputData( 'sentinel' );
		$fe->parse_content(); /** Will not reset GvOutputData to an empty array. */
		$this->assertEquals( 'sentinel', $fe->getGvOutputData() );
		$fe->setGvOutputData( $restore_GvOutputData );

		/** \GravityView_Entry_Link_Shortcode::shortcode short circuits with null if is_admin() */
		set_current_screen( 'front' );
		$entry_link_shortcode = new \GravityView_Entry_Link_Shortcode(); /** And with false if allowed to continue with bad data. */
		$this->assertFalse( $entry_link_shortcode->read_shortcode( array( 'view_id' => 1, 'entry_id' => 1 ) ) );
		set_current_screen( 'dashboard' );
		$this->assertNull( $entry_link_shortcode->read_shortcode( array( 'view_id' => 1, 'entry_id' => 1 ) ) );

		/** \GVLogic_Shortcode::shortcode short circuits as well. */
		set_current_screen( 'front' );
		$logic_shortocde = \GVLogic_Shortcode::get_instance();
		$this->assertEquals( $logic_shortocde->shortcode( array( 'if' => 'true', 'is' => 'true' ), 'sentinel' ), 'sentinel' );
		set_current_screen( 'dashboard' );
		$this->assertNull( $logic_shortocde->shortcode( array( 'if' => 'true', 'is' => 'true' ), 'sentinel' ), 'sentinel' );

		/** \GravityView_Widget::add_shortcode short circuits and adds no tags if is_admin() */
		set_current_screen( 'front' );
		$widget = new \GravityView_Widget( 'test', 1 );
		$widget->add_shortcode();
		$this->assertTrue( shortcode_exists( 'gravityview_widget' ) );
		remove_shortcode( 'gravityview_widget' );
		set_current_screen( 'dashboard' );
		$widget->add_shortcode();
		$this->assertFalse( shortcode_exists( 'gravityview_widget' ) );

		set_current_screen( 'front' );
	}

	/**
	 * @covers \GV\Frontend_Request::is_search()
	 */
	function test_frontend_request_is_search() {
	}

	/**
	 * @covers \GV\Frontend_Request::is_admin()
	 * @group ajax
	 */
	public function test_default_request_is_admin_ajax() {
		if ( ! defined( 'DOING_AJAX' ) ) {
			define( 'DOING_AJAX', true );
		}

		$this->assertFalse( gravityview()->request->is_admin() );
		$this->assertEquals( gravityview()->request->is_admin(), \GravityView_Plugin::is_admin() );

		set_current_screen( 'dashboard' );
		$this->assertFalse( gravityview()->request->is_admin() );
	}

	/**
	 * @covers \GravityView_View_Data::add_view()
	 * @covers \GV\Mocks\GravityView_View_Data_add_view()
	 *
	 * @covers \GravityView_View_Data::get_view()
	 * @covers \GravityView_View_Data::get_views()
	 * @covers \GravityView_View_Data::has_multiple_views()
	 */
	public function test_frontend_request_add_view() {
		$this->_reset_context();

		/** Try to add a non-existing view. */
		$data = \GravityView_View_Data::getInstance();
		$view = $data->add_view( -1 );
		$this->assertEmpty( gravityview()->views->all() );
		$this->assertFalse( $view );

		/** Add an existing view, not connected to a form. */
		$_view = $this->factory->view->create_and_get( array( 'form_id' => 0 ) );
		$view = $data->add_view( $_view->ID );
		$this->assertEmpty( gravityview()->views->all() );
		$this->assertFalse( $view );

		/** A valid view. */
		$_view = $this->factory->view->create_and_get();
		$view = $data->add_view( $_view->ID );
		$_view = gravityview()->request->views->get( $_view->ID );
		$this->assertCount( 1, gravityview()->views->all() );

		/** Add the same one. Nothing changed, right? */
		$view = $data->add_view( $_view->ID, array( 'sort_direction' => 'RANDOM' ) );
		$this->assertCount( 1, gravityview()->views->all() );

		gravityview()->request = new \GV\Frontend_Request();
		$this->assertCount( 0, gravityview()->views->all() );

		/** Some attributes. */
		$view = $data->add_view( $_view->ID, array( 'sort_direction' => 'RANDOM' ) );
		$_view = gravityview()->request->views->get( $_view->ID );
		$this->assertCount( 1, gravityview()->views->all() );
		$this->assertEquals( $view['atts']['sort_direction'], 'RANDOM' );
		$this->assertEquals( $view['atts'], $_view->settings->as_atts() );

		gravityview()->request = new \GV\Frontend_Request();

		/** Try to add an array of non-existing views. */
		$views = $data->add_view( array( -1, -2, -3 ) );
		$this->assertEmpty( gravityview()->views->all() );
		$this->assertEmpty( $views );

		/** Add 2 repeating ones among invalid ones. */
		$_view = $this->factory->view->create_and_get();
		$views = $data->add_view( array( -1, $_view->ID, -3, $_view->ID ) );
		$this->assertCount( 1, gravityview()->views->all() );
		$this->assertCount( 1, $views );
		$this->assertFalse( $data->has_multiple_views() );

		$_another_view = $this->factory->view->create_and_get();
		$views = $data->add_view( array( -1, $_view->ID, -3, $_another_view->ID ) );
		$this->assertCount( 2, gravityview()->views->all() );
		$this->assertCount( 2, $views );
		$this->assertTrue( $data->has_multiple_views() );
		$_view = gravityview()->request->views->get( $_view->ID );
		$_another_view = gravityview()->request->views->get( $_another_view->ID );
		$this->assertEquals( $views, array( $_view->ID => $_view->as_data(), $_another_view->ID => $_another_view->as_data() ) );

		/** Make sure \GravityView_View_Data::get_views == gravityview()->views->all() */
		$this->assertEquals( $data->get_views(), array_combine(
			array_map( function( $view ) { return $view->ID; }, gravityview()->views->all() ),
			array_map( function( $view ) { return $view->as_data(); }, gravityview()->views->all() )
		) );

		/** Make sure \GravityView_View_Data::get_view == gravityview()->views->get() */
		$this->assertEquals( $data->get_view( $_another_view->ID ), gravityview()->request->views->get( $_another_view->ID )->as_data() );
		$this->assertFalse( $data->get_view( -1 ) );

		/** Get view has a side-effect :( it adds a view that it doesn't have... do we emulate this correctly? */
		$this->assertNotEmpty( gravityview()->request->views->all() );
		gravityview()->request = new \GV\Frontend_Request();
		$this->assertEmpty( gravityview()->request->views->all() );
		GravityView_View_Data::$instance = null;
		$data = GravityView_View_Data::getInstance();
		$this->assertEquals( $data->get_view( $_another_view->ID ), gravityview()->request->views->get( $_another_view->ID )->as_data() );
		$this->assertNotNull( gravityview()->request->views->get( $_another_view->ID ) );

		$this->_reset_context();
	}

	/**
	 * @covers \GV\Settings::set()
	 * @covers \GV\Settings::get()
	 * @covers \GV\Settings::all()
	 */
	public function test_settings_base() {
		$settings = new \GV\Settings();
		$this->assertEmpty( $settings->all() );

		$value = array( 'one' => 'three' );
		$settings->set( 'test', $value );

		$this->assertEquals( $settings->get( 'test' ), $value );
		$this->assertNull( $settings->get( 'noexist' ) );

		$default = 'This is a default value';
		$this->assertEquals( $settings->get( 'no no no no', $default ), $default );

		$this->assertCount( 1, $settings->all() );
	}

	/**
	 * @covers \GV\View_Settings::defaults()
	 * @covers \GV\View_Settings::update()
	 * @covers \GV\View_Settings::as_atts()
	 * @covers \GravityView_View_Data::get_default_arg()
	 * @covers \GravityView_View_Data::get_id_from_atts()
	 */
	public function test_view_settings() {
		$view = new \GV\View();
		$this->assertInstanceOf( '\GV\View_Settings', $view->settings );

		$defaults = \GV\View_Settings::defaults();
		$this->assertNotEmpty( $defaults );

		$settings = new \GV\View_Settings();
		$settings->update( $defaults );
		$this->assertEquals( $defaults, $settings->as_atts() );

		/** Details. */
		$detailed = \GV\View_Settings::defaults( true );
		$this->assertEquals( wp_list_pluck( $detailed, 'value', 'id' ), array_values( $defaults ) );

		/** Group. */
		$group = \GV\View_Settings::defaults( true, 'sort' );
		$this->assertEmpty( array_filter( $group, function( $setting ) { return !empty( $setting['group'] ) && $setting['group'] != 'sort'; } ) );

		/** Test old filter. */
		add_filter( 'gravityview_default_args', function( $defaults ) {
			$defaults['test_sentinel'] = '123';
			return $defaults;
		} );

		/** Test new filter. */
		add_filter( 'gravityview/view/settings/defaults', function( $defaults ) {
			$defaults['test_sentinel'] = array( 'value' => '456' );
			return $defaults;
		} );
		$defaults = \GV\View_Settings::defaults();
		$this->assertEquals( $defaults['test_sentinel'], '456' );

		/** Update */
		$settings = new \GV\View_Settings();
		$settings->update( $defaults );
		$this->assertEquals( $settings->get( 'test_sentinel' ), '456' );
		$settings->update( array( 'valid_key' => 'this exists', 'test_sentinel' => '789' ) );
		$this->assertEquals( $settings->get( 'test_sentinel' ), '789' );
		$this->assertEquals( $settings->get( 'valid_key' ), 'this exists' );

		/** Regression. */
		$this->assertEquals( \GravityView_View_Data::get_default_arg( 'test_sentinel' ), '456' );
		$setting = \GravityView_View_Data::get_default_arg( 'test_sentinel', true );
		$this->assertEquals( $setting['value'], '456' );
		$atts = $settings->as_atts();
		$this->assertEquals( $atts['test_sentinel'], '789' );

		remove_all_filters( 'gravityview_default_args' );
		remove_all_filters( 'gravityview/view/settings/defaults' );

		/** Dead get_id_from_atts() test assumptions, no actual live code is present in our core... */
		add_filter( 'gravityview/view/settings/defaults', function( $defaults ) {
			$defaults['view_id'] = array( 'value' => '39' );
			return $defaults;
		} );
		$this->assertEquals( 39, \GravityView_View_Data::getInstance()->get_id_from_atts( 'id="40"' ) );
		remove_all_filters( 'gravityview/view/settings/defaults' );
		$this->assertEquals( 40, \GravityView_View_Data::getInstance()->get_id_from_atts( 'id="40"' ) );
		$this->assertEquals( 50, \GravityView_View_Data::getInstance()->get_id_from_atts( 'id="40" view_id="50"' ) );

		$this->_reset_context();
	}

	/**
	 * @covers \GV\WP_Action_Logger::log()
	 */
	public function test_logging() {
		$this->assertInstanceOf( '\GV\WP_Action_Logger', gravityview()->log );

		$_this = &$this;
		add_action( 'gravityview_log_debug_test', function( $message, $data ) use ( $_this ) {
			$_this->assertEquals( "[info, GVFuture_Test->test_logging] Hello, TRAPPIST-1!", $message );
			$_this->assertEquals( $data, array( 'a' => 'b' ) );
		}, 10, 2 );
		gravityview()->log->info( 'Hello, {world}!', array( 'world' => 'TRAPPIST-1', 'data' => array( 'a' => 'b' ) ) );
		remove_all_actions( 'gravityview_log_debug_test' );

		add_action( 'gravityview_log_error_test', function( $message, $data ) use ( $_this ) {
			$_this->assertEquals( "[critical, GVFuture_Test->test_logging] Hello, TRAPPIST-1!", $message );
			$_this->assertEquals( $data, array( 'a' => 'b' ) );
		}, 10, 2 );
		gravityview()->log->critical( 'Hello, {world}!', array( 'world' => 'TRAPPIST-1', 'data' => array( 'a' => 'b' ) ) );

		remove_all_actions( 'gravityview_log_error_test' );
	}

	/**
	 * @covers \GV\Field_Collection::add()
	 * @covers \GV\Field_Collection::from_configuration()
	 * @covers \GV\Field_Collection::as_configuration()
	 * @covers \GV\Field_Collection::get()
	 * @covers \GV\Field_Collection::by_position()
	 * @covers \GV\Field_Collection::by_visible()
	 * @covers \GV\Field::as_configuration()
	 * @covers \GV\Field::from_configuration()
	 * @covers \GV\GF_Field::from_configuration()
	 * @covers \GV\Internal_Field::from_configuration()
	 * @covers \GV\Field::update_configuration()
	 * @covers \GravityView_View_Data::get_fields()
	 * @covers ::gravityview_get_directory_fields()
	 * @covers \GVCommon::get_directory_fields()
	 * @covers \GV\Field::get_value()
	 * @covers \GV\Field::get_label()
	 */
	public function test_field_and_field_collection() {
		$fields = new \GV\Field_Collection();
		$field = new \GV\Field();

		$fields->add( $field );
		$this->assertContains( $field, $fields->all() );

		/** Make sure we can only add \GV\Field objects into the \GV\Field_Collection. */
		$fields->add( new stdClass() );
		$this->assertCount( 1, $fields->all() );

		$this->assertEquals( array( 'id', 'label', 'show_label', 'custom_label', 'custom_class', 'only_loggedin', 'only_loggedin_cap', 'search_filter', 'show_as_link' ),
			array_keys( $field->as_configuration() ) );

		/** Field configuration and update configuration. */
		$field = \GV\Field::from_configuration(
			array( 'id' => 'custom', 'label' => 'Custom', 'content' => 'Wow!' )
		);

		$this->assertEquals( 'custom', $field->ID );

		$field->update_configuration( array() );

		$this->assertEquals( 'custom', $field->ID );
		$this->assertEquals( 'Wow!', $field->content );

		$field->update_configuration( array( 'update' => 'Now!', 'id' => 4 ) );

		$this->assertEquals( 4, $field->ID );
		$this->assertEquals( 'Wow!', $field->content );

		/** Configuration implementations: \GV\Internal_Field */
		$field = \GV\Field::from_configuration( array( 'id' => 'custom' ) );
		$this->assertInstanceOf( '\GV\Internal_Field', $field );
		$this->assertEquals( 'custom', $field->ID );

		/** Configuration implementations: \GV\GF_Field */
		$field = \GV\Field::from_configuration( array( 'id' => 499 ) );
		$this->assertInstanceOf( '\GV\Field', $field );
		$form = $this->factory->form->import_and_get( 'simple.json' );
		$field = \GV\Field::from_configuration( array( 'id' => 1, 'form_id' => $form['id'] ) );
		$this->assertInstanceOf( '\GV\GF_Field', $field );
		$this->assertEquals( 'text', $field->type );
		$field = \GV\Field::from_configuration( array( 'id' => 2, 'form_id' => $form['id'] ) );
		$this->assertInstanceOf( '\GV\GF_Field', $field );
		$this->assertEquals( 'number', $field->type );

		/** Test filter and error condition. */
		add_filter( 'gravityview/field/class', function( $class ) {
			return 'NoExist_ForSure_Really';
		} );
		$field = \GV\Field::from_configuration( array( 'id' => 1 ) );
		$this->assertInstanceOf( '\GV\Field', $field );
		remove_all_filters( 'gravityview/field/class' );

		add_filter( 'gravityview/field/class', function( $class ) {
			return 'stdClass';
		} );
		$field = \GV\Field::from_configuration( array( 'id' => 1 ) );
		$this->assertInstanceOf( '\GV\Field', $field );
		remove_all_filters( 'gravityview/field/class' );

		/** Mass configuration. */
		$fields = \GV\Field_Collection::from_configuration( array(
			'directory_list-title' => array(
				'ffff0001' => array( 'id' => 1, 'form_id' => $form['id'], 'label' => 'Hi there :)' ),
				'ffff0002' => array( 'id' => 2, 'form_id' => $form['id'], 'label' => 'Hi there, too :)' ),
				'ffff0003' => array( 'id' => 'custom', 'only_loggedin_cap' => 'read' ),
			),
			'single_list-title' => array(
				'ffff0004' => array( 'id' => 1, 'label' => 'Hi there :)', 'custom_class' => 'red' ),
			),
		) );
		$this->assertCount( 4, $fields->all() );
		$this->assertEquals( 'red', $fields->get( 'ffff0004' )->custom_class );
		$this->assertEquals( '', $fields->get( 'ffff0003' )->cap ); /** The loggedin wasn't set. */
		$this->assertSame( $fields->by_position( 'directory_list-title' )->get( 'ffff0002' ), $fields->get( 'ffff0002' ) );
		$this->assertCount( 0, $fields->by_position( 'nope' )->all() );
		$this->assertCount( 1, $fields->by_position( 'single_list-title' )->all() );
		$this->assertNull( $fields->by_position( 'nope' )->get( 'ffff0001' ) );
		$this->assertInstanceOf( '\GV\GF_Field', $fields->get( 'ffff0001' ) );
		$this->assertInstanceOf( '\GV\GF_Field', $fields->get( 'ffff0002' ) );
		$this->assertInstanceOf( '\GV\Internal_Field', $fields->get( 'ffff0003' ) );
		$this->assertInstanceOf( '\GV\Field', $fields->get( 'ffff0004' ) );

		$this->assertEquals( array( 'directory_list-title', 'single_list-title' ), array_keys( $fields->as_configuration() ) );

		/** Filter by permissions */
		$user = $this->factory->user->create( array(
			'user_login' => md5( microtime() ),
			'user_email' => md5( microtime() ) . '@gravityview.tests',
		) );

		$fields = \GV\Field_Collection::from_configuration( array(
			'default' => array(
				'000a' => array( 'only_loggedin' => '1', 'only_loggedin_cap' => 'manage_options' ),
				'000b' => array( 'only_loggedin' => '1', 'only_loggedin_cap' => 'read' ),
				'000c' => array( 'only_loggedin' => '0', 'only_loggedin_cap' => 'read' /** Only valid when only_loggedin is set */ ),
			),
		) );

		$visible = $fields->by_visible();
		$this->assertCount( 1, $visible->all() );
		$this->assertNotNull( $visible->get( '000c' ) );

		wp_set_current_user( $user );

		$visible = $fields->by_visible();
		$this->assertCount( 2, $visible->all() );
		$this->assertNotNull( $visible->get( '000c' ) );
		$this->assertNotNull( $visible->get( '000b' ) );

		$user = wp_get_current_user();
		$user->add_cap( 'manage_options' );
		$user->get_role_caps(); // WordPress 4.2 and lower need this to refresh caps

		$visible = $fields->by_visible();
		$this->assertCount( 3, $visible->all() );

		add_filter( 'gravityview/configuration/fields', function( $fields ) {
			foreach ( $fields['directory_table-columns'] as &$field ) {
				if ( $field['label'] == 'Business Name' ) {
					/** Custom parameters */
					$field['sentinel'] = '9148';
				}
			}
			return $fields;
		} );

		/** Back compatibility */
		$post = $this->factory->view->create_and_get();
		$view = \GV\View::from_post( $post );
		$this->assertEquals( $view->fields->as_configuration(), gravityview_get_directory_fields( $view->ID ) );

		/** Test custom getters */
		foreach( $view->fields->by_position( 'directory_table-columns' )->all() as $field ) {
			if ( $field->label == 'Business Name' ) {
				$this->assertEquals( '9148', $field->sentinel );
			}
		}

		/** Regression on \GravityView_View_Data::get_fields() */
		$this->assertEquals( $view->fields->as_configuration(), \GravityView_View_Data::getInstance()->get_fields( $view->ID ) );

		remove_all_filters( 'gravityview/configuration/fields' );

		/** Visible/hidden fields */
		add_filter( 'gravityview/configuration/fields', function( $fields ) {
			foreach ( $fields['directory_table-columns'] as &$field ) {
				if ( $field['label'] == 'Business Name' ) {
					$field['only_loggedin'] = 1;
					$field['only_loggedin_cap'] = 'read';
				}
			}
			return $fields;
		} );

		$view = \GV\View::from_post( $post );
		$view_data = $view->as_data();
		$logged_in_count = count( $view_data['fields']['directory_table-columns'] );

		wp_set_current_user( 0 );

		$view = \GV\View::from_post( $post );
		$view_data = $view->as_data();
		$non_logged_in_count = count( $view_data['fields']['directory_table-columns'] );

		$this->assertEquals( $logged_in_count - 1, $non_logged_in_count, 'Fields were not hidden for non-logged in view' );
		$this->assertEquals( $logged_in_count, $view->fields->count() );
		$this->assertEquals( $non_logged_in_count, $view->fields->by_visible()->count() );

		remove_all_filters( 'gravityview/configuration/fields' );

		/** Some values, shall we? */
		$fields = $view->fields->by_position( 'directory_table-columns' )->all();

		$entry = $this->factory->entry->import_and_get( 'simple_entry.json', array(
			'form_id' => $view->form->ID,
			'1' => 'Monsters, Inc.',
			'4' => 'International',
		) );
		$entry = \GV\GF_Entry::by_id( $entry['id'] );

		/** Uninitialized */
		$field = new \GV\Field();

		$this->assertNull( $field->get_value() );

		add_filter( 'gravityview/field/value', function( $value ) {
			return 'sentinel-2';
		} );
		$this->assertEquals( 'sentinel-2', $field->get_value() );
		remove_all_filters( 'gravityview/field/value' );

		$this->assertNull( $field->get_value() );

		/** Gravity Forms values, please. */
		$field = \GV\GF_Field::by_id( $view->form, '4' );
		$this->assertEquals( 'International', $field->get_value( $view, $view->form, $entry ) );

		add_filter( 'gravityview/field/value', function( $value ) {
			return 'sentinel-4';
		} );
		$this->assertEquals( 'sentinel-4', $field->get_value( $view, null /** \GV\Source */, $entry ) );
		remove_all_filters( 'gravityview/field/value' );

		/** How about internal fields? */
		$field = \GV\Internal_Field::by_id( 'id' );
		$this->assertEquals( $entry->ID, $field->get_value( $view, $view->form, $entry ) );

		add_filter( 'gravityview/field/value', function( $value ) {
			return 'sentinel-6';
		} );
		$this->assertEquals( 'sentinel-6', $field->get_value( $view, null /** \GV\Source */, $entry ) );
		remove_all_filters( 'gravityview/field/value' );

		/** How about labels? Uninitialized first. */
		$field = new \GV\Field();

		$this->assertEmpty( $field->get_label() );

		/** Initialized override. */
		$field->update_configuration( array( 'custom_label' => 'This is a custom label' ) );
		$this->assertEquals( 'This is a custom label', $field->get_label() );

		/** Gravity Forms values, please. */
		$field = \GV\GF_Field::by_id( $view->form, '4' );
		$this->assertEquals( 'Multi select', $field->get_label( $view, $view->form, $entry ) );

		/** Custom label override and merge tags. */
		$field->update_configuration( array( 'custom_label' => 'This is {entry_id}' ) );
		$this->assertEquals( 'This is ' . $entry->ID, $field->get_label( $view, $view->form, $entry ) );

		/** Internal fields. */
		$field = \GV\Internal_Field::by_id( 'id' );
		$field->update_configuration( array( 'label' => 'ID' ) );
		$this->assertEquals( 'ID', $field->get_label() );

		/** Custom label override and merge tags. */
		$field->update_configuration( array( 'custom_label' => 'This is {entry_id}' ) );
		$this->assertEquals( 'This is ' . $entry->ID, $field->get_label( $view, $view->form, $entry ) );

		$this->_reset_context();
	}

	/**
	 * @covers \GV\Mocks\GravityView_API_field_value()
	 * @covers \GravityView_API::field_value()
	 */
	public function test_field_value_compat() {
		$this->_reset_context();

		$form = $this->factory->form->import_and_get( 'simple.json' );
		$form = \GV\GF_Form::by_id( $form['id'] );
		$entry = $this->factory->entry->import_and_get( 'simple_entry.json', array(
			'form_id' => $form->ID,
			'1' => 'set all the fields!',
			'2' => -100,
		) );
		$entry = \GV\GF_Entry::by_id( $entry['id'] );

		GravityView_View::getInstance()->setForm( $form->form );

		$field_settings = array(
			'id' => '1',
		);

		$GLOBALS['GravityView_API_field_value_override'] = true;
		$this->assertEquals( 'set all the fields!', GravityView_API::field_value( $entry->as_entry(), $field_settings ) );
		unset( $GLOBALS['GravityView_API_field_value_override'] );
		$this->assertEquals( 'set all the fields!', GravityView_API::field_value( $entry->as_entry(), $field_settings ) );

		$field_settings = array(
			'id' => 'custom',
			'content' => 'this is it',
			'wpautop' => true,
		);
		$GLOBALS['GravityView_API_field_value_override'] = true;
		$this->assertEquals( "<p>this is it</p>\n", GravityView_API::field_value( $entry->as_entry(), $field_settings ) );
		unset( $GLOBALS['GravityView_API_field_value_override'] );
		$this->assertEquals( "<p>this is it</p>\n", GravityView_API::field_value( $entry->as_entry(), $field_settings ) );

		/** A more complicated form */
		$form = $this->factory->form->create_and_get();
		$form = \GV\GF_Form::by_id( $form['id'] );
		$entry = $this->factory->entry->import_and_get( 'standard_entry.json', array(
			'form_id' => $form->ID,
		) );
		$entry = \GV\GF_Entry::by_id( $entry['id'] );

		GravityView_View::getInstance()->setForm( $form->form );

		$field_settings = array(
			'id' => '14',
		);
		$GLOBALS['GravityView_API_field_value_override'] = true;
		$expected = GravityView_API::field_value( $entry->as_entry(), $field_settings );
		unset( $GLOBALS['GravityView_API_field_value_override'] );
		$this->assertEquals( "$expected", GravityView_API::field_value( $entry->as_entry(), $field_settings ) );

		$this->_reset_context();
	}

	/**
<<<<<<< HEAD
	 * @covers \GV\Template::split_slug()
	 */
	public function test_template_split_slug() {
		$this->assertEquals( \GV\View_Template::split_slug( 'main' ), array( '', 'main' ) );
		$this->assertEquals( \GV\View_Template::split_slug( 'secondary', 'part' ), array( '', 'secondary-part' ) );
		$this->assertEquals( \GV\View_Template::split_slug( 'partial/sub' ), array( 'partial/', 'sub' ) );
		$this->assertEquals( \GV\View_Template::split_slug( 'partial/sub', 'part' ), array( 'partial/', 'sub-part') );
		$this->assertEquals( \GV\View_Template::split_slug( 'partial/fraction/atom', '' ), array( 'partial/fraction/', 'atom' ) );
		$this->assertEquals( \GV\View_Template::split_slug( 'partial/fraction/atom', 'quark' ), array( 'partial/fraction/', 'atom-quark' ) );
	}

	/**
	 * @covers \GV\View_Renderer::render()
	 */
	public function test_frontend_view_renderer() {
		$form = $this->factory->form->import_and_get( 'simple.json' );
		$entry = $this->factory->entry->import_and_get( 'simple_entry.json', array(
			'form_id' => $form['id'],
			/** Fields, more complex entries may have hundreds of fields defined in the JSON file. */
			'1' => 'this is field one',
			'2' => 102,
		) );
		$post = $this->factory->view->create_and_get( array( 'form_id' => $form['id'] ) );
		$view = \GV\View::from_post( $post );

		$renderer = new \GV\View_Renderer();
		$this->assertNull( $renderer->render( $view, new \GV\Dummy_Request() ) );

		/** Password protection. */
		wp_update_post( array( 'ID' => $view->ID, 'post_password' => '123' ) );
		$this->assertContains( 'content is password protected', $renderer->render( $view, new \GV\Frontend_Request() ) );
		wp_update_post( array( 'ID' => $view->ID, 'post_password' => '' ) );
	}

	/**
	 * @covers \GV\Field_Renderer::render()
	 */
	public function test_frontend_field_html_renderer() {
		$request = new \GV\Frontend_Request();
=======
	 * @covers \GV\Mocks\GravityView_API_field_label()
	 * @covers \GravityView_API::field_label()
	 */
	public function test_field_label_compat() {
		$this->_reset_context();
>>>>>>> 562b9526

		$form = $this->factory->form->import_and_get( 'simple.json' );
		$form = \GV\GF_Form::by_id( $form['id'] );
		$entry = $this->factory->entry->import_and_get( 'simple_entry.json', array(
			'form_id' => $form->ID,
<<<<<<< HEAD
			'1' => 'this is field one',
			'2' => 42,
		) );
		$entry = \GV\GF_Entry::by_id( $entry['id'] );
		$view = $this->factory->view->create_and_get( array( 'form_id' => $form->ID ) );
		$view = \GV\View::from_post( $view );

		$renderer = new \GV\Field_Renderer();

		/** An unkown field. Test some filters. */
		$field = \GV\Internal_Field::by_id( 'this-does-not-exist' );

		add_filter( 'gravityview_empty_value', function( $value ) {
			return 'sentinel-0';
		} );
		$this->assertEquals( 'sentinel-0', $renderer->render( $field, $view, $form, $entry, $request ) );

		add_filter( 'gravityview/field/value/empty', function( $value ) {
			return 'sentinel-1';
		} );
		$this->assertEquals( 'sentinel-1', $renderer->render( $field, $view, $form, $entry, $request ) );

		add_filter( 'gravityview/template/field/data', function( $data ) {
			$data['value'] = $data['display_value'] = 'This <script> is it';
			return $data;
		} );
		$this->assertEquals( 'This &lt;script&gt; is it', $renderer->render( $field, $view, $form, $entry, $request ) );

		add_filter( 'gravityview_field_entry_value_this-does-not-exist_pre_link', function( $output ) {
			return 'Yes, it does!! <script>careful</script>';
		} );
		$this->assertEquals( 'Yes, it does!! <script>careful</script>', $renderer->render( $field, $view, $form, $entry, $request ) );

		add_filter( 'gravityview_field_entry_value_this-does-not-exist', function( $output ) {
			return 'No, it doesn\'t...';
		} );
		$this->assertEquals( 'No, it doesn\'t...', $renderer->render( $field, $view, $form, $entry, $request ) );

		add_filter( 'gravityview_field_entry_value', function( $output ) {
			return 'I paid for an argument, this is not an argument!';
		} );
		$this->assertEquals( 'I paid for an argument, this is not an argument!', $renderer->render( $field, $view, $form, $entry, $request ) );

		add_filter( 'gravityview/field/this-does-not-exist/output', function( $output ) {
			return '....Yes, it is...';
		} );
		$this->assertEquals( '....Yes, it is...', $renderer->render( $field, $view, $form, $entry, $request ) );

		add_filter( 'gravityview/field/output', function( $output ) {
			return '....... ....No, it is not!';
		} );
		$this->assertEquals( '....... ....No, it is not!', $renderer->render( $field, $view, $form, $entry, $request ) );

		remove_all_filters( 'gravityview_empty_value' );
		remove_all_filters( 'gravityview/field/value/empty' );
		remove_all_filters( 'gravityview/template/field/data' );
		remove_all_filters( 'gravityview_field_entry_value_this-does-not-exist_pre_link' );
		remove_all_filters( 'gravityview_field_entry_value_this-does-not-exist' );
		remove_all_filters( 'gravityview_field_entry_value' );
		remove_all_filters( 'gravityview/field/this-does-not-exist/output' );
		remove_all_filters( 'gravityview/field/output' );

		/** Test linking pre/post filtering with deprecated and new filters. */
		add_filter( 'gravityview_field_entry_value_custom_pre_link', function( $output ) {
			return $output . ', please';
		} );

		add_filter( 'gravityview_field_entry_value_custom', function( $output ) {
			return $output . ' now!';
		} );

		add_filter( 'gravityview/field/output', function( $output ) {
			return 'Yo, ' . $output;
		}, 4 );

		add_filter( 'gravityview/field/output', function( $output ) {
			return 'Hi! ' . $output;
		} );

		$field = \GV\Internal_Field::by_id( 'custom' );
		$field->content = 'click me now';
		$field->show_as_link = true;
		$field->new_window = true;

		add_filter( 'gravityview_field_entry_link', function( $html ) {
			return 'Click: ' . $html;
		} );

		add_filter( 'gravityview/entry/permalink', function( $permalink ) {
			return 'ha';
		} );

		$this->assertEquals( 'Hi! Click: <a href="http://ha" rel="noopener noreferrer" target="_blank">Yo, click me now, please</a> now!', $renderer->render( $field, $view, $form, $entry, $request ) );

		remove_all_filters( 'gravityview_field_entry_value_custom_pre_link' );
		remove_all_filters( 'gravityview_field_entry_value_custom' );
		remove_all_filters( 'gravityview_field_entry_link' );
		remove_all_filters( 'gravityview/entry/permalink' );
		remove_all_filters( 'gravityview/field/output' );
	}

	/**
	 * @group current
	 */
	public function test_frontend_field_html_address() {
		$this->_reset_context();

		$form = $this->factory->form->import_and_get( 'complete.json' );
		$entry = $this->factory->entry->create_and_get( array(
			'form_id' => $form['id'],
			'1.1' => 'Address 1<careful>',
			'1.2' => 'Address 2',
			'1.3' => 'City',
			'1.4' => 'State',
			'1.5' => 'ZIP',
			'1.6' => 'Country',
		) );
		$view = $this->factory->view->create_and_get( array( 'form_id' => $form['id'] ) );

		$form = \GV\GF_Form::by_id( $form['id'] );
		$entry = \GV\GF_Entry::by_id( $entry['id'] );
		$view = \GV\View::from_post( $view );

		$request = new \GV\Frontend_Request();
		$renderer = new \GV\Field_Renderer();

		$field = \GV\GF_Field::by_id( $form, '1.1' );
		$this->assertEquals( 'Address 1&lt;careful&gt;', $renderer->render( $field, $view, $form, $entry, $request ) );

		$field = \GV\GF_Field::by_id( $form, '1' );
		$this->assertRegExp( "#^Address 1&lt;careful&gt;<br />Address 2<br />City, State ZIP<br />Country<br/><a href='http://maps.google.com/maps\?q=.*' target='_blank' class='map-it-link'>Map It</a>$#", $renderer->render( $field, $view, $form, $entry, $request ) );

		$field->update_configuration( array( 'show_map_link' => false ) );
		$this->assertRegExp( "#^Address 1&lt;careful&gt;<br />Address 2<br />City, State ZIP<br />Country$#", $renderer->render( $field, $view, $form, $entry, $request ) );

		$this->_reset_context();
	}

	/**
	 * @covers \GV\Template::push_template_data()
	 * @covers \GV\Template::pop_template_data()
	 */
	public function test_template_push_pop() {
		$template_a = new \GV\Field_HTML_Template( new \GV\Internal_Field() );
		$template_b = new \GV\Field_HTML_Template( new \GV\Internal_Field() );

		global $wp_query;

		$template_a->push_template_data( array( 'hello' => 'world' ) );
		$this->assertEquals( 'world', $wp_query->query_vars['data']->hello );

		$template_b->push_template_data( array( 'bye' => 'moon' ) );
		$this->assertEquals( 'moon', $wp_query->query_vars['data']->bye );

		$template_b->pop_template_data();
		$this->assertEquals( 'world', $wp_query->query_vars['data']->hello );

		$template_a->pop_template_data();
		$this->assertEquals( 'world', $wp_query->query_vars['data']->hello );

		$template_b->push_template_data( array( 'one' => 'of these days' ), 'custom' );
		$template_a->push_template_data( array( 'how' => 'about this' ), 'custom' );

		$this->assertEquals( 'about this', $wp_query->query_vars['custom']->how );

		/** Emulate a destruct */
		unset( $wp_query->query_vars['custom'] );
		unset( $template_a );

		$template_b->pop_template_data( 'custom' );

		$this->assertEquals( 'of these days', $wp_query->query_vars['custom']->one );
	}

	/**
	 * @covers \GV\Frontend_Request::output()
	 * @covers \GV\Frontend_Request::is_view()
	 */
	public function test_frontend_request() {
		$request = new \GV\Frontend_Request();

		global $post;

		$this->assertEquals( $request->output( 'just some regular content' ), 'just some regular content' );

		$_this = &$this;
		add_filter( 'gravityview/request/output/views', function( $views ) use ( $_this ) {
			$_this->assertCount( 0, $views->all() );
			return $views;
		} );

		$this->assertFalse( $request->is_view() );
		$request->output( '' );

		remove_all_filters( 'gravityview/request/output/views' );

		$view = $this->factory->view->create_and_get();
		$with_shortcode = $this->factory->post->create_and_get( array(
			'post_content' => '[gravityview id="' . $view->ID . '"]'
		) );

		add_filter( 'gravityview/request/output/views', function( $views ) use ( $_this, $view ) {
			$_this->assertCount( 1, $views->all() );
			$_this->assertEquals( $view->ID, $views->last()->ID );
			return $views;
		} );

		$post = $with_shortcode;
		$this->assertFalse( $request->is_view() );
		$request->output( '' );

		$post = $view;
		$this->assertTrue( $request->is_view() );
		$request->output( '' );

		$post = null;
		$request->output( '[gravityview id="' . $view->ID . '"]' );

		remove_all_filters( 'gravityview/request/output/views' );

		/** A post password is required. */
		$post = get_post( wp_update_post( array( 'ID' => $view->ID, 'post_password' => '123' ) ) );
		$this->assertEquals( $request->output( 'sentinel_1' ), 'sentinel_1' );
		$post = get_post( wp_update_post( array( 'ID' => $view->ID, 'post_password' => null ) ) );

		/** Not directly accessible. */
		add_filter( 'gravityview_direct_access', '__return_false' );
		$this->assertContains( 'not allowed to view this', $request->output( '' ) );
		remove_all_filters( 'gravityview_direct_access' );

		add_filter( 'gravityview/request/output/direct', '__return_false' );
		$this->assertContains( 'not allowed to view this', $request->output( '' ) );
		remove_all_filters( 'gravityview/request/output/direct' );

		/** Embed-only */
		add_filter( 'gravityview/request/output/views', function( $views ) use ( $_this, $view ) {
			$views->get( $view->ID )->settings->set( 'embed_only', true );
			return $views;
		} );
		$this->assertContains( 'not allowed to view this', $request->output( '' ) );
		remove_all_filters( 'gravityview/request/output/views' );

		/** A broken view with no form. */
		delete_post_meta( $post->ID, '_gravityview_form_id' );
		$this->assertEquals( $request->output( 'sentinel' ), 'sentinel' );

		$administrator = $this->factory->user->create( array(
			'user_login' => md5( microtime() ),
			'user_email' => md5( microtime() ) . '@gravityview.tests',
			'role' => 'administrator' )
		);
		wp_set_current_user( $administrator );
		$this->assertContains( 'View is not configured properly', $request->output( '' ) );

		$this->_reset_context();
	}

	/**
	 * @covers \GV\View_Table_Template::the_columns()
	 * @covers \GV\View_Table_Template::the_entry()
	 */
	public function test_view_table() {
		$this->_reset_context();

		$form = $this->factory->form->import_and_get( 'simple.json' );
		$form = \GV\GF_Form::by_id( $form['id'] );
		$entry = $this->factory->entry->import_and_get( 'simple_entry.json', array(
			'form_id' => $form->ID,
			'1' => 'set all the fields!',
			'2' => -100,
		) );

		$view = $this->factory->view->create_and_get( array( 'form_id' => $form->ID ) );

		foreach ( range( 1, 10 ) as $i ) {
			$this->factory->entry->import_and_get( 'simple_entry.json', array(
				'form_id' => $form['id'],
				'1' => "this is the $i-numbered entry",
				'2' => $i,
			) );
		}

		add_filter( 'gravityview/configuration/fields', function( $fields ) {
			return array(
				'directory_table-columns' => array(
					array(
						'id' => 1, 'label' => 'This is field one',
					),
					array(
						'id' => 2, 'label' => 'This is field two',
					),
				),
			);
		} );
		$view = \GV\View::by_id( $view->ID );
		remove_all_filters( 'gravityview/configuration/fields' );

		$template = new \GV\View_Table_Template( $view, $view->form->entries, new \GV\Frontend_Request() );

		/** Test the column ouput. */
		$expected = sprintf( '<th id="gv-field-%1$d-1" class="gv-field-%1$d-1"><span class="gv-field-label">This is field one</span></th><th id="gv-field-%1$d-2" class="gv-field-%1$d-2"><span class="gv-field-label">This is field two</span></th>', $view->form->ID );

		ob_start(); $template->the_columns();
		$this->assertEquals( $expected, ob_get_clean() );

		$entries = $view->form->entries->all();

		$attributes = array( 'class' => 'hello-button', 'data-row' => '1' );

		add_filter( 'gravityview/entry/row/attributes', function( $attributes ) {
			$attributes['onclick'] = 'alert("hello :)");';
			return $attributes;
		} );

		ob_start(); $template->the_entry( $entries[1], $attributes );
		$output = ob_get_clean();
		$this->assertContains( '<tr class="hello-button" data-row="1" onclick="alert(&quot;hello :)&quot;);">', $output );
=======
			'1' => 'set all the fields!',
			'2' => -100,
		) );
		$entry = \GV\GF_Entry::by_id( $entry['id'] );

		GravityView_View::getInstance()->setForm( $form->form );

		$field_settings = array(
			'id' => '1',
			'show_label' => false,
			'label' => 'what?',
		);

		$GLOBALS['GravityView_API_field_label_override'] = true;
		$expected = GravityView_API::field_label( $field_settings, $entry->as_entry() /** no force */ );
		unset( $GLOBALS['GravityView_API_field_label_override'] );
		$this->assertEquals( $expected, GravityView_API::field_label( $field_settings, $entry->as_entry() /** no force */ ) );
		$this->assertEquals( '', $expected );

		$GLOBALS['GravityView_API_field_label_override'] = true;
		$expected = GravityView_API::field_label( $field_settings, $entry->as_entry(), true );
		unset( $GLOBALS['GravityView_API_field_label_override'] );
		$this->assertEquals( $expected, GravityView_API::field_label( $field_settings, $entry->as_entry(), true ) );
		$this->assertEquals( 'A Text Field', $expected );

		$field_settings = array(
			'id' => '1',
			'show_label' => true,
			'label' => 'what?',
		);

		$GLOBALS['GravityView_API_field_label_override'] = true;
		$expected = GravityView_API::field_label( $field_settings, $entry->as_entry() /** no force */ );
		unset( $GLOBALS['GravityView_API_field_label_override'] );
		$this->assertEquals( $expected, GravityView_API::field_label( $field_settings, $entry->as_entry() /** no force */ ) );
		$this->assertEquals( 'A Text Field', $expected );

		$field_settings = array(
			'id' => '1',
			'show_label' => true,
			'custom_label' => 'The Real Slim Label',
			'label' => 'what?',
		);

		$GLOBALS['GravityView_API_field_label_override'] = true;
		$expected = GravityView_API::field_label( $field_settings, $entry->as_entry() );
		unset( $GLOBALS['GravityView_API_field_label_override'] );
		$this->assertEquals( $expected, GravityView_API::field_label( $field_settings, $entry->as_entry() ) );
		$this->assertEquals( 'The Real Slim Label', $expected );

		/** The filters. */
		add_filter( 'gravityview_render_after_label', function( $after ) {
			return ', all the other labels are just';
		} );

		add_filter( 'gravityview/template/field_label', function( $label ) {
			return $label . ' imitating';
		} );

		$GLOBALS['GravityView_API_field_label_override'] = true;
		$expected = GravityView_API::field_label( $field_settings, $entry->as_entry() );
		unset( $GLOBALS['GravityView_API_field_label_override'] );
		$this->assertEquals( $expected, GravityView_API::field_label( $field_settings, $entry->as_entry() ) );
		$this->assertEquals( 'The Real Slim Label, all the other labels are just imitating', $expected );

		remove_all_filters( 'gravityview_render_after_label' );
		remove_all_filters( 'gravityview/template/field_label' );

		/** A bail condition. */
		$field_settings = array( 'custom_label' => 'space is the place' );
		$entry = array();

		$this->assertEquals( 'space is the place', GravityView_API::field_label( $field_settings, $entry, true ) );

		/** The filters. */
		add_filter( 'gravityview_render_after_label', function( $after ) {
			return ', okay?';
		} );

		add_filter( 'gravityview/template/field_label', function( $label ) {
			return 'Look, '. $label;
		} );

		$this->assertEquals( 'Look, space is the place, okay?', GravityView_API::field_label( $field_settings, $entry, true ) );
>>>>>>> 562b9526

		$this->_reset_context();
	}

	/**
	 * @covers \GV\Field::get()
	 * @covers \GV\GF_Form::get_field()
	 * @covers \GV\Internal_Source::get_field()
	 * @covers \GV\GF_Field::by_id()
	 * @covers \GV\Internal_Field::by_id()
	 */
	public function test_get_field() {
		$form = $this->factory->form->import_and_get( 'simple.json' );
		$form = \GV\GF_Form::by_id( $form['id'] );
		$entry = $this->factory->entry->import_and_get( 'simple_entry.json', array(
			'form_id' => $form->ID,
			'1' => 'set all the fields!',
			'2' => -100,
		) );

		/** Invalid cases should not fatal. */
		$this->assertNull( \GV\Field::get( '\GV\No_No_No', '1' ) );
		$this->assertNull( \GV\Field::get( '\GV\Core', array( '1' ) ) );
		$this->assertNull( \GV\GF_Form::get_field() );
		$this->assertNull( \GV\GF_Form::get_field( $form, '1010' ) );

		$field = \GV\GF_Field::get( '\GV\GF_Form', array( $form, '1' ) );
		$this->assertInstanceOf( '\GV\GF_Field', $field );

		$this->assertEquals( 'text', $field->field->type );

		$field = \GV\Internal_Source::get_field( 'custom' );
		$this->assertInstanceOf( '\GV\Internal_Field', $field );
		$this->assertEquals( 'custom', $field->ID );
	}

	/**
	 * @covers \GV\Entry_Collection::filter
	 * @covers \GV\Form::get_entries
	 * @covers \GV\Entry_Collection::count
	 * @covers \GV\Entry_Collection::total
	 * @covers \GV\GF_Entry_Filter::from_search_criteria()
	 * @covers \GV\Entry_Collection::offset
	 * @covers \GV\Entry_Collection::limit
	 * @covers \GV\Entry_Collection::sort
	 * @covers \GV\Entry_Collection::page
	 */
	public function test_entry_collection_and_filter() {
		$this->_reset_context();

		$form = $this->factory->form->import_and_get( 'simple.json' );
		$form = \GV\GF_Form::by_id( $form['id'] );
		$entry = $this->factory->entry->import_and_get( 'simple_entry.json', array(
			'form_id' => $form->ID,
			'1' => 'set all the fields!',
			'2' => -100,
		) );
		$view = $this->factory->view->create_and_get( array( 'form_id' => $form->ID ) );

		$entries = new \GV\Entry_Collection();

		$entry = \GV\GF_Entry::by_id( $entry['id'] );

		$entries->add( $entry );
		$this->assertSame( $entries->get( $entry['id'] ), $entry );

		/** Moar!!! */
		foreach ( range( 1, 500 ) as $i ) {
			$this->factory->entry->import_and_get( 'simple_entry.json', array(
				'form_id' => $form['id'],
				'1' => "this is the $i-numbered entry",
				'2' => $i,
			) );
		}

		$this->assertEquals( $form->entries->total(), 501 );
		$this->assertEquals( $form->entries->count(), 0 );

		$filter_1 = \GV\GF_Entry_Filter::from_search_criteria( array( 'field_filters' => array(
			'mode' => 'any', /** OR */
			array( 'key' => '2', 'value' => '200' ),
			array( 'key' => '2', 'value' => '300' ),
		) ) );
		$this->assertEquals( $form->entries->filter( $filter_1 )->count(), 0 );
		$this->assertEquals( $form->entries->filter( $filter_1 )->total(), 2 );

		$filter_2 = \GV\GF_Entry_Filter::from_search_criteria( array( 'field_filters' => array(
			'mode' => 'any', /** OR */
			array( 'key' => '2', 'value' => '150' ),
			array( 'key' => '2', 'value' => '450' ),
		) ) );
		$this->assertEquals( 4, $form->entries->filter( $filter_1 )->filter( $filter_2 )->total() );

		$this->assertCount( 20, $form->entries->all() ); /** The default count... */
		$this->assertCount( 4, $form->entries->filter( $filter_1 )->filter( $filter_2 )->all() );

		/** Try limiting and offsetting (a.k.a. pagination)... */
		$this->assertCount( 5, $form->entries->limit( 5 )->all() );
		$this->assertEquals( 501, $form->entries->limit( 5 )->total() );
		$this->assertEquals( 0, $form->entries->limit( 5 )->count() );

		$entries = $form->entries->limit( 2 )->offset( 0 )->all();
		$this->assertCount( 2, $entries );
		$this->assertEquals( array( $entries[0]['2'], $entries[1]['2'] ), array( '500', '499' ) );

		$entries = $form->entries->limit( 2 )->offset( 6 )->all();
		$this->assertCount( 2, $entries );
		$this->assertEquals( array( $entries[0]['2'], $entries[1]['2'] ), array( '494', '493' ) );

		$entries = $form->entries->limit( 2 )->offset( 6 );
		$entries->fetch();
		$this->assertEquals( $entries->count(), 2 );
		$entries->fetch();
		$this->assertEquals( $entries->count(), 2 );

		$last = $form->entries->limit( 2 )->offset( 6 )->last();
		$this->assertEquals( $last['2'], '493' );

		/** Hey, how about some sorting love? */
		$view = \GV\View::from_post( $view );

		$field = new \GV\Field();
		$field->ID = '2'; /** @todo What about them joins? Should a field have a form link or the other way around? */
		$sort = new \GV\Entry_Sort( $field, \GV\Entry_Sort::ASC );
		$entries = $form->entries->limit( 2 )->sort( $sort )->offset( 18 )->all();

		$this->assertEquals( array( $entries[0]['2'], $entries[1]['2'] ), array( '114', '115' ) );

		/** Pagination */
		$page_1 = $form->entries->limit( 2 )->offset( 1 )->sort( $sort );
		$this->assertEquals( 1, $page_1->current_page );
		$this->assertEquals( $page_1->total(), 500 );

		$entries = $page_1->all();
		$this->assertEquals( array( $entries[0]['2'], $entries[1]['2'] ), array( '1', '10' ) );

		$page_2 = $page_1->page( 2 );
		$this->assertEquals( 2, $page_2->current_page );

		$entries = $page_2->all();
		$this->assertEquals( array( $entries[0]['2'], $entries[1]['2'] ), array( '100', '101' ) );

		$entries = $page_2->page( 3 )->all();
		$this->assertEquals( array( $entries[0]['2'], $entries[1]['2'] ), array( '102', '103' ) );

		/** Numeric sorting, please. */
		$this->factory->entry->import_and_get( 'simple_entry.json', array(
			'form_id' => $form->ID,
			'1' => "this is the floaty-numbered entry",
			'2' => 1.3,
		) );

		$this->factory->entry->import_and_get( 'simple_entry.json', array(
			'form_id' => $form->ID,
			'1' => "this is the floaty-numbered entry",
			'2' => 13,
		) );

		$this->factory->entry->import_and_get( 'simple_entry.json', array(
			'form_id' => $form->ID,
			'1' => "this is the floaty-numbered entry",
			'2' => 0.13,
		) );

		$entries = $form->entries->filter( \GV\GF_Entry_Filter::from_search_criteria( array( 'field_filters' => array(
			'mode' => 'all',
			array( 'key' => '1', 'value' => 'floaty-numbered', 'operator' => 'contains' ),
		) ) ) );

		$field->ID = '2';
		$sort = new \GV\Entry_Sort( $field, \GV\Entry_Sort::ASC, \GV\Entry_Sort::NUMERIC );
		$entries = $entries->sort( $sort )->all();

		$this->assertEquals( '0.13', $entries[0]['2'] );
		$this->assertEquals( '1.3', $entries[1]['2'] );
		$this->assertEquals( '13', $entries[2]['2'] );

		$this->_reset_context();
	}

	/**
	 * @covers \GV\GF_Entry_Filter::as_search_criteria()
	 * @covers \GV\GF_Entry_Filter::merge_search_criteria()
	 */
	public function test_merge_search_criteria() {
		/** Merging Gravity Forms criteria */
		$filter = \GV\GF_Entry_Filter::from_search_criteria( array( 'field_filters' => array(
			'mode' => 'hello',
			array( 'two' ),
		) ) );

		$expected = $filter->as_search_criteria();
		$this->assertEquals( $expected, $filter::merge_search_criteria( array(), $filter->as_search_criteria() ) );
		$this->assertEquals( $expected, $filter::merge_search_criteria( $filter->as_search_criteria(), array() ) );

		$expected['field_filters']['mode'] = 'bye';
		$this->assertEquals( $expected, $filter::merge_search_criteria( $filter->as_search_criteria(), array( 'field_filters' => array( 'mode' => 'bye' ) ) ) );

		$expected['field_filters'] []= array( 'one' );
		$this->assertEquals( $expected, $filter::merge_search_criteria( $filter->as_search_criteria(), array( 'field_filters' => array( 'mode' => 'bye', array( 'one' ) ) ) ) );

		$filter = \GV\GF_Entry_Filter::from_search_criteria( array( 'status' => 'active', 'start_date' => 'today', 'end_date' => 'yesterday' ) );

		$expected = $filter->as_search_criteria();
		$this->assertEquals( $expected, $filter::merge_search_criteria( array(), $filter->as_search_criteria() ) );
		$this->assertEquals( $expected, $filter::merge_search_criteria( $filter->as_search_criteria(), array() ) );

		$expected['status'] = 'inactive';
		$this->assertEquals( $expected, $filter::merge_search_criteria( $filter->as_search_criteria(), array( 'status' => 'inactive' ) ) );

		$expected['start_date'] = '2011';
		$this->assertEquals( $expected, $filter::merge_search_criteria( $filter->as_search_criteria(), array( 'status' => 'inactive', 'start_date' => '2011' ) ) );

		$expected['end_date'] = '2999';
		$this->assertEquals( $expected, $filter::merge_search_criteria( $filter->as_search_criteria(), array( 'status' => 'inactive', 'start_date' => '2011', 'end_date' => '2999' ) ) );
	}

	/**
	 * @covers GravityView_frontend::get_view_entries()
	 * @covers \GV\Mocks\GravityView_frontend_get_view_entries()
	 */
	public function test_get_view_entries_compat() {
		$this->_reset_context();

		$form = $this->factory->form->import_and_get( 'simple.json' );
		$form = \GV\GF_Form::by_id( $form['id'] );
		$entry_1 = $this->factory->entry->import_and_get( 'simple_entry.json', array(
			'form_id' => $form->ID,
			'1' => 'set all the fields!',
			'2' => -100,
		) );
		$view = \GV\View::by_id( $this->factory->view->create( array( 'form_id' => $form->ID ) ) );

		$entries = GravityView_frontend::get_view_entries( $view->settings->as_atts(), $form->ID );
		$this->assertEquals( 1, $entries['count'] );
		$this->assertEquals( array( 'offset' => 0, 'page_size' => 25 ), $entries['paging'] );
		$this->assertEquals( $entry_1['id'], $entries['entries'][0]['id'] );

		$entry_2 = $this->factory->entry->import_and_get( 'simple_entry.json', array(
			'form_id' => $form->ID,
			'1' => 'a here goes nothing...',
			'2' => 999,
		) );

		$view->settings->update( array( 'page_size' => 1, 'offset' => 1 ) );

		$entries = GravityView_frontend::get_view_entries( $view->settings->as_atts(), $form->ID );
		$this->assertEquals( 1, $entries['count'] );
		$this->assertEquals( array( 'offset' => 0, 'page_size' => 1 ), $entries['paging'] );
		$this->assertEquals( $entry_1['id'], $entries['entries'][0]['id'] );

		$view->settings->set( 'offset', 0 );
		$view->settings->set( 'page_size', 30 );
		$view->settings->set( 'search_field', '2' );
		$view->settings->set( 'search_value', '999' );

		$entries = GravityView_frontend::get_view_entries( $view->settings->as_atts(), $form->ID );
		$this->assertEquals( 1, $entries['count'] );
		$this->assertEquals( $entry_2['id'], $entries['entries'][0]['id'] );

		$view->settings->set( 'search_field', '' );
		$view->settings->set( 'search_value', '' );

		$view->settings->set( 'sort_field', '1' );
		$view->settings->set( 'sort_direction', 'desc' );
		$entries = GravityView_frontend::get_view_entries( $view->settings->as_atts(), $form->ID );
		$this->assertEquals( 2, $entries['count'] );
		$this->assertEquals( $entry_1['id'], $entries['entries'][0]['id'] );

		/** Test back-compatible filters */
		add_filter( 'gravityview_search_criteria', function( $criteria ) {
			$criteria['search_criteria']['field_filters'] []= array(
				'key' => '1',
				'value' => 'goes',
				'operator' => 'contains',
			);
			return $criteria;
		} );
		$entries = GravityView_frontend::get_view_entries( $view->settings->as_atts(), $form->ID );
		$this->assertEquals( 1, $entries['count'] );
		$this->assertEquals( $entry_2['id'], $entries['entries'][0]['id'] );
		remove_all_filters( 'gravityview_search_criteria' );

		add_filter( 'gravityview_before_get_entries', function( $entries ) {
			return array( 1 );
		} );
		$entries = GravityView_frontend::get_view_entries( $view->settings->as_atts(), $form->ID );
		$this->assertEquals( array( 1 ), $entries['entries'] );
		remove_all_filters( 'gravityview_before_get_entries' );

		add_filter( 'gravityview_entries', function( $entries ) {
			return array( 2 );
		} );
		$entries = GravityView_frontend::get_view_entries( $view->settings->as_atts(), $form->ID );
		$this->assertEquals( array( 2 ), $entries['entries'] );
		remove_all_filters( 'gravityview_entries' );

		$this->_reset_context();
	}
}<|MERGE_RESOLUTION|>--- conflicted
+++ resolved
@@ -1442,7 +1442,6 @@
 	}
 
 	/**
-<<<<<<< HEAD
 	 * @covers \GV\Template::split_slug()
 	 */
 	public function test_template_split_slug() {
@@ -1482,19 +1481,11 @@
 	 */
 	public function test_frontend_field_html_renderer() {
 		$request = new \GV\Frontend_Request();
-=======
-	 * @covers \GV\Mocks\GravityView_API_field_label()
-	 * @covers \GravityView_API::field_label()
-	 */
-	public function test_field_label_compat() {
-		$this->_reset_context();
->>>>>>> 562b9526
 
 		$form = $this->factory->form->import_and_get( 'simple.json' );
 		$form = \GV\GF_Form::by_id( $form['id'] );
 		$entry = $this->factory->entry->import_and_get( 'simple_entry.json', array(
 			'form_id' => $form->ID,
-<<<<<<< HEAD
 			'1' => 'this is field one',
 			'2' => 42,
 		) );
@@ -1587,7 +1578,7 @@
 			return 'ha';
 		} );
 
-		$this->assertEquals( 'Hi! Click: <a href="http://ha" rel="noopener noreferrer" target="_blank">Yo, click me now, please</a> now!', $renderer->render( $field, $view, $form, $entry, $request ) );
+		$this->assertEquals( 'Hi! Click: <a href="http://ha" rel="noopener noreferrer" target="_blank">Yo, click me now, please</a> now!', $renderer->render( $field, $view, null, $entry, $request ) );
 
 		remove_all_filters( 'gravityview_field_entry_value_custom_pre_link' );
 		remove_all_filters( 'gravityview_field_entry_value_custom' );
@@ -1812,7 +1803,21 @@
 		ob_start(); $template->the_entry( $entries[1], $attributes );
 		$output = ob_get_clean();
 		$this->assertContains( '<tr class="hello-button" data-row="1" onclick="alert(&quot;hello :)&quot;);">', $output );
-=======
+
+		$this->_reset_context();
+	}
+
+	/**
+	 * @covers \GV\Mocks\GravityView_API_field_label()
+	 * @covers \GravityView_API::field_label()
+	 */
+	public function test_field_label_compat() {
+		$this->_reset_context();
+
+		$form = $this->factory->form->import_and_get( 'simple.json' );
+		$form = \GV\GF_Form::by_id( $form['id'] );
+		$entry = $this->factory->entry->import_and_get( 'simple_entry.json', array(
+			'form_id' => $form->ID,
 			'1' => 'set all the fields!',
 			'2' => -100,
 		) );
@@ -1897,7 +1902,6 @@
 		} );
 
 		$this->assertEquals( 'Look, space is the place, okay?', GravityView_API::field_label( $field_settings, $entry, true ) );
->>>>>>> 562b9526
 
 		$this->_reset_context();
 	}

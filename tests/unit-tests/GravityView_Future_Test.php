<?php

defined( 'DOING_GRAVITYVIEW_TESTS' ) || exit;

/**
 * All future tests live here for now...
 *
 * ...at least until the future Test component appears.
 *
 * @group gvfuture
 */
class GVFuture_Test extends GV_UnitTestCase {
	function setUp() {
		parent::setUp();

		/** The future branch of GravityView requires PHP 5.3+ namespaces. */
		if ( version_compare( phpversion(), '5.3' , '<' ) ) {
			$this->markTestSkipped( 'The future code requires PHP 5.3+' );
			return;
		}

		/** Not being loaded by the plugin yet. */
		if ( ! defined( 'GRAVITYVIEW_FUTURE_CORE_LOADED' ) ) {
			$this->markTestSkipped( 'gravityview() is not being loaded by plugin yet' );
			return;
		}
	}

	/**
	 * Resets the GravityView context, both old and new.
	 */
	private function _reset_context() {
		\GravityView_View_Data::$instance = null;
		\GravityView_frontend::$instance = null;
		gravityview()->request = new \GV\Frontend_Request();
	}

	/**
	 * @covers \GV\Plugin::dir()
	 * @covers \GV\Plugin::url()
	 */
	public function test_plugin_dir_and_url() {
		$this->assertEquals( GRAVITYVIEW_DIR, gravityview()->plugin->dir() );
		$this->assertStringEndsWith( '/gravityview/test/this.php', strtolower( gravityview()->plugin->dir( 'test/this.php' ) ) );
		$this->assertStringEndsWith( '/gravityview/and/this.php', strtolower( gravityview()->plugin->dir( '/and/this.php' ) ) );

		/** Due to how WP_PLUGIN_DIR is different in test mode, we are only able to check bits of the URL */
		$this->assertStringStartsWith( 'http', strtolower( gravityview()->plugin->url() ) );
		$this->assertStringEndsWith( '/gravityview/', strtolower( gravityview()->plugin->url() ) );
		$this->assertStringEndsWith( '/gravityview/test/this.php', strtolower( gravityview()->plugin->url( 'test/this.php' ) ) );
		$this->assertStringEndsWith( '/gravityview/and/this.php', strtolower( gravityview()->plugin->url( '/and/this.php' ) ) );
	}

	/**
	 * @covers \GV\Plugin::is_compatible()
	 * @covers \GV\Plugin::is_compatible_wordpress()
	 * @covers \GV\Plugin::is_compatible_gravityforms()
	 * @covers \GV\Plugin::is_compatible_php()
	 */
	public function test_plugin_is_compatible() {
		/** Under normal testing conditions this should pass. */
		$this->assertTrue( gravityview()->plugin->is_compatible_php() );
		$this->assertTrue( gravityview()->plugin->is_compatible_wordpress() );
		$this->assertTrue( gravityview()->plugin->is_compatible_gravityforms() );
		$this->assertTrue( gravityview()->plugin->is_compatible() );

		/** Simulate various other conditions, including failure conditions. */
		$GLOBALS['GRAVITYVIEW_TESTS_PHP_VERSION_OVERRIDE'] = '7.0.99-hhvm';
		$GLOBALS['GRAVITYVIEW_TESTS_WP_VERSION_OVERRIDE'] = '4.8-alpha-39901';
		$GLOBALS['GRAVITYVIEW_TESTS_GF_VERSION_OVERRIDE'] = '2.1.2.3-alpha';
		$this->assertTrue( gravityview()->plugin->is_compatible_php() );
		$this->assertTrue( gravityview()->plugin->is_compatible_wordpress() );
		$this->assertTrue( gravityview()->plugin->is_compatible_gravityforms() );
		$this->assertTrue( gravityview()->plugin->is_compatible() );

		$GLOBALS['GRAVITYVIEW_TESTS_PHP_VERSION_OVERRIDE'] = '5.2';
		$GLOBALS['GRAVITYVIEW_TESTS_WP_VERSION_OVERRIDE'] = '3.0';
		$GLOBALS['GRAVITYVIEW_TESTS_GF_VERSION_OVERRIDE'] = '1.0';
		$this->assertFalse( gravityview()->plugin->is_compatible_php() );
		$this->assertFalse( gravityview()->plugin->is_compatible_wordpress() );
		$this->assertFalse( gravityview()->plugin->is_compatible_gravityforms() );
		$this->assertFalse( gravityview()->plugin->is_compatible() );

		$GLOBALS['GRAVITYVIEW_TESTS_GF_VERSION_OVERRIDE'] = '2.1.2.3';
		$GLOBALS['GRAVITYVIEW_TESTS_GF_INACTIVE_OVERRIDE'] = true;
		$this->assertFalse( gravityview()->plugin->is_compatible_gravityforms() );
		$this->assertFalse( gravityview()->plugin->is_compatible() );

		/** Cleanup used overrides. */
		unset( $GLOBALS['GRAVITYVIEW_TESTS_PHP_VERSION_OVERRIDE'] );
		unset( $GLOBALS['GRAVITYVIEW_TESTS_WP_VERSION_OVERRIDE'] );
		unset( $GLOBALS['GRAVITYVIEW_TESTS_GF_VERSION_OVERRIDE'] );
		unset( $GLOBALS['GRAVITYVIEW_TESTS_GF_INACTIVE_OVERRIDE'] );

		/** Test deprecations and stubs in the old code. */
		$this->assertTrue( GravityView_Compatibility::is_valid() );
		$this->assertTrue( GravityView_Compatibility::check_php() );
		$this->assertTrue( GravityView_Compatibility::check_wordpress() );
		$this->assertTrue( GravityView_Compatibility::check_gravityforms() );

		$GLOBALS['GRAVITYVIEW_TESTS_PHP_VERSION_OVERRIDE'] = '5.2';
		$this->assertFalse( GravityView_Compatibility::is_valid() );
		$this->assertFalse( GravityView_Compatibility::check_php() );
		$GLOBALS['GRAVITYVIEW_TESTS_WP_VERSION_OVERRIDE'] = '3.0';
		$this->assertFalse( GravityView_Compatibility::check_wordpress() );
	}

	/**
	 * @covers \GV\Entry::add_rewrite_endpoint()
	 * @covers \GV\Entry::get_endpoint_name()
	 */
	public function test_entry_endpoint_rewrite_name() {
		$entry_enpoint = array_filter( $GLOBALS['wp_rewrite']->endpoints, function( $endpoint ) {
			return $endpoint === array( EP_ALL, 'entry', 'entry' );
		} );

		$this->assertNotEmpty( $entry_enpoint, 'Single Entry endpoint not registered.' );
		\GV\Entry::add_rewrite_endpoint();
		\GV\Entry::add_rewrite_endpoint();
		GravityView_Post_Types::init_rewrite(); /** Deprecated, but an alias. */
		$this->assertCount( 1, $entry_enpoint, 'Single Entry endpoint registered more than once.' );

		/** Deprecated back-compatibility insurance. */
		$this->assertEquals( \GV\Entry::get_endpoint_name(), GravityView_Post_Types::get_entry_var_name() );

		/** Make sure oEmbed handler registration doesn't error out with \GV\Entry::get_endpoint_name, and works. */
		$this->assertContains( 'gravityview_entry', array_keys( $GLOBALS['wp_embed']->handlers[20000] ), 'oEmbed handler was not registered properly.' );

		/** Make sure is_single_entry works without error, too. Uses \GV\Entry::get_endpoint_name */
		$this->assertFalse( GravityView_frontend::is_single_entry() );
	}

	/**
	 * @covers \GV\Entry::get_permalink()
	 */
	public function test_entry_get_permalink() {
		$form = $this->factory->form->create_and_get();
		$entry = $this->factory->entry->create_and_get( array( 'form_id' => $form['id'] ) );
		$view = $this->factory->view->create_and_get( array( 'form_id' => $form['id'] ) );

		$form = \GV\GF_Form::by_id( $form['id'] );
		$entry = \GV\GF_Entry::by_id( $entry['id'] );
		$view = \GV\View::from_post( $view );

		$request = new \GV\Dummy_Request();

		global $post;

		/** A standalone View. */
		$post = get_post( $view->ID );
		$expected_url = add_query_arg( array( 'entry' => $entry->ID ), get_permalink( $view->ID ) );
		$this->assertEquals( $expected_url, $entry->get_permalink( $view, $request ) );

		/** With tracking. */
		$_GET = array( 'pagenum' => 1, 'sort' => '4', 'dir' => 'rand' );

		$this->assertEquals( add_query_arg( $_GET, $expected_url ), $entry->get_permalink( $view, $request ) );

		$_GET = array();

		/** An embedded View, sort of. */
		$post = $this->factory->post->create_and_get();

		$expected_url = add_query_arg( array( 'gvid' => $view->ID, 'entry' => $entry->ID ), get_permalink( $post->ID ) );
		$this->assertEquals( $expected_url, $entry->get_permalink( $view, $request ) );

		/** Filters. */
		add_filter( 'gravityview_directory_link', function( $directory ) {
			return 'ooh';
		} );

		$this->assertEquals( add_query_arg( array( 'gvid' => $view->ID, 'entry' => $entry->ID ), 'ooh' ), $entry->get_permalink( $view, $request ) );

		add_filter( 'gravityview/entry/permalink', function( $permalink ) {
			return 'ha';
		} );

		$this->assertEquals( 'ha', $entry->get_permalink( $view, $request ) );

		remove_all_filters( 'gravityview_directory_link' );
		remove_all_filters( 'gravityview/entry/permalink' );

		unset( $post );
	}

	/**
	 * @covers \GV\Plugin::activate()
	 */
	public function test_plugin_activate() {
		/** Trigger an activation. By default, during tests these are not triggered. */
		GravityView_Plugin::activate();
		gravityview()->plugin->activate(); /** Deprecated. */

		$this->assertEquals( get_option( 'gv_version' ), GravityView_Plugin::version );
	}

	/**
	 * @covers \GV\View_Collection::add()
	 * @covers \GV\View_Collection::clear()
	 * @covers \GV\View_Collection::merge()
	 */
	public function test_view_collection_add() {
		$views = new \GV\View_Collection();
		$view = new \GV\View();

		$views->add( $view );
		$this->assertContains( $view, $views->all() );

		/** Make sure we can only add \GV\View objects into the \GV\View_Collection. */
		$views->add( new stdClass() );
		$this->assertCount( 1, $views->all() );

		$more_views = new \GV\View_Collection();
		$more_views->add( $view );
		$more_views->add( $view );
		$this->assertCount( 2, $more_views->all() );

		$views->merge( $more_views );
		$this->assertCount( 3, $views->all() );

		$views->clear();
		$this->assertCount( 0, $views->all() );
		$this->assertEquals( 0, $views->count() );
	}

	/**
	 * @covers \GV\View::from_post()
	 */
	public function test_view_from_post() {
		$post = $this->factory->view->create_and_get();
		$view = \GV\View::from_post( $post );
		$this->assertEquals( $view->ID, $post->ID );

		/** Check forms initialization. */
		$this->assertNotNull( $view->form );

		/** Check fields initialization. */
		foreach ( $view->fields->all() as $field ) {
			$this->assertInstanceOf( '\GV\GF_Field', $field );
			$this->assertEquals( $view->form->ID, $field->form_id );
		}

		/** A post of a different post type. */
		$post = $this->factory->post->create_and_get();
		$view = \GV\View::from_post( $post );
		$this->assertNull( $view );

		$view = \GV\View::from_post( null );
		$this->assertNull( $view );
	}

	/**
	 * @covers \GV\View::by_id()
	 */
	public function test_view_by_id() {
		$post = $this->factory->view->create_and_get();
		$view = \GV\View::by_id( $post->ID );
		$this->assertEquals( $view->ID, $post->ID );

		/** Check forms initialization. */
		$this->assertNotNull( $view->form );

		/** A post of a different post type. */
		$post = $this->factory->post->create_and_get();
		$this->assertNull( \GV\View::by_id( $post->ID ) );

		/** Disregard global state with a null passed */
		global $post;
		$post = $this->factory->post->create_and_get();

		$this->assertNull( \GV\View::by_id( null ) );

		unset( $post );
	}

	/**
	 * @covers \GV\View::exists()
	 * @covers \GravityView_View_Data::view_exists()
	 */
	public function test_view_exists() {
		$data = GravityView_View_Data::getInstance();
		$post = $this->factory->view->create_and_get();

		$this->assertTrue( \GV\View::exists( $post->ID ) );
		$this->assertTrue( $data->view_exists( $post->ID ) );

		$this->assertFalse( \GV\View::exists( $post->ID + 100 ) );
		$this->assertFalse( $data->view_exists( $post->ID + 100 ) );

		$this->_reset_context();
	}

	/**
	 * @covers \GV\View::offsetExists()
	 * @covers \GV\View::offsetSet()
	 * @covers \GV\View::offsetUnset()
	 * @covers \GV\View::offsetGet()
	 * @covers \GV\View::as_data()
	 */
	public function test_view_data_compat() {
		$this->_reset_context();

		$post = $this->factory->view->create_and_get();
		$view = \GV\View::by_id( $post->ID );

		/** Limited to the old keys. */
		foreach ( array( 'id', 'view_id', 'form_id', 'template_id', 'atts', 'fields', 'widgets', 'form' ) as $key )
			$this->assertTrue( isset( $view[$key] ) );
		$this->assertFalse( isset( $view['and now, for something completely different...'] ) );

		$this->assertEquals( $post->ID, $view['id'] );
		$this->assertEquals( $post->ID, $view['view_id'] );
		$this->assertEquals( $post->_gravityview_form_id, $view['form_id'] );
		$this->assertSame( $view->form, $view['form'] );
		$this->assertEquals( $post->_gravityview_directory_template, $view['template_id'] );

		/** Immutable! */
		$view['id'] = 9;
		$this->assertEquals( $post->ID, $view['id'] );

		unset( $view['id'] );
		$this->assertEquals( $post->ID, $view['id'] );

		/** Deprecation regressions. */
		$data = \GravityView_View_Data::getInstance();
		$data_view = $data->add_view( $view->ID );
		$this->assertSame( $data_view['id'], $view['id'] );
		$this->assertSame( $data_view['view_id'], $view['view_id'] );

		unset( $GLOBALS['GRAVITYVIEW_TESTS_VIEW_ARRAY_ACCESS_OVERRIDE'] );
		$this->_reset_context();
	}

	/**
	 * Stub \GravityView_View_Data::has_multiple_views() usage around the codebase.
	 *
	 * @covers \GravityView_frontend::set_context_view_id()
	 */
	public function test_data_has_multiple_views() {
		$this->_reset_context();

		$post = $this->factory->view->create_and_get();
		$view = \GV\View::by_id( $post->ID );

		$another_post = $this->factory->view->create_and_get();
		$another_view = \GV\View::by_id( $another_post->ID );

		{ /** set_context_view_id */
			$fe = \GravityView_frontend::getInstance();
			$fe->setGvOutputData( \GravityView_View_Data::getInstance() );

			$fe->set_context_view_id();
			$this->assertNull( $fe->get_context_view_id() );

			$fe->set_context_view_id( -5 );
			$this->assertEquals( $fe->get_context_view_id(), -5 );

			$_GET['gvid'] = -7;

			$fe->set_context_view_id();
			$this->assertNull( $fe->get_context_view_id() );

			gravityview()->views->add( $view );
			$fe->set_context_view_id();
			$this->assertEquals( $fe->get_context_view_id(), $view->ID );

			gravityview()->views->add( $view );
			$fe->set_context_view_id();
			$this->assertEquals( $fe->get_context_view_id(), -7 );

			unset( $_GET['gvid'] );
		}

		$this->_reset_context();
	}

	/**
	 * Stub \GravityView_View_Data::get_views() usage around the codebase.
	 *
	 * @covers \GravityView_Admin_Bar::add_links()
	 * @covers \GravityView_Admin_Bar::add_edit_view_and_form_link()
	 * @covers \GravityView_frontend::insert_view_in_content()
	 * @covers \GravityView_frontend::add_scripts_and_styles()
	 * @covers \GravityView_frontend::render_view()
	 */
	public function test_data_get_views() {
		$this->_reset_context();

		$post = $this->factory->view->create_and_get();
		$view = \GV\View::by_id( $post->ID );

		$another_post = $this->factory->view->create_and_get();
		$another_view = \GV\View::by_id( $another_post->ID );

		{
			global $wp_admin_bar;
			$admin_bar = new \GravityView_Admin_Bar();

			$wp_admin_bar = $this->getMockBuilder( 'stdClass' )->setMethods( array( 'add_menu' ) )->getMock();
			$wp_admin_bar->expects( $this->exactly( 4 ) )->method( 'add_menu' )
				->withConsecutive(
					array( $this->callback( function ( $subject ) {
						return $subject['id'] == 'gravityview'; /** The GravityView button. */
					} ) ),
					array( $this->callback( function ( $subject ) use ( $view ) {
						return $subject['id'] == 'edit-view-' . $view->ID; /** Edit the first view. */
					} ) ),
					array( $this->callback( function ( $subject ) use ( $view ) {
						return $subject['id'] == 'edit-form-' . $view->form->ID; /** Edit the form (shared by both views). */
					} ) ),
					array( $this->callback( function ( $subject ) use ( $another_view ) {
						return $subject['id'] == 'edit-view-' . $another_view->ID; /** Edit the second view. */
					} ) )
				);

			$administrator = $this->factory->user->create( array(
				'user_login' => md5( microtime() ),
				'user_email' => md5( microtime() ) . '@gravityview.tests',
				'role' => 'administrator' )
			);
			wp_set_current_user( $administrator );

			$this->assertNull( $admin_bar->add_links() ); /** Non-admin, so meh... */

			/** Multiple entries... */
			gravityview()->views->add( $view );
			gravityview()->views->add( $another_view );

			$user = wp_get_current_user();
			$user->add_cap( 'gravityview_full_access' );
			$user->get_role_caps(); // WordPress 4.2 and lower need this to refresh caps

			$admin_bar->add_links();

			wp_set_current_user( 0 );
		}

		{
			$fe = \GravityView_frontend::getInstance();
			global $wp_actions, $wp_query;
			$wp_actions['loop_start'] = 1;
			$wp_query->in_the_loop = true;
			$fe->setIsGravityviewPostType( true );
			$this->assertContains( '<table', $fe->insert_view_in_content( '' ) );

			$fe->add_scripts_and_styles();
		}

		{
			/**
			 * There are two views in there, but let's make sure a view that wasn't called for is still added.
			 * This is a side-effect of the old \GravityView_View_Data::get_view() method.
			 */
			$and_another_post = $this->factory->view->create_and_get();
			$and_another_view = \GV\View::by_id( $and_another_post->ID );
			$and_another_entry = $this->factory->entry->create_and_get( array( 'form_id' => $and_another_view->form->ID ) );

			$fe->setIsGravityviewPostType( true );
			$this->assertContains( 'not allowed to view this content', $fe->render_view( array(
				'id' => $and_another_view->ID,
				'embed_only' => true, /** Check propagation of $passed_args */
			) ) );

			$this->assertContains( 'gv-container-' . $and_another_view->ID, $fe->render_view( array(
				'id' => $and_another_view->ID,
				'embed_only' => false, /** Check propagation of $passed_args */
			) ) );

			$fe->set_context_view_id( $and_another_view->ID );
			$fe->setSingleEntry( $and_another_view->ID );
			$fe->setEntry( $and_another_entry['id'] );

			$this->assertContains( sprintf( 'data-viewid="%d"', $and_another_view->ID ), $fe->render_view( array(
				'id' => $and_another_view->ID,
				'debug' => true,
			) ) );
		}

		$this->_reset_context();
	}

	/**
	 * @covers \GV\View_Collection::from_post()
	 * @covers \GV\View_Collection::from_content()
	 * @covers \GV\View_Collection::get()
	 * @covers \GV\View_Collection::contains()
	 * @covers \GravityView_View_Data::maybe_get_view_id()
	 * @covers \GravityView_View_Data::is_valid_embed_id()
	 * @covers \GravityView_oEmbed::set_vars()
	 */
	public function test_view_collection_from_post() {
		$original_shortcode = $GLOBALS['shortcode_tags']['gravityview'];
		remove_shortcode( 'gravityview' ); /** Conflicts with existing shortcode right now. */
		\GV\Shortcodes\gravityview::add();

		$post = $this->factory->view->create_and_get();

		$views = \GV\View_Collection::from_post( $post );
		$view = $views->get( $post->ID );
		$this->assertEquals( $view->ID, $post->ID );
		$this->assertNull( $views->get( -1 ) );
		$this->assertTrue( $views->contains( $view->ID ) );
		$this->assertFalse( $views->contains( -1 ) );

		$another_post = $this->factory->view->create_and_get();

		/** An shortcode-based post. */
		$with_shortcodes = $this->factory->post->create_and_get( array(
			'post_content' => sprintf( '[gravityview id="%d"][gravityview id="%d" search_field="2"]', $post->ID, $another_post->ID )
		) );
		$views = \GV\View_Collection::from_post( $with_shortcodes );
		$this->assertCount( 2, $views->all() );

		$view = $views->get( $post->ID );
		$this->assertEquals( $view->ID, $post->ID );

		$view = $views->get( $another_post->ID );
		$this->assertEquals( $view->ID, $another_post->ID );

		/** Test post_meta-stored shortcodes. */
		$with_shortcodes_in_meta = $this->factory->post->create_and_get();
		update_post_meta( $with_shortcodes_in_meta->ID, 'meta_test', sprintf( '[gravityview id="%d"]', $post->ID ) );
		update_post_meta( $with_shortcodes_in_meta->ID, 'another_meta_test', sprintf( '[gravityview id="%d"]', $another_post->ID ) );

		/** And make sure arrays don't break things. */
		update_post_meta( $with_shortcodes_in_meta->ID, 'invalid_meta_test', array( 'do not even try to parse this' ) );

		$views = \GV\View_Collection::from_post( $with_shortcodes_in_meta );
		$this->assertEmpty( $views->all() );

		$test = $this;

		add_filter( 'gravityview/view_collection/from_post/meta_keys', function( $meta_keys, $post ) use ( $with_shortcodes_in_meta, $test ) {
			$test->assertSame( $post, $with_shortcodes_in_meta );
			return array( 'meta_test', 'invalid_meta_test' );
		}, 10, 2 );

		$views = \GV\View_Collection::from_post( $with_shortcodes_in_meta );
		$this->assertCount( 1, $views->all() );
		$view = $views->get( $post->ID );
		$this->assertEquals( $view->ID, $post->ID );

		add_filter( 'gravityview/data/parse/meta_keys', function( $meta_keys, $post_id ) use ( $with_shortcodes_in_meta, $test ) {
			$test->assertEquals( $post_id, $with_shortcodes_in_meta->ID );
			return array( 'another_meta_test' );
		}, 10, 2 );

		$views = \GV\View_Collection::from_post( $with_shortcodes_in_meta );
		$this->assertCount( 1, $views->all() );
		$view = $views->get( $another_post->ID );
		$this->assertEquals( $view->ID, $another_post->ID );

		remove_all_filters( 'gravityview/view_collection/from_post/meta_keys' );
		remove_all_filters( 'gravityview/data/parse/meta_keys' );

		/** How about invalid view IDs? */
		$with_bad_shortcodes = $this->factory->post->create_and_get( array(
			'post_content' => sprintf( '[gravityview id="%d"][gravityview id="%d"]', -$post->ID, -$another_post->ID )
		) );
		$views = \GV\View_Collection::from_post( $with_bad_shortcodes );
		$this->assertCount( 0, $views->all() );

		/** Test regressions in GravityView_View_Data::maybe_get_view_id */
		$data = GravityView_View_Data::getInstance();
		$this->assertEquals( $data->maybe_get_view_id( $post ), $post->ID );
		$this->assertEquals( $data->maybe_get_view_id( array( $post, $another_post ) ), array( $post->ID, $another_post->ID ) );
		$this->assertEquals( $data->maybe_get_view_id( $with_shortcodes ), array( $post->ID, $another_post->ID ) );
		add_filter( 'gravityview/data/parse/meta_keys', function( $meta_keys, $post_id ) {
			return array( 'another_meta_test' );
		}, 10, 2 );
		$this->assertEquals( $data->maybe_get_view_id( $with_shortcodes_in_meta ), $another_post->ID );
		remove_all_filters( 'gravityview/data/parse/meta_keys' );
		$this->assertEquals( $data->maybe_get_view_id( sprintf( '[gravityview id="%d"]', $post->ID ) ), $post->ID );

		/** Test GravityView_View_Data::maybe_get_view_id side-effect: calling it adds views to the global scope, hahah :( */
		$this->_reset_context();
		$data = GravityView_View_Data::getInstance();
		$data->maybe_get_view_id( $post );
		$this->assertCount( 1, gravityview()->views->all() );

		/** Test regressions for GravityView_oEmbed::set_vars by calling stuff. */
		$this->_reset_context();
		$this->assertCount( 0, gravityview()->views->all() );
		$form = $this->factory->form->create_and_get();
		$entry = $this->factory->entry->create_and_get( array( 'form_id' => $form['id'] ) );
		$view = $this->factory->view->create_and_get( array( 'form_id' => $form['id'] ) );
		$post = $this->factory->post->create_and_get( array( 'post_content' => sprintf( '[gravityview id="%d"]', $view->ID ) ) );

		$embed_content = sprintf( "\n%s\n", add_query_arg( 'entry', $entry['id'], get_permalink( $post->ID ) ) );
		$this->assertContains( 'table class="gv-table-view-content"', $GLOBALS['wp_embed']->autoembed( $embed_content ) );
		$this->assertCount( 1, gravityview()->views->all() );

		/** Test GravityView_View_Data::is_valid_embed_id regression. */
		$this->assertTrue( GravityView_View_Data::is_valid_embed_id( $post->ID, $view->ID ) );
		$this->assertInstanceOf( '\WP_Error', GravityView_View_Data::is_valid_embed_id( $post->ID, $another_post->ID ) );
		$this->assertInstanceOf( '\WP_Error', GravityView_View_Data::is_valid_embed_id( '', $view->ID ) );
		$this->assertTrue( GravityView_View_Data::is_valid_embed_id( '', $view->ID, true ) );
		$this->assertInstanceOf( '\WP_Error', GravityView_View_Data::is_valid_embed_id( $post->ID, $post->ID ) );

		/** Test shortcode has all attributes in View regression. */
		$views = $data->maybe_get_view_id( $with_shortcodes );
		$view = $data->get_view( $views[1] );
		$this->assertEquals( $view['atts']['search_field'], 2 );

		/** Test shortcode has all attributes in View regression. */
		$views = $data->maybe_get_view_id( $with_shortcodes );
		$view = $data->get_view( $views[1] );
		$this->assertEquals( $view['atts']['search_field'], 2 );

		$GLOBALS['shortcode_tags']['gravityview'] = $original_shortcode;
		$this->_reset_context();
	}

	/**
	 * Test stubs that work with the old View Data.
	 *
	 * @covers GravityView_frontend::single_entry_title()
	 */
	public function test_view_compat() {
		$this->_reset_context();

		$form = $this->factory->form->create_and_get();
		$entry = $this->factory->entry->create_and_get( array( 'form_id' => $form['id'] ) );
		$view = $this->factory->view->create_and_get( array( 'form_id' => $form['id'] ) );

		$another_form = $this->factory->form->create_and_get();
		$another_entry = $this->factory->entry->create_and_get( array( 'form_id' => $another_form['id'] ) );
		$another_view = $this->factory->view->create_and_get( array( 'form_id' => $another_form['id'] ) );

		$data = GravityView_View_Data::getInstance();
		gravityview()->request->views->add( \GV\View::by_id( $view->ID ) );
		$this->assertCount( 1, gravityview()->views->all() );

		$fe = GravityView_frontend::getInstance();
		$fe->setSingleEntry( $entry['id'] );
		$fe->setEntry( $entry['id'] );
		add_filter( 'gravityview/single/title/out_loop', '__return_true' );
		$fe->setGvOutputData( $data );
		$GLOBALS['post'] = $view;
		$_GET['gvid'] = $view->ID;
		$fe->set_context_view_id();

		gravityview()->views->get( $view->ID )->settings->set( 'single_title', 'hello, world' );

		$this->assertEquals( $fe->single_entry_title( 'sentinel', $view->ID ), 'hello, world' );

		gravityview()->request->views->add( \GV\View::by_id( $another_view->ID ) );
		$this->assertCount( 2, gravityview()->views->all() );

		$fe->setSingleEntry( $another_entry['id'] );
		$fe->setEntry( $another_entry['id'] );
		$GLOBALS['post'] = $another_view;
		$_GET['gvid'] = $another_view->ID;
		$fe->set_context_view_id();

		gravityview()->views->get( $another_view->ID )->settings->set( 'single_title', 'bye, world' );
		$this->assertEquals( $fe->single_entry_title( 'sentinel', $another_view->ID ), 'bye, world' );

		/** Test merge tags */
		gravityview()->views->get( $another_view->ID )->settings->set( 'single_title', '{entry_id}' );
		$this->assertEquals( $fe->single_entry_title( 'sentinel', $another_view->ID ), $another_entry['id'] );

		remove_all_filters( 'gravityview/single/title/out_loop' );
		unset( $GLOBALS['post'] );
		unset( $_GET['gvid'] );
		$this->_reset_context();
	}

	/**
	 * @covers \GV\GF_Form::by_id()
	 */
	public function test_form_gravityforms() {
		$_form = $this->factory->form->create_and_get();
		$_view = $this->factory->view->create_and_get( array( 'form_id' => $_form['id'] ) );

		$form = \GV\GF_Form::by_id( $_form['id'] );
		$this->assertInstanceOf( '\GV\Form', $form );
		$this->assertInstanceOf( '\GV\GF_Form', $form );

		$this->assertEquals( $form->ID, $_form['id'] );
		$this->assertEquals( $form::$backend, 'gravityforms' );

		/** Array access. */
		$this->assertEquals( $form['id'], $_form['id'] );
		$form['hello'] = 'one';
		$this->assertTrue( ! isset( $form['hello'] ) );

		/** Invalid ID. */
		$this->assertNull( \GV\GF_Form::by_id( false ) );
	}

	/**
	 * @covers \GV\Form_Collection::add()
	 * @covers \GV\Form_Collection::get()
	 * @covers \GV\Form_Collection::last()
	 */
	public function test_form_collection() {
		$forms = new \GV\Form_Collection();
		$this->assertEmpty( $forms->all() );

		$first_form = $this->factory->form->create_and_get();
		$forms->add( \GV\GF_Form::by_id( $first_form['id'] ) );

		$this->assertSame( $forms->get( $first_form['id'] ), $forms->last() );

		for ( $i = 0; $i < 5; $i++ ) {
			$_form = $this->factory->form->create_and_get();
			$forms->add( \GV\GF_Form::by_id( $_form['id'] ) );
		}
		$this->assertCount( 6, $forms->all() );

		foreach ( $forms->all() as $form ) {
			$this->assertInstanceOf( '\GV\GF_Form', $form );
		}

		$last_form = $forms->get( $_form['id'] );
		$this->assertEquals( $_form['id'], $last_form->ID );

		$_first_form = $forms->get( $first_form['id'] );
		$this->assertEquals( $first_form['id'], $_first_form->ID );

		$this->assertNull( $forms->get( 'this was not added' ) );

		/** Make sure we can only add \GV\View objects into the \GV\View_Collection. */
		$forms->add( 'this is not a form' );
		$this->assertCount( 6, $forms->all() );

		$this->assertSame( $forms->get( $last_form->ID ), $forms->last() );
	}

	/**
	 * @covers \GV\Shortcode::add()
	 * @covers \GV\Shortcode::remove()
	 */
	public function test_shortcode_add() {
		$original_shortcode = $GLOBALS['shortcode_tags']['gravityview'];
		remove_shortcode( 'gravityview' ); /** Conflicts with existing shortcode right now. */
		$shortcode = \GV\Shortcodes\gravityview::add();
		$this->assertInstanceOf( '\GV\Shortcodes\gravityview', $shortcode );
		$this->assertEquals( $shortcode->name, 'gravityview' );
		$this->assertSame( $shortcode, \GV\Shortcodes\gravityview::add() );

		\GV\Shortcodes\gravityview::remove();
		$this->assertFalse( shortcode_exists( 'gravityview' ) );

		add_shortcode( 'gravityview', '__return_false' );

		$shortcode = \GV\Shortcodes\gravityview::add();
		$this->assertNull( $shortcode );

		$GLOBALS['shortcode_tags']['gravityview'] = $original_shortcode;
	}

	/**
	 * @covers \GV\Shortcode::callback()
	 * @expectedException \BadMethodCallException
	 */
	public function test_shortcode_do_not_implemented() {
		\GV\Shortcode::callback( array( 'id' => 1 ) );
	}

	/**
	 * @covers \GV\Shortcode::parse()
	 * @covers \GravityView_View_Data::parse_post_content()
	 */
	public function test_shortcode_parse() {
		$this->_reset_context();

		$original_shortcode = $GLOBALS['shortcode_tags']['gravityview'];
		remove_shortcode( 'gravityview' ); /** Conflicts with existing shortcode right now. */
		\GV\Shortcodes\gravityview::add();

		$shortcodes = \GV\Shortcode::parse( '[gravityview id="1" m="2"]test this[/gravityview]and also[gravityview id="2" one=3]and[noexist]', true );
		$this->assertCount( 2, $shortcodes );

		$this->assertInstanceOf( '\GV\Shortcodes\gravityview', $shortcodes[0] );
		$this->assertEquals( $shortcodes[0]->name, 'gravityview' );
		$this->assertEquals( $shortcodes[0]->atts, array( 'id' => '1', 'm' => '2' ) );
		$this->assertEquals( $shortcodes[0]->content, 'test this' );

		$this->assertInstanceOf( '\GV\Shortcodes\gravityview', $shortcodes[1] );
		$this->assertEquals( $shortcodes[1]->name, 'gravityview' );
		$this->assertEquals( $shortcodes[1]->atts, array( 'id' => '2', 'one' => 3 ) );
		$this->assertEmpty( $shortcodes[1]->content );

		add_shortcode( 'noexist', '__return_false' );

		$shortcodes = \GV\Shortcode::parse( '[gravityview id="1" m="2"]test this[/gravityview]and also[gravityview id="2" one=3]and[noexist]' );
		$this->assertCount( 3, $shortcodes );
		$this->assertEquals( $shortcodes[2]->name, 'noexist' );
		$this->assertEmpty( $shortcodes[2]->atts );
		$this->assertEmpty( $shortcodes[2]->content );

		remove_shortcode( 'noexist' );

		/** Test shortcodes inside shortcode content. */
		add_shortcode( 's1', '__return_false' );
		add_shortcode( 's2', '__return_false' );
		add_shortcode( 's3', '__return_false' );

		$shortcodes = \GV\Shortcode::parse( '[s1][s2][s3][/s2][noexist][/s1]' );

		$this->assertCount( 3, $shortcodes );
		$this->assertEquals( $shortcodes[0]->name, 's1' );
		$this->assertEquals( $shortcodes[1]->name, 's2' );
		$this->assertEquals( $shortcodes[2]->name, 's3' );

		$GLOBALS['shortcode_tags']['gravityview'] = $original_shortcode;

		/** Make sure \GravityView_View_Data::parse_post_content operates in a sane way. */
		GravityView_View_Data::$instance = null; /** Reset just in case. */
		$data = GravityView_View_Data::getInstance();
		$this->assertEquals( -1, $data->parse_post_content( '[gravityview id="-1"]' ) );
		$this->assertEquals( array( -1, -2 ), $data->parse_post_content( '[gravityview id="-1"][gravityview id="-2"]' ) );
		/** The above calls have a side-effect on the data state; make sure it's still intact. */
		$this->assertEquals( $data->get_views(), array() );

		$this->_reset_context();
	}

	/**
	 * @covers \GV\Core::init()
	 */
	public function test_core_init() {
		gravityview()->request = new \GV\Frontend_Request();

		/** Make sure the main \GV\View_Collection is available in both places. */
		$this->assertSame( gravityview()->views, gravityview()->request->views );
		/** And isn't empty... */
		$this->assertEmpty( gravityview()->views->all() );

		/** Can't mutate gravityview()->views */
		gravityview()->views = null;
		$this->assertSame( gravityview()->views, gravityview()->request->views );
		$this->assertEmpty( gravityview()->views->all() );
	}

	/**
	 * @covers \GV\Frontend_Request::is_admin()
	 */
	public function test_default_request_is_admin() {
		$this->assertFalse( gravityview()->request->is_admin() );

		set_current_screen( 'dashboard' );
		$this->assertTrue( gravityview()->request->is_admin() );
		set_current_screen( 'front' );

		/** Now make sure old code stubs behave in the same way. */
		$this->assertEquals( gravityview()->request->is_admin(), \GravityView_Plugin::is_admin() );
		set_current_screen( 'front' );
		$this->assertEquals( gravityview()->request->is_admin(), \GravityView_Plugin::is_admin() );

		/** \GravityView_frontend::parse_content returns immediately if is_admin() */
		$fe = \GravityView_frontend::getInstance();
		$restore_GvOutputData = $fe->getGvOutputData(); /** Remember the global state... */
		$fe->setGvOutputData( 'sentinel' );
		$fe->parse_content(); /** Will reset GvOutputData to an emty array. */
		$this->assertNotEquals( 'sentinel', $fe->getGvOutputData() );
		set_current_screen( 'dashboard' );
		$fe = \GravityView_frontend::getInstance();
		$fe->setGvOutputData( 'sentinel' );
		$fe->parse_content(); /** Will not reset GvOutputData to an empty array. */
		$this->assertEquals( 'sentinel', $fe->getGvOutputData() );
		$fe->setGvOutputData( $restore_GvOutputData );

		/** \GravityView_Entry_Link_Shortcode::shortcode short circuits with null if is_admin() */
		set_current_screen( 'front' );
		$entry_link_shortcode = new \GravityView_Entry_Link_Shortcode(); /** And with false if allowed to continue with bad data. */
		$this->assertFalse( $entry_link_shortcode->read_shortcode( array( 'view_id' => 1, 'entry_id' => 1 ) ) );
		set_current_screen( 'dashboard' );
		$this->assertNull( $entry_link_shortcode->read_shortcode( array( 'view_id' => 1, 'entry_id' => 1 ) ) );

		/** \GVLogic_Shortcode::shortcode short circuits as well. */
		set_current_screen( 'front' );
		$logic_shortocde = \GVLogic_Shortcode::get_instance();
		$this->assertEquals( $logic_shortocde->shortcode( array( 'if' => 'true', 'is' => 'true' ), 'sentinel' ), 'sentinel' );
		set_current_screen( 'dashboard' );
		$this->assertNull( $logic_shortocde->shortcode( array( 'if' => 'true', 'is' => 'true' ), 'sentinel' ), 'sentinel' );

		/** \GravityView_Widget::add_shortcode short circuits and adds no tags if is_admin() */
		set_current_screen( 'front' );
		$widget = new \GravityView_Widget( 'test', 1 );
		$widget->add_shortcode();
		$this->assertTrue( shortcode_exists( 'gravityview_widget' ) );
		remove_shortcode( 'gravityview_widget' );
		set_current_screen( 'dashboard' );
		$widget->add_shortcode();
		$this->assertFalse( shortcode_exists( 'gravityview_widget' ) );

		set_current_screen( 'front' );
	}

	/**
	 * @covers \GV\Frontend_Request::is_search()
	 * @group current
	 */
	function test_frontend_request_is_search() {
	}

	/**
	 * @covers \GV\Frontend_Request::is_admin()
	 * @group ajax
	 */
	public function test_default_request_is_admin_ajax() {
		if ( ! defined( 'DOING_AJAX' ) ) {
			define( 'DOING_AJAX', true );
		}

		$this->assertFalse( gravityview()->request->is_admin() );
		$this->assertEquals( gravityview()->request->is_admin(), \GravityView_Plugin::is_admin() );

		set_current_screen( 'dashboard' );
		$this->assertFalse( gravityview()->request->is_admin() );
	}

	/**
	 * @covers \GravityView_View_Data::add_view()
	 * @covers \GV\Mocks\GravityView_View_Data_add_view()
	 *
	 * @covers \GravityView_View_Data::get_view()
	 * @covers \GravityView_View_Data::get_views()
	 * @covers \GravityView_View_Data::has_multiple_views()
	 */
	public function test_frontend_request_add_view() {
		$this->_reset_context();

		/** Try to add a non-existing view. */
		$data = \GravityView_View_Data::getInstance();
		$view = $data->add_view( -1 );
		$this->assertEmpty( gravityview()->views->all() );
		$this->assertFalse( $view );

		/** Add an existing view, not connected to a form. */
		$_view = $this->factory->view->create_and_get( array( 'form_id' => 0 ) );
		$view = $data->add_view( $_view->ID );
		$this->assertEmpty( gravityview()->views->all() );
		$this->assertFalse( $view );

		/** A valid view. */
		$_view = $this->factory->view->create_and_get();
		$view = $data->add_view( $_view->ID );
		$_view = gravityview()->request->views->get( $_view->ID );
		$this->assertCount( 1, gravityview()->views->all() );

		/** Add the same one. Nothing changed, right? */
		$view = $data->add_view( $_view->ID, array( 'sort_direction' => 'RANDOM' ) );
		$this->assertCount( 1, gravityview()->views->all() );

		gravityview()->request = new \GV\Frontend_Request();
		$this->assertCount( 0, gravityview()->views->all() );

		/** Some attributes. */
		$view = $data->add_view( $_view->ID, array( 'sort_direction' => 'RANDOM' ) );
		$_view = gravityview()->request->views->get( $_view->ID );
		$this->assertCount( 1, gravityview()->views->all() );
		$this->assertEquals( $view['atts']['sort_direction'], 'RANDOM' );
		$this->assertEquals( $view['atts'], $_view->settings->as_atts() );

		gravityview()->request = new \GV\Frontend_Request();

		/** Try to add an array of non-existing views. */
		$views = $data->add_view( array( -1, -2, -3 ) );
		$this->assertEmpty( gravityview()->views->all() );
		$this->assertEmpty( $views );

		/** Add 2 repeating ones among invalid ones. */
		$_view = $this->factory->view->create_and_get();
		$views = $data->add_view( array( -1, $_view->ID, -3, $_view->ID ) );
		$this->assertCount( 1, gravityview()->views->all() );
		$this->assertCount( 1, $views );
		$this->assertFalse( $data->has_multiple_views() );

		$_another_view = $this->factory->view->create_and_get();
		$views = $data->add_view( array( -1, $_view->ID, -3, $_another_view->ID ) );
		$this->assertCount( 2, gravityview()->views->all() );
		$this->assertCount( 2, $views );
		$this->assertTrue( $data->has_multiple_views() );
		$_view = gravityview()->request->views->get( $_view->ID );
		$_another_view = gravityview()->request->views->get( $_another_view->ID );
		$this->assertEquals( $views, array( $_view->ID => $_view->as_data(), $_another_view->ID => $_another_view->as_data() ) );

		/** Make sure \GravityView_View_Data::get_views == gravityview()->views->all() */
		$this->assertEquals( $data->get_views(), array_combine(
			array_map( function( $view ) { return $view->ID; }, gravityview()->views->all() ),
			array_map( function( $view ) { return $view->as_data(); }, gravityview()->views->all() )
		) );

		/** Make sure \GravityView_View_Data::get_view == gravityview()->views->get() */
		$this->assertEquals( $data->get_view( $_another_view->ID ), gravityview()->request->views->get( $_another_view->ID )->as_data() );
		$this->assertFalse( $data->get_view( -1 ) );

		/** Get view has a side-effect :( it adds a view that it doesn't have... do we emulate this correctly? */
		$this->assertNotEmpty( gravityview()->request->views->all() );
		gravityview()->request = new \GV\Frontend_Request();
		$this->assertEmpty( gravityview()->request->views->all() );
		GravityView_View_Data::$instance = null;
		$data = GravityView_View_Data::getInstance();
		$this->assertEquals( $data->get_view( $_another_view->ID ), gravityview()->request->views->get( $_another_view->ID )->as_data() );
		$this->assertNotNull( gravityview()->request->views->get( $_another_view->ID ) );

		$this->_reset_context();
	}

	/**
	 * @covers \GV\Settings::set()
	 * @covers \GV\Settings::get()
	 * @covers \GV\Settings::all()
	 */
	public function test_settings_base() {
		$settings = new \GV\Settings();
		$this->assertEmpty( $settings->all() );

		$value = array( 'one' => 'three' );
		$settings->set( 'test', $value );

		$this->assertEquals( $settings->get( 'test' ), $value );
		$this->assertNull( $settings->get( 'noexist' ) );

		$default = 'This is a default value';
		$this->assertEquals( $settings->get( 'no no no no', $default ), $default );

		$this->assertCount( 1, $settings->all() );
	}

	/**
	 * @covers \GV\View_Settings::defaults()
	 * @covers \GV\View_Settings::update()
	 * @covers \GV\View_Settings::as_atts()
	 * @covers \GravityView_View_Data::get_default_arg()
	 * @covers \GravityView_View_Data::get_id_from_atts()
	 */
	public function test_view_settings() {
		$view = new \GV\View();
		$this->assertInstanceOf( '\GV\View_Settings', $view->settings );

		$defaults = \GV\View_Settings::defaults();
		$this->assertNotEmpty( $defaults );

		$settings = new \GV\View_Settings();
		$settings->update( $defaults );
		$this->assertEquals( $defaults, $settings->as_atts() );

		/** Details. */
		$detailed = \GV\View_Settings::defaults( true );
		$this->assertEquals( wp_list_pluck( $detailed, 'value', 'id' ), array_values( $defaults ) );

		/** Group. */
		$group = \GV\View_Settings::defaults( true, 'sort' );
		$this->assertEmpty( array_filter( $group, function( $setting ) { return !empty( $setting['group'] ) && $setting['group'] != 'sort'; } ) );

		/** Test old filter. */
		add_filter( 'gravityview_default_args', function( $defaults ) {
			$defaults['test_sentinel'] = '123';
			return $defaults;
		} );

		/** Test new filter. */
		add_filter( 'gravityview/view/settings/defaults', function( $defaults ) {
			$defaults['test_sentinel'] = array( 'value' => '456' );
			return $defaults;
		} );
		$defaults = \GV\View_Settings::defaults();
		$this->assertEquals( $defaults['test_sentinel'], '456' );

		/** Update */
		$settings = new \GV\View_Settings();
		$settings->update( $defaults );
		$this->assertEquals( $settings->get( 'test_sentinel' ), '456' );
		$settings->update( array( 'valid_key' => 'this exists', 'test_sentinel' => '789' ) );
		$this->assertEquals( $settings->get( 'test_sentinel' ), '789' );
		$this->assertEquals( $settings->get( 'valid_key' ), 'this exists' );

		/** Regression. */
		$this->assertEquals( \GravityView_View_Data::get_default_arg( 'test_sentinel' ), '456' );
		$setting = \GravityView_View_Data::get_default_arg( 'test_sentinel', true );
		$this->assertEquals( $setting['value'], '456' );
		$atts = $settings->as_atts();
		$this->assertEquals( $atts['test_sentinel'], '789' );

		remove_all_filters( 'gravityview_default_args' );
		remove_all_filters( 'gravityview/view/settings/defaults' );

		/** Dead get_id_from_atts() test assumptions, no actual live code is present in our core... */
		add_filter( 'gravityview/view/settings/defaults', function( $defaults ) {
			$defaults['view_id'] = array( 'value' => '39' );
			return $defaults;
		} );
		$this->assertEquals( 39, \GravityView_View_Data::getInstance()->get_id_from_atts( 'id="40"' ) );
		remove_all_filters( 'gravityview/view/settings/defaults' );
		$this->assertEquals( 40, \GravityView_View_Data::getInstance()->get_id_from_atts( 'id="40"' ) );
		$this->assertEquals( 50, \GravityView_View_Data::getInstance()->get_id_from_atts( 'id="40" view_id="50"' ) );

		$this->_reset_context();
	}

	/**
	 * @covers \GV\WP_Action_Logger::log()
	 */
	public function test_logging() {
		$this->assertInstanceOf( '\GV\WP_Action_Logger', gravityview()->log );

		$_this = &$this;
		add_action( 'gravityview_log_debug_test', function( $message, $data ) use ( $_this ) {
			$_this->assertEquals( "[info, GVFuture_Test->test_logging] Hello, TRAPPIST-1!", $message );
			$_this->assertEquals( $data, array( 'a' => 'b' ) );
		}, 10, 2 );
		gravityview()->log->info( 'Hello, {world}!', array( 'world' => 'TRAPPIST-1', 'data' => array( 'a' => 'b' ) ) );
		remove_all_actions( 'gravityview_log_debug_test' );

		add_action( 'gravityview_log_error_test', function( $message, $data ) use ( $_this ) {
			$_this->assertEquals( "[critical, GVFuture_Test->test_logging] Hello, TRAPPIST-1!", $message );
			$_this->assertEquals( $data, array( 'a' => 'b' ) );
		}, 10, 2 );
		gravityview()->log->critical( 'Hello, {world}!', array( 'world' => 'TRAPPIST-1', 'data' => array( 'a' => 'b' ) ) );

		remove_all_actions( 'gravityview_log_error_test' );
	}

	/**
	 * @covers \GV\Field_Collection::add()
	 * @covers \GV\Field_Collection::from_configuration()
	 * @covers \GV\Field_Collection::as_configuration()
	 * @covers \GV\Field_Collection::get()
	 * @covers \GV\Field_Collection::by_position()
	 * @covers \GV\Field_Collection::by_visible()
	 * @covers \GV\Field::as_configuration()
	 * @covers \GV\Field::from_configuration()
	 * @covers \GV\GF_Field::from_configuration()
	 * @covers \GV\Internal_Field::from_configuration()
	 * @covers \GV\Field::update_configuration()
	 * @covers \GravityView_View_Data::get_fields()
	 * @covers ::gravityview_get_directory_fields()
	 * @covers \GVCommon::get_directory_fields()
	 * @covers \GV\Field::get_value()
	 */
	public function test_field_and_field_collection() {
		$fields = new \GV\Field_Collection();
		$field = new \GV\Field();

		$fields->add( $field );
		$this->assertContains( $field, $fields->all() );

		/** Make sure we can only add \GV\Field objects into the \GV\Field_Collection. */
		$fields->add( new stdClass() );
		$this->assertCount( 1, $fields->all() );

		$this->assertEquals( array( 'id', 'label', 'show_label', 'custom_label', 'custom_class', 'only_loggedin', 'only_loggedin_cap', 'search_filter', 'show_as_link' ),
			array_keys( $field->as_configuration() ) );

		/** Field configuration and update configuration. */
		$field = \GV\Field::from_configuration(
			array( 'id' => 'custom', 'label' => 'Custom', 'content' => 'Wow!' )
		);

		$this->assertEquals( 'custom', $field->ID );

		$field->update_configuration( array() );

		$this->assertEquals( 'custom', $field->ID );
		$this->assertEquals( 'Wow!', $field->content );

		$field->update_configuration( array( 'update' => 'Now!', 'id' => 4 ) );

		$this->assertEquals( 4, $field->ID );
		$this->assertEquals( 'Wow!', $field->content );

		/** Configuration implementations: \GV\Internal_Field */
		$field = \GV\Field::from_configuration( array( 'id' => 'custom' ) );
		$this->assertInstanceOf( '\GV\Internal_Field', $field );
		$this->assertEquals( 'custom', $field->ID );

		/** Configuration implementations: \GV\GF_Field */
		$field = \GV\Field::from_configuration( array( 'id' => 499 ) );
		$this->assertInstanceOf( '\GV\Field', $field );
		$form = $this->factory->form->import_and_get( 'simple.json' );
		$field = \GV\Field::from_configuration( array( 'id' => 1, 'form_id' => $form['id'] ) );
		$this->assertInstanceOf( '\GV\GF_Field', $field );
		$this->assertEquals( 'text', $field->type );
		$field = \GV\Field::from_configuration( array( 'id' => 2, 'form_id' => $form['id'] ) );
		$this->assertInstanceOf( '\GV\GF_Field', $field );
		$this->assertEquals( 'number', $field->type );

		/** Test filter and error condition. */
		add_filter( 'gravityview/field/class', function( $class ) {
			return 'NoExist_ForSure_Really';
		} );
		$field = \GV\Field::from_configuration( array( 'id' => 1 ) );
		$this->assertInstanceOf( '\GV\Field', $field );
		remove_all_filters( 'gravityview/field/class' );

		add_filter( 'gravityview/field/class', function( $class ) {
			return 'stdClass';
		} );
		$field = \GV\Field::from_configuration( array( 'id' => 1 ) );
		$this->assertInstanceOf( '\GV\Field', $field );
		remove_all_filters( 'gravityview/field/class' );

		/** Mass configuration. */
		$fields = \GV\Field_Collection::from_configuration( array(
			'directory_list-title' => array(
				'ffff0001' => array( 'id' => 1, 'form_id' => $form['id'], 'label' => 'Hi there :)' ),
				'ffff0002' => array( 'id' => 2, 'form_id' => $form['id'], 'label' => 'Hi there, too :)' ),
				'ffff0003' => array( 'id' => 'custom', 'only_loggedin_cap' => 'read' ),
			),
			'single_list-title' => array(
				'ffff0004' => array( 'id' => 1, 'label' => 'Hi there :)', 'custom_class' => 'red' ),
			),
		) );
		$this->assertCount( 4, $fields->all() );
		$this->assertEquals( 'red', $fields->get( 'ffff0004' )->custom_class );
		$this->assertEquals( '', $fields->get( 'ffff0003' )->cap ); /** The loggedin wasn't set. */
		$this->assertSame( $fields->by_position( 'directory_list-title' )->get( 'ffff0002' ), $fields->get( 'ffff0002' ) );
		$this->assertCount( 0, $fields->by_position( 'nope' )->all() );
		$this->assertCount( 1, $fields->by_position( 'single_list-title' )->all() );
		$this->assertNull( $fields->by_position( 'nope' )->get( 'ffff0001' ) );
		$this->assertInstanceOf( '\GV\GF_Field', $fields->get( 'ffff0001' ) );
		$this->assertInstanceOf( '\GV\GF_Field', $fields->get( 'ffff0002' ) );
		$this->assertInstanceOf( '\GV\Internal_Field', $fields->get( 'ffff0003' ) );
		$this->assertInstanceOf( '\GV\Field', $fields->get( 'ffff0004' ) );

		$this->assertEquals( array( 'directory_list-title', 'single_list-title' ), array_keys( $fields->as_configuration() ) );

		/** Filter by permissions */
		$user = $this->factory->user->create( array(
			'user_login' => md5( microtime() ),
			'user_email' => md5( microtime() ) . '@gravityview.tests',
		) );

		$fields = \GV\Field_Collection::from_configuration( array(
			'default' => array(
				'000a' => array( 'only_loggedin' => '1', 'only_loggedin_cap' => 'manage_options' ),
				'000b' => array( 'only_loggedin' => '1', 'only_loggedin_cap' => 'read' ),
				'000c' => array( 'only_loggedin' => '0', 'only_loggedin_cap' => 'read' /** Only valid when only_loggedin is set */ ),
			),
		) );

		$visible = $fields->by_visible();
		$this->assertCount( 1, $visible->all() );
		$this->assertNotNull( $visible->get( '000c' ) );

		wp_set_current_user( $user );

		$visible = $fields->by_visible();
		$this->assertCount( 2, $visible->all() );
		$this->assertNotNull( $visible->get( '000c' ) );
		$this->assertNotNull( $visible->get( '000b' ) );

		$user = wp_get_current_user();
		$user->add_cap( 'manage_options' );
		$user->get_role_caps(); // WordPress 4.2 and lower need this to refresh caps

		$visible = $fields->by_visible();
		$this->assertCount( 3, $visible->all() );

		add_filter( 'gravityview/configuration/fields', function( $fields ) {
			foreach ( $fields['directory_table-columns'] as &$field ) {
				if ( $field['label'] == 'Business Name' ) {
					/** Custom parameters */
					$field['sentinel'] = '9148';
				}
			}
			return $fields;
		} );

		/** Back compatibility */
		$post = $this->factory->view->create_and_get();
		$view = \GV\View::from_post( $post );
		$this->assertEquals( $view->fields->as_configuration(), gravityview_get_directory_fields( $view->ID ) );

		/** Test custom getters */
		foreach( $view->fields->by_position( 'directory_table-columns' )->all() as $field ) {
			if ( $field->label == 'Business Name' ) {
				$this->assertEquals( '9148', $field->sentinel );
			}
		}

		/** Regression on \GravityView_View_Data::get_fields() */
		$this->assertEquals( $view->fields->as_configuration(), \GravityView_View_Data::getInstance()->get_fields( $view->ID ) );

		remove_all_filters( 'gravityview/configuration/fields' );

		/** Visible/hidden fields */
		add_filter( 'gravityview/configuration/fields', function( $fields ) {
			foreach ( $fields['directory_table-columns'] as &$field ) {
				if ( $field['label'] == 'Business Name' ) {
					$field['only_loggedin'] = 1;
					$field['only_loggedin_cap'] = 'read';
				}
			}
			return $fields;
		} );

		$view = \GV\View::from_post( $post );
		$view_data = $view->as_data();
		$logged_in_count = count( $view_data['fields']['directory_table-columns'] );

		wp_set_current_user( 0 );

		$view = \GV\View::from_post( $post );
		$view_data = $view->as_data();
		$non_logged_in_count = count( $view_data['fields']['directory_table-columns'] );

		$this->assertEquals( $logged_in_count - 1, $non_logged_in_count, 'Fields were not hidden for non-logged in view' );
		$this->assertEquals( $logged_in_count, $view->fields->count() );
		$this->assertEquals( $non_logged_in_count, $view->fields->by_visible()->count() );

		remove_all_filters( 'gravityview/configuration/fields' );

		/** Some values, shall we? */
		$fields = $view->fields->by_position( 'directory_table-columns' )->all();

		$entry = $this->factory->entry->import_and_get( 'simple_entry.json', array(
			'form_id' => $view->form->ID,
			'1' => 'Monsters, Inc.',
			'4' => 'International',
		) );
		$entry = \GV\GF_Entry::by_id( $entry['id'] );

		/** Uninitialized */
		$field = new \GV\Field();

		$this->assertNull( $field->get_value() );

		add_filter( 'gravityview/field/value', function( $value ) {
			return 'sentinel-2';
		} );
		$this->assertEquals( 'sentinel-2', $field->get_value() );
		remove_all_filters( 'gravityview/field/value' );

		$this->assertNull( $field->get_value() );

		/** Gravity Forms values, please. */
		$field = \GV\GF_Field::by_id( $view->form, '4' );
		$this->assertEquals( 'International', $field->get_value( $view, $view->form, $entry ) );

		add_filter( 'gravityview/field/value', function( $value ) {
			return 'sentinel-4';
		} );
		$this->assertEquals( 'sentinel-4', $field->get_value( $view, null /** \GV\Source */, $entry ) );
		remove_all_filters( 'gravityview/field/value' );

		/** How about internal fields? */
		$field = \GV\Internal_Field::by_id( 'id' );
		$this->assertEquals( $entry->ID, $field->get_value( $view, $view->form, $entry ) );

		add_filter( 'gravityview/field/value', function( $value ) {
			return 'sentinel-6';
		} );
		$this->assertEquals( 'sentinel-6', $field->get_value( $view, null /** \GV\Source */, $entry ) );
		remove_all_filters( 'gravityview/field/value' );

		$this->_reset_context();
	}

	/**
	 * @covers \GV\Mocks\GravityView_API_field_value()
	 * @covers \GravityView_API::field_value()
	 */
	public function test_field_value_compat() {
		$this->_reset_context();

		$form = $this->factory->form->import_and_get( 'simple.json' );
		$form = \GV\GF_Form::by_id( $form['id'] );
		$entry = $this->factory->entry->import_and_get( 'simple_entry.json', array(
			'form_id' => $form->ID,
			'1' => 'set all the fields!',
			'2' => -100,
		) );
		$entry = \GV\GF_Entry::by_id( $entry['id'] );
<<<<<<< HEAD

		GravityView_View::getInstance()->setForm( $form->form );

		$field_settings = array(
			'id' => '1',
		);

		$GLOBALS['GravityView_API_field_value_override'] = true;
		$this->assertEquals( 'set all the fields!', GravityView_API::field_value( $entry->as_entry(), $field_settings ) );
		unset( $GLOBALS['GravityView_API_field_value_override'] );
		$this->assertEquals( 'set all the fields!', GravityView_API::field_value( $entry->as_entry(), $field_settings ) );

		$field_settings = array(
			'id' => 'custom',
			'content' => 'this is it',
			'wpautop' => true,
		);
		$GLOBALS['GravityView_API_field_value_override'] = true;
		$this->assertEquals( "<p>this is it</p>\n", GravityView_API::field_value( $entry->as_entry(), $field_settings ) );
		unset( $GLOBALS['GravityView_API_field_value_override'] );
		$this->assertEquals( "<p>this is it</p>\n", GravityView_API::field_value( $entry->as_entry(), $field_settings ) );

		/** A more complicated form */
		$form = $this->factory->form->create_and_get();
		$form = \GV\GF_Form::by_id( $form['id'] );
		$entry = $this->factory->entry->import_and_get( 'standard_entry.json', array(
			'form_id' => $form->ID,
		) );
		$entry = \GV\GF_Entry::by_id( $entry['id'] );

		GravityView_View::getInstance()->setForm( $form->form );

		$field_settings = array(
			'id' => '14',
		);
		$GLOBALS['GravityView_API_field_value_override'] = true;
		$expected = GravityView_API::field_value( $entry->as_entry(), $field_settings );
		unset( $GLOBALS['GravityView_API_field_value_override'] );
		$this->assertEquals( "$expected", GravityView_API::field_value( $entry->as_entry(), $field_settings ) );

		$this->_reset_context();
	}

	/**
	 * @covers \GV\Template::split_slug()
	 */
	public function test_template_split_slug() {
		$this->assertEquals( \GV\View_Template::split_slug( 'main' ), array( '', 'main' ) );
		$this->assertEquals( \GV\View_Template::split_slug( 'secondary', 'part' ), array( '', 'secondary-part' ) );
		$this->assertEquals( \GV\View_Template::split_slug( 'partial/sub' ), array( 'partial/', 'sub' ) );
		$this->assertEquals( \GV\View_Template::split_slug( 'partial/sub', 'part' ), array( 'partial/', 'sub-part') );
		$this->assertEquals( \GV\View_Template::split_slug( 'partial/fraction/atom', '' ), array( 'partial/fraction/', 'atom' ) );
		$this->assertEquals( \GV\View_Template::split_slug( 'partial/fraction/atom', 'quark' ), array( 'partial/fraction/', 'atom-quark' ) );
	}

	/**
	 * @covers \GV\View_Renderer::render()
	 */
	public function test_frontend_view_renderer() {
		$form = $this->factory->form->import_and_get( 'simple.json' );
		$entry = $this->factory->entry->import_and_get( 'simple_entry.json', array(
			'form_id' => $form['id'],
			/** Fields, more complex entries may have hundreds of fields defined in the JSON file. */
			'1' => 'this is field one',
			'2' => 102,
		) );
		$post = $this->factory->view->create_and_get( array( 'form_id' => $form['id'] ) );
		$view = \GV\View::from_post( $post );

		$renderer = new \GV\View_Renderer();
		$this->assertNull( $renderer->render( $view, new \GV\Dummy_Request() ) );

		/** Password protection. */
		wp_update_post( array( 'ID' => $view->ID, 'post_password' => '123' ) );
		$this->assertContains( 'content is password protected', $renderer->render( $view, new \GV\Frontend_Request() ) );
		wp_update_post( array( 'ID' => $view->ID, 'post_password' => '' ) );
	}

	/**
	 * @covers \GV\Field_Renderer::render()
	 */
	public function test_frontend_field_renderer() {
	}

	/**
	 * @covers \GV\Template::push_template_data()
	 * @covers \GV\Template::pop_template_data()
	 */
	public function test_template_push_pop() {
		$template_a = new \GV\Field_HTML_Template( new \GV\Internal_Field() );
		$template_b = new \GV\Field_HTML_Template( new \GV\Internal_Field() );

		global $wp_query;

		$template_a->push_template_data( array( 'hello' => 'world' ) );
		$this->assertEquals( 'world', $wp_query->query_vars['data']->hello );

		$template_b->push_template_data( array( 'bye' => 'moon' ) );
		$this->assertEquals( 'moon', $wp_query->query_vars['data']->bye );

		$template_b->pop_template_data();
		$this->assertEquals( 'world', $wp_query->query_vars['data']->hello );

		$template_a->pop_template_data();
		$this->assertEquals( 'world', $wp_query->query_vars['data']->hello );

		$template_b->push_template_data( array( 'one' => 'of these days' ), 'custom' );
		$template_a->push_template_data( array( 'how' => 'about this' ), 'custom' );

		$this->assertEquals( 'about this', $wp_query->query_vars['custom']->how );

		/** Emulate a destruct */
		unset( $wp_query->query_vars['custom'] );
		unset( $template_a );

		$template_b->pop_template_data( 'custom' );

		$this->assertEquals( 'of these days', $wp_query->query_vars['custom']->one );
	}

	/**
	 * @covers \GV\Frontend_Request::output()
	 * @covers \GV\Frontend_Request::is_view()
	 */
	public function test_frontend_request() {
		$request = new \GV\Frontend_Request();

		global $post;

		$this->assertEquals( $request->output( 'just some regular content' ), 'just some regular content' );

		$_this = &$this;
		add_filter( 'gravityview/request/output/views', function( $views ) use ( $_this ) {
			$_this->assertCount( 0, $views->all() );
			return $views;
		} );

		$this->assertFalse( $request->is_view() );
		$request->output( '' );

		remove_all_filters( 'gravityview/request/output/views' );

		$view = $this->factory->view->create_and_get();
		$with_shortcode = $this->factory->post->create_and_get( array(
			'post_content' => '[gravityview id="' . $view->ID . '"]'
		) );

		add_filter( 'gravityview/request/output/views', function( $views ) use ( $_this, $view ) {
			$_this->assertCount( 1, $views->all() );
			$_this->assertEquals( $view->ID, $views->last()->ID );
			return $views;
		} );

		$post = $with_shortcode;
		$this->assertFalse( $request->is_view() );
		$request->output( '' );

		$post = $view;
		$this->assertTrue( $request->is_view() );
		$request->output( '' );

		$post = null;
		$request->output( '[gravityview id="' . $view->ID . '"]' );

		remove_all_filters( 'gravityview/request/output/views' );

		/** A post password is required. */
		$post = get_post( wp_update_post( array( 'ID' => $view->ID, 'post_password' => '123' ) ) );
		$this->assertEquals( $request->output( 'sentinel_1' ), 'sentinel_1' );
		$post = get_post( wp_update_post( array( 'ID' => $view->ID, 'post_password' => null ) ) );

		/** Not directly accessible. */
		add_filter( 'gravityview_direct_access', '__return_false' );
		$this->assertContains( 'not allowed to view this', $request->output( '' ) );
		remove_all_filters( 'gravityview_direct_access' );

		add_filter( 'gravityview/request/output/direct', '__return_false' );
		$this->assertContains( 'not allowed to view this', $request->output( '' ) );
		remove_all_filters( 'gravityview/request/output/direct' );

		/** Embed-only */
		add_filter( 'gravityview/request/output/views', function( $views ) use ( $_this, $view ) {
			$views->get( $view->ID )->settings->set( 'embed_only', true );
			return $views;
		} );
		$this->assertContains( 'not allowed to view this', $request->output( '' ) );
		remove_all_filters( 'gravityview/request/output/views' );

		/** A broken view with no form. */
		delete_post_meta( $post->ID, '_gravityview_form_id' );
		$this->assertEquals( $request->output( 'sentinel' ), 'sentinel' );

		$administrator = $this->factory->user->create( array(
			'user_login' => md5( microtime() ),
			'user_email' => md5( microtime() ) . '@gravityview.tests',
			'role' => 'administrator' )
		);
		wp_set_current_user( $administrator );
		$this->assertContains( 'View is not configured properly', $request->output( '' ) );

		$this->_reset_context();
	}

	/**
	 * @covers \GV\View_Table_Template::the_columns()
	 * @covers \GV\View_Table_Template::the_entry()
	 */
	public function test_view_table() {
		$this->_reset_context();

		$form = $this->factory->form->import_and_get( 'simple.json' );
		$form = \GV\GF_Form::by_id( $form['id'] );
		$entry = $this->factory->entry->import_and_get( 'simple_entry.json', array(
			'form_id' => $form->ID,
			'1' => 'set all the fields!',
			'2' => -100,
		) );

		$view = $this->factory->view->create_and_get( array( 'form_id' => $form->ID ) );

		foreach ( range( 1, 10 ) as $i ) {
			$this->factory->entry->import_and_get( 'simple_entry.json', array(
				'form_id' => $form['id'],
				'1' => "this is the $i-numbered entry",
				'2' => $i,
			) );
		}

		add_filter( 'gravityview/configuration/fields', function( $fields ) {
			return array(
				'directory_table-columns' => array(
					array(
						'id' => 1, 'label' => 'This is field one',
					),
					array(
						'id' => 2, 'label' => 'This is field two',
					),
				),
			);
		} );
		$view = \GV\View::by_id( $view->ID );
		remove_all_filters( 'gravityview/configuration/fields' );

		$template = new \GV\View_Table_Template( $view, $view->form->entries, new \GV\Frontend_Request() );

		/** Test the column ouput. */
		$expected = sprintf( '<th id="gv-field-%1$d-1" class="gv-field-%1$d-1"><span class="gv-field-label">This is field one</span></th><th id="gv-field-%1$d-2" class="gv-field-%1$d-2"><span class="gv-field-label">This is field two</span></th>', $view->form->ID );

		ob_start(); $template->the_columns();
		$this->assertEquals( $expected, ob_get_clean() );

		$entries = $view->form->entries->all();

		$attributes = array( 'class' => 'hello-button', 'data-row' => '1' );

		add_filter( 'gravityview/entry/row/attributes', function( $attributes ) {
			$attributes['onclick'] = 'alert("hello :)");';
			return $attributes;
		} );

		ob_start(); $template->the_entry( $entries[1], $attributes );
		$output = ob_get_clean();
		$this->assertContains( '<tr class="hello-button" data-row="1" onclick="alert(&quot;hello :)&quot;);">', $output );
=======

		GravityView_View::getInstance()->setForm( $form->form );

		$field_settings = array(
			'id' => '1',
		);

		$GLOBALS['GravityView_API_field_value_override'] = true;
		$this->assertEquals( 'set all the fields!', GravityView_API::field_value( $entry->as_entry(), $field_settings ) );
		unset( $GLOBALS['GravityView_API_field_value_override'] );
		$this->assertEquals( 'set all the fields!', GravityView_API::field_value( $entry->as_entry(), $field_settings ) );

		$field_settings = array(
			'id' => 'custom',
			'content' => 'this is it',
			'wpautop' => true,
		);
		$GLOBALS['GravityView_API_field_value_override'] = true;
		$this->assertEquals( "<p>this is it</p>\n", GravityView_API::field_value( $entry->as_entry(), $field_settings ) );
		unset( $GLOBALS['GravityView_API_field_value_override'] );
		$this->assertEquals( "<p>this is it</p>\n", GravityView_API::field_value( $entry->as_entry(), $field_settings ) );

		/** A more complicated form */
		$form = $this->factory->form->create_and_get();
		$form = \GV\GF_Form::by_id( $form['id'] );
		$entry = $this->factory->entry->import_and_get( 'standard_entry.json', array(
			'form_id' => $form->ID,
		) );
		$entry = \GV\GF_Entry::by_id( $entry['id'] );

		GravityView_View::getInstance()->setForm( $form->form );

		$field_settings = array(
			'id' => '14',
		);
		$GLOBALS['GravityView_API_field_value_override'] = true;
		$expected = GravityView_API::field_value( $entry->as_entry(), $field_settings );
		unset( $GLOBALS['GravityView_API_field_value_override'] );
		$this->assertEquals( "$expected", GravityView_API::field_value( $entry->as_entry(), $field_settings ) );
>>>>>>> f7cf4bc7

		$this->_reset_context();
	}

	/**
	 * @covers \GV\Field::get()
	 * @covers \GV\GF_Form::get_field()
	 * @covers \GV\Internal_Source::get_field()
	 * @covers \GV\GF_Field::by_id()
	 * @covers \GV\Internal_Field::by_id()
	 */
	public function test_get_field() {
		$form = $this->factory->form->import_and_get( 'simple.json' );
		$form = \GV\GF_Form::by_id( $form['id'] );
		$entry = $this->factory->entry->import_and_get( 'simple_entry.json', array(
			'form_id' => $form->ID,
			'1' => 'set all the fields!',
			'2' => -100,
		) );

		/** Invalid cases should not fatal. */
		$this->assertNull( \GV\Field::get( '\GV\No_No_No', '1' ) );
		$this->assertNull( \GV\Field::get( '\GV\Core', array( '1' ) ) );
		$this->assertNull( \GV\GF_Form::get_field() );
		$this->assertNull( \GV\GF_Form::get_field( $form, '1010' ) );

		$field = \GV\GF_Field::get( '\GV\GF_Form', array( $form, '1' ) );
		$this->assertInstanceOf( '\GV\GF_Field', $field );

		$this->assertEquals( 'text', $field->field->type );

		$field = \GV\Internal_Source::get_field( 'custom' );
		$this->assertInstanceOf( '\GV\Internal_Field', $field );
		$this->assertEquals( 'custom', $field->ID );
	}

	/**
	 * @covers \GV\Entry_Collection::filter
	 * @covers \GV\Form::get_entries
	 * @covers \GV\Entry_Collection::count
	 * @covers \GV\Entry_Collection::total
	 * @covers \GV\GF_Entry_Filter::from_search_criteria()
	 * @covers \GV\Entry_Collection::offset
	 * @covers \GV\Entry_Collection::limit
	 * @covers \GV\Entry_Collection::sort
	 * @covers \GV\Entry_Collection::page
	 */
	public function test_entry_collection_and_filter() {
		$this->_reset_context();

		$form = $this->factory->form->import_and_get( 'simple.json' );
		$form = \GV\GF_Form::by_id( $form['id'] );
		$entry = $this->factory->entry->import_and_get( 'simple_entry.json', array(
			'form_id' => $form->ID,
			'1' => 'set all the fields!',
			'2' => -100,
		) );
		$view = $this->factory->view->create_and_get( array( 'form_id' => $form->ID ) );

		$entries = new \GV\Entry_Collection();

		$entry = \GV\GF_Entry::by_id( $entry['id'] );

		$entries->add( $entry );
		$this->assertSame( $entries->get( $entry['id'] ), $entry );

		/** Moar!!! */
		foreach ( range( 1, 500 ) as $i ) {
			$this->factory->entry->import_and_get( 'simple_entry.json', array(
				'form_id' => $form['id'],
				'1' => "this is the $i-numbered entry",
				'2' => $i,
			) );
		}

		$this->assertEquals( $form->entries->total(), 501 );
		$this->assertEquals( $form->entries->count(), 0 );

		$filter_1 = \GV\GF_Entry_Filter::from_search_criteria( array( 'field_filters' => array(
			'mode' => 'any', /** OR */
			array( 'key' => '2', 'value' => '200' ),
			array( 'key' => '2', 'value' => '300' ),
		) ) );
		$this->assertEquals( $form->entries->filter( $filter_1 )->count(), 0 );
		$this->assertEquals( $form->entries->filter( $filter_1 )->total(), 2 );

		$filter_2 = \GV\GF_Entry_Filter::from_search_criteria( array( 'field_filters' => array(
			'mode' => 'any', /** OR */
			array( 'key' => '2', 'value' => '150' ),
			array( 'key' => '2', 'value' => '450' ),
		) ) );
		$this->assertEquals( 4, $form->entries->filter( $filter_1 )->filter( $filter_2 )->total() );

		$this->assertCount( 20, $form->entries->all() ); /** The default count... */
		$this->assertCount( 4, $form->entries->filter( $filter_1 )->filter( $filter_2 )->all() );

		/** Try limiting and offsetting (a.k.a. pagination)... */
		$this->assertCount( 5, $form->entries->limit( 5 )->all() );
		$this->assertEquals( 501, $form->entries->limit( 5 )->total() );
		$this->assertEquals( 0, $form->entries->limit( 5 )->count() );

		$entries = $form->entries->limit( 2 )->offset( 0 )->all();
		$this->assertCount( 2, $entries );
		$this->assertEquals( array( $entries[0]['2'], $entries[1]['2'] ), array( '500', '499' ) );

		$entries = $form->entries->limit( 2 )->offset( 6 )->all();
		$this->assertCount( 2, $entries );
		$this->assertEquals( array( $entries[0]['2'], $entries[1]['2'] ), array( '494', '493' ) );

		$entries = $form->entries->limit( 2 )->offset( 6 );
		$entries->fetch();
		$this->assertEquals( $entries->count(), 2 );
		$entries->fetch();
		$this->assertEquals( $entries->count(), 2 );

		$last = $form->entries->limit( 2 )->offset( 6 )->last();
		$this->assertEquals( $last['2'], '493' );

		/** Hey, how about some sorting love? */
		$view = \GV\View::from_post( $view );

		$field = new \GV\Field();
		$field->ID = '2'; /** @todo What about them joins? Should a field have a form link or the other way around? */
		$sort = new \GV\Entry_Sort( $field, \GV\Entry_Sort::ASC );
		$entries = $form->entries->limit( 2 )->sort( $sort )->offset( 18 )->all();

		$this->assertEquals( array( $entries[0]['2'], $entries[1]['2'] ), array( '114', '115' ) );

		/** Pagination */
		$page_1 = $form->entries->limit( 2 )->offset( 1 )->sort( $sort );
		$this->assertEquals( 1, $page_1->current_page );
		$this->assertEquals( $page_1->total(), 500 );

		$entries = $page_1->all();
		$this->assertEquals( array( $entries[0]['2'], $entries[1]['2'] ), array( '1', '10' ) );

		$page_2 = $page_1->page( 2 );
		$this->assertEquals( 2, $page_2->current_page );

		$entries = $page_2->all();
		$this->assertEquals( array( $entries[0]['2'], $entries[1]['2'] ), array( '100', '101' ) );

		$entries = $page_2->page( 3 )->all();
		$this->assertEquals( array( $entries[0]['2'], $entries[1]['2'] ), array( '102', '103' ) );

		/** Numeric sorting, please. */
		$this->factory->entry->import_and_get( 'simple_entry.json', array(
			'form_id' => $form->ID,
			'1' => "this is the floaty-numbered entry",
			'2' => 1.3,
		) );

		$this->factory->entry->import_and_get( 'simple_entry.json', array(
			'form_id' => $form->ID,
			'1' => "this is the floaty-numbered entry",
			'2' => 13,
		) );

		$this->factory->entry->import_and_get( 'simple_entry.json', array(
			'form_id' => $form->ID,
			'1' => "this is the floaty-numbered entry",
			'2' => 0.13,
		) );

		$entries = $form->entries->filter( \GV\GF_Entry_Filter::from_search_criteria( array( 'field_filters' => array(
			'mode' => 'all',
			array( 'key' => '1', 'value' => 'floaty-numbered', 'operator' => 'contains' ),
		) ) ) );

		$field->ID = '2';
		$sort = new \GV\Entry_Sort( $field, \GV\Entry_Sort::ASC, \GV\Entry_Sort::NUMERIC );
		$entries = $entries->sort( $sort )->all();

		$this->assertEquals( '0.13', $entries[0]['2'] );
		$this->assertEquals( '1.3', $entries[1]['2'] );
		$this->assertEquals( '13', $entries[2]['2'] );

		$this->_reset_context();
	}

	/**
	 * @covers \GV\GF_Entry_Filter::as_search_criteria()
	 * @covers \GV\GF_Entry_Filter::merge_search_criteria()
	 */
	public function test_merge_search_criteria() {
		/** Merging Gravity Forms criteria */
		$filter = \GV\GF_Entry_Filter::from_search_criteria( array( 'field_filters' => array(
			'mode' => 'hello',
			array( 'two' ),
		) ) );

		$expected = $filter->as_search_criteria();
		$this->assertEquals( $expected, $filter::merge_search_criteria( array(), $filter->as_search_criteria() ) );
		$this->assertEquals( $expected, $filter::merge_search_criteria( $filter->as_search_criteria(), array() ) );

		$expected['field_filters']['mode'] = 'bye';
		$this->assertEquals( $expected, $filter::merge_search_criteria( $filter->as_search_criteria(), array( 'field_filters' => array( 'mode' => 'bye' ) ) ) );

		$expected['field_filters'] []= array( 'one' );
		$this->assertEquals( $expected, $filter::merge_search_criteria( $filter->as_search_criteria(), array( 'field_filters' => array( 'mode' => 'bye', array( 'one' ) ) ) ) );

		$filter = \GV\GF_Entry_Filter::from_search_criteria( array( 'status' => 'active', 'start_date' => 'today', 'end_date' => 'yesterday' ) );

		$expected = $filter->as_search_criteria();
		$this->assertEquals( $expected, $filter::merge_search_criteria( array(), $filter->as_search_criteria() ) );
		$this->assertEquals( $expected, $filter::merge_search_criteria( $filter->as_search_criteria(), array() ) );

		$expected['status'] = 'inactive';
		$this->assertEquals( $expected, $filter::merge_search_criteria( $filter->as_search_criteria(), array( 'status' => 'inactive' ) ) );

		$expected['start_date'] = '2011';
		$this->assertEquals( $expected, $filter::merge_search_criteria( $filter->as_search_criteria(), array( 'status' => 'inactive', 'start_date' => '2011' ) ) );

		$expected['end_date'] = '2999';
		$this->assertEquals( $expected, $filter::merge_search_criteria( $filter->as_search_criteria(), array( 'status' => 'inactive', 'start_date' => '2011', 'end_date' => '2999' ) ) );
	}

	/**
	 * @covers GravityView_frontend::get_view_entries()
	 * @covers \GV\Mocks\GravityView_frontend_get_view_entries()
	 */
	public function test_get_view_entries_compat() {
		$this->_reset_context();

		$form = $this->factory->form->import_and_get( 'simple.json' );
		$form = \GV\GF_Form::by_id( $form['id'] );
		$entry_1 = $this->factory->entry->import_and_get( 'simple_entry.json', array(
			'form_id' => $form->ID,
			'1' => 'set all the fields!',
			'2' => -100,
		) );
		$view = \GV\View::by_id( $this->factory->view->create( array( 'form_id' => $form->ID ) ) );

		$entries = GravityView_frontend::get_view_entries( $view->settings->as_atts(), $form->ID );
		$this->assertEquals( 1, $entries['count'] );
		$this->assertEquals( array( 'offset' => 0, 'page_size' => 25 ), $entries['paging'] );
		$this->assertEquals( $entry_1['id'], $entries['entries'][0]['id'] );

		$entry_2 = $this->factory->entry->import_and_get( 'simple_entry.json', array(
			'form_id' => $form->ID,
			'1' => 'a here goes nothing...',
			'2' => 999,
		) );

		$view->settings->update( array( 'page_size' => 1, 'offset' => 1 ) );

		$entries = GravityView_frontend::get_view_entries( $view->settings->as_atts(), $form->ID );
		$this->assertEquals( 1, $entries['count'] );
		$this->assertEquals( array( 'offset' => 0, 'page_size' => 1 ), $entries['paging'] );
		$this->assertEquals( $entry_1['id'], $entries['entries'][0]['id'] );

		$view->settings->set( 'offset', 0 );
		$view->settings->set( 'page_size', 30 );
		$view->settings->set( 'search_field', '2' );
		$view->settings->set( 'search_value', '999' );

		$entries = GravityView_frontend::get_view_entries( $view->settings->as_atts(), $form->ID );
		$this->assertEquals( 1, $entries['count'] );
		$this->assertEquals( $entry_2['id'], $entries['entries'][0]['id'] );

		$view->settings->set( 'search_field', '' );
		$view->settings->set( 'search_value', '' );

		$view->settings->set( 'sort_field', '1' );
		$view->settings->set( 'sort_direction', 'desc' );
		$entries = GravityView_frontend::get_view_entries( $view->settings->as_atts(), $form->ID );
		$this->assertEquals( 2, $entries['count'] );
		$this->assertEquals( $entry_1['id'], $entries['entries'][0]['id'] );

		/** Test back-compatible filters */
		add_filter( 'gravityview_search_criteria', function( $criteria ) {
			$criteria['search_criteria']['field_filters'] []= array(
				'key' => '1',
				'value' => 'goes',
				'operator' => 'contains',
			);
			return $criteria;
		} );
		$entries = GravityView_frontend::get_view_entries( $view->settings->as_atts(), $form->ID );
		$this->assertEquals( 1, $entries['count'] );
		$this->assertEquals( $entry_2['id'], $entries['entries'][0]['id'] );
		remove_all_filters( 'gravityview_search_criteria' );

		add_filter( 'gravityview_before_get_entries', function( $entries ) {
			return array( 1 );
		} );
		$entries = GravityView_frontend::get_view_entries( $view->settings->as_atts(), $form->ID );
		$this->assertEquals( array( 1 ), $entries['entries'] );
		remove_all_filters( 'gravityview_before_get_entries' );

		add_filter( 'gravityview_entries', function( $entries ) {
			return array( 2 );
		} );
		$entries = GravityView_frontend::get_view_entries( $view->settings->as_atts(), $form->ID );
		$this->assertEquals( array( 2 ), $entries['entries'] );
		remove_all_filters( 'gravityview_entries' );

		$this->_reset_context();
	}
}<|MERGE_RESOLUTION|>--- conflicted
+++ resolved
@@ -1367,7 +1367,6 @@
 			'2' => -100,
 		) );
 		$entry = \GV\GF_Entry::by_id( $entry['id'] );
-<<<<<<< HEAD
 
 		GravityView_View::getInstance()->setForm( $form->form );
 
@@ -1631,47 +1630,6 @@
 		ob_start(); $template->the_entry( $entries[1], $attributes );
 		$output = ob_get_clean();
 		$this->assertContains( '<tr class="hello-button" data-row="1" onclick="alert(&quot;hello :)&quot;);">', $output );
-=======
-
-		GravityView_View::getInstance()->setForm( $form->form );
-
-		$field_settings = array(
-			'id' => '1',
-		);
-
-		$GLOBALS['GravityView_API_field_value_override'] = true;
-		$this->assertEquals( 'set all the fields!', GravityView_API::field_value( $entry->as_entry(), $field_settings ) );
-		unset( $GLOBALS['GravityView_API_field_value_override'] );
-		$this->assertEquals( 'set all the fields!', GravityView_API::field_value( $entry->as_entry(), $field_settings ) );
-
-		$field_settings = array(
-			'id' => 'custom',
-			'content' => 'this is it',
-			'wpautop' => true,
-		);
-		$GLOBALS['GravityView_API_field_value_override'] = true;
-		$this->assertEquals( "<p>this is it</p>\n", GravityView_API::field_value( $entry->as_entry(), $field_settings ) );
-		unset( $GLOBALS['GravityView_API_field_value_override'] );
-		$this->assertEquals( "<p>this is it</p>\n", GravityView_API::field_value( $entry->as_entry(), $field_settings ) );
-
-		/** A more complicated form */
-		$form = $this->factory->form->create_and_get();
-		$form = \GV\GF_Form::by_id( $form['id'] );
-		$entry = $this->factory->entry->import_and_get( 'standard_entry.json', array(
-			'form_id' => $form->ID,
-		) );
-		$entry = \GV\GF_Entry::by_id( $entry['id'] );
-
-		GravityView_View::getInstance()->setForm( $form->form );
-
-		$field_settings = array(
-			'id' => '14',
-		);
-		$GLOBALS['GravityView_API_field_value_override'] = true;
-		$expected = GravityView_API::field_value( $entry->as_entry(), $field_settings );
-		unset( $GLOBALS['GravityView_API_field_value_override'] );
-		$this->assertEquals( "$expected", GravityView_API::field_value( $entry->as_entry(), $field_settings ) );
->>>>>>> f7cf4bc7
 
 		$this->_reset_context();
 	}

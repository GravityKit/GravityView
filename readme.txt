--- conflicted
+++ resolved
@@ -23,21 +23,15 @@
 
 = develop =
 
-<<<<<<< HEAD
-This update improves security for the entry approval field in Edit Entry forms.
+#### 🚀 Added
+
+* Added a new "Display Format" setting for checkbox fields to choose between bulleted lists (default) and showing as comma-separated values.
 
 #### ✨ Improved
+
+* File Upload field display on the Edit Entry screen: icons are now aligned with the filename.
 * Users without proper permissions can no longer modify entry approval status through Edit Entry forms.
 * The approved status field correctly reflects the current entry approval status.
-=======
-#### 🚀 Added
-
-* Added a new "Display Format" setting for checkbox fields to choose between bulleted lists (default) and showing as comma-separated values.
-
-#### ✨ Improved
-
-* File Upload field display on the Edit Entry screen: icons are now aligned with the filename.
->>>>>>> fa40f438
 
 = 2.43.1 on July 31, 2025 =
 

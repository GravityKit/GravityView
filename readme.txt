=== GravityView ===
Tags: gravity forms, directory, gravity forms directory
Requires at least: 4.7
Tested up to: 6.5.0
Requires PHP: 7.2.0
Stable tag: trunk
Contributors: The GravityKit Team
License: GPL 3 or higher

Beautifully display and edit your Gravity Forms entries.

== Description ==

Beautifully display your Gravity Forms entries. Learn more on [gravitykit.com](https://www.gravitykit.com).

== Installation ==

1. Upload plugin files to your plugins folder, or install using WordPress' built-in Add New Plugin installer
2. Activate the plugin
3. Follow the instructions

== Changelog ==

= develop =

<<<<<<< HEAD
* Added: Ability to select different view types for directory and single entry view.
=======
#### 🚀 Added
* Support for Gravity Wiz's Gravity Forms Nested Forms entry meta.

#### 🐛 Fixed
* Export link widget would cause a fatal error during multi-word searches.

#### 💻 Developer Updates
* Added `gk/gravityview/entry/approval-link/params` filter to modify entry approval link parameters.
>>>>>>> 1c392ae9

= 2.22 on April 16, 2024 =

This release introduces [support for search modifiers](https://docs.gravitykit.com/article/995-gravityview-search-modifiers) and [range-based searching for numeric fields](https://docs.gravitykit.com/article/996-number-range-search), enables easy duplication and precise insertion of View fields and widgets, and resolves critical issues with Yoast SEO and LifterLMS. [Read the announcement](https://www.gravitykit.com/gravityview-2-22/) for more details.

#### 🚀 Added
* Support for negative, positive, and exact-match search modifiers in the Search Bar.
* Range-based search for Number, Product (user-defined price), Quantity and Total fields in the Search Bar.
* Ability to duplicate View fields and widgets, and to insert them at a desired position.

#### 🐛 Fixed
* Editing an entry with Yoast SEO active resulted in changes being saved twice.
* Views secured with a secret code did not display inside LifterLMS dashboards.
* View editor display issues when LifterLMS is active.
* Fatal error when editing posts/pages containing GravityView blocks.

#### 🔧 Updated
* [Foundation](https://www.gravitykit.com/foundation/) to version 1.2.12.
  - Fixed a bug that hid third-party plugin updates on the Plugins and Updates pages.
  - Resolved a dependency management issue that incorrectly prompted for a Gravity Forms update before activating, installing, or updating GravityKit products.

__Developer Updates:__
* `gk/gravityview/common/quotation-marks` filter to modify the quotation marks used for exact-match searches.
* `gk/gravityview/search/number-range/step` filter to adjust the interval between numbers in input fields for range-based searches.

= 2.21.2 on March 28, 2024 =

This update fixes an issue with previewing GravityView blocks for Views with enhanced security and resolves a problem where blocks were previously rendered only for logged-in users.

#### 🐛 Fixed
* Previewing a GravityView block for a View that has enhanced security enabled no longer results in a notice about a missing `secret` shortcode attribute.
* GravityView blocks now render for all users, not just those who are logged in.

= 2.21.1 on March 22, 2024 =

This hotfix release addresses a critical error that occurred when activating the plugin without Gravity Forms installed.

#### 🐛 Fixed
* Critical error when activating the plugin without Gravity Forms installed.

= 2.21 on March 18, 2024 =

This release enhances security, introduces support for LifterLMS, adds a new CSV/TSV export widget to the View editor along with the option to add Gravity Flow fields to the Search Bar, addresses PHP 8.2 deprecation notices, fixes a conflict with BuddyBoss Platform, and improves performance with updates to essential components.

#### 🚀 Added
* A View editor widget to export entries in CSV or TSV formats.
* Support for SVG images.
* Support for Gravity Flow's "Workflow User" and "Workflow Multi-User" fields inside the Search Bar.
* Integration with LifterLMS that allows embedding Views inside Student Dashboards.
* Notice to inform administrators that an embedded View was moved to "trash" and an option to restore it.
* Click-to-copy shortcode functionality in the View editor and when listing existing Views.

#### 🐛 Fixed
* PHP 8.2 deprecation notices.
* Fields linked to single entry layouts are now exported as plain text values, not hyperlinks, in CSV/TSV files.
* Issue preventing the saving of pages/posts with GravityView Gutenberg blocks when BuddyBoss Platform is active.

#### 🔐 Security
* Enhanced security by adding a `secret` attribute to shortcodes and blocks connected to Views.

#### 🔧 Updated
* [Foundation](https://www.gravitykit.com/foundation/) to version 1.2.11.
  - GravityKit product updates are now showing on the Plugins page.
  - Database options that are no longer used are now automatically removed.

* Added: You can now search exact-match phrases by wrapping a search term in quotes (e.g., `"blue motorcycle"`). This will search for text exactly matching `"blue motorcycle"`)

__Developer Updates:__

* Added: `gk/gravityview/widget/search/clear-button/params` filter to modify the parameters of the Clear button in the search widget.

= 2.20.2 on March 4, 2024 =

This release enhances performance by optimizing caching and managing transients more effectively.

#### ✨ Improved
* Enhanced detection of duplicate queries, resulting in fewer cache records stored in the database.

#### 🔧 Updated
* Updated [Foundation](https://www.gravitykit.com/foundation/) to version 1.2.10.
  - Transients are no longer autoloaded.

= 2.20.1 on February 29, 2024 =

This release fixes an issue with View caching and improves compatibility with the Advanced Custom Fields plugin.

#### 🐛 Fixed
* Disappearing pagination and incorrect entry count when View caching is enabled.
* Potential timeout issue when embedding GravityView shortcodes with Advanced Custom Fields plugin.
* PHP 8.1+ deprecation notice.

= 2.20 on February 22, 2024 =

This release introduces new settings for better control over View caching, adds support for the Advanced Post Creation Add-On when editing entries, fixes a fatal error when exporting entries to CSV, and updates internal components for better performance and compatibility.

#### 🚀 Added
* Global and View-specific settings to control caching of View entries. [Learn more about GravityView caching](https://docs.gravitykit.com/article/58-about-gravityview-caching).
* Support for the [Advanced Post Creation Add-On](https://www.gravityforms.com/add-ons/advanced-post-creation/) when editing entries in GravityView's Edit Entry mode.

#### ✨ Improved
* If Gravity Forms is not installed and/or activated, a notice is displayed to alert users when creating new or listing existing Views.

#### 🐛 Fixed
* Deprecation notice in PHP 8.1+ when displaying a View with file upload fields.
* Fatal error when exporting entries to CSV.

#### 🔧 Updated
* [Foundation](https://www.gravitykit.com/foundation/) to version 1.2.9.
  - GravityKit products that are already installed can now be activated without a valid license.
  - Fixed PHP warning messages that appeared when deactivating the last active product with Foundation installed.

#### 🐛 Fixed
* The GravityView capabilities for a specific role were overwritten on every admin request.

= 2.19.6 on February 7, 2024 =

This update introduces the ability to send notifications using Gravity Forms when an entry is deleted, improves sorting and survey field ratings, and updates key components for better performance and compatibility.

#### 🚀 Added
* Ability to send notifications using Gravity Forms when an entry is deleted by selecting the "GravityView - Entry is deleted" event from the event dropdown in Gravity Forms notifications settings.

#### 🐛 Fixed
* Sorting the View by entry ID in ascending and descending order would yield the same result.
* Survey fields without a rating would show a 1-star rating.
* Editing Gravity Forms [Custom Post Fields](https://docs.gravityforms.com/post-custom/#h-general-settings) with a Field Type set to "File Uploads" inside in Edit Entry.

#### 🔧 Updated
* [Foundation](https://www.gravitykit.com/foundation/) and [TrustedLogin](https://www.trustedlogin.com/) to versions 1.2.8 and 1.7.0, respectively.
  - Transients are now set and retrieved correctly when using object cache plugins.
  - Fixed a JavaScript warning that occurred when deactivating license keys and when viewing products without the necessary permissions.
  - Resolved PHP warning messages on the Plugins page.

__Developer Updates:__

* Added: `GravityView_Notifications` class as a wrapper for Gravity Forms notifications.
* Modified: Added the current `\GV\View` object as a second parameter for the `gravityview/search-all-split-words` and `gravityview/search-trim-input` filters.
* Modified: Attach listeners in the View editor to `$( document.body )` instead of `$('body')` for speed improvements.

= 2.19.5 on December 7, 2023 =

* Fixed: PHP 8.1+ deprecation notice when editing an entry with the Gravity Forms User Registration add-on enabled
* Updated: [Foundation](https://www.gravitykit.com/foundation/) to version 1.2.6

= 2.19.4 on November 2, 2023 =

* Improved: View editor performance, especially with Views with a large number of fields
* Improved: "Link to Edit Entry," "Link to Single Entry," and "Delete Entry" fields are now more easily accessible at the top of the field picker in the View editor
* Fixed: PHP 8.1+ deprecation notice

= 2.19.3 on October 25, 2023 =

* Fixed: Using merge tags as values for search and start/end date override settings was not working in Views embedded as a field
* Fixed: Deprecation notice in PHP 8.2+

= 2.19.2 on October 19, 2023 =

* Fixed: Merge tags were still not working in the Custom Content field after the fix in 2.19.1

= 2.19.1 on October 17, 2023 =

* Fixed: PHP 8+ deprecation notice appearing on 404 pages
* Fixed: Merge tags not working in the Custom Content field
* Improved: PHP 8.1 compatibility

= 2.19 on October 12, 2023 =

* Added: Embed a Gravity Forms form using a field in the View editor
* Added: Embed a GravityView View using a field in the View editor
* Added: New Custom Code tab in the View Setting metabox to add custom CSS and JavaScript to the View
* Fixed: Appearance of HTML tables nested within View fields, including Gravity Forms Survey Add-On fields
* Fixed: Clicking the "?" tooltip icon would not go to the article if the Support Port is disabled
* Tweak: Improved Chained Select field output when the Chained Select Add-On is disabled
* Updated: [Foundation](https://www.gravitykit.com/foundation/) to version 1.2.5

__Developer Updates:__

* Added: Entries submitted using the new Gravity Forms Field will have `gk_parent_entry_id` and `gk_parent_form_id` entry meta added to them to better support connecting Views

= 2.18.7 on September 21, 2023 =

* Added: Support for embedding Views inside [WooCommerce Account Pages](https://iconicwp.com/products/woocommerce-account-pages/)
* Improved: `[gvlogic]` shortcode now works with the [Dashboard Views](https://github.com/GravityKit/Dashboard-Views) add-on in the WordPress admin area
* Fixed: The Recent Entries widget results would be affected when browsing a View: the search query, page number, and sorting would affect the displayed entries
* Fixed: Activation of View types (e.g., Maps, DataTables) would fail in the View editor
* Fixed: Image preview (file upload field) not working if the file is uploaded to Dropbox using the Gravity Forms Dropbox add-on
* Updated: [Foundation](https://www.gravitykit.com/foundation/) to version 1.2.4

__Developer Updates:__

* Added: `gk/gravityview/approve-link/return-url` filter to modify the return URL after entry approval
* Added: Second parameter to the `GravityView_Fields::get_all()` method to allow for filtering by context
* Improved: Added third argument to `gravityview_get_connected_views()` to prevent including joined forms in the search
* Implemented: The `GravityView_Field::$contexts` property is now respected; if defined, fields that are not in a supported context will not render

= 2.18.6 on September 7, 2023 =

* Improved: Introduced a gear icon to the editor tabs that brings you directly to the Settings metabox
* Improved: Support for RTL languages
* Updated: [Foundation](https://www.gravitykit.com/foundation/) to version 1.2.2

= 2.18.5 on September 1, 2023 =

* Fixed: Fatal error caused by GravityView version 2.18.4

= 2.18.4 on August 31, 2023 =

* Added: A "Direct Access" summary in the Publish box in the View editor that makes it easy to see and modify whether a View is accessible directly
* Improved: Views will now remember the Settings tab you are on after you save a View
* Fixed: Resolved a fatal error that occurred under certain circumstances due to passing the wrong parameter type to a WordPress function
* Updated: The video on the Getting Started page
* Updated: [Foundation](https://www.gravitykit.com/foundation/) to version 1.2

= 2.18.3 on July 20, 2023 =

* Fixed: Incorrect total entry count and hidden pagination when View contains an Entry Edit field

= 2.18.2 on July 12, 2023 =

* Fixed: Performance issue
* Fixed: [WP-CLI](https://wp-cli.org/) not displaying available GravityKit product updates
* Updated: [Foundation](https://www.gravitykit.com/foundation/) to version 1.1.1

__Developer Notes:__

* Added: `gk/gravityview/view/entries/cache` filter to provide control over the caching of View entries (default: `true`)

= 2.18.1 on June 20, 2023 =

* Fixed: PHP warning message that appeared when attempting to edit a View

= 2.18 on June 20, 2023 =

* Fixed: Issue where "Edit Entry" link was not appearing under the Single Entry layout when the View was filtered using the "Created By" criterion with the "{user:ID}" merge tag
* Fixed: REST API response breaking the functionality of Maps Layout 2.0
* Updated: [Foundation](https://www.gravitykit.com/foundation/) to version 1.1

__Developer Notes:__

* Deprecated: `get_gravityview()` and the `the_gravityview()` global functions
* Added: `GravityView_Field_Delete_Link` class to render the Delete Entry link instead of relying on filtering
	- `delete_link` will now be properly returned in the `GravityView_Fields::get_all('gravityview');` response

= 2.17.8 on May 16, 2023 =

* Improved: Performance when using Gravity Forms 2.6.9 or older
* Improved: Form ID now appears beside the form title for easier data source selection in the View editor
* Fixed: Fatal error when adding a GravityView block in Gutenberg editor
* Fixed: Error when activating an installed but deactivated View type (e.g., Maps) from within the View editor
* Fixed: File Upload fields may incorrectly show empty values

__Developer Notes:__

* Added: `gk/gravityview/metaboxes/data-source/order-by` filter to modify the default sorting order of forms in the View editor's data source dropdown menu (default: `title`)
* Added: `gk/gravityview/renderer/should-display-configuration-notice` filter to control the display of View configuration notices (default: `true`)

= 2.17.7 on May 4, 2023 =

* Fixed: Fatal error when using the Radio input types in the Search Bar (introduced in 2.17.6)

= 2.17.6 on May 3, 2023 =

* Added: Filter entries by payment status using a drop-down, radio, multi-select, or checkbox inputs in the Search Bar (previously, only searchable using a text input)
* Modified: Added "(Inactive)" suffix to inactive forms in the Data Source dropdown
* Fixed: Incompatibility with some plugins/themes that use Laravel components
* Fixed: Appearance of Likert survey fields when using Gravity Forms Survey Add-On Version 3.8 or newer
* Fixed: Appearance of the Poll widget when using Gravity Forms Poll Add-On Version 4.0 or newer
* Fixed: `[gvlogic]` not working when embedded in a Post or Page
* Fixed: `[gvlogic if="context" is="multiple"]` not working when a View is embedded
* Fixed: Consent field always showing checked status when there are two or more Consent fields in the form
* Fixed: Selecting all entries on the Entries page would not properly apply all the search filters

__Developer Notes:__

* Added: `gk/gravityview/common/get_forms` filter to modify the forms returned by `GVCommon::get_forms()`
* Modified: Removed `.hidden` from compiled CSS files to prevent potential conflicts with other plugins/themes (use `.gv-hidden` instead)
* Modified: Added `gvlogic`-related shortcodes to the `no_texturize_shortcodes` array to prevent shortcode attributes from being encoding
* Modified: Updated Gravity Forms CSS file locations for the Survey, Poll, and Quiz Add-Ons
* Modified: Likert survey responses are now wrapped in `div.gform-settings__content.gform-settings-panel__content` to match the Gravity Forms Survey Add-On 3.8 appearance
* Fixed: Properly suppress PHP warnings when calling `GFCommon::gv_vars()` in the Edit View screen
* Updated: [Foundation](https://www.gravitykit.com/foundation/) to version 1.0.12
* Updated: TrustedLogin to version 1.5.1

= 2.17.5 on April 12, 2023 =

* Fixed: Do not modify the Single Entry title when the "Prevent Direct Access" setting is enabled for a View
* Fixed: Fatal error when performing a translations scan with the WPML plugin

= 2.17.4 on April 7, 2023 =

* Fixed: Fatal error rendering some Maps Layout Views introduced in 2.17.2
* Fixed: When a View is embedded multiple times on the same page, Edit Entry, Delete Entry, and Duplicate Entry links could be hidden after the first View
* Fixed: "The Single Entry layout has not been configured" notice shows when embedding a View into another View's Single Entry page using a Custom Content field

= 2.17.3 on April 6, 2023 =

* Fixed: Fatal error rendering multiple Views on the same page/post introduced in 2.17.2

__Developer Updates:__

* Added: A `$context` argument of `\GV\Template_Context` is now passed to `\GV\Widget\pre_render_frontend()`

= 2.17.2 on April 5, 2023 =

**Note: GravityView now requires Gravity Forms 2.5.1 or newer**

* Added: "No Entries Behavior" option to hide the View when there are no entries visible to the current user (not applied to search results)
* Fixed: Performance issue introduced in 2.17 that resulted in a large number of queries
* Fixed: PHP 8+ fatal error when displaying connected Views in the Gravity Forms form editor or forms list
* Fixed: PHP 8+ warning messages when creating a new View
* Fixed: PHP warning when a View checks for the ability to edit an entry that has just been deleted using code
* Fixed: On sites running the GiveWP plugin, the View Editor would look bad
* Updated: [Foundation](https://www.gravitykit.com/foundation/) to version 1.0.11

__Developer Updates:__

* Added: View blocks are also parsed when running `\GV\View_Collection::from_content()`
* Added: New filter, to be used by Multiple Forms extension: `gravityview/view/get_entries/should_apply_legacy_join_is_approved_query_conditions`
* Modified: `gravityview()->views->get()` now parses the content of the global `$post` object and will detect View shortcodes or blocks stored in the `$post->post_content`
* Modified: `gravityview()->views->get()` now may return a `GV\View_Collection` object when it detects multiple Views in the content
* Updated: HTML tags that had used `.hidden` now use the `.gv-hidden` CSS class to prevent potential conflicts with other plugins/themes

= 2.17.1 on February 20, 2023 =

* Updated: [Foundation](https://www.gravitykit.com/foundation/) to version 1.0.9

= 2.17 on February 13, 2023 =

**Note: GravityView now requires PHP 7.2 or newer**

* It's faster than ever to create a new View! (Table and DataTables View types only)
	- Fields configured in the [Gravity Forms Entry Columns](https://docs.gravityforms.com/entries/#h-entry-columns) are added to the Multiple Entries layout
	- The first field in the Multiple Entries layout is linked to the Single Entry layout
	- All form fields are added to the Single Entry layout
	- An Edit Entry Link field is added to the bottom of the Single Entry layout
* Added: New "No Entries Behavior" setting: when a View has no entries visible to the current user, you can now choose to display a message, show a Gravity Forms form, or redirect to a URL
* Modified: The field picker now uses Gravity Forms field icons
* Fixed: ["Pre-filter choices"](https://docs.gravitykit.com/article/701-show-choices-that-exist) Search Bar setting not working for Address fields
* Fixed: `[gventry]` shortcode not working the Entry ID is set to "first" or "last"
* Fixed: Fatal error when using the Gravity Forms Survey Add-On
* Tweak: The field picker in the View editor now uses Gravity Forms field icons

__Developer Updates:__

* Modified: If you use the `gravityview/template/text/no_entries` or `gravitview_no_entries_text` filters, the output is now passed through the `wpautop()` function prior to applying the filters, not after
	* Added `$unformatted_output` parameter to the `gravityview/template/text/no_entries` filter to return the original value before being passed through `wpautop()`
* Modified: Container classes for no results output change based on the "No Entries Behavior" setting:
	- `.gv-no-results.gv-no-results-text` when set to "Show a Message"
	- `.gv-no-results.gv-no-results-form` when set to "Display a Form"
	- Updated `templates/views/list/list-body.php`, `templates/views/table/table-body.php`
* Added: `$form_id` parameter to `gravityview_get_directory_fields()` function and `GVCommon::get_directory_fields()` method

= 2.16.6 on January 12, 2023 =

* Fixed: Fatal error due to an uncaught PHP exception
* Fixed: It was not possible to select any content inside the field settings window in the View editor

= 2.16.5 on January 5, 2023 =

* Updated: [Foundation](https://www.gravitykit.com/foundation/) to version 1.0.8
* Improved: Internal changes to allow using Custom Content fields on the Edit Screen with the [DIY Layout](https://www.gravitykit.com/extensions/diy-layout/)

= 2.16.4 on December 23, 2022 =

* Fixed: Prevent possible conflict in the View editor with themes/plugins that use Bootstrap's tooltip library

= 2.16.3 on December 21, 2022 =

* Fixed: Caching wouldn't always clear when an entry was added or modified
* Fixed: Fatal error on some hosts due to a conflict with one of the plugin dependencies (psr/log)
* Fixed: PHP 8.1 notices
* Fixed: View scripts and styles not loading for some logged-in users

= 2.16.2 on December 14, 2022 =

* Fixed: Views would take an abnormally long time to load
* Fixed: Fatal error on some hosts that use weak security keys and salts

= 2.16.1 on December 7, 2022 =

* Fixed: Date picker and other JavaScript not working on the Edit Entry screen
* Fixed: JavaScript error preventing the Search Bar widget properties from opening when creating a new View
* Fixed: CodeMirror editor initializing multiple times when opening the custom content field properties in the View
* Fixed: Secure download link for the file upload field was not showing the file name as the link text
* Fixed: The saved View would not recognize fields added from a joined form when using the [Multiple Forms](https://www.gravitykit.com/extensions/multiple-forms/) extension

= 2.16.0.4 on December 2, 2022 =

* Fixed: Incompatibility with some plugins/themes that could result in a blank WordPress Dashboard

= 2.16.0.3 on December 2, 2022 =

* Fixed: Fatal error when downloading plugin translations

= 2.16.0.2 on December 1, 2022 =

* Fixed: Fatal error when Maps isn't installed

= 2.16.0.1 on December 1, 2022 =

* Fixed: Admin menu not expanded when on a GravityView page

= 2.16 on December 1, 2022 =

* Added: New WordPress admin menu where you can now centrally manage all your GravityKit product licenses and settings ([learn more about the new GravityKit menu](https://www.gravitykit.com/foundation/))
    - Go to the WordPress sidebar and check out the GravityKit menu!
    - We have automatically migrated your existing licenses and settings, which were previously entered in the Views→Settings page
    - Request support using the "Grant Support Access" menu item
* Added: Support for defining `alt` text in File Upload fields
* Added: "Pre-Filter Choices" Search Bar setting will only display choices that exist in submitted entries ([learn more about Pre-Filter Choices](https://docs.gravitykit.com/article/701-s))
* Improved: When creating a new View, it is now possible to install a View type (if included in the license) straight from the View editor
* Improved: Reduce the number of queries when displaying a View
* Improved: The Edit View screen loads faster
* Fixed: Merge Tags were not processed inside Custom Content fields when using the [`[gventry]` edit mode](https://docs.gravitykit.com/article/463-gventry-shortcode)
* Fixed: Gravity Forms poll results was not being refreshed after editing a Poll field in GravityView Edit Entry
* Fixed: Survey field "Rating" stars were not displaying properly in the frontend
* Fixed: JavaScript error when creating a new View
* Fixed: JavaScript error when opening field settings in a new View
* Fixed: Merge Tag picker not initializing when changing View type for an existing View
* Fixed: "Field connected to XYZ field was deleted from the form" notice when adding a new field to a View created from a form preset
* Fixed: Edit Entry may partially save changes if form fields have conditional logic; thanks, Jurriaan!
* Fixed: View presets not working
* Fixed: "This View is configured using the View type, which is disabled" notice when creating a new View after activating or installing a View type (e.g., Maps, DIY, DataTables)
* Fixed: Incorrect search mode is set when one of the View search widget fields uses a "date range" input type
* Fixed: Multiple files upload error (e.g., when editing an entry using GravityEdit)

__Developer Updates:__

* Added: `gravityview/template/field/survey/rating/before` filter that fires before the Survey field rating stars markup
* Added: `$return_view` parameter to `\GV\Request::is_view()` method, reducing the need to build a \GV\View object when simply checking if a request is a View
* Added: `$expiration` parameter to `GravityView_Cache::set()` method to allow for different cache lifetimes
* Fixed: `GravityView_Cache` was not used when the `WP_DEBUG` constant was set to `true`. This resulted in the cache being effectively disabled on many sites.
	- Improved: Only run `GravityView_Cache::use_cache()` once per request
	- Added: `GRAVITYVIEW_DISABLE_CACHE` constant to disable the cache. Note: `gravityview_use_cache` filter will still be run.

= 2.15 on September 21, 2022 =

* Added: Entire View contents are wrapped in a container, allowing for better styling ([learn about, and how to modify, the container](https://docs.gravitykit.com/article/867-modifying-the-view-container-div))
* Added: When submitting a search form, the page will scroll to the search form
* Modified: Select and Multiselect search inputs will now use the connected field's "Placeholder" values, if defined in Gravity Forms ([read about Search Bar placeholders](https://docs.gravitykit.com/article/866-search-bar-placeholder))
* Improved: Date comparisons when using `[gvlogic]` with `greater_than` or `less_than` comparisons
* Fixed: Reduced the number of database queries to render a View, especially when using Custom Content, Entry Link, Edit Link, and Delete Link fields
* Fixed: Removed the Gravity Forms Partial Entries Add-On privacy notice when using Edit Entry because auto-saving in Edit Entry is not supported
* Fixed: The "entry approval is changed" notification, if configured, was being sent for new form submissions
* Fixed: Views would not render in PHP 8.1
* Fixed: Multiple PHP 8 and PHP 8.1 warnings

__Developer Updates:__

* Added: `gravityview/widget/search/append_view_id_anchor` filter to control appending the unique View anchor ID to the search URL (enabled by default)
* Added: `gravityview/view/wrapper_container` filter to wrap to optionally wrap the View in a container (enabled by default) — [see examples of modifying the container](https://docs.gravitykit.com/article/867-modifying-the-view-container-div)
* Added: `gravityview/view/anchor_id` filter to control the unique View anchor ID
* Modified the following template files:
	- `includes/widgets/search-widget/templates/search-field-multiselect.php`
	- `includes/widgets/search-widget/templates/search-field-select.php`
	- `templates/views/list.php`
	- `templates/views/table.php`
	- `templates/fields/field-custom.php`
	- `templates/fields/field-duplicate_link-html.php`
	- `templates/fields/field-delete_link-html.php`
	- `templates/fields/field-edit_link-html.php`
	- `templates/fields/field-entry_link-html.php`
	- `templates/fields/field-website-html.php`
	- `templates/deprecated/fields/custom.php`
	- `templates/deprecated/fields/website.php`

= 2.14.7 on July 31, 2022 =

* Fixed: GravityView plugin updates were not shown in the plugin update screen since version 2.14.4 (April 27, 2022)

= 2.14.6 on May 27, 2022 =

* [GravityView (the company) is now GravityKit!](https://www.gravitykit.com/rebrand/)
* Fixed: Embedding Edit Entry context directly in a page/post using the `[gventry edit="1"]` shortcode ([learn more](https://docs.gravitykit.com/article/463-gventry-shortcode))
* Fixed: Edit Entry link wasn't working in the Single Entry context of an embedded View
* Fixed: Search Bar GravityView widget was not saving the chosen fields
* Fixed: Gravity PDF shortcodes would not be processed when bulk-approving entries using GravityView. Thanks, Jake!
* Fixed: Sometimes embedding a GravityView shortcode in the block editor could cause a fatal error
* Fixed: Multiple PHP 8 warnings

__Developer Updates:__

* Added: `redirect_url` parameter to the `gravityview/edit_entry/success` filter
* Added `redirect_url` and `back_link` parameters to the `gravityview/shortcodes/gventry/edit/success` filter

= 2.14.5 on May 4, 2022 =

* Added: A link that allows administrators to disable the "Show only approved entries" View setting from the front-end
* Fixed: Configuring new Search Bar WordPress widgets wasn't working in WordPress 5.8+
* Fixed: Styling of form settings dropdowns on the Gravity Forms "Forms" page

= 2.14.4 on April 27, 2022 =

* Added: Search Bar support for the [Chained Selects](https://www.gravityforms.com/add-ons/chained-selects/) field type
* Improved: Plugin updater script now supports auto-updates and better supports multisite installations
* Improved: If a View does not support joined forms, log as a notice, not an error
* Fixed: Merge Tag picker behavior when using Gravity Forms 2.6
* Fixed: Deleting a file when editing an entry as a non-administrator user on Gravity Forms 2.6.1 results in a server error
* Fixed: When The Events Calendar Pro plugin is active, Views became un-editable
* Tweak: Additional translation strings related to View editing

Note: We will be requiring Gravity Forms 2.5 and WordPress 5.3 in the near future; please upgrade!

__Developer Updates:__

* Added: Search URLs now support `input_{field ID}` formats as well as `filter_{field ID}`; the following will both be treated the same:
	- `/view/example/?filter_3=SEARCH`
	- `/view/example/?input_3=SEARCH`
* Added: In the admin, CSS classes are now added to the `body` tag based on Gravity Forms version. See `GravityView_Admin_Views::add_gf_version_css_class()`
* Modified: Allow non-admin users with "edit entry" permissions to delete uploaded files
* Updated: EDD_SL_Plugin_Updater script to version 1.9.1

= 2.14.3 on March 24, 2022 =

* Added: Support for displaying WebP images
* Improved: Internal logging of notices and errors
* Fixed: Images hosted on Dropbox sometimes would not display properly on the Safari browser. Thanks, Kevin M. Dean!

__Developer Updates:__

* Added: `GravityView_Image::get_image_extensions()` static method to fetch full list of extension types interpreted as images by GravityView.
* Added: `webp` as a valid image extension

= 2.14.2.1 on March 11, 2022 =

* Fixed: Empty values in search widget fields may return incorrect results

__Developer Updates:__

* Added: `gravityview/search/ignore-empty-values` filter to control strict matching of empty field values

= 2.14.2 on March 10, 2022 =

* Fixed: Potential fatal error on PHP 8 when exporting View entries in CSV and TSV formats
* Fixed: Search widget would cause a fatal error when the Number field is used with the "is" operator
* Fixed: Search widget returning incorrect results when a field value is blank and the operator is set to "is"
* Fixed: Gravity Forms widget icon not showing
* Fixed: Gravity Forms widget not displaying available forms when the View is saved

= 2.14.1 on January 25, 2022 =

* Tested with WordPress 5.9
* Improved: The [Members plugin](https://wordpress.org/plugins/members/) now works with No-Conflict Mode enabled
* Improved: Performance when saving Views with many fields
* Improved: Performance when loading the Edit View screen when a View has many fields
* Fixed: Gravity Forms widget used in the View editor would initialize on all admin pages
* Fixed: PHP notice when editing an entry in Gravity Forms that was created by user that no longer exists
* Fixed: Error activating on sites that use the Danish language
* Fixed: Entry approval scripts not loading properly when using Full Site Editing themes in WordPress 5.9
* Updated: TrustedLogin client to Version 1.2, which now supports logins for WordPress Multisite installations
* Updated: Polish translation. Thanks, Dariusz!

__Developer Updates:__

* Modified: Refactored drag & drop in the View editor to improve performance: we only initialize drag & drop on the active tab instead of globally.
	* Added: `gravityview/tab-ready` jQuery trigger to `body` when each GravityView tab is ready (drag & drop initialized). [See example of binding to this event](https://gist.github.com/zackkatz/a2844e9f6b68879e79ba7d6f66ba0850).

= 2.14.0.1 on December 30, 2021 =

Fixed: Deprecated filter message when adding fields to the View

= 2.14 on December 21, 2021 =

This would be a minor version update (2.13.5), except that we renamed many functions. See "Developer Updates" for this release below.

* Added: `{is_starred}` Merge Tag. [Learn more about using `{is_starred}`](https://docs.gravitykit.com/article/820-the-isstarred-merge-tag)
* Fixed: Media files uploaded to Dropbox were not properly embedded
* Fixed: JavaScript error when trying to edit entry's creator
* Fixed: Recent Entries widget would cause a fatal error on WP 5.8 or newer
* Fixed: When using Multiple Forms, editing an entry in a joined form now works properly if the "Edit Entry" tab has not been configured
* Fixed: View settings not hiding automatically on page load

__Developer Updates:__

We renamed all instances of `blacklist` to `blocklist` and `whitelist` to `allowlist`. All methods and filters have been deprecated using `apply_filters_deprecated()` and `_deprecated_function()`. [See a complete list of modified methods and filters](https://docs.gravitykit.com/article/816-renamed-filters-methods-in-2-14).

= 2.13.4 on November 4, 2021 =

* Fixed: View scripts and styles would not load when manually outputting the contents of the `[gravityview]` shortcode

__Developer Updates:__

* Added: `gravityview/shortcode/before-processing` action that runs before the GravityView shortcode is processed
* Added: `gravityview/edit_entry/cancel_onclick` filter to modify the "Back" link `onclick` HTML attribute
	- Modified: `/includes/extensions/edit-entry/partials/form-buttons.php` file to add the filter

= 2.13.3 on October 14, 2021 =

* Fixed: Edit Entry would not accept zero as a value for a Number field marked as required
* Modified: Refined the capabilities assigned to GravityView support when access is granted using TrustedLogin. Now our support will be able to debug theme-related issues and use the [Code Snippets](https://wordpress.org/plugins/code-snippets/) plugin.

= 2.13.2 on October 7, 2021 =

* Fixed: Entry Approval not working when using DataTables in responsive mode (requires DataTables 2.4.9 or newer).

__Developer Updates:__

* Updated: Upgraded to [Fancybox 4](https://fancyapps.com/docs/ui/fancybox).
* Updated: [TrustedLogin Client](https://github.com/trustedlogin/client) to Version 1.0.2.
* Modified: Added Code Snippets CSS file to No Conflict allow list.
* Modified: Moved internal (but public) method `GravityView_Admin_ApproveEntries::process_bulk_action` to new `GravityView_Bulk_Actions` class.

= 2.13.1 on September 27, 2021 =

* Improved: Views now load faster due to improved template caching.
* Added: Ability to configure an "Admin Label" for Custom Content widgets. This makes it easier to see your widget configuration a glance.
* Fixed: Issue where non-support users may see a "Revoke TrustedLogin" admin bar link.

= 2.13 on September 23, 2021 =

* Added: Integrated with TrustedLogin, the easiest & most secure way to grant access to your website. [Learn more about TrustedLogin](https://www.trustedlogin.com/about/easy-and-safe/).
	- Need to share access with support? Click the new "Grant Support Access" link in the "Views" menu.

= 2.12.1 on September 1, 2021 =

* Fixed: The Gravity Forms widget in the View editor would always use the source form of the View
* Fixed: The field picker didn't use available translations
* Fixed: Importing [exported Views](https://docs.gravitykit.com/article/119-importing-and-exporting-configured-views) failed when Custom Content or [DIY Layout](https://www.gravitykit.com/extensions/diy-layout/) fields included line breaks.
* Fixed: When first installing GravityView, the message was for an invalid license instead of inactive.
* Fixed: The "Affiliate ID" setting would not toggle properly when loading GravityView settings. [P.S. — Become an affiliate and earn money referring GravityView!](https://www.gravitykit.com/account/affiliates/#about-the-program)
* Tweak: Changed the icon of the Presets preview

= 2.12 on July 29, 2021 =

* Fixed: Add latest Yoast SEO scripts to the No-Conflict approved list
* Fixed: Updating an entry with a multi-file upload field may erase existing contents when using Gravity Forms 2.5.8

= 2.11 on July 15, 2021 =

* Added: Settings to customize "Update", "Cancel", and "Delete" button text in Edit Entry
* Improved: Much better Gravity Forms Survey Add-On integration! [Learn more in the release announcement](https://www.gravitykit.com/gravityview-2-11/).
	- Ratings can be displayed as text or stars
	- Multi-row Likert fields can be shown as Text or Score
	- Improved display of a single row from a multi-row Likert field
	- Single checkbox inputs are now supported
* Improved: Search widget clear/reset button behavior
* Improved: Allow unassigning an entry's Entry Creator when editing an entry
* Improved: When editing an entry, clicking the "Cancel" button will take you to the prior browser page rather than a specific URL
* Improved: Conditionally update "Clear Search" button text in the Search Bar
* Fixed: When Time fields were submitted with a single `0` for hour and minute inputs, instead of displaying midnight (`0:0`), it would display the current time
* Fixed: Delete Entry links did not work when custom entry slugs were enabled
* Fixed: Editing an entry in Gravity Forms that was created by a logged-out user forced an entry to be assigned to a user
* Fixed: Missing download/delete icons for file upload field in Edit Entry when running Gravity Forms ≥ 2.5.6.4
* Fixed: A broken German translation file caused a fatal error (only for the `de_DE` localization)
* Updated: Dutch translation (thanks René S.!) and German translation (thanks Aleksander K-W.!)

__Developer Updates:__

* Added: `gravityview/template/field/survey/glue` filter to modify how the multi-row Likert field values are combined. Default: `; `
* Modified: `templates/deprecated/fields/time.php` and `templates/fields/field-time-html.php` to include the commented `strtotime()` check
* Modified: `includes/extensions/edit-entry/partials/form-buttons.php` to add Cancel button enhancements
* Fixed: `gravityview/search/sieve_choices` didn't filter by Created By
* Fixed: `\GV\Utils::get()` didn't properly support properties available using PHP magic methods. Now supports overriding using the `__isset()` magic method.
* Updated: EDD auto-updates library to version 1.8

= 2.10.3.2 on June 2, 2021 =

* Improved: Loading of plugin dependencies
* Fixed: Field's required attribute was ignored in certain scenarios when using Edit Entry

= 2.10.3.1 on May 27, 2021 =

* Fixed: The "delete file" button was transparent in Edit Entry when running Gravity Forms 2.5 or newer
* Security enhancements

= 2.10.3 on May 20, 2021 =

* Added: Support for the [All in One SEO](https://wordpress.org/plugins/all-in-one-seo-pack/) plugin
* Fixed: GravityView styles and scripts not loading when embedding View as a block shortcode in GeneratePress
* Fixed: PHP notice appearing when a translation file is not available for the chosen locale
* Fixed: Search clear button disappearing when using GravityView Maps layout

__Developer Updates:__

* Added: `gravityview/fields/custom/form` filter to modify form used as the source for View entries
* Added: `gravityview/fields/custom/entry` filter to modify entry being displayed

= 2.10.2.2 on April 19, 2021 =

* Improved: Previous fix for an issue that affected HTML rendering of some posts and pages

= 2.10.2.1 on April 13, 2021 =

* Fixed: Issue introduced in Version 2.10.2 that affected HTML rendering of some posts and pages
* Fixed: Undefined function error for sites running WordPress 4.x introduced in Version 2.10.2

= 2.10.2 on April 12, 2021 =

* Fixed: Using the GravityView shortcode inside a [reusable block](https://wordpress.org/news/2021/02/gutenberg-tutorial-reusable-blocks/) in the WordPress Editor would prevent CSS and JavaScript from loading
* Fixed: "Open in new tab/window" checkbox is missing from Link to Single Entry and Link to Edit Entry links
* Fixed: Searching while on a paginated search result fails; it shows no entries because the page number isn't removed
* Fixed: Sorting by Entry ID resulted in a MySQL error

= 2.10.1 on March 31, 2021 =

* Added: Allow comparing multiple values when using `[gvlogic]` shortcode
	- Use `&&` to match all values `[gvlogic if="abc" contains="a&&b"]`
	- Use `||` to match any values `[gvlogic if="abc" equals="abc||efg"]`
* Added: `{site_url}` Merge Tag that returns the current site URL. This can be helpful when migrating sites or deploying from staging to live.
* Fixed: Paragraph fields have a "Link to single entry" field setting, even though it doesn't make sense
* Fixed: PDF and Text files were not opened in a lightbox
* Fixed: Show File Upload files as links if they aren't an image, audio, or video file (like a .zip, .txt, or .pdf file)
* Fixed: Lightbox script was being loaded for Views even if it was not being used
* Fixed: Don't show the icon for the "Source URL" field in the View editor
* Fixed: Change Entry Creator not working properly on non-English sites
* Updated _so many translations_! Thank you to all the translators!
	- Arabic translation (thanks Salman!)
	- Dutch translation (thanks Desiree!)
	- Russian translation (thanks Victor S.!)
	- Romanian (thanks Cazare!)
	- Chinese (thanks Edi Weigh!)
	- Turkish (thanks Süha!)
	- Swedish (thanks Adam!)
	- Portuguese (thanks Luis and Rafael!)
	- Dutch (thanks Erik!)
	- Norwegian (thanks Aleksander!)
	- Italian (thanks Clara!)
	- Hungarian (thanks dbalage!)
	- Hebrew
	- French
	- Canadian French (thanks Nicolas!)
	- Finnish (thanks Jari!)
	- Iranian (thanks amir!)
	- Mexican Spanish (thanks Luis!)
	- Spanish (thanks Joaquin!)
	- German (thanks Hubert!)
	- Danish (thanks Lisbeth!)
	- Bosnian (thanks Damir!)
	- Bengali (thanks Akter!)

= 2.10 on March 9, 2021 =

* A beautiful visual refresh for the View editor!
	- Brand new field picker for more easily creating your View
	- Visually see when Single Entry and Edit Entry layouts haven't been configured
	- See at a glance which fields link to Single Entry and Edit Entry
	- Manage and activate layouts from the View editor
	- Added: Show a notice when "Show only approve entries" setting is enabled for a View and no entries are displayed because of the setting
	- Added: Custom Content now supports syntax highlighting, making it much easier to write HTML (to disable, click on the Users sidebar menu, select Profile. Check the box labeled "Disable syntax highlighting when editing code" and save your profile)
	- Added: Warning when leaving Edit View screen if there are unsaved changes
	- Added: See the details of the current field while configuring field settings
	- Added: "Clear all" link to remove all fields from the View editor at once
	- Fixed: It was possible to drag and drop a field while the field settings screen was showing. Now it's not!
	- Fixed: See when fields have been deleted from a form
* New: Brand-new lightbox script, now using [Fancybox](http://fancyapps.com/fancybox/3/). It's fast, it's beautiful, and mobile-optimized.
	- Fixes issue with Gravity Forms images not loading in lightboxes due to secure URLs
* Ready for Gravity Forms 2.5!
* Added: Better support for the Consent field
* Improved layout of the Manage Add-Ons screen
	- Added a "Refresh" link to the Manage Add-Ons screen. This is helpful if you've upgraded your license and are ready to get started!
	- Allow enabling/disabling installed add-ons regardless of license status
* Added: A dropdown in the "All Views" screen to filter Views by the layout (Table, List, DataTables, DIY, Map, etc.)
* Added: Export entries in TSV format by adding `/tsv/` to the View URL
* Fixed: Approval Status field contains HTML in CSV and TSV exports
* Fixed: Updating an entry associated with an unactivated user (Gravity Forms User Registration) would also change entry creator's information
* Fixed: PHP warning `The magic method must have public visibility` appearing in PHP 8.0
* Fixed: PHP notice `Undefined property: stdClass::$icons` appearing on Plugins page
* Fixed: "At least one field must be filled out" validation errors (thanks <a href="https://gravitypdf.com">Gravity PDF</a>!)

__Developer Updates:__

* New: FancyBox is now being used for the lightbox
	- Thickbox is no longer used
	- Modify settings using `gravityview/lightbox/provider/fancybox/settings`
	- [See options available here](https://fancyapps.com/fancybox/3/docs/#options)
	- If you prefer, a [Featherlight lightbox option is available](https://github.com/gravityview/gv-snippets/tree/addon/featherlight-lightbox)
	- Easily add support for your own lightbox script by extending the new `GravityView_Lightbox_Provider` abstract class (the [Featherbox lightbox script](https://github.com/gravityview/gv-snippets/tree/addon/featherlight-lightbox) is a good example).
	- Modified: Formally deprecated the mis-spelled `gravity_view_lightbox_script` and `gravity_view_lightbox_style` filters in favor of  `gravityview_lightbox_script` and `gravityview_lightbox_style` (finally!)
	- Fixed: `gravityview_lightbox_script` filter wasn't being applied
	- Removed `gravityview/fields/fileupload/allow_insecure_lightbox` filter, since it's no longer needed
* Modified: `$_GET` args are now passed to links by default.
	- Added: Prevent entry links (single, edit, duplicate) from including $_GET query args by returning false to the filter `gravityview/entry_link/add_query_args`
	- Added: Prevent entry links being added to *delete* links by returning false to the filter `gravityview/delete-entry/add_query_args`
* Added: `gv_get_query_args()` function to return $_GET query args, with reserved args removed
	- Added: `gravityview/api/reserved_query_args` filter to modify internal reserved URL query args
* Added: `field-is_approved-html.php` and `field-is_approved-csv.php` template files for the Is Approved field
* Modified: Removed
* Modified: `templates/fields/field-entry_link-html.php` template to add `gv_get_query_args()` functionality
* Breaking CSS change: Removed `.gv-list-view` CSS class from the List layout container `<div>`. The CSS class was also used in the looped entry containers, making it hard to style. This issue was introduced in GravityView 2.0. For background, see [the GitHub issue](https://github.com/gravityview/GravityView/issues/1026).

= 2.9.4 on January 25, 2021 =

* Added: Apply `{get}` merge tag replacements in `[gvlogic]` attributes and content
* Modified: Made View Settings changes preparing for a big [Math by GravityView](https://www.gravitykit.com/extensions/math/) update!
* Fixed: "Change Entry Creator" would not work with Gravity Forms no-conflict mode enabled

__Developer Updates:__

* Added: `gravityview/metaboxes/multiple_entries/after` action to `includes/admin/metabox/views/multiple-entries.php` to allow extending Multiple Entries View settings

= 2.9.3 on December 15, 2020 =

* Improved: Add search field to the Entry Creator drop-down menu
* Tweak: Hide field icons (for now) when editing a View...until our refreshed design is released 😉
* Fixed: Some JavaScript warnings on WordPress 5.6
* Fixed: Uncaught error when one of GravityView's methods is used before WordPress finishes loading
* Fixed: Duplicate Entry link would only be displayed to users with an administrator role
* Fixed: Search entries by Payment Date would not yield results
* Fixed: Lightbox didn't work with secure images
* New: New lightbox gallery mode for File Upload fields with Multi-File Upload enabled

__Developer Updates:__

* Added: `gravityview/search-trim-input` filter to strip or preserve leading/trailing whitespaces in Search Bar values
* Added: Future WordPress version compatibility check
* Tweak: Improved logging output
* Modified: `gravityview_date_created_adjust_timezone` default is now set to false (use UTC value)

= 2.9.2.1 on October 26, 2020 =

* Improved: Plugin license information layout when running Gravity Forms 2.5
* Fixed: View Settings overflow their container (introduced in 2.9.2)

= 2.9.2 on October 21, 2020 =

* Added: GravityView is now 100% compatible with upcoming [Gravity Forms 2.5](https://www.gravityforms.com/gravity-forms-2-5-beta-2/)!
* Added: New View setting to redirect users to a custom URL after deleting an entry
* Added: An option to display "Powered by GravityView" link under your Views. If you're a [GravityView affiliate](https://www.gravitykit.com/account/affiliate/), you can earn 20% of sales generated from your link!
* Improved: Duplicate Entry field is only visible for logged-in users with edit or duplicate entry permissions
* Modified: Remove HTML from Website and Email fields in CSV output
* Fixed: Possible fatal error when Gravity Forms is inactive
* Fixed: Export of View entries as a CSV would result in a 404 error on some hosts
* Fixed: Entries filtered by creation date using relative dates (e.g., "today", "-1 day") did not respect WordPress's timezone offset
* Fixed: Partial entries edited in GravityView were being duplicated
* Fixed: Trying to activate a license disabled due to a refund showed an empty error message
* Tweak: Improvements to tooltip behavior in View editor
* Tweak: When "Make Phone Number Clickable" is checked, disable the "Link to single entry" setting in Phone field settings
* Tweak: Don't show "Open links in new window" for Custom Content field
* Tweak: Removed "Open link in the same window?" setting from Website field
	- Note: For existing Views, if both "Open link in the same window?" and "Open link in a new tab or window?" settings were checked, the link will now _not open in a new tab_. We hope no one had them both checked; this would have caused a rift in space-time and a room full of dark-matter rainbows.

__Developer Updates:__

* Added brand-new unit testing and acceptance testing...stay tuned for a write-up on how to easily run the GravityView test suite
* Changed: `/templates/fields/field-website-html.php` and `/templates/deprecated/fields/website.php` to use new `target=_blank` logic
* Fixed: License key activation when `GRAVITYVIEW_LICENSE_KEY` was defined
* Deprecated: Never used method `GravityView_Delete_Entry::set_entry()`

= 2.9.1 on September 1, 2020 =

* Improved: Changed the Support Port icon & text to make it clearer
* Updated: Updater script now handles WordPress 5.5 auto-updates
* Fixed: Add Yoast SEO 14.7 scripts to the No-Conflict approved list
* Fixed: Available Gravity Forms forms weren't appearing in the Gravity Forms widget when configuring a View

__Developer Updates:__

* Improved: Gravity Forms 2.5 beta support
* Fixed: Issue when server doesn't support `GLOB_BRACE`
* Fixed: Removed references to non-existent source map files

= 2.9.0.1 on July 23, 2020 =

* Fixed: Loading all Gravity Forms forms on the frontend
	* Fixes Map Icons field not working
	* Fixes conflict with gAppointments and Gravity Perks
* Fixed: Fatal error when Gravity Forms is inactive

= 2.9 on July 16, 2020 =

* Added: A "Gravity Forms" widget to easily embed a form above and below a View
* Added: Settings for changing the "No Results" text and "No Search Results" text
* Added: "Date Updated" field to field picker and sorting options
* Modified: When clicking the "GravityView" link in the Admin Toolbar, go to GravityView settings
* Improved: Add new Yoast SEO plugin scripts to the No-Conflict approved list
* Improved: Add Wicked Folders plugin scripts to the No-Conflict approved list
* Fixed: Don't allow sorting by the Duplicate field
* Fixed: Multi-site licenses not being properly shared with single sites when GravityView is not Network Activated
* Fixed: Potential fatal error for Enfold theme

__Developer Updates:__

* Fixed: Settings not able to be saved when using the `GRAVITYVIEW_LICENSE_KEY` constant
* Fixed: License not able to be activated when using the `GRAVITYVIEW_LICENSE_KEY` constant
* Fixed: Potential PHP warning when using the `{created_by}` Merge Tag
* Modified: Added index of the current file in the loop to the `gravityview/fields/fileupload/file_path` filter

= 2.8.1 on April 22, 2020 =

* Added: Better inline documentation for View Settings
* Improved: When clicking "Add All Form Fields" in the "+ Add Field" picker
* Modified: Changed default settings for new Views to "Show only approved entries"
* Modified: When adding a field to a table-based layout, "+ Add Field" now says "+ Add Column"
* Fixed: Single Entry "Hide empty fields" not working in Table and DataTables layouts

= 2.8 on April 16, 2020 =

* Added: User Fields now has many more options, including avatars, first and last name combinations, and more
* Added: A new [Gravatar (Globally Recognized Avatar)](https://en.gravatar.com) field
* Added: "Display as HTML" option for Paragraph fields - By default, safe HTML will be shown. If disabled, only text will be shown.
* Added: Support for Gravity Forms Partial Entries Add-On. When editing an entry, the entry's "Progress" will now be updated.
* Modified: Sort forms by title in Edit View, rather than Date Created (thanks, Rochelle!)
* Modified: The [`{created_by}` Merge Tag](https://docs.gravitykit.com/article/281-the-createdby-merge-tag)
	* When an entry was created by a logged-out user, `{created_by}` will now show details for a logged-out user (ID `0`), instead of returning an unmodified Merge Tag
	* When `{created_by}` is passed without any modifiers, it now will return the ID of the user who created the entry
	* Fixed PHP warning when `{created_by}` Merge Tag was passed without any modifiers
* Fixed: The "Single Entry Title" setting was not working properly
* Fixed: Recent Entries widget filters not being applied
* Updated translations: Added Formal German translation (thanks, Felix K!) and updated Polish translation (thanks, Dariusz!)

__Developer Updates:__

* Added: `gravityview/fields/textarea/allow_html` filter to toggle whether Paragraph field output should allow HTML or should be sanitized with `esc_html()`
* Added: `gravityview/field/created_by/name_display` filter for custom User Field output.
* Added: `gravityview/field/created_by/name_display/raw` allow raw (unescaped) output for `gravityview/field/created_by/name_display`.
* Added: `gravityview/fields/gravatar/settings` filter to modify the new Gravatar field's settings
* Added: `gravityview/search/sieve_choices` filter in Version 2.5 that enables only showing choices in the Search Bar that exist in entries ([learn more about this filter](https://docs.gravitykit.com/article/701-show-choices-that-exist))
* Modified: `gravityview_get_forms()` and `GVCommon::get_forms()` have new `$order_by` and `$order` parameters (Thanks, Rochelle!)
* Fixed: `gravityview/edit_entry/user_can_edit_entry` and `gravityview/capabilities/allow_logged_out` were not reachable in Edit Entry and Delete Entry since Version 2.5

= 2.7.1 on February 24, 2020 =

* Fixed: Fatal error when viewing entries using WPML or Social Sharing & SEO extensions

= 2.7 on February 20, 2020 =

* Added: "Enable Edit Locking" View setting to toggle on and off entry locking (in the "Edit Entry" tab of the View Settings)
* Fixed: Broken Toolbar link to Gravity Forms' entry editing while editing an entry in GravityView
* Fixed: PHP undefined index when editing an entry with empty File Upload field
* Fixed: When adding a field in the View Configuration, the browser window would resize

__Developer Updates:__

* Modified: The way Hidden Fields are rendered in Edit Entry no fields are configured. [Read what has changed around Hidden Fields](https://docs.gravitykit.com/article/678-edit-entry-hidden-fields-field-visibility#timeline)
	* Fixed: Rendering Hidden Fields as `input=hidden` when no fields are configured in Edit Entry (fixing a regression in 2.5)
	* Modified: The default value for the `gravityview/edit_entry/reveal_hidden_field` filter is now `false`
	* Added: `gravityview/edit_entry/render_hidden_field` filter to modify whether to render Hidden Field HTML in Edit Entry (default: `true`)
* Modified: Changed `GravityView_Edit_Entry_Locking::enqueue_scripts()` visibility to protected

= 2.6 on February 12, 2020 =

* Added: Implement Gravity Forms Entry Locking - see when others are editing an entry at the same time ([learn more](https://docs.gravitykit.com/article/676-entry-locking))
* Added: Easily duplicate entries in Gravity Forms using the new "Duplicate" link in Gravity Forms Entries screen ([read how](https://docs.gravitykit.com/article/675-duplicate-gravity-forms-entry))
* Improved: Speed up loading of Edit View screen
* Improved: Speed of adding fields in the View Configuration screen
* Modified: Reorganized some settings to be clearer
* Fixed: Potential fatal error when activating extensions with GravityView not active
* Updated: Russian translation (thank you, Victor S!)

__Developer Updates:__

* Added: `gravityview/duplicate/backend/enable` filter to disable adding a "Duplicate" link for entries
* Added: `gravityview/request/is_renderable` filter to modify what request classes represent valid GravityView requests
* Added: `gravityview/widget/search/form/action` filter to change search submission URL as needed
* Added: `gravityview/entry-list/link` filter to modify Other Entries links as needed
* Added: `gravityview/edit/link` filter to modify Edit Entry link as needed
* Fixed: A rare issue where a single entry is prevented from displaying with Post Category filters
* Modified: Important! `gravityview_get_entry()` and `GVCommon::get_entry()` require a View object as the fourth parameter. While the View will be retrieved from the context if the parameter is missing, it's important to supply it.
* Modified: `GVCommon::check_entry_display` now requires a View object as the second parameter. Not passing it will return an error.
* Modified: `gravityview/common/get_entry/check_entry_display` filter has a third View parameter passed from `GVCommon::get_entry`
* Modified: Bumped future minimum Gravity Forms version to 2.4

= 2.5.1 on December 14, 2019 =

* Modified: "Show Label" is now off by default for non-table layouts
* Improved: The View Configuration screen has been visually simplified. Fewer borders, larger items, and rounder corners.
* Accessibility improvements. Thanks to [Rian Rietveld](https://rianrietveld.com) and Gravity Forms for their support.
	- Color contrast ratios now meet [Web Content Accessibility Guidelines (WCAG) 2.0](https://www.w3.org/TR/WCAG20/) recommendations
	- Converted links that act as buttons to actual buttons
	- Added keyboard navigation support for "Add Field" and "Add Widget" pickers
	- Auto-focus the field search field when Add Field is opened
	- Improved Search Bar HTML structure for a better screen reader experience
	- Added ARIA labels for Search Bar configuration buttons
	- Improved touch target size and spacing for Search Bar add/remove field buttons
* Fixed: "Search All" with Multiple Forms plugin now works as expected in both "any" and "all" search modes.

__Developer Updates:__

* Added: `gravityview_lightbox_script` and `gravityview_lightbox_style` filters.
* Deprecated: `gravity_view_lightbox_script` and `gravity_view_lightbox_style` filters. Use `gravityview_lightbox_script` and `gravityview_lightbox_style` instead.

= 2.5 on December 5, 2019 =

This is a **big update**! Lots of improvements and fixes.

#### All changes:

* **GravityView now requires WordPress 4.7 or newer.**
* Added: A new "Duplicate Entry" allows you to duplicate entries from the front-end
* View Configuration
    * Added: You can now add labels for Custom Content in the View editor (this helps keep track of many Custom Content fields at once!)
    * Modified: New Views will be created with a number of default widgets preset
    * Fixed: View configuration could be lost when the "Update" button was clicked early in the page load or multiple times rapidly
    * Fixed: Some users were unable to edit a View, although having the correct permissions
* Improved CSV output
    * Modified: Multiple items in exported CSVs are now separated by a semicolon instead of new line. This is more consistent with formatting from other services.
    * Fixed: Checkbox output in CSVs will no longer contain HTML by default
    * Fixed: Textarea (Paragraph) output in CSVs will no longer contain `<br />` tags by default
* Edit Entry
    * Added: Directly embed the Edit Entry screen using the shortcode `[gventry edit="1"]`
    * Fixed: Editing an entry with Approve/Disapprove field hidden would disapprove an unapproved entry
    * Fixed: Field visibility when editing entries. Hidden fields remain hidden unless explicitly allowed via field configuration.
    * Fixed: Hidden calculation fields were being recalculated on Edit Entry
* Sorting and Search
    * Fixed: User sorting does not work when the `[gravityview]` shortcode defines a sorting order
    * Fixed: Proper sorting capabilities for Time and Date fields
    * Fixed: Page Size widget breaks when multiple search filters are set
    * Fixed: Page Size widget resets itself when a search is performed
* [Multiple Forms](https://www.gravitykit.com/extensions/multiple-forms/) fixes
    * Fixed: Global search not working with joined forms
    * Fixed: Custom Content fields now work properly with Multiple Forms
    * Fixed: [Gravity PDF](https://gravitypdf.com) support with Multiple Forms plugin and Custom Content fields
    * Fixed: Entry Link, Edit Link and Delete Link URLs may be incorrect with some Multiple Forms setups
* Integrations
    * Added: "Show as score" setting for Gravity Forms Survey fields
    * Added: Support for [Gravity Forms Pipe Add-On](https://www.gravityforms.com/add-ons/pipe-video-recording/)
    * Added: Track the number of pageviews entries get by using the new `[gv_pageviews]` shortcode integration with the lightweight [Pageviews](https://pageviews.io/) plugin
    * Fixed: [GP Nested Forms](https://gravitywiz.com/documentation/gravity-forms-nested-forms/) compatibility issues
    * Fixed: PHP warnings appeared when searching Views for sites running GP Populate Anything with "Default" permalinks enabled
* Improved: When a View is embedded on a post or page with an incompatible URL Slug, show a warning ([read more](https://docs.gravitykit.com/article/659-reserved-urls))
* Fixed: Number field decimal precision formatting not being respected
* Fixed: Lifetime licenses showed "0" instead of "Unlimited" sites available
* Updated: Polish translation (Thanks, Dariusz!)

__Developer Updates:__

* Added: `[gventry edit="1"]` mode where edit entry shortcodes can be used now (experimental)
* Added: `gravityview/template/field/csv/glue` filter to modify the glue used to separate multiple values in the CSV export (previously "\n", now default is ';')
* Added: `gravityview/shortcodes/gventry/edit/success` filter to modify [gventry] edit success message
* Added: `gravityview/search/sieve_choices` filter that sieves Search Widget field filter choices to only ones that have been used in entries (a UI is coming soon)
* Added: `gravityview/search/filter_details` filter for developers to modify search filter configurations
* Added: `gravityview/admin/available_fields` filter for developers to add their own assignable fields to View configurations
* Added: `gravityview/features/paged-edit` A super-secret early-bird filter to enable multiple page forms in Edit Entry
* Added: `$form_id` parameter for the `gravityview_template_$field_type_options` filter
* Added: `gravityview/security/require_unfiltered_html` filter now has 3 additional parameters: `user_id`, `cap` and `args`.
* Added: `gravityview/gvlogic/atts` filter for `[gvlogic]`
* Added: `gravityview/edit_entry/page/success` filter to alter the message between edit entry pages.
* Added: `gravityview/approve_entries/update_unapproved_meta` filter to modify entry update approval status.
* Added: `gravityview/search/searchable_fields/whitelist` filter to modify allowed URL-based searches.
* Fixed: Some issues with `unfiltered_html` user capabilities being not enough to edit a View
* Fixed: Partial form was being passed to `gform_after_update_entry` filter after editing an entry. Full form will now be passed.
* Fixed: Widget form IDs would not change when form ID is changed in the View Configuration screen
* Fixed: Intermittent `[gvlogic2]` and nested `else` issues
    * The `[gvlogic]` shortcode has been rewritten for more stable, stateless behavior
* Fixed: `GravityView_Entry_Notes::get_notes()` can return null; cast `$notes` as an array in `templates/fields/field-notes-html.php` and `includes/extensions/entry-notes/fields/notes.php` template files
* Fixed: Prevent error logs from filling with "union features not supported"
* Modified: Cookies will no longer be set for Single Entry back links
* Modified: Default 250px `image_width` setting for File Upload images is now easily overrideable
* Removed: The `gravityview/gvlogic/parse_atts/after` action is no longer available. See `gravityview/gvlogic/atts` filter instead
* Removed: The `GVLogic_Shortcode` class is now a lifeless stub. See `\GV\Shortcodes\gvlogic`.
* Deprecated: `gravityview_get_current_view_data` — use the `\GV\View` API instead

= 2.4.1.1 on August 27, 2019 =

* Fixed: Inconsistent sorting behavior for Views using Table layouts
* Fixed: Searching all fields not searching Multi Select fields
* Fixed: Error activating GravityView when Gravity Forms is disabled
* Fixed: "Getting Started" and "List of Changes" page layouts in WordPress 5.3
* Fixed: Don't show error messages twice when editing a View with a missing form
* Tweak: Don't show "Create a View" on trashed forms action menus

= 2.4 on July 17, 2019 =

**We tightened security by limiting who can edit Views. [Read how to grant Authors and Editors access](https://docs.gravitykit.com/article/598-non-administrator-edit-view).**

* Added: A new Result Number field and `{sequence}` Merge Tag [learn all about it!](https://docs.gravitykit.com/article/597-the-sequence-merge-tag)
* Added: `{date_updated}` Merge Tag ([see all GravityView Merge Tags](https://docs.gravitykit.com/article/76-merge-tags))
* Added: Option to output all CSV entries, instead of a single page of results
* Fixed: Settings compatibility issues on Multisite
* Fixed: CSV output for address fields contained Google Maps link
* Fixed: When editing an entry in Gravity Forms, clicking the "Cancel" button would not exit edit mode
* Fixed: Some fatal errors when Gravity Forms is deactivated while GravityView is active
* Fixed: Search All Fields functionality with latest Gravity Forms

__Developer Updates:__

* **Breaking Change:** Users without the `unfiltered_html` capability can no longer edit Views.
* Added: `gravityview/security/allow_unfiltered_html` to not require `unfiltered_html`. Dangerous!
* Added: `gravityview/template/field/address/csv/delimiter` filter for CSV output of addresses

= 2.3.2 on May 3, 2019 =

* Re-fixed: Conditional Logic breaks in Edit Entry if the condition field is not present

__Developer Updates:__

* Fixed: `strtolower()` warnings in `class-frontend-views.php`
* Fixed: `gravityview/fields/fileupload/link_atts` filter didn't work on link-wrapped images
* Fixed: PHP notice triggered when using the Poll widget
* Updated: Updater script, which should improve license check load time

= 2.3.1 on April 18, 2019 =

* Added: Entry Approval now features a popover that allows you to select from all approval statuses
* Fixed: Issues accessing Edit Entry for Views using [Multiple Forms](https://www.gravitykit.com/extensions/multiple-forms/)
* Fixed: Issues with Edit Entry where fields were duplicated. This temporarily reverts the conditional logic fix added in 2.3.
* Fixed: Maps will now properly use global API key settings on Multisite installations

__Developer Updates:__

* Fixed: Issues searching Address fields that contain custom states
* Added: `gravityview/approve_entries/popover_placement` filter to modify the placement of the approval popover (default: right)

= 2.3 on April 2, 2019 =

**Gravity Forms 2.3 is required**. Some functionality will not work if you are using Gravity Forms 2.2. If this affects you, please [let us know](mailto:support@gravitykit.com?subject=Gravity%20Forms%202.3%20Requirement)

* Added: Multi-Sorting! Example: Sort first by Last Name, then sort those results by First Name [Read more about multi-sorting](https://docs.gravitykit.com/article/570-sorting-by-multiple-columns)
    - Works great with our [DataTables extension](https://www.gravitykit.com/extensions/datatables/), too!
* Added: `[gvlogic logged_in="true"]` support to easily check user login status - [read how it works](https://docs.gravitykit.com/article/252-gvlogic-shortcode#logged-in-parameter)
* Added: Dropdown, Radio and Link input support for searching product fields
* Fixed: Conditional Logic breaks in Edit Entry if the condition field is not present
* Fixed: Sorting numbers with decimals
* Fixed: CSV output of List and File Upload fields
* Fixed: "Hide empty fields" setting not working Product and Quantity fields
* Fixed: Month and day reversed in multi-input date search fields
* Fixed: Join issues with embedded Views when using [Multiple Forms](https://www.gravitykit.com/extensions/multiple-forms/)
* Fixed: Other Entries empty text override was not working
* Updated: 100% translated for Dutch, German, and French

__Developer Updates:__

* Added: `gravityview/search/created_by/text` filter to override dropdown and radio text in "created by" search UI
* Added: `gravityview/approve_entries/after_submission` filter to prevent `is_approved` meta from being added automatically after entry creation
* Modified: List and File Upload fields are now output as objects/arrays in REST API JSON
* Modified: [Business Hours](https://wordpress.org/plugins/gravity-forms-business-hours/) field support in CSV and JSON output
* Fixed: Fatal error when custom templates are loaded without `\GV\Template_Context`
* Fixed: Potential PHP warning with PHP 7.2
* Added notice for users to upgrade to PHP 5.6, since WordPress will be bumping the minimum version soon


= 2.2.5 on February 4, 2019 =

* Added: Support for nested dropdown selection in Search Bar
* Fixed: State search dropdown type for custom address types
* Fixed: Don't show Credit Card fields on the Edit Entry screen (#1219)
* REST API and CSV fixes
    * Fixed: Email field being output as links in CSV
    * Fixed: CSVs could not contain more than one special field (Entry ID, Custom Content, etc.)
    * Fixed: CSV and JSON REST API did not output duplicate headers (Entry ID, Custom Content, etc.)
    * Fixed: JSON REST API endpoint did not render Custom Content fields
    * Modified: In the REST API duplicate keys are now suffixed with (n), for example: id(1), id(2), instead of not showing them at all
* Updated: Script used to provide built-in Support Port
* Updated: Russian translation by [@awsswa59](https://www.transifex.com/user/profile/awsswa59/)

__Developer Updates:__

* Added: `gravityview/edit_entry/before_update` hook
* Added: `gravityview/api/field/key` filter to customize the generated REST API entry JSON keys
* Added: `gravityview/template/csv/field/raw` filter to allow raw output of specific fields
* Modified: CSV REST API endpoint returns binary data instead of JSON-encoded data

= 2.2.4 on January 14, 2019 =

* Fixed: Other Entries field would display all entries without filtering
* Fixed: Entry Date searches not working (broken in 2.2)
* Fixed: CSV outputting wrong date formats for Date and Date Created fields
* Fixed: CSV outputting empty content for Custom Content fields
* Fixed: Changelog formatting so that the 2.2.1, 2.2.2, and 2.2.3 updates are shown
* Fixed: The picture of Floaty was _really big_ in the Getting Started screen
* Updated Translations for Italian and Iranian. Thanks, Farhad!

= 2.2.3 on December 20, 2018 =

* Fixed: Issue loading translation files on Windows IIS servers

__Developer Updates:__

* Added: Third argument to `gravityview_search_operator` filter (the current `\GV\View` object)
* Added: `GravityView_Image::is_valid_extension()` to determine whether an extension is valid for an image
* Fixed: Search operator overrides that broke in 2.2
* Modified: SVG files are now processed as images in GravityView
* Modified: Changed translation file loading order to remove paths that didn't work! [See this article for the updated paths](https://docs.gravitykit.com/article/530-translation-string-loading-order).

= 2.2.2 on December 11, 2018 =

* Added: Support for the new [Multiple Forms beta](https://www.gravitykit.com/extensions/multiple-forms/)!
* **Minor CSS Change**: Reduced Search Bar negative margins to fix the Search Bar not aligning properly
* Fixed: Calculation fields that were not added to the Edit Entry fields were being emptied (except the price)
* Updated translations - thank you, translators!
    - Turkish translated by [@suhakaralar](https://www.transifex.com/accounts/profile/suhakaralar/)
    - Russian translated by [@awsswa59](https://www.transifex.com/user/profile/awsswa59/)
    - Polish translated by [@dariusz.zielonka](https://www.transifex.com/user/profile/dariusz.zielonka/)

__Developer Updates:__

* Template Change: Updated `widget-poll.php` template to display poll results for all Multiple Forms fields
* Added: `gravityview/query/class` filter to allow query class overrides, needed for Multiple Forms extension
* Added: `gravityview/approve_entries/autounapprove/status` filter to change the approval status set when an entry is modified in Edit Entry
* Added: `$unions` property to `\GV\View`, for future use with [Multiple Forms plugin](https://www.gravitykit.com/extensions/multiple-forms/)

= 2.2.1 on December 4, 2018 =

* Confirmed compatibility with WordPress 5.0 and the new Gutenberg editor ([use the shortcode block to embed](https://docs.gravitykit.com/article/526-does-gravityview-support-gutenberg))
* Added: Support for upcoming [Multiple Forms plugin](https://www.gravitykit.com/extensions/multiple-forms/)
* Fixed: Edit Entry writes incorrectly-formatted empty values in some cases.
* Fixed: "Hide View data until search is performed" not working for [Maps layout](https://www.gravitykit.com/extensions/maps/)
* Fixed: Entries are not accessible when linked to from second page of results
* Fixed: Search redirects to home page when previewing an unpublished View

__Developer Updates:__

* Fixed: Error loading GravityView when server has not defined `GLOB_BRACE` value for the `glob()` function
* Added: `gravityview/entry/slug` filter to modify entry slug. It runs after the slug has been generated by `GravityView_API::get_entry_slug()`
* Added: `\GV\Entry::is_multi()` method to check whether the request's entry is a `Multi_Entry` (contains data from multiple entries because of joins)

= 2.2 on November 28, 2018 =

* Yes, GravityView is fully compatible with Gravity Forms 2.4!
* Added: Choose where users go after editing an entry
* Added: Search entries by approval status with new "Approval Status" field in the Search Bar
* Added: More search input types added for "Created By" searches
* Added: When searching "Created By", set the input type to "text" to search by user email, login and name fields
* Fixed: Issue installing plugins from the Extensions page on a Multisite network
* Fixed: When a View is embedded on the homepage of a site, Single Entry and Edit Entry did not work (404 not found error)
* Fixed: Stray "Advanced Custom Fields" editor at the bottom of Edit View pages
* Fixed: Labels and quantities removed when editing an entry that had product calculations
* Fixed: When multiple Views are embedded on a page, Single Entry could sometimes show "You are not allowed to view this content"
* Fixed: Major search and filtering any/all mode combination issues, especially with "Show only approved entries" mode, A-Z Filters, Featured Entries, Advanced Filtering plugins
* Fixed: Support all [documented date formats](https://docs.gravitykit.com/article/115-changing-the-format-of-the-search-widgets-date-picker) in Search Bar date fields
* Fixed: Issues with [Advanced Filtering](https://www.gravitykit.com/extensions/advanced-filter/) date fields (including human strings, less than, greater than)
* Fixed: Security issue when Advanced Filter was configured with an "Any form field" filter (single entries were not properly secured)
* Fixed: The Quiz Letter Grade is lost if Edit Entry does not contain all Gravity Forms Quiz Add-On fields

__Developer Updates:__

* Updated: `search-field-select.php` template to gracefully handle array values
* Added: Filters for new "Created By" search. [Learn how to modify what fields are searched](https://docs.gravitykit.com/article/523-created-by-text-search).

= 2.1.1 on October 26, 2018 =

* Added: A "Connected Views" menu on the Gravity Forms Forms page - hover over a form to see the new Connected Views menu!
* Fixed: Additional slashes being added to the custom date format for Date fields
* Fixed: Quiz Letter Grade not updated after editing an entry that has Gravity Forms Quiz fields
* Fixed: Single Entry screen is inaccessible when the category is part of a URL path (using the `%category%` tag in the site's Permalinks settings)
* Fixed: Issue where GravityView CSS isn't loading in the Dashboard for some customers
* Fixed: Display uploaded files using Gravity Forms' secure link URL format, if enabled
* Updated Polish translation. Dziękuję Ci, [@dariusz.zielonka](https://www.transifex.com/user/profile/dariusz.zielonka/)!

__Developer Updates:__

* Added: `gravityview/template/table/use-legacy-style` filter to  use the legacy Table layout stylesheet without any responsive layout styles (added in GravityView 2.1) - [Here's code you can use](https://gist.github.com/zackkatz/45d869e096cd5114a87952d292116d3f)
* Added: `gravityview/view/can_render` filter to allow you to override whether a View can be rendered or not
* Added: `gravityview/widgets/search/datepicker/format` filter to allow you to modify only the format used, rather than using the `gravityview_search_datepicker_class` filter
* Fixed: Fixed an issue when using [custom entry slugs](https://docs.gravitykit.com/article/57-customizing-urls) where non-unique values across forms cause the entries to not be accessible
* Fixed: Undefined index PHP warning in the GravityView Extensions screen
* Fixed: Removed internal usage of deprecated GravityView functions
* Limitation: "Enable lightbox for images" will not work on images when using Gravity Forms secure URL format. [Contact support](mailto:support@gravitykit.com) for a work-around, or use a [different lightbox script](https://docs.gravitykit.com/article/277-using-the-foobox-lightbox-plugin-instead-of-the-default).

= 2.1.0.2 and 2.1.0.3 on September 28, 2018 =

* Fixed: Slashes being added to field quotes
* Fixed: Images showing as links for File Upload fields

= 2.1.0.1 on September 27, 2018 =

* Fixed: Responsive table layout labels showing sorting icon HTML
* Fixed: Responsive table layout showing table footer

= 2.1 on September 27, 2018 =

* Added: You can now send email notifications when an entry is approved, disapproved, or the approval status has changed. [Learn how](https://docs.gravitykit.com/article/488-notification-when-entry-approved)
* Added: Automatically un-approve an entry when it has been updated by an user without the ability to moderate entries
* Added: Easy way to install GravityView Extensions and our stand-alone plugins [Learn how](https://docs.gravitykit.com/article/489-managing-extensions)
* Added: Enable CSV output for Views [Learn how](https://docs.gravitykit.com/article/491-csv-export)
* Added: A "Page Size" widget allows users to change the number of entries per page
* Added: Support for displaying a single input value of a Chained Select field
* Added: The Table layout is now mobile-responsive!
* Improved: Added a shortcut to reset entry approval on the front-end of a View: "Option + Click" on the Entry Approval field
* Fixed: Custom date format not working with the `{date_created}` Merge Tag
* Fixed: Embedding a View inside an embedded entry didn't work
* Fixed: "Link to entry" setting not working for File Upload fields
* Fixed: Approval Status field not showing anything
* Updated translations - thank you, translators!
    - Polish translated by [@dariusz.zielonka](https://www.transifex.com/user/profile/dariusz.zielonka/)
    - Russian translated by [@awsswa59](https://www.transifex.com/user/profile/awsswa59/)
    - Turkish translated by [@suhakaralar](https://www.transifex.com/accounts/profile/suhakaralar/)
    - Chinese translated by [@michaeledi](https://www.transifex.com/user/profile/michaeledi/)

__Developer Notes:__

* Added: Process shortcodes inside [gv_entry_link] shortcodes
* Added: `gravityview/shortcodes/gv_entry_link/output` filter to modify output of the `[gv_entry_link]` shortcode
* Added `gravityview/widget/page_size/settings` and `gravityview/widget/page_size/page_sizes` filters to modify new Page Size widget
* Modified: Added `data-label` attributes to all Table layout cells to make responsive layout CSS-only
* Modified: Added responsive CSS to the Table layout CSS ("table-view.css")
* Improved: Reduced database lookups when using custom entry slugs
* Introduced `\GV\View->can_render()` method to reduce code duplication
* Fixed: Don't add `gvid` unless multiple Views embedded in a post
* Fixed: PHP 5.3 warning in when using `array_combine()` on empty arrays
* Fixed: Apply `addslashes` to View Configuration when saving, fixing `{date_created}` format
* REST API: Allow setting parent post or page with the REST API request using `post_id={id}` ([learn more](https://docs.gravitykit.com/article/468-rest-api))
* REST API: Added `X-Item-Total` header and meta to REST API response

= 2.0.14.1 on July 19, 2018 =

* Fixed: Potential XSS ("Cross Site Scripting") security issue. **Please update.**
* Fixed: GravityView styles weren't being loaded for some users

= 2.0.14 on July 9, 2018 =

* Added: Allow filtering entries by Unapproved status in Gravity Forms
* Added: Reset entry approval status by holding down Option/Alt when clicking entry approval icon
* Fixed: Merge Tags not working in field Custom Labels
* Fixed: Enable sorting by approval status all the time, not just when a form has an Approval field
* Fixed: When a View is saved without a connected form, don't show "no longer exists" message
* Fixed: Inline Edit plugin not updating properly when GravityView is active

__Developer Notes:__

* Added: `gravityview/approve_entries/after_submission/default_status` filter to modify the default status of an entry as it is created.
* Modified: No longer delete `is_approved` entry meta when updating entry status - leave the value to be `GravityView_Entry_Approval_Status::UNAPPROVED` (3)
* Fixed: Allow for "in" and "not_in" comparisons when using `GravityView_GFFormsModel::is_value_match`
* Tweak: If "Search Mode" key is set, but there is no value, use "all"
* Tweak: Reduced number of database queries when rendering a View

= 2.0.13.1 on June 26, 2018 =

* Fixed: Custom Content fields not working with DIY Layout
* Fixed: Error when displaying plugin updates on a single site of a Multisite installation

= 2.0.13 on June 25, 2018 =

* Fixed: When View is embedded in a page, the "Delete Entry" link redirects the user to the View URL instead of embedded page URL
* Fixed: Custom Content fields not working with DIY Layout since 2.0.11
* Fixed: Fatal error when migrating settings from (very) old versions of GravityView
* Fixed: oEmbed not working when using "plain" URLs with numeric View ID slugs

__Developer Notes__

* Added: Code to expose Entry Notes globally, to fix conflict with DataTables (future DataTables update required)
* Added: `data-viewid` attribute to the Search Bar form with the current View ID
* Added: Current Post ID parameter to the `gravityview/edit-entry/publishing-action/after` action

= 2.0.12 on June 12, 2018 =

* Fixed: On the Plugins page, "Update now" not working for GravityView Premium Plugins, Views & Extensions
* Fixed: Always show that plugin updates are available, even if a license is expired

= 2.0.11 on June 12, 2018 =

* Added: Search for fields by name when adding fields to your View configuration (it's really great!)
* Fixed: GravityView license details not saving when the license was activated (only when the Update Settings button was clicked)
* Fixed: Entry filtering for single entries
* Fixed: Per-user language setting not being used in WordPress 4.7 or newer

__Developer Notes__

* Added: `\GV\View::get_joins()` method to fetch array of `\GV\Joins` connected with a View
* Added: `\GV\View::get_joined_forms()` method to get array of `\GV\GF_Forms` connected with a View

= 2.0.10 on June 6, 2018 =

* Fixed: Password-protected Views were showing "You are not allowed to view this content" instead of the password form
* Fixed: When Map View is embedded, Search Bar pointed to View URL, not page URL

= 2.0.9 on June 1, 2018 =

* Added: Allow passing `{get}` Merge Tags to [gventry] and [gvfield] shortcodes
* Fixed: Searching by entry creator using the Search Bar wasn't working
* Fixed: Edit Entry showing "Invalid link" warnings when multiple Views are embedded on a page
* Fixed: Issues with legacy template back-compatiblity (A-Z Filters) and newer API widgets (Maps)
* Fixed: Translations for entry "meta", like "Created By" or "Date Created"
* Fixed: When searching State/Province with the Search Bar, use "exact match" search

__Developer Notes__

* Added: Auto-prefixing for all CSS rules, set to cover 99.7% of browsers. We were already prefixing, so it doesn't change much, but it will update automatically from now on, based on browser support.

= 2.0.8.1 on May 31, 2018 =

* Fixed: Standalone map fields not displaying on the [Maps layout](https://www.gravitykit.com/extensions/maps/)
* Fixed: `[gv_entry_link]` when embedded in a post or page, not a View
* Fixed: `[gv_entry_link]` returning a broken link when the entry isn't defined
* Fixed: Conflict with Testimonials Widget plugin (and other plugins) loading outdated code
* Fixed: PHP notice when displaying Gravity Flow "Workflow" field

= 2.0.8 on May 25, 2018 =

* Fixed: Table layout not using field Column Width settings
* Fixed: With "Show Label" disabled, "Custom Label" setting is being displayed (if set)
* Fixed: List Field columns were being shown as searchable in Search Bar
* Fixed: Conflict with Gravity Forms Import Entries file upload process
* Fixed: Empty searches could show results when "Hide View data until search is performed" is enabled
* Fixed: When "Start Date" and "End Date" are the same day, results may not be accurate

__Developer Updates__

* Fixed: `gv_value()` didn't have necessary View global data set for backward compatibility (`gv_value()` is now deprecated! Use `Use \GV\Field_Template::render()` instead.)

= 2.0.7.1 on May 24, 2018 =

* Fixed: Merge Tags not being shown in Custom Content fields in Edit Entry
* Fixed: "gvGlobals not defined" JavaScript error on Edit Entry screen affecting some themes
* Fixed: Don't clear Search Bar configuration when switching View layouts

= 2.0.7 on May 23, 2018 =

* Fixed: Entry visibility when View is embedded
* Fixed: Don't show widgets if we're oEmbedding an entry
* Fixed: Don't apply "Hide Until Search" on entry pages
* Fixed: "Hide View data until search is performed" not working for Views on embedded pages
* Fixed: Restore Advanced Custom Fields plugin compatibility
* Tweak: When activating a license, remove the notice immediately
* Fixed: Maps API key settings resetting after 24 hours

__Developer Updates__

* Changed: gravityview_get_context() now returns empty string if not GravityView post type

= 2.0.6.1 on May 21, 2018 =

* Fixed: "Hide View data until search is performed" not working
* Added: Support for SiteOrigin Page Builder and LiveMesh SiteOrigin Widgets
* Fixed: Enfold Theme layout builder no longer rendering Views

= 2.0.6 on May 17, 2018 =

* Fixed: Conflicts with Yoast SEO & Jetpack plugins that prevent widgets from displaying
* Fixed: Some fields display as HTML (fixes Gravity Flow Discussion field, for example)
* Fixed: Some Merge Tag modifiers not working, such as `:url` for List fields
* Fixed: Give Floaty a place to hang out on the GravityView Settings screen with new Gravity Forms CSS

__Developer Updates__

* Fixed: Backward-compatibility for using global `$gravityview_view->_current_field` (don't use in new code!)

= 2.0.5 on May 16, 2018 =

* Fixed: Entry Link fields and `[gv_entry_link]` shortcode not working properly with DataTables when embedded
* Fixed: Do not output other shortcodes in single entry mode
* Fixed: Error when deleting an entry
* Fixed: When multiple Views are embedded on a page, and one or more has Advanced Filters enabled, no entries will be displayed
* Fixed: PHP warning with `[gravitypdf]` shortcode
* Fixed: When multiple table layout Views are embedded on a page, there are multiple column sorting links displayed
* Fixed: Error displaying message that a license is expired

= 2.0.4 on May 12, 2018 =

* Fixed: Slow front-end performance, affecting all layout types
* Fixed: Search not performing properly
* Fixed: "Enable sorting by column" option for Table layouts
* GravityView will require Gravity Forms 2.3 in the future; please make sure you're using the latest version of Gravity Forms!

__Developer Updates__

* Fixed: `GravityView_frontend::get_view_entries()` search generation
* Fixed: `gravityview_get_template_settings()` not returning settings
* Tweak: Cache View and Field magic getters into variables for less overhead.

= 2.0.3 on May 10, 2018 =

* Fixed: Compatibility with `[gravitypdf]` shortcode
* Fixed: When using `[gravityview]` shortcode, the `page_size` setting wasn't being respected
* Fixed: `[gravityview detail="last_entry" /]` not returning the correct entry
* Fixed: Widgets not being properly rendered when using oEmbed
* Fixed: Note fields not rendering properly

__Developer Notes__

* Fixed: `GravityView_View::getInstance()` not returning information about a single entry
* Added: `gravityview/shortcode/detail/$key` filter

= 2.0.1 & 2.0.2 on May 9, 2018 =

* Fixed: Widgets not displayed when a View is embedded
* Fixed: Saving new settings can cause fatal error
* Fixed: Prevent commonly-used front end function from creating an error in the Dashboard
* Fixed: Hide labels if "Show Label" is not checked
* Fixed: CSS borders on List layout
* Fixed: Error when fetching GravityView Widget with DataTables Extension 2.2
* Fixed: Fail gracefully when GravityView Maps is installed on a server running PHP 5.2.4

= Version 2.0 on May 8, 2018 =

We are proud to share this release with you: we have been working on this release since 2016, and although most of the changes won’t be seen, GravityView has a brand-new engine that will power the plugin into the future! ��
\- Zack with GravityView

---

**Note: GravityView now requires PHP 5.3 or newer**

_This is a major release. Please back up your site before updating._ We have tested the plugin thoroughly, but we suggest backing up your site before updating all plugins.

**New functionality**

* `[gventry]`: embed entries in a post, page or a View ([learn more](https://docs.gravitykit.com/article/462-gvfield-embed-gravity-forms-field-values))
* `[gvfield]`: embed single field values ([learn more](https://docs.gravitykit.com/article/462-gvfield-embed-gravity-forms-field-values))
* [Many new Merge Tag modifiers](https://docs.gravitykit.com/article/350-merge-tag-modifiers) - These enable powerful new abilities when using the Custom Content field!
* Use oEmbed with Custom Content fields - easily embed YouTube videos, Tweets (and much more) on your Custom Content field
* "Is Starred" field - display whether an entry is "Starred" in Gravity Forms or not, and star/unstar it from the front end of your site
* Added Bosnian, Iranian, and Canadian French translations, updated many others (thank you all!)

**Smaller changes**

* Added `{gv_entry_link}` Merge Tag, alias of `[gv_entry_link]` shortcode in `{gv_entry_link:[post id]:[action]}` format. This allows you to use `{gv_entry_link}` inside HTML tags, where you are not able to use the `[gv_entry_link]` shortcode.
* Default `[gvlogic]` comparison is now set to `isnot=""`; this way, you can just use `[gvlogic if="{example:1}"]` instead of `[gvlogic if="{example:1}" isnot=""]` to check if a field has a value.

**Developer Updates**

This release is the biggest ever for developers! Even so, we have taken great care to provide backward compatibility with GravityView 1.x. Other than increasing the minimum version of PHP to 5.3, **no breaking changes were made.**

* We have rewritten the plugin from the ground up. [Learn all about it here](https://github.com/gravityview/GravityView/wiki/The-Future-of-GravityView).
* New REST API! Fetch GravityView details and entries using the WordPress REST API endpoint. It's disabled by default, but can be enabled or disabled globally on GravityView Settings screen, or per-View in View Settings. [Learn about the endpoints](https://github.com/gravityview/GravityView/wiki/REST-API).
* New `gravityview()` API wrapper function, now used for easy access to everything you could want
* New template structure ([learn how to migrate your custom template files](https://github.com/gravityview/GravityView/wiki/Template-Migration))
* We have gotten rid of global state; actions and filters are now passed a `$context` argument, a [`\GV\Template_Context` object](https://github.com/gravityview/GravityView/blob/v2.0/future/includes/class-gv-context-template.php)
* When HTML 5 is enabled in Gravity Forms, now the Search All field will use `type="search"`
* _Countless_ new filters and actions! Additional documentation will be coming, both on [docs.gravitykit.com](https://docs.gravitykit.com) as well as [codex.gravitykit.com](https://codex.gravitykit.com).

A special thanks to [Gennady](https://codeseekah.com) for your tireless pursuit of better code, insistence on backward compatibility, and your positive attitude. ��

= 1.22.6 on April 4, 2018 =

* Fixed: Line breaks being added to `[gvlogic]` shortcode output
* Fixed: Gravity Forms 2.3 compatibility notice
* Fixed: "The ID is required." message when configuring the GravityView Search WordPress widget
* Fixed: Slashes were being added to Post Image details

__Developer Updates:__

* Added `gravityview/edit_entry/reveal_hidden_field` filter, which allows you to prevent Hidden fields from becoming Text fields in Edit Entry context
* Added `gravityview/edit_entry/field_visibility` filter to set field visibility on Edit Entry (default is always "visible")

= 1.22.5 on January 25, 2018 =

* Improves support for [DIY Layout](https://www.gravitykit.com/extensions/diy-layout/), a layout for designers & developers to take full advantage of GravityView
* Tweak: Show "Embed Shortcode" helper if a View has widgets configured but not Fields
* Fixed: Add Note support for Gravity Forms 2.3 (it's coming soon)
* Fixed: `tabindex` not properly set for Update/Cancel/Delete buttons in Edit Entry
* Fixed: Hide Yoast SEO Content & SEO Analysis functionality when editing a View
* Fixed: Line breaks were being added to Custom Content fields and widgets, even when "Automatically add paragraphs to content" wasn't checked

__Developer Updates:__

* Add `$nl2br`, `$format`, `$aux_data` parameters to `GravityView_API::replace_variables()` to be consistent with `GFCommon::replace_variables()`

= 1.22.4? =

Yes, we skipped a minor release (1.22.4 exists only in our hearts). Thanks for noticing!

= 1.22.3 on December 21, 2017 =

* Added: Support for displaying files uploaded using the Gravity Forms Dropbox Addon (thanks, @mgratch and @ViewFromTheBox!)
* Added: Merge Tags now are replaced when in `[gvlogic]` shortcodes not in a View
* Fixed: Filtering by date in Advanced Filters prevented single entries from being visible
* Fixed: `gravityview/capabilities/allow_logged_out` filter wasn't living up to its name (allowing logged-out visitors to edit entries)

__Developer Updates:__

* Modified: We're reverting changes made to Advanced Custom Field plugin compatibility
* Added: `gravityview/fields/fileupload/file_path` filter in `class-gravityview-field-fileupload.php`
* Modified: Removed `!important` from the CSS height rule for the `.gv-notes .gv-note-add textarea` rule

= 1.22.2 on December 7, 2017 =

* Fixed: Fatal error when running Ultimate Member 2.0 beta
* Fixed: Issue deleting entries when Advanced Filter rules don't match
* Fixed: Delete Entry messages not displaying when entry is deleted
* Fixed: ACF shortcodes in WYSIWYG fields no longer processed since 1.22.1
* Fixed: Fatal error when using old installations of Gravity Forms

__Developer Updates:__

* Added: `gravityview/edit_entry/unset_hidden_field_values` filter to prevent deleting values for fields hidden by Conditional Logic

= 1.22.1.1 on November 30, 2017 =

* Fixed: When displaying Email fields, PHP warning about `StandalonePHPEnkoder.php`

= 1.22.1 on November 29, 2017 =

* Moved "Custom Content" field to top of field picker, in what Rafael calls the "Best idea of 2017 �""
* Added: When Gravity Forms 2.3 is released, support for "Random" entry order will be enabled
* Fixed: Entry oEmbeds not working when using "Plain" URL formats to embed
* Fixed: Only published Views showing in Gravity Forms "Connected Views" menu
* Fixed: Deleting entries can cause entries to be displayed from a different View when Advanced Filters is activated and multiple Views are embedded on a page
* Fixed: Infinite loop when using `[gravityview]` shortcode inside ACF fields

__Developer Updates:__

* Added: `GravityView_HTML_Elements` class for generating commonly-used HTML elements
* Added: Way to disable front-end cookies for our friends in Europe ([see code here](https://gist.github.com/zackkatz/354a71dc47ffef072ed725706cf455ed))
* Added: `gravityview/metaboxes/data-source/before` and `gravityview/metaboxes/data-source/after` hooks
* Added: Second `$args` param added to `gravityview_get_connected_views()` function
* Modified: Pass fifth parameter `$input_type` to `GravityView_Template::assign_field_options` method

= 1.22 on September 4, 2017=

* Added: Support for Gravity Forms 2.3
* Fixed: Fatal error when Divi (and other Elegant Themes) try to load GravityView widgets while editing a post with a sidebar block in it—now the sidebar block will not be rendered
* Fixed: Inline Edit plugin not working when displaying a single entry
* Fixed: Featured Entries plugin not adding correct CSS selector to the single entry container

__Developer Updates:__

* Modified: Template files `list-header.php`, `list-single.php`, `table-header.php`, `table-single.php`
* Fixed: When `GRAVITYVIEW_LICENSE_KEY` constant is defined, it will always be used, and the license field will be disabled
* Fixed: List View and Table View templates have more standardized CSS selectors for single & multiple contexts ([Learn more](https://docs.gravitykit.com/article/63-css-guide))
* Fixed: Permalink issue when embedding a View on a page, then making it the site's Front Page
* Fixed: Transient cache issues when invalidating cache
* Fixed: `gv_empty()` now returns false for an array with all empty values
* Fixed: Delay plugin compatibility checks until `plugins_loaded`

= 1.21.5.3 on July 24, 2017 =

* Fixed: For some field types, the value "No" would be interpreted as `false`
* Fixed: In Edit Entry, when editing a form that has a Post Custom Field field type—configured as checkboxes—file upload fields would not be saved
* Fixed: If a form connected to a View is in the trash, there will be an error when editing the View
* Fixed: Embedding single entries with WordPress 4.8
* Fixed: Fatal error when using older version of WPML

= 1.21.5.2 on June 26, 2017 =

* Tweak: Improved plugin speed by reducing amount of information logged
* Fixed: Duplicate descriptions on the settings screen
* Fixed: Our "No-Conflict Mode" made the settings screen look bad. Yes, we recognize the irony.
* Updated: Translations - thank you, translators!
    - Turkish translation by [@suhakaralar](https://www.transifex.com/accounts/profile/suhakaralar/)
    - Dutch translations by Thom

= 1.21.5.1 on June 13, 2017 =

* Modified: We stopped allowing any HTML in Paragraph Text fields in 1.21.5, but this functionality was used by lots of people. We now use a different function to allow safe HTML by default.
* Added: `gravityview/fields/textarea/allowed_kses` filter to modify the allowed HTML to be displayed.

= 1.21.5 on June 8, 2017 =

* Added: The `{current_post}` Merge Tag adds information about the current post. [Read more about it](https://docs.gravitykit.com/article/412-currentpost-merge-tag).
* Added: `gravityview/gvlogic/parse_atts/after` action to modify `[gvlogic]` shortcode attributes after it's been parsed
* Added: A new setting to opt-in for access to the latest pre-release versions of GravityView (in Views > Settings)
* Added: Support for Restrict Content Pro when in "No-Conflict Mode"
* Fixed: Saving an entry could strip the entry creator information. Now, when the entry creator is not in the "Change Entry Creator" users list, we add them back in to the list.
* Fixed: Potential security issue
* Fixed: Multiple notifications could sometimes be sent when editing an entry in GravityView.
* Fixed: Gravity Forms tooltip scripts being loaded admin-wide.
* Updated: Dutch translations (thanks, Thom!)

= 1.21.4 on April 13, 2017 =

* Fixed: "Enable sorting by column" not visible when using table-based View Presets
* Fixed: Error activating the plugin when Gravity Forms is not active
* Fixed: Numeric sorting
* Fixed: Compatibility issue with WPML 3.6.1 and lower
* Tweak: When using `?cache` to disable entries caching, cached data is removed

= 1.21.3 on April 4, 2017 =

* Fixed: Post Images stopped working in Edit Entry
* Fixed: Conflict with our Social Sharing & SEO Extension
* Fixed: Unable to search for a value of `0`
* Fixed: Inaccurate search results when using the `search_field` and `search_value` settings in the `[gravityview]` shortcode
    - The search mode will now always be set to `all` when using these settings

__Developer Updates:__

* We decided to not throw exceptions in the new `gravityview()` wrapper function. Instead, we will log errors via Gravity Forms logging.

= 1.21.2 on March 31, 2017 =

* Added: Support for embedding `[gravityview]` shortcodes in Advanced Custom Fields (ACF) fields
* Fixed: PHP warnings and notices

= 1.21.1 on March 30, 2017 =

* Fixed: Advanced Filters no longer filtered ��
* Fixed: Fatal error when viewing Single Entry with a Single Entry Title setting that included Merge Tags
* Fixed: Cache wasn't cleared when an entry was created using Gravity Forms API (thanks Steve with Gravity Flow!)

= 1.21 on March 29, 2017 =

* Fixed: Edit Entry compatibility with Gravity Forms 2.2
* Fixed: Single Entry not accessible when filtering a View by Gravity Flow's "Final Status" field
* Fixed: Needed to re-save permalink settings for Single Entry and Edit Entry to work
* Fixed: Incorrect pagination calculations when passing `offset` via the `[gravityview]` shortcode

__Developer Updates:__

* Modified: `GVCommon::check_entry_display()` now returns WP_Error instead of `false` when an error occurs. This allows for additional information to be passed.
* Added: `gravityview/search-all-split-words` filter to change search behavior for the "Search All" search input. Default (`true`) converts words separated by spaces into separate search terms. `false` will search whole word.
* Much progress has been made on the `gravityview()` wrapper function behind the scenes. Getting closer to parity all the time.

= 1.20.1 on March 1, 2017 =

* Added: Support for comma-separated email addresses when adding a note and using "Other email address"
* Fixed: Edit Entry issue with File Uploads not saving properly
* Fixed: Support for `offset` attribute in the `[gravityview]` shortcode
* Updated: Auto-upgrade script

= 1.20 on February 24, 2017 =

* Added: Product Fields are now editable
    - Quantity,
    - Product fields are hidden if the entry contains external transaction data
    - Support for Coupon Addon
* Fixed: Single Entry not accessible when filtering by a Checkbox field in the Advanced Filters Extension
* Fixed: WPML links to Single Entry not working if using directory or sub-domain URL formats
* Fixed: Product field prices not always formatted as a currency
* Fixed: Product fields sometimes appeared twice in the Add Field field picker
* Fixed: PHP warning when updating entries. Thanks for reporting, Werner!
* Modified: Don't show CAPTCHA fields in Edit Entry
* Fixed: "Trying to get property of non-object" bug when updating an entry connected to Gravity Forms User Registration
* Fixed: Yoast SEO scripts and styles not loading properly on Edit View screen
* Updated: Minimum version of Gravity Forms User Registration updated to 3.2

__Developer Notes:__


* Added: `GVCommon::entry_has_transaction_data()` to check whether entry array contains payment gateway transaction information
* Added: `gravityview/edit_entry/hide-coupon-fields` to modify whether to hide Coupon fields in Edit Entry (default: `false`)
* Added: `GravityView_frontend::get_view_entries_parameters()` method to get the final entry search parameters for a View without fetching the entries as well
* Added: `GVCommon::get_product_field_types()` to fetch Gravity Forms product field types array
* Added: `gravityview/edit_entry/field_blacklist` filter to modify what field types should not be shown in Edit Entry
* Added: `GravityView_Plugin_Hooks_Gravity_Forms_Coupon` class
* Added: Third `GravityView_Edit_Entry_Render` parameter to `gravityview/edit_entry/field_value`, `gravityview/edit_entry/field_value_{field_type}` filters and `gravityview/edit_entry/after_update` action
* Updated: `list-body.php` and `list-single.php` template files to prevent empty `<div>` from rendering (and looking bad) when there are no fields configured for the zones
* Updated: `fields/product.php` template file
* Updated: Flexibility library for IE CSS flexbox support
* Modified: `gravityview/edit_entry/hide-product-fields` default will now be determined by whether entry has gateway transaction information
* Modified: Only print errors when running the unit tests if the `--debug` setting is defined, like `phpunit --debug --verbose`
* Modified: If overriding `get_field_input()` using `GravityView_Field`, returning empty value will now result in the default `GF_Field` input being used
* Modified: GravityView_Edit_Entry_User_Registration::restore_display_name() now returns a value instead of void
* Tweak: Edit Entry links no longer require `page=gf_entries&view=entry` at the end of the URL (in case you noticed)

= 1.19.4 on January 19, 2017 =

* **GravityView requirements will soon be updated**: Gravity Forms Version 2.0+, PHP 5.3+
* Updated: GravityView now requires WordPress 4.0 or newer
* Fixed: Search Bar search not working for states in the United States
* Fixed: WPML conflict where Single Entry or Edit Entry screens are inaccessible
* Fixed: Prevent PHP error when displaying GravityView using `get_gravityview()`
* Updated translations:
    - �� Danish *100% translated*d*
    - �� Norwegian *100% translated*d*
    - �� Swedish translation updateded

__Developer Notes: __

* New: We're starting the migration to a new wrapper API that will awesome. We will be rolling out new functionality and documentation over time. For now, we are just using it to load the plugin. [Very exciting time](https://i.imgur.com/xmkONOD.gif)!
* Fixed: Issue fetching image sizes when using `GravityView_Image` class and fetching from a site with invalid SSL cert.
* Added: `gravityview_directory_link` to modify the URL to the View directory context (in `GravityView_API::directory_link()`)

= 1.19.3 on January 9, 2017 =

First update of 2017! We've got great things planned for GravityView and our Extensions. As always, [contact us](mailto:support@gravitykit.com) with any questions or feedback. We don't bite!

* Fixed: List field inputs not loading in Edit Entry when values were empty or the field was hidden initially because of Conditional Logic
* Fixed: Prevent Approve Entry and Delete Entry fields from being added to Edit Entry field configuration
* Fixed: Don't render Views outside "the loop", prevents conflicts with other plugins that run `the_content` filter outside normal places
* Fixed: Only display "You have attempted to view an entry that is not visible or may not exist." warning once when multiple Views are embedded on a page
* Fixed: The `[gravityview]` shortcode would not be parsed properly due to HTML encoding when using certain page builders, including OptimizePress
* Fixed: Potential errors when non-standard form fields are added to Edit Entry configurations ("Creating default object from empty value" and "Cannot use object of type stdClass as array")
* Updated translations:
    - �� Chinese *100% translated* (thank you, Michael Edi!)!)
    - �� French *100% translated*d*
    - �� Brazilian Portuguese *100% translated* (thanks, Rafael!)!)
    - �� Dutch translation updated (thank you, Erik van Beek!)!)
    - �� Swedish translation updateded
    - Updated Spanish (Spain + Mexican) and German (`de` + `de_DE`) with each other

__Developer Notes:__

* `GVCommon::get_form_from_entry_id()` now correctly fetches forms with any status
* Moved `GravityView_Support_Port::get_related_plugins_and_extensions()` to `GV_License_Handler` class
* Updated the `install.sh` bash script
    - The 6th parameter now prevents database creation, and the 7th is the Gravity Forms source file
    - Script no longer breaks if there is a space in a directory name
    - `/tmp/` is no longer created in the GravityView directory; it's installed in the server's `/tmp/` directory
* Fixed Travis CI integration

= 1.19.2 on December 21, 2016 =

* Added: Search Bar now supports displaying State and Country fields as Select, List, or Radio input types (before, only text fields)
* Fixed: Single entries not accessible when a View has filters based on Gravity Forms "Advanced" fields like Address and Name
* Added: There is now a warning when a View tab has not been configured. The question "Why aren't my entries showing up?" is often due to a lack of configuration.
* Added: Notice for future PHP requirements.
    * Reminder: GravityView will soon require PHP 5.3. 97.6% of sites are already compatible.
* Fixed: Conflict with another plugin that prevented the Field Settings from being reachable in the Edit View screen
* Fixed: GravityView widgets repeating twice for some customers

__Developer Notes:__

* Added: `GravityView_View::getContextFields()` method allows fetching the fields configured for each View context (`directory`, `single`, `edit`)
    * Modified: `templates/list-body.php` and `templates/list-single.php` to add a check for context fields before rendering
* Added: `$field_id` as fourth argument passed to `gravityview/extension/search/input_type` filter
* Added: Added `$cap` and `$object_id` parameters to `GVCommon::generate_notice()` to be able to check caps before displaying a notice

= 1.19.1 on November 15, 2016 =

* Fixed: When creating a new View, the "form doesn't exist" warning would display

= 1.19 on November 14, 2016 =

* New: __Front-end entry moderation__! You can now approve and disapprove entries from the front of a View - [learn how to use front-end entry approval](https://docs.gravitykit.com/article/390-entry-approval)
    - Add entry moderation to your View with the new "Approve Entries" field
    - Displaying the current approval status by using the new "Approval Status" field
    - Views have a new "Show all entries to administrators" setting. This allows administrators to see entries with any approval status. [Learn how to use this new setting](https://docs.gravitykit.com/article/390-entry-approval#clarify-step-16)
* Fixed: Approval values not updating properly when using the "Approve/Reject" and "User Opt-In" fields
* Tweak: Show inactive forms in the Data Source form dropdown
* Tweak: If a View is connected to a form that is in the trash or does not exist, an error message is now shown
* Tweak: Don't show "Lost in space?" message when searching existing Views
* Added: New Russian translation - thank you, [George Kovalev](https://www.transifex.com/user/profile/gkovaleff/)!
    - Updated: Spanish translation (thanks [@matrixmercury](https://www.transifex.com/user/profile/matrixmercury/))

__Developer Notes:__

* Added: `field-approval.css` CSS file. [Learn how to override the design here](https://docs.gravitykit.com/article/388-front-end-approval-css).
* Modified: Removed the bottom border on the "No Results" text (`.gv-no-results` CSS selector)
* Fixed: Deprecated `get_bloginfo()` usage

= 1.18.1 on November 3, 2016 =

* Updated: 100% Chinese translation—thank you [Michael Edi](https://www.transifex.com/user/profile/michaeledi/)!
* Fixed: Entry approval not working when using [custom entry slugs](https://docs.gravitykit.com/article/57-customizing-urls)
* Fixed: `Undefined index: is_active` warning is shown when editing entries with User Registration Addon active
* Fixed: Strip extra whitespace in Entry Note field templates

= 1.18 on October 11, 2016 =

* Updated minimum requirements: WordPress 3.5, Gravity Forms 1.9.14
* Modified: Entries that are unapproved (not approved or disapproved) are shown as yellow circles
* Added: Shortcut to create a View for an existing form
* Added: Entry Note emails now have a message "This note was sent from {url}" to provide context for the note recipient
* Fixed: Edit Entry did not save other field values when Post fields were in the Edit Entry form
* Fixed: When using "Start Fresh" View presets, form fields were not being added to the "Add Field" field picker
* Fixed: Hidden visible inputs were showing in the "Add Field" picker (for example, the "Middle Name" input was hidden in the Name field, but showing as an option)
* Fixed: Fatal error when editing Post Content and Post Image fields
* Fixed: Lightbox images not loading
* Fixed: Lightbox loading indicator displaying below the overlay
* Fixed: "New form created" message was not shown when saving a draft using a "Start Fresh" View preset
* Gravity Forms User Registration Addon changes:
    * Gravity Forms User Registration 2.0 is no longer supported
    * Fixed Processing "Update User" feeds
    * Fixed: Inactive User Registration feeds were being processed
    * Fixed: User Registration "Update User" feeds were being processed, even if the Update Conditions weren't met
    * Fixed: Unable to use `gravityview/edit_entry/user_registration/trigger_update` filter
* Fixed: Prevent negative entry counts when approving and disapproving entries
* Fixed: PHP notice when WooCommerce Memberships is active
* Tweak: Entry Note emails now have paragraphs automatically added to them
* Tweak: When the global "Show Support Port" setting is "Hide", always hide; if set to "Show", respect each user's Support Port display preference
* Updated: Complete German translation—thank you [hubert123456](https://www.transifex.com/user/profile/hubert123456/)!

__Developer Notes__

* Migrated `is_approved` entry meta values; statuses are now managed by the `GravityView_Entry_Approval_Status` class
    - "Approved" => `1`, use `GravityView_Entry_Approval_Status::APPROVED` constant
    - "0" => `2`, use `GravityView_Entry_Approval_Status::DISAPPROVED` constant
    - Use `$new_value = GravityView_Entry_Approval_Status::maybe_convert_status( $old_value )` to reliably translate meta values
* Added: `GVCommon::get_entry_id()` method to get the entry ID from a slug or ID
* Added: `gravityview_go_back_url` filter to modify the link URL used for the single entry back-link in `gravityview_back_link()` function
* Added: `gravityview/field/notes/wpautop_email` filter to disable `wpautop()` on Entry Note emails
* Added: `$email_footer` to the `gravityview/field/notes/email_content` filter content
* Modified: `note-add-note.php` template: added `current-url` hidden field
* Modified: `list-single.php` template file: added `.gv-grid-col-1-3` CSS class to the `.gv-list-view-content-image` container
* Fixed: Mask the Entry ID in the link to lightbox files

= 1.17.4 on September 7, 2016 =

* Added: Support for editing [Gravity Perks Unique ID](https://gravitywiz.com/documentation/gp-unique-id/) fields
* Fixed: Issue searching and sorting fields with multiple inputs (like names)
* Fixed: Restore Gravity Forms Quiz Addon details in the field picker

__Developer Notes__

* Added: `gravityview_get_directory_widgets()`, `gravityview_set_directory_widgets()` wrapper functions to get and set View widget configurations
* Added: Second `$apply_filter` parameter to `GVCommon::get_directory_fields()` function to set whether or not to apply the `gravityview/configuration/fields` filter

= 1.17.3 on August 31, 2016 =

* Added: Search Bar support for Gravity Forms Survey fields: filter by survey responses
* Added: Search Bar support for Gravity Flow: search entries by the current Step, Step Status, or Workflow Status
* Added: `[gvlogic]` and other shortcodes now can be used inside Email field settings content
* Added: Support for embedding Views in the front page of a site; the [GravityView - Allow Front Page Views plugin](https://github.com/gravityview/gravityview-front-page-views) is no longer required
* Tweak: In Edit View, holding down the option (or alt) key while switching forms allows you to change forms without resetting field configurations - this is useful if you want to switch between duplicate forms
* Fixed: Restored correct Gravity Flow status and workflow values
* Fixed: Conflict when editing an entry in Gravity Flow
* Fixed: Tooltip title text of the field and widget "gear" icon
* Changed the plugin author from "Katz Web Services, Inc." to "GravityView" - it seemed like it was time!

__Developer Notes__

* Modified: `gravityview_get_forms()` function and `GVCommon::get_forms()` method to be compatible with `GFAPI::get_forms()`. Now accepts `$active` and `$trash` arguments, as well as returning all form data (not just `id` and `title` keys)
* Modified: `template/fields/post_image.php` file to use `gravityview_get_link()` to generate the anchor link
* Modified: `rel="noopener noreferrer"` now added to all links generated using `gravityview_get_link()` with `target="_blank"`. This fixes a generic security issue (not specific to GravityView) when displaying links to submitted websites and "Open link in new window" is checked - [read more about it here](https://dev.to/ben/the-targetblank-vulnerability-by-example)
* Modified: Don't convert underscores to periods if not numeric in `GravityView_Widget_Search::prepare_field_filter()` - this fixes searching entry meta
* Modified: Added third `gravityview_search_field_label` parameter: `$field` - it's the field configuration array passed by the Search Bar
* Modified: HTML tags are now stripped from Email field body and subject content
* Modified: Moved `GravityView_Admin_View_Item`, `GravityView_Admin_View_Field`, and `GravityView_Admin_View_Widget` to their own files
* Added: Deprecation notices for methods that haven't been used since Version 1.2!

= 1.17.2 on August 9, 2016 =

* Fixed: "Start Fresh" fails when there are no pre-existing forms in Gravity Forms
* Fixed: Edit Entry not saving values for fields that were initially hidden
* Added: Support for embedding Views in Ultimate Member profile tabs
* Fixed: File Upload fields potentially displaying PHP warnings
* Fixed: Check plugin and theme existence before loading hooks
* Fixed: "Hide empty fields" not working when "Make Phone Number Clickable" is checked for Phone fields
* Fixed: Potential PHP warning when adding Password fields in Edit View
* Fixed: Dutch (Netherlands) `nl_NL` translation file fixed
* Fixed: Divi theme shortcode buttons and modal form added to Edit View screen
* Fixed: Possible for Approve Entries checkbox to use the wrong Form ID
* Fixed: Search issues with special characters
    - Searches that contained ampersands `&` were not working
    - Searches containing plus signs `+` were not working
    - The "Select" Search Bar input type would not show the active search if search term contained an `&`
* Fixed: Multisite issue: when Users are logged-in but not added to any sites, they aren't able to see View content
* Fixed: Never show GravityView Toolbar menu to users who aren't able to edit Views, Forms, or Entries
* Fixed: Allow passing `post_id` in `[gravityview]` shortcode
* Tweak: Use system fonts instead of Open Sans in the admin
* Modified: The default setting for "No-Conflict Mode" is now "On". GravityView _should look good_ on your site!
* Updated translations (thank you!)
    - Turkish translation by Süha Karalar
    - Chinese translation by Michael Edi

__Developer Notes:__

* Added: `gravityview_view_saved` action, triggered after a View has been saved in the admin
* Modified: Changed the Phone field template to use `gravityview_get_link()` to generate the anchor tag
* Added: `gravityview/common/get_entry_id_from_slug/form_id` filter to modify the form ID used to generate entry slugs, in order to avoid hash collisions with data from other forms

= 1.17.1 on June 27 =
* Fixed: Entry approval with Gravity Forms 2.0
    * Added: Approved/Disapproved filters to Gravity Forms "Entries" page
    * Fixed: Bulk Approve/Disapprove
    * Fixed: Approve column and Bulk Actions not visible on Gravity Forms Entries page
    * Tweak: Improved speed of approving/disapproving entries
* Fixed: "Reply To" reference fixed in `GVCommon::send_email()` function
* Added: Improved logging for creation of Custom Slug hash ids
* Translations updated:
    - Updated Chinese translation by [@michaeledi](https://www.transifex.com/user/profile/michaeledi/)
    - Updated Persian translation by [@azadmojtaba](https://www.transifex.com/user/profile/azadmojtaba/)

= 1.17 on June 14 =

* Fully compatible with Gravity Forms 2.0
* Added: Entry Notes field
    - Add and delete Entry Notes from the frontend
    - Allows users to email Notes when they are added
    - Display notes to logged-out users
    - New [user capabilities](https://docs.gravitykit.com/article/311-gravityview-capabilities) to limit access (`gravityview_add_entry_notes`, `gravityview_view_entry_notes`, `gravityview_delete_entry_notes`, `gravityview_email_entry_notes`)
* Added: Merge Tag modifiers - now set a maximum length of content, and automatically add paragraphs to Merge Tags. [Read how to use the new Merge Tag modifiers](https://docs.gravitykit.com/article/350-merge-tag-modifiers).
    - `:maxwords:{number}` - Limit output to a set number of words
    - `:wpautop` - Automatically add line breaks and paragraphs to content
    - `:timestamp` - Convert dates into timestamp values
* Modified: Major changes to the Search Bar design
* Added: Field setting to display the input value, label, or check mark, depending on field type. Currently supported: Checkbox, Radio, Drop Down fields.
* Added: RTL ("right to left") language support in default and List template styles (Added: `gv-default-styles-rtl.css` and `list-view-rtl.css` stylesheets)
* Added: Option to make Phone numbers click-to-call
* Added: GravityView parent menu to Toolbar; now you can edit the form connected to a View directly from the View
    * Changed: Don't show Edit View in the Admin Bar; it's now under the GravityView parent menu
    * Fixed: Don't remove Edit Post/Page admin bar menu item
* Added: Support for [Gravity Flow](https://gravityflow.io) "Workflow Step" and Workflow "Final Status" fields
* Added: Support for Password fields. You probably shouldn't display them (in most cases!) but now you *can*
* Modified: When deleting/trashing entries with GravityView, the connected posts created by Gravity Forms will now also be deleted/trashed
* Edit Entry improvements
    * Added: Edit Entry now fully supports [Gravity Forms Content Templates](https://www.gravityhelp.com/documentation/article/create-content-template/)
    * Fixed: Edit Entry didn't pre-populate List inputs if they were part of a Post Custom Field field type
    * Fixed: Updating Post Image fields in Edit Entry when the field is not set to "Featured Image" in Gravity Forms
    * Fixed: "Rank" and "Ratings" Survey Field types not being displayed properly in Edit Entry
    * Fixed: Signature field not displaying existing signatures in Edit Entry
    * Fixed: Post Category fields will now update to show the Post's current categories
    * Fixed: Allow multiple Post Category fields in Edit Entry
    * Fixed: PHP warning caused when a form had "Anti-spam honeypot" enabled
* Fixed: When inserting a GravityView shortcode using the "Add View" button, the form would flow over the window
* Fixed: [Church Themes](https://churchthemes.com) theme compatibility
* Fixed: Inactive and expired licenses were being shown the wrong error message
* Fixed: Moving domains would prevent GravityView from updating
* Fixed: When using the User Opt-in field together with the View setting "Show Only Approved Entries", entries weren't showing
* Fixed: If a label is set for Search Bar "Link" fields, use the label. Otherwise, "Show only:" will be used
* Fixed: Showing the first column of a List field was displaying all the field's columns
* Translations: New Persian translation by [@azadmojtaba](https://www.transifex.com/user/profile/azadmojtaba/) (thank you!)

__Developer Notes__

* Templates changed:
    * `list-single.php` and `list-body.php`: changed `#gv_list_{entry_id}` to `#gv_list_{entry slug}`. If using custom entry slugs, the ID attribute will change. Otherwise, no change.
    * `list-body.php`: Removed `id` attribute from entry title `<h3>`
* Added: Override GravityView CSS files by copying them to a template's `/gravityview/css/` sub-directory
* Added: `gravityview_css_url()` function to check for overriding CSS files in templates
* Added: `gravityview_use_legacy_search_style` filter; return `true` to use previous Search Bar stylesheet
* Major CSS changes for the Search Bar.
    - Search inputs `<div>`s now have additional CSS classes based on the input type: `.gv-search-field-{input_type}` where `{input_type}` is:
    `search_all` (search everything text box), `link`, `date`, `checkbox` (list of checkboxes), `single_checkbox`, `text`, `radio`, `select`,
    `multiselect`, `date_range`, `entry_id`, `entry_date`
    - Added `gv-search-date-range` CSS class to containers that have date ranges
    - Moved `gv-search-box-links` CSS class from the `<p>` to the `<div>` container
    - Fixed: `<label>` `for` attribute was missing quotes
* Added:
    - `gravityview/edit_entry/form_fields` filter to modify the fields displayed in Edit Entry form
    - `gravityview/edit_entry/field_value_{field_type}` filter to change the value of an Edit Entry field for a specific field type
    - `gravityview/edit-entry/render/before` action, triggered before the Edit Entry form is rendered
    - `gravityview/edit-entry/render/after` action, triggered after the Edit Entry form is rendered
* Fixed: PHP Warning for certain hosting `open_basedir` configurations
* Added: `gravityview/delete-entry/delete-connected-post` Filter to modify behavior when entry is deleted. Return false to prevent posts from being deleted or trashed when connected entries are deleted or trashed. See `gravityview/delete-entry/mode` filter to modify the default behavior, which is "delete".
* Added: `gravityview/edit_entry/post_content/append_categories` filter to modify whether post categories should be added to or replaced?
* Added: `gravityview/common/get_form_fields` filter to modify fields used in the "Add Field" selector, View "Filters" dropdowns, and Search Bar
* Added: `gravityview/search/searchable_fields` filter to modify fields used in the Search Bar field dropdown
* Added: `GVCommon::send_email()`, a public alias of `GFCommon::send_email()`
* Added: `GravityView_Field_Notes` class, with lots of filters to modify output
* Added: `$field_value` parameter to `gravityview_get_field_label()` function and `GVCommon::get_field_label()` method
* Added: `$force` parameter to `GravityView_Plugin::frontend_actions()` to force including files
* Modified: Added second parameter `$entry` to `gravityview/delete-entry/trashed` and `gravityview/delete-entry/deleted` actions
* Fixed: An image with no `src` output a broken HTML `<img>` tag

= 1.16.5.1 on April 7 =

* Fixed: Edit Entry links didn't work

= 1.16.5 on April 6 =

* Fixed: Search Bar inputs not displaying for Number fields
* Fixed: Compatibility issue with [ACF](https://wordpress.org/plugins/advanced-custom-fields/) plugin when saving a View
* Fixed (for real this time): Survey field values weren't displaying in Edit Entry
* Tweak: Made it clearer when editing a View that GravityView is processing in the background
* Added: Chinese translation (thanks, Edi Weigh!)
* Updated: German translation (thanks, [@akwdigital](https://www.transifex.com/user/profile/akwdigital/)!)

__Developer Notes__

* Added: `gravityview/fields/custom/decode_shortcodes` filter to determine whether to process shortcodes inside Merge Tags in Custom Content fields. Off by default, for security reasons.
* Fixed: Potential fatal errors when activating GravityView if Gravity Forms isn't active
* Updated: Gamajo Template Loader to Version 1.2
* Verified compatibility with WordPress 4.5

= 1.16.4.1 on March 23 =
* Fixed: Major display issue caused by output buffering introduced in 1.16.4. Sorry!

= 1.16.4 on March 21 =
* Fixed: `[gravityview]` shortcodes sometimes not rendering inside page builder shortcodes
* Fixed: Individual date inputs (Day, Month, Year) always would show full date.
* Fixed: Quiz and Poll fields weren't displaying properly
* Fixed: Survey field CSS styles weren't enqueued properly when viewing survey results
* Fixed: Survey field values weren't displaying in Edit Entry. We hope you "likert" this update a lot ;-)
* Added: Option to set the search mode ("any" or "all") on the GravityView Search WordPress widget.
* Added: Option to show/hide "Show Answer Explanation" for Gravity Forms Quiz Addon fields
* Tweak: Don't show GravityView Approve Entry column in Gravity Forms Entries table if there are no entries
* Updated: Turkish translation. Thanks, [@suhakaralar](https://www.transifex.com/accounts/profile/suhakaralar/)!
* Tested and works with [Gravity Forms 2.0 Beta 1](https://www.gravityforms.com/gravity-forms-v2-0-beta-1-released/)

__Developer Notes:__

* Tweak: Updated `templates/fields/date.php` template to use new `GravityView_Field_Date::date_display()` method.
* Added `gv-widgets-no-results` and `gv-container-no-results` classes to the widget and View container `<div>`s. This will make it easier to hide empty View content and/or Widgets.
* Added: New action hooks when entry is deleted (`gravityview/delete-entry/deleted`) or trashed (`gravityview/delete-entry/trashed`).
* Added: Use the hook `gravityview/search/method` to change the default search method from `GET` to `POST` (hiding the search filters from the View url)
* Added: `gravityview/extension/search/select_default` filter to modify default value for Drop Down and Multiselect Search Bar fields.
* Added: `gravityview_get_input_id_from_id()` helper function to get the Input ID from a Field ID.

= 1.16.3 on February 28 =

* Fixed: Date range search not working
* Fixed: Display fields with calculation enabled on the Edit Entry view
* Fixed: Large images in a gallery not resizing (when using [.gv-gallery](https://docs.gravitykit.com/article/247-create-a-gallery))
* Tweak: Start and end date in search are included in the results

__Developer Notes:__

* Added: `gravityview/approve_entries/bulk_actions` filter to modify items displayed in the Gravity Forms Entries "Bulk action" dropdown, in the "GravityView" `<optgroup>`
* Added: `gravityview/edit_entry/button_labels` filter to modify the Edit Entry view buttons labels (defaults: `Cancel` and `Update`)
* Added: `gravityview/approve_entries/add-note` filter to modify whether to add a note when the entry has been approved or disapproved (default: `true`)
* Fixed: Removed deprecated `get_currentuserinfo()` function usage

= 1.16.2.2 on February 17 =

* This fixes Edit Entry issues introduced by 1.16.2.1. If you are running 1.16.2.1, please update. Sorry for the inconvenience!

= 1.16.2.1 on February 16 =

* Fixed: Edit Entry calculation fields not being able to calculate values when the required fields weren't included in Edit Entry layout
* Fixed: Prevent Section fields from being searchable
* Fixed: Setting User Registration 3.0 "create" vs "update" feed type

= 1.16.2 on February 15 =

* Added: Support for Post Image field on the Edit Entry screen
* Added: Now use any Merge Tags as `[gravityview]` parameters
* Fixed: Support for User Registration Addon Version 3
* Fixed: Support for rich text editor for Post Body fields
* Fixed: Admin-only fields may get overwritten when fields aren't visible during entry edit by user (non-admin)
* Fixed: Address fields displayed hidden inputs
* Fixed: Merge Tag dropdown list can be too wide when field names are long
* Fixed: When sorting, recent entries disappeared from results
* Fixed: Searches that included apostrophes  or ampersands returned no results
* Fixed: Zero values not set in fields while in Edit Entry
* Fixed: Re-calculate fields where calculation is enabled after entry is updated
* Fixed: Warning message when Number fields not included in custom Edit Entry configurations
* Translation updates:
    - Bengali - thank you [@tareqhi](https://www.transifex.com/accounts/profile/tareqhi/) for 100% translation!
    - Turkish by [@dbalage](https://www.transifex.com/accounts/profile/dbalage/)


__Developer Notes:__

* Reminder: <strong>GravityView will soon require PHP 5.3</strong>
* Added: `gravityview/widgets/container_css_class` filter to modify widget container `<div>` CSS class
    - Added `gv-widgets-{zone}` class to wrapper (`{zone}` will be either `header` or `footer`)
* Fixed: Conflict with some plugins when `?action=delete` is processed in the Admin ([#624](https://github.com/gravityview/GravityView/issues/624), reported by [dcavins](https://github.com/dcavins))
* Fixed: Removed `icon` CSS class name from the table sorting icon links. Now just `gv-icon` instead of `icon gv-icon`.
* Fixed: "Clear" search link now set to `display: inline-block` instead of `display: block`
* Added: `gravityview/common/get_entry/check_entry_display` filter to disable validating whether to show entries or not against View filters
* Fixed: `GravityView_API::replace_variables` no longer requires `$form` and `$entry` arguments

= 1.16.1 on January 21 =

* Fixed: GravityView prevented Gravity Forms translations from loading
* Fixed: Field Width setting was visible in Edit Entry
* Fixed: Don't display embedded Gravity Forms forms when editing an entry in GravityView

__Developer Notes:__

* Added: `gravityview_excerpt_more` filter. Modify the "Read more" link used when "Maximum Words" setting is enabled and the output is truncated.
    * Removed: `excerpt_more` filter on `textarea.php` - many themes use permalink values to generate links.

= 1.16 on January 14 =
* Happy New Year! We have big things planned for GravityView in 2016, including a new View Builder. Stay tuned :-)
* Added: Merge Tags. [See all GravityView Merge Tags](https://docs.gravitykit.com/article/76-merge-tags)
    * `{date_created}` The date an entry was created. [Read how to use it here](https://docs.gravitykit.com/article/331-date-created-merge-tag).
    * `{payment_date}` The date the payment was received. Formatted using [the same modifiers](https://docs.gravitykit.com/article/331-date-created-merge-tag) as `{date_created}`
    * `{payment_status}` The current payment status of the entry (ie "Processing", "Pending", "Active", "Expired", "Failed", "Cancelled", "Approved", "Reversed", "Refunded", "Voided")
    * `{payment_method}` The way the entry was paid for (ie "Credit Card", "PayPal", etc.)
    * `{payment_amount}` The payment amount, formatted as the currency (ie `$75.25`). Use `{payment_amount:raw}` for the un-formatted number (ie `75.25`)
    * `{currency}` The currency with which the entry was submitted (ie "USD", "EUR")
    * `{is_fulfilled}` Whether the order has been fulfilled. Displays "Not Fulfilled" or "Fulfilled"
    * `{transaction_id}` the ID of the transaction returned by the payment gateway
    * `{transaction_type}` Indicates the transaction type of the entry/order. "Single Payment" or "Subscription".
* Fixed: Custom merge tags not being replaced properly by GravityView
* Fixed: Connected form links were not visible in the Data Source metabox
* Fixed: Inaccurate "Key missing" error shown when license key is invalid
* Fixed: Search Bar could show "undefined" search fields when security key has expired. Now, a helpful message will appear.
* Tweak: Only show Add View button to users who are able to publish Views
* Tweak: Reduce the number of database calls by fetching forms differently
* Tweak: Only show license key notices to users who have capability to edit settings, and only on GravityView pages
* Tweak: Improved load time of Views screen in the admin
* Tweak: Make sure entry belongs to correct form before displaying
* Tweak: Removed need for one database call per displayed entry
* Translations, thanks to:
    - Brazilian Portuguese by [@marlosvinicius](https://www.transifex.com/accounts/profile/marlosvinicius.info/)
    - Mexican Spanish by [@janolima](https://www.transifex.com/accounts/profile/janolima/)

__Developer Notes:__

* New: Added `get_content()` method to some `GravityView_Fields` subclasses. We plan on moving this to the parent class soon. This allows us to not use `/templates/fields/` files for every field type.
* New: `GVCommon::format_date()` function formats entry and payment dates in more ways than `GFCommon::format_date`
* New: `gravityview_get_terms_choices()` function generates array of categories ready to be added to Gravity Forms $choices array
* New: `GVCommon::has_product_field()` method to check whether a form has product fields
* New: Added `add_filter( 'gform_is_encrypted_field', '__return_false' );` before fetching entries
* Added: `gv-container-{view id}` CSS class to `gv_container_class()` function output. This will be added to View container `<div>`s
* Added: `$group` parameter to `GravityView_Fields::get_all()` to get all fields in a specified group
* Added: `gravityview_field_entry_value_{field_type}_pre_link` filter to modify field values before "Show As Link" setting is applied
* Added: Second parameter `$echo` (boolean) to `gv_container_class()`
* Added: Use the `$is_sortable` `GravityView_Field` variable to define whether a field is sortable. Overrides using the  `gravityview/sortable/field_blacklist` filter.
* Fixed: `gv_container_class()` didn't return value
* Fixed: Don't add link to empty field value
* Fixed: Strip extra whitespace in `gravityview_sanitize_html_class()`
* Fixed: Don't output widget structural HTML if there are no configured widgets
* Fixed: Empty HTML `<h4>` label container output in List layout, even when "Show Label" was unchecked
* Fixed: Fetching the current entry can improperly return an empty array when using `GravityView_View->getCurrentEntry()` in DataTables extension
* Fixed: `gravityview/sortable/formfield_{form}_{field_id}` filter [detailed here](https://docs.gravitykit.com/article/231-how-to-disable-the-sorting-control-on-one-table-column)
* Fixed: `gravityview/sortable/field_blacklist` filter docBlock fixed
* Tweak: Set `max-width: 50%` for `div.gv-list-view-content-image`
* Tweak: Moved `gv_selected()` to `helper-functions.php` from `class-api.php`

= 1.15.2 on December 3 =

* Fixed: Approval column not being added properly on the Form Entries screen for Gravity Forms 1.9.14.18+
* Fixed: Select, multi-select, radio, checkbox, and post category field types should use exact match search
* Fixed: Cannot delete entry notes from Gravity Forms Entry screen
* Fixed: Date Range search field label not working
* Fixed: Date Range searches did not include the "End Date" day
* Fixed: Support Port docs not working on HTTPS sites
* Fixed: When deleting an entry, only show "Entry Deleted" message for the deleted entry's View
* Fixed: "Open link in a new tab or window?" setting for Paragraph Text fields
* Fixed: Custom Labels not being used as field label in the View Configuration screen
    * Tweak: Custom Labels will be used as the field label, even when the "Show Label" checkbox isn't checked
* Tweak: Show available plugin updates, even when license is expired
* Tweak: Improve spacing of the Approval column on the Entries screen
* Tweak: Added support for new accessibility labels added in WordPress 4.4

__Developer Notes:__

* Fixed: Make `gravityview/fields/fileupload/link_atts` filter available when not using lightbox with File Uploads field
* Renamed files:
    - `includes/fields/class.field.php` => `includes/fields/class-gravityview-field.php`
    - `includes/class-logging.php` => `includes/class-gravityview-logging.php`
    - `includes/class-image.php` => `includes/class-gravityview-image.php`
    - `includes/class-migrate.php` => `includes/class-gravityview-migrate.php`
    - `includes/class-change-entry-creator.php` => `includes/class-gravityview-change-entry-creator.php`
* New: `gravityview/delete-entry/verify_nonce` Override Delete Entry nonce validation. Return true to declare nonce valid.
* New: `gravityview/entry_notes/add_note` filter to modify GravityView note properties before being added
* New: `gravityview_post_type_supports` filter to modify `gravityview` post type support values
* New: `gravityview_publicly_queryable` filter to modify whether Views be accessible using `example.com/?post_type=gravityview`. Default: Whether the current user has `read_private_gravityviews` capability (Editor or Administrator by default)

= 1.15.1 on October 27 =
* New: Use `{get}` Merge Tags as `[gravityview]` attributes
* Fixed: Edit Entry and Delete Entry links weren't working in DataTables
* Fixed: Some Gravity Forms Merge Tags weren't working, like `{embed_post:post_title}`
* Fixed: Display Checkbox and Radio field labels in the Search Bar
	* New: If you prefer how the searches looked before the labels were visible, you can set the "Label" for the search field to a blank space. That will hide the label.
	* Removed extra whitespace from search field `<label>`s
* Fixed: Update the required Gravity Forms version to 1.9.9.10
* Fixed: Section fields should not be affected by "Hide empty fields" View setting
* Fixed: Add ability to check post custom fields for `[gravityview]` shortcode. This fixes issues with some themes and page builder plugins.
* Fixed: Return type wasn't boolean for `has_gravityview_shortcode()` function
* Tweak: Improve notifications logic
	* Only show notices to users with appropriate capabilities
	* Allow dismissing all notices
	* Clear dismissed notices when activating the plugin
	* Fixed showing notice to enter license key
* Tweak: Added previously-supported `{created_by:roles}` Merge Tag to available tags dropdown
* Tweak: Allow overriding `gravityview_sanitize_html_class()` function
* Tweak: Make `GravityView_Merge_Tags::replace_get_variables()` method public
* Tweak: Rename `GravityView_Merge_Tags::_gform_replace_merge_tags()` method `GravityView_Merge_Tags::replace_gv_merge_tags()` for clarity

= 1.15 on October 15 =
* Added: `{get}` Merge Tag that allows passing data via URL to be safely displayed in Merge Tags. [Learn how this works](https://docs.gravitykit.com/article/314-the-get-merge-tag).
	- Example: When adding `?first-name=Floaty` to a URL, the Custom Content `My name is {get:first-name}` would be replaced with `My name is Floaty`
* Added: GravityView Capabilities: restrict access to GravityView functionality to certain users and roles. [Learn more](https://docs.gravitykit.com/article/311-gravityview-capabilities).
	- Fixed: Users without the ability to create Gravity Forms forms are able to create a new form via "Start Fresh"
	- Only add the Approve Entries column if user has the `gravityview_moderate_entries` capability (defaults to Editor role or higher)
	- Fixed: Contributors now have access to the GravityView "Getting Started" screen
* Added: `[gv_entry_link]` shortcode to link directly to an entry. [Learn more](https://docs.gravitykit.com/article/287-edit-entry-and-delete-entry-shortcodes).
	- Existing `[gv_delete_entry_link]` and `[gv_edit_entry_link]` shortcodes will continue to work
* Added: Ability to filter View by form in the Admin. [Learn more](https://docs.gravitykit.com/article/313-the-views-list-on-the-dashboard).
* Added: Option to delete GravityView data when the plugin is uninstalled, then deleted. [Learn more](https://docs.gravitykit.com/article/312-how-to-delete-the-gravityview-data-when-the-plugin-is-uninstalled).
* Added: New support "Beacon" to easily search documentation and ask support questions
* Added: Clear search button to the Search Widget (WP widget)
* Fixed: `number_format()` PHP warning on blank Number fields
* Fixed: `{created_by}` merge tags weren't being escaped using `esc_html()`
* Fixed: Checkmark icons weren't always available when displaying checkbox input field
* Fixed: When "Shorten Link Display" was enabled for Website fields, "Link Text" wasn't respected
* Fixed: Only process "Create" Gravity Forms User Registration Addon feeds, by default the user role and the user display name format persist
* Fixed: Error with List field  `Call to undefined method GF_Field::get_input_type()`
* Fixed: BuddyPress/bbPress `bbp_setup_current_user()` warning
* Fixed: `gravityview_is_admin_page()` wasn't recognizing the Settings page as a GravityView admin page
* Fixed: Custom Content Widgets didn't replace Merge Tags
* Fixed: PHP Warnings
* Fixed: WordPress Multisite fatal error when Gravity Forms not Network Activated
* Tweak: Don't show Data Source column in Views screen to users who don't have permissions to see any of the data anyway
* Tweak: Entry notes are now created using `GravityView_Entry_Notes` class
* Tweak: Improved automated code testing
* Tweak: Added `gravityview/support_port/display` filter to enable/disable displaying Support Port
* Tweak: Added `gravityview/support_port/show_profile_setting` filter to disable adding the Support Port setting on User Profile pages
* Tweak: Removed `gravityview/admin/display_live_chat` filter
* Tweak: Removed `gravityview_settings_capability` filter
* Tweak: Escape form name in dropdowns

= 1.14.2 & 1.14.3 on September 17 =
* Fixed: Issue affecting Gravity Forms User Registration Addon. Passwords were being reset when an user edited their own entry.

= 1.14.1 on September 16 =
* Fixed: Error with older versions of Maps Premium View

= 1.14 on September 16 =
* Added: Search Bar now supports custom label text
* Added: Show the value of a single column of a "Multiple Columns" List field
* Added: Sorting by time now works. Why is this "Added" and not "Fixed"? Because Gravity Forms doesn't natively support sorting by time!
* Added: Display the roles of the entry creator by using `{created_by:roles}` Merge Tag
* Fixed: Field containers were being rendered even when empty
* Fixed: Widgets were not being displayed when using page builders and themes that pre-process shortcodes
* Fixed: Don't show "Width %" setting when in Single Entry configuration
* Fixed: Error in extension class that assumes GravityView is active
* Fixed: Add check for `{all_fields_display_empty}` Gravity Forms merge tag
* Fixed: Hide metabox until View Data Source is configured
* Fixed: Search Bar "Link" input type wasn't highlighting properly based on the value of the filter
* Fixed: Improved speed of getting users for Search Bar and GravityView Search Widgets with "Submitted by" fields, and in the Edit Entry screen (the Change Entry Creator dropdown)
* Fixed: Conflict with other icon fonts in the Dashboard
* Fixed: Allow HTML in Source URL "Link Text" field setting
* Fixed: Gravity Forms User Registration Addon conflicts
	- When editing an entry, an user's roles and display name were reset to the Addon's feed configuration settings
	- Users receive "Password Updated" emails in WordPress 4.3+, even if the password wasn't changed
* Fixed: Prevent sorting by List fields, which aren't sortable due to their data storage method
* Tweak: Support for plugin banner images in the plugin changelog screen
* Tweak: Updated default Search Bar configuration to be a single input with "Search Everything"
* Tweak: Sort user dropdown by display name instead of username
* Tweak: Reduce size of AJAX responses
* Tweak: Add "Template" column to the All Views list table - now you can better see what template is being used
* Tweak: Remove redundant close icon for field and widget settings
* Tweak: When adding notes via GravityView, set the note type to `gravityview` to allow for better searchability
* Added: Automated code testing
* Updated: Bengali translation by [@tareqhi](https://www.transifex.com/accounts/profile/tareqhi/). Thank you!

= 1.13.1 on August 26 =
* Fixed: Potential XSS security issue. **Please update.**
* Fixed: The cache was not being reset properly for entry changes, including:
	- Starring/unstarring
	- Moving to/from the trash
	- Changing entry owner
	- Being marked as spam
* Fixed: Delete entry URL not properly passing some parameters (only affecting pages with multiple `[gravityview]` shortcodes)
* Added: `gravityview/delete-entry/mode` filter. When returning "trash", "Delete Entry" moves entries to the trash instead of permanently deleting them.
* Added: `gravityview/admin/display_live_chat` filter to disable live chat widget
* Added: `gravityview/delete-entry/message` filter to modify the "Entry Deleted" message content
* Tweak: Improved license activation error handling by linking to relevant account functions
* Tweak: Added settings link to plugin page actions
* Tweak: Improved code documentation
* Updated Translations:
	- Bengali translation by [@tareqhi](https://www.transifex.com/accounts/profile/tareqhi/)
	- Turkish translation by [@suhakaralar](https://www.transifex.com/accounts/profile/suhakaralar/)
* New: Released a new [GravityView Codex](http://codex.gravitykit.com) for developers

= 1.13 on August 20 =
* Fixed: Wildcard search broken for Gravity Forms 1.9.12+
* Fixed: Edit Entry validation messages not displaying for Gravity Forms 1.9.12+
* Added: Number field settings
	- Format number: Display numbers with thousands separators
	- Decimals: Precision of the number of decimal places. Leave blank to use existing precision.
* Added: `detail` parameter to the `[gravityview]` shortcode. [Learn more](https://docs.gravitykit.com/article/73-using-the-shortcode#detail-parameter)
* Added: `context` parameter to the `[gvlogic]` shortcode to show/hide content based on current mode (Multiple Entries, Single Entry, Edit Entry). [Learn more](https://docs.gravitykit.com/article/252-gvlogic-shortcode#context)
* Added: Allow to override the entry saved value by the dynamic populated value on the Edit Entry view using the `gravityview/edit_entry/pre_populate/override` filter
* Added: "Edit View" link in the Toolbar when on an embedded View screen
* Added: `gravityview_is_hierarchical` filter to enable defining a Parent View
* Added: `gravityview/merge_tags/do_replace_variables` filter to enable/disable replace_variables behavior
* Added: `gravityview/edit_entry/verify_nonce` filter to override nonce validation in Edit Entry
* Added: `gravityview_strip_whitespace()` function to strip new lines, tabs, and multiple spaces and replace with single spaces
* Added: `gravityview_ob_include()` function to get the contents of a file using combination of `include()` and `ob_start()`
* Fixed: Edit Entry link not showing for non-admins when using the DataTables template
* Fixed: Cache wasn't being used for `get_entries()`
* Fixed: Extension class wasn't properly checking requirements
* Fixed: Issue with some themes adding paragraphs to Javascript tags in the Edit Entry screen
* Fixed: Duplicated information in the debugging logs
* Updated: "Single Entry Title" and "Back Link Label" settings now support shortcodes, allowing for you to use [`[gvlogic]`](https://docs.gravitykit.com/article/252-gvlogic-shortcode)
* Updated: German and Portuguese translations

= 1.12 on August 5 =
* Fixed: Conflicts with Advanced Filter extension when using the Recent Entries widget
* Fixed: Sorting icons were being added to List template fields when embedded on the same page as Table templates
* Fixed: Empty Product fields would show a string (", Qty: , Price:") instead of being empty. This prevented "Hide empty fields" from working
* Fixed: When searching on the Entry Created date, the date used GMT, not blog timezone
* Fixed: Issue accessing settings page on Multisite
* Fixed: Don't show View post types if GravityView isn't valid
* Fixed: Don't redirect to the List of Changes screen if you've already seen the screen for the current version
* Fixed: When checking license status, the plugin can now fix PHP warnings caused by other plugins that messed up the requests
* Fixed: In Multisite, only show notices when it makes sense to
* Added: `gravityview/common/sortable_fields` filter to override which fields are sortable
* Tweak: Extension class added ability to check for required minimum PHP versions
* Tweak: Made the `GravityView_Plugin::$theInstance` private and renamed it to `GravityView_Plugin::$instance`. If you're a developer using this, please use `GravityView_Plugin::getInstance()` instead.
* Updated: French translation

= 1.11.2 on July 22 =
* Fixed: Bug when comparing empty values with `[gvlogic]`
* Fixed: Remove extra whitespace when comparing values using `[gvlogic]`
* Modified: Allow Avada theme Javascript in "No-Conflict Mode"
* Updated: French translation

= 1.11.1 on July 20 =
* Added: New filter hook to customise the cancel Edit Entry link: `gravityview/edit_entry/cancel_link`
* Fixed: Extension translations
* Fixed: Dropdown inputs with long field names could overflow field and widget settings
* Modified: Allow Genesis Framework CSS and Javascript in "No-Conflict Mode"
* Updated: Danish translation (thanks [@jaegerbo](https://www.transifex.com/accounts/profile/jaegerbo/)!) and German translation

= 1.11 on July 15 =
* Added: GravityView now updates WordPress user profiles when an entry is updated while using the Gravity Forms User Registration Add-on
* Fixed: Removed User Registration Add-on validation when updating an entry
* Fixed: Field custom class not showing correctly on the table header
* Fixed: Editing Time fields wasn't displaying saved value
* Fixed: Conflicts with the date range search when search inputs are empty
* Fixed: Conflicts with the Other Entries field when placing a search:
    - Developer note: the filter hook `gravityview/field/other_entries/args` was replaced by "gravityview/field/other_entries/criteria". If you are using this filter, please [contact support](mailto:support@gravitykit.com) before updating so we can help you transition
* Updated: Turkish translation (thanks [@suhakaralar](https://www.transifex.com/accounts/profile/suhakaralar/)!) and Mexican translation (thanks [@jorgepelaez](https://www.transifex.com/accounts/profile/jorgepelaez/)!)

= 1.10.1 on July 2 =
* Fixed: Edit Entry link and Delete Entry link in embedded Views go to default view url
* Fixed: Duplicated fields on the Edit Entry view
* Fixed: Warning on bulk edit

= 1.10 on June 26 =
* Update: Due to the new Edit Entry functionality, GravityView now requires Gravity Forms 1.9 or higher
* Fixed: Editing Hidden fields restored
* Fixed: Edit Entry and Delete Entry may not always show in embedded Views
* Fixed: Search Bar "Clear" button Javascript warning in Internet Explorer
* Fixed: Edit Entry styling issues with input sizes. Edit Entry now uses 100% Gravity Forms styles.
* Added: `[gv_edit_entry_link]` and `[gv_delete_entry_link]` shortcodes. [Read how to use them](https://docs.gravitykit.com/article/287-edit-entry-and-delete-entry-shortcodes)

= 1.9.1 on June 24 =
* Fixed: Allow "Admin Only" fields to appear in Edit Entry form
	- New behavior: If the Edit Entry tab isn't configured in GravityView (which means all fields will be shown by default), GravityView will hide "Admin Only" fields from being edited by non-administrators. If the Edit Entry tab is configured, then GravityView will use the field settings in the configuration, overriding Gravity Forms settings.
* Tweak: Changed `gravityview/edit-entry/hide-product-fields` filter to `gravityview/edit_entry/hide-product-fields` for consistency

= 1.9 on June 23 =
* Added: Edit Entry now takes place in the Gravity Forms form layout, not in the previous layout. This means:
	- Edit Entry now supports Conditional Logic - as expected, fields will show and hide based on the form configuration
	- Edit Entry supports [Gravity Forms CSS Ready Classes](https://docs.gravityforms.com/list-of-css-ready-classes/) - the layout you have configured for your form will be used for Edit Entry, too.
	- If you customized the CSS of your Edit Entry layout, **you will need to update your stylesheet**. Sorry for the inconvenience!
	- If visiting an invalid Edit Entry link, you are now provided with a back link
	- Product fields are now hidden by default, since they aren't editable. If you want to instead display the old message that "product fields aren't editable," you can show them using the new `gravityview/edit_entry/hide-product-fields` filter
* Added: Define column widths for fields in each field's settings (for Table and DataTable View Types only)
* Added: `{created_by}` Merge Tag that displays information from the creator of the entry ([learn more](https://docs.gravitykit.com/article/281-the-createdby-merge-tag))
* Added: Edit Entry field setting to open link in new tab/window
* Added: CSS classes to the Update/Cancel/Delete buttons ([learn more](https://docs.gravitykit.com/article/63-css-guide#edit-entry))
* Fixed: Shortcodes not processing properly in DataTables Extension
* Tweak: Changed support widget to a Live Chat customer support and feedback form widget

= 1.8.3 on June 12 =
* Fixed: Missing title and subtitle field zones on `list-single.php` template

= 1.8.2 on June 10 =
* Fixed: Error on `list-single.php` template

= 1.8.1 on June 9 =
* Added: New search filter for Date fields to allow searching over date ranges ("from X to Y")
* Updated: The minimum required version of Gravity Forms is now 1.8.7. **GravityView will be requiring Gravity Forms 1.9 soon.** Please update Gravity Forms if you are running an older version!
* Fixed: Conflicts with [A-Z Filter Extension](https://www.gravitykit.com/extensions/a-z-filter/) and View sorting due to wrong field mapping
* Fixed: The "links" field type on the GravityView WordPress search widget was opening the wrong page
* Fixed: IE8 Javascript error when script debugging is on. Props, [@Idealien](https://github.com/Idealien). [Issue #361 on Github](https://github.com/katzwebservices/GravityView/issues/361)
* Fixed: PHP warning when trashing entries. [Issue #370 on Github](https://github.com/katzwebservices/GravityView/issues/370)
* Tweak: Updated the `list-single.php`, `table-body.php`, `table-single.php` templates to use `GravityView_View->getFields()` method

= 1.8 on May 26 =
* View settings have been consolidated to a single location. [Learn more about the new View Settings layout](https://docs.gravitykit.com/article/275-view-settings).
* Added: Custom Link Text in Website fields
* Added: Poll Addon GravityView widget
* Added: Quiz Addon support: add Quiz score fields to your View configuration
* Added: Possibility to search by entry creator on Search Bar and Widget
* Fixed: `[gvlogic]` shortcode now properly handles comparing empty values.
    * Use `[gvlogic if="{example} is=""]` to determine if a value is blank.
    * Use `[gvlogic if="{example} isnot=""]` to determine if a value is not blank.
    * See "Matching blank values" in the [shortcode documentation](https://docs.gravitykit.com/article/252-gvlogic-shortcode)
* Fixed: Sorting by full address. Now defaults to sorting by city. Use the `gravityview/sorting/address` filter to modify what data to use ([here's how](https://gist.github.com/zackkatz/8b8f296c6f7dc99d227d))
* Fixed: Newly created entries cannot be directly accessed when using the custom slug feature
* Fixed: Merge Tag autocomplete hidden behind the Field settings (did you know you can type `{` in a field that has Merge Tags enabled and you will get autocomplete?)
* Fixed: For sites not using [Permalinks](http://codex.wordpress.org/Permalinks), the Search Bar was not working for embedded Views
* Tweak: When GravityView is disabled, only show "Could not activate the Extension; GravityView is not active." on the Plugins page
* Tweak: Added third parameter to `gravityview_widget_search_filters` filter that passes the search widget arguments
* Updated Translations:
    - Italian translation by [@Lurtz](https://www.transifex.com/accounts/profile/Lurtz/)
	- Bengali translation by [@tareqhi](https://www.transifex.com/accounts/profile/tareqhi/)
    - Danish translation by [@jaegerbo](https://www.transifex.com/accounts/profile/jaegerbo/)

= 1.7.6.2 on May 12 =
* Fixed: PHP warning when trying to update an entry with the approved field.
* Fixed: Views without titles in the "Connected Views" dropdown would appear blank

= 1.7.6.1 on May 7 =
* Fixed: Pagination links not working when a search is performed
* Fixed: Return false instead of error if updating approved status fails
* Added: Hooks when an entry approval is updated, approved, or disapproved:
    - `gravityview/approve_entries/updated` - Approval status changed (passes $entry_id and status)
    - `gravityview/approve_entries/approved` - Entry approved (passes $entry_id)
    - `gravityview/approve_entries/disapproved` - Entry disapproved (passes $entry_id)

= 1.7.6 on May 5 =
* Added WordPress Multisite settings page support
    - By default, settings aren't shown on single blogs if GravityView is Network Activated
* Fixed: Security vulnerability caused by the usage of `add_query_arg` / `remove_query_arg`. [Read more about it](https://blog.sucuri.net/2015/04/security-advisory-xss-vulnerability-affecting-multiple-wordpress-plugins.html)
* Fixed: Not showing the single entry when using Advanced Filter (`ANY` mode) with complex fields types like checkboxes
* Fixed: Wrong width for the images in the list template (single entry view)
* Fixed: Conflict with the "The Events Calendar" plugin when saving View Advanced Filter configuration
* Fixed: When editing an entry in the frontend it gets unapproved when not using the approve form field
* Added: Option to convert text URI, www, FTP, and email addresses on a paragraph field in HTML links
* Fixed: Activate/Check License buttons weren't properly visible
* Added: `gravityview/field/other_entries/args` filter to modify arguments used to generate the Other Entries list. This allows showing other user entries from any View, not just the current view
* Added: `gravityview/render/hide-empty-zone` filter to hide empty zone. Use `__return_true` to prevent wrapper `<div>` from being rendered
* Updated Translations:
	- Bengali translation by [@tareqhi](https://www.transifex.com/accounts/profile/tareqhi/)
	- Turkish translation by [@suhakaralar](https://www.transifex.com/accounts/profile/suhakaralar/)
	- Hungarian translation by [@Darqebus](https://www.transifex.com/accounts/profile/Darqebus/)

= 1.7.5.1 on April 10 =
* Fixed: Path issue with the A-Z Filters Extension

= 1.7.5 on April 10 =
* Added: `[gvlogic]` Shortcode - allows you to show or hide content based on the value of merge tags in Custom Content fields! [Learn how to use the shortcode](https://docs.gravitykit.com/article/252-gvlogic-shortcode).
* Fixed: White Screen error when license key wasn't set and settings weren't migrated (introduced in 1.7.4)
* Fixed: No-Conflict Mode not working (introduced in 1.7.4)
* Fixed: PHP notices when visiting complex URLs
* Fixed: Path to plugin updater file, used by Extensions
* Fixed: Extension global settings layout improved (yet to be implemented)
* Tweak: Restructure plugin file locations
* Updated: Dutch translation by [@erikvanbeek](https://www.transifex.com/accounts/profile/erikvanbeek/). Thanks!

= 1.7.4.1 on April 7 =
* Fixed: Fatal error when attempting to view entry that does not exist (introduced in 1.7.4)
* Updated: Turkish translation by [@suhakaralar](https://www.transifex.com/accounts/profile/suhakaralar/). Thanks!

= 1.7.4 on April 6 =
* Modified: The List template is now responsive! Looks great on big and small screens.
* Fixed: When editing an entry in the frontend it gets unapproved
* Fixed: Conflicts between the Advanced Filter extension and the Single Entry mode (if using `ANY` mode for filters)
* Fixed: Sorting by full name. Now sorts by first name by default.
    * Added `gravityview/sorting/full-name` filter to sort by last name ([see how](https://gist.github.com/zackkatz/cd42bee4f361f422824e))
* Fixed: Date and Time fields now properly internationalized (using `date_i18n` instead of `date`)
* Added: `gravityview_disable_change_entry_creator` filter to disable the Change Entry Creator functionality
* Modified: Migrated to use Gravity Forms settings
* Modified: Updated limit to 750 users (up from 300) in Change Entry Creator dropdown.
* Confirmed WordPress 4.2 compatibility
* Updated: Dutch translation (thanks, [@erikvanbeek](https://www.transifex.com/accounts/profile/erikvanbeek/)!)

= 1.7.3 on March 25 =
* Fixed: Prevent displaying a single Entry that doesn't match configured Advanced Filters
* Fixed: Issue with permalink settings needing to be re-saved after updating GravityView
* Fixed: Embedding entries when not using permalinks
* Fixed: Hide "Data Source" metabox links in the Screen Options tab in the Admin
* Added: `gravityview_has_archive` filter to enable View archive (see all Views by going to [sitename.com]/view/)
* Added: Third parameter to `GravityView_API::entry_link()` method:
    * `$add_directory_args` *boolean* True: Add URL parameters to help return to directory; False: only include args required to get to entry
* Tweak: Register `entry` endpoint even when not using rewrites
* Tweak: Clear `GravityView_View->_current_entry` after the View is displayed (fixes issue with Social Sharing Extension, coming soon!)
* Added: Norwegian translation (thanks, [@aleksanderespegard](https://www.transifex.com/accounts/profile/aleksanderespegard/)!)

= 1.7.2 on March 18 =
* Added: Other Entries field - Show what other entries the entry creator has in the current View
* Added: Ability to hide the Approve/Reject column when viewing Gravity Forms entries ([Learn how](https://docs.gravitykit.com/article/248-how-to-hide-the-approve-reject-entry-column))
* Fixed: Missing Row Action links for non-View types (posts, pages)
* Fixed: Embedded DataTable Views with `search_value` not filtering correctly
* Fixed: Not possible to change View status to 'Publish'
* Fixed: Not able to turn off No-Conflict mode on the Settings page (oh, the irony!)
* Fixed: Allow for non-numeric search fields in `gravityview_get_entries()`
* Fixed: Social icons displaying on GravityView settings page
* Tweak: Improved Javascript & PHP speed and structure

= 1.7.1 on March 11 =
* Fixed: Fatal error on the `list-body.php` template

= 1.7 on March 10 =
* Added: You can now edit most Post Fields in Edit Entry mode
    - Supports Post Content, Post Title, Post Excerpt, Post Tags, Post Category, and most Post Custom Field configurations ([Learn more](https://docs.gravitykit.com/article/245-editable-post-fields))
* Added: Sort Table columns ([read how](https://docs.gravitykit.com/article/230-how-to-enable-the-table-column-sorting-feature))
* Added: Post ID field now available - shows the ID of the post that was created by the Gravity Forms entry
* Fixed: Properly reset `$post` after Live Post Data is displayed
* Tweak: Display spinning cursor while waiting for View configurations to load
* Tweak: Updated GravityView Form Editor buttons to be 1.9 compatible
* Added: `gravityview/field_output/args` filter to modify field output settings before rendering
* Fixed: Don't show date field value if set to Unix Epoch (1/1/1970), since this normally means that in fact, no date has been set
* Fixed: PHP notices when choosing "Start Fresh"
* Fixed: If Gravity Forms is installed using a non-standard directory name, GravityView would think it wasn't activated
* Fixed: Fixed single entry links when inserting views with `the_gravityview()` template tag
* Updated: Portuguese translation (thanks, Luis!)
* Added: `gravityview/fields/email/javascript_required` filter to modify message displayed when encrypting email addresses and Javascript is disabled
* Added: `GFCommon:js_encrypt()` method to encrypt text for Javascript email encryption
* Fixed: Recent Entries widget didn't allow externally added settings to save properly
* Fixed: Delete Entry respects previous pagination and sorting
* Tweak: Updated View Presets to have improved Search Bar configurations
* Fixed: `gravityview/get_all_views/params` filter restored (Modify Views returned by the `GVCommon::get_all_views()` method)
* GravityView will soon require Gravity Forms 1.9 or higher. If you are running Gravity Forms Version 1.8.x, please update to the latest version.

= 1.6.2 on February 23 =
* Added: Two new hooks in the Custom Content field to enable conditional logic or enable `the_content` WordPress filter which will trigger the Video embed ([read how](https://docs.gravitykit.com/article/227-how-can-i-transform-a-video-link-into-a-player-using-the-custom-content-field))
* Fixed: Issue when embedding multiple DataTables views in the same page
* Tweak: A more robust "Save View" procedure to prevent losing field configuration on certain browsers
* Updated Translations:
	- Bengali translation by [@tareqhi](https://www.transifex.com/accounts/profile/tareqhi/)
	- Turkish translation by [@suhakaralar](https://www.transifex.com/accounts/profile/suhakaralar/)

= 1.6.1 on February 17 =
* Added: Allow Recent Entries to have an Embed Page ID
* Fixed: # of Recent Entries not saving
* Fixed: Link to Embed Entries how-to on the Welcome page
* Fixed: Don't show "Please select View to search" message until Search Widget is saved
* Fixed: Minor Javascript errors for new WordPress Search Widget
* Fixed: Custom template loading from the theme directory
* Fixed: Adding new search fields to the Search Bar widget in the Edit View screen
* Fixed: Entry creators can edit their own entries in Gravity Forms 1.9+
* Fixed: Recent Entries widget will be hidden in the Customizer preview until View ID is configured
* Tweak: Added Floaty icon to Customizer widget selectors
* Updated: Hungarian, Norwegian, Portuguese, Swedish, Turkish, and Spanish translations (thanks to all the translators!)

= 1.6 on February 12 =
* Our support site has moved to [docs.gravitykit.com](https://docs.gravitykit.com). We hope you enjoy the improved experience!
* Added: GravityView Search Widget - Configure a WordPress widget that searches any of your Views. [Read how to set it up](https://docs.gravitykit.com/article/222-the-search-widget)
* Added: Duplicate View functionality allows you to clone a View from the All Views screen. [Learn more](https://docs.gravitykit.com/article/105-how-to-duplicate-or-copy-a-view)
* Added: Recent Entries WordPress Widget - show the latest entries for your View. [Learn more](https://docs.gravitykit.com/article/223-the-recent-entries-widget)
* Added: Embed Single Entries - You can now embed entries in a post or page! [See how](https://docs.gravitykit.com/article/105-how-to-duplicate-or-copy-a-view)
* Fixed: Fatal errors caused by Gravity Forms 1.9.1 conflict
* Fixed: Respect Custom Input Labels added in Gravity Forms 1.9
* Fixed: Edit Entry Admin Bar link
* Fixed: Single Entry links didn't work when previewing a draft View
* Fixed: Edit entry validation hooks not running when form has multiple pages
* Fixed: Annoying bug where you would have to click Add Field / Add Widget buttons twice to open the window
* Added: `gravityview_get_link()` function to standardize generating HTML anchors
* Added: `GravityView_API::entry_link_html()` method to generate entry link HTML
* Added: `gravityview_field_entry_value_{$field_type}` filter to modify the value of a field (in `includes/class-api.php`)
* Added: `field_type` key has been added to the field data in the global `$gravityview_view->field_data` array
* Added: `GravityView_View_Data::maybe_get_view_id()` method to determine whether an ID, post content, or object passed to it is a View or contains a View shortcode.
* Added: Hook to customise the text message "You have attempted to view an entry that is not visible or may not exist." - `gravityview/render/entry/not_visible`
* Added: Included in hook `gravityview_widget_search_filters` the labels for search all, entry date and entry id.
* Tweak: Allow [WordPress SEO](http://wordpress.org/plugins/wordpress-seo/) scripts and styles when in "No Conflict Mode"
* Fixed: For Post Dynamic Data, make sure Post ID is set
* Fixed: Make sure search field choices are available before displaying field

= 1.5.4 on January 29, 2015 =
* Added: "Hide View data until search is performed" setting - only show the Search Bar until a search is entered
* Added: "Clear" button to your GravityView Search Bar - allows easy way to remove all searches & filters
* Added: You can now add Custom Content GravityView Widgets (not just fields) - add custom text or HTMLin the header or footer of a View
* Added: `gravityview/comments_open` filter to modify whether comments are open or closed for GravityView posts (previously always false)
* Added: Hook to filter the success Edit Entry message and link `gravityview/edit_entry/success`
* Added: Possibility to add custom CSS classes to multiple view widget wrapper ([Read how](https://www.gravitykit.com/support/documentation/204144575/))
* Added: Field option to enable Live Post Data for Post Image field
* Fixed: Loading translation files for Extensions
* Fixed: Edit entry when embedding multiple views for the same form in the same page
* Fixed: Conflicts with Advanced Filter extension when embedding multiple views for the same form in the same page
* Fixed: Go Back link on embedded single entry view was linking to direct view url instead of page permalink
* Fixed: Searches with quotes now work properly
* Tweak: Moved `includes/css/`, `includes/js/` and `/images/` folders into `/assets/`
* Tweak: Improved the display of the changelog (yes, "this is *so* meta!")
* Updated: Swedish translation - thanks, [@adamrehal](https://www.transifex.com/accounts/profile/adamrehal/)
* Updated: Hungarian translation - thanks, [@Darqebus](https://www.transifex.com/accounts/profile/Darqebus/) (a new translator!) and [@dbalage](https://www.transifex.com/accounts/profile/dbalage/)

= 1.5.3 on December 22 =
* Fixed: When adding more than 100 fields to the View some fields weren't saved.
* Fixed: Do not set class tickbox for non-images files
* Fixed: Display label "Is Fulfilled" on the search bar
* Fixed: PHP Notice with Gravity Forms 1.9 and PHP 5.4+
* Tested with Gravity Forms 1.9beta5 and WordPress 4.1
* Updated: Turkish translation by [@suhakaralar](https://www.transifex.com/accounts/profile/suhakaralar/) and Hungarian translation by [@dbalage](https://www.transifex.com/accounts/profile/dbalage/). Thanks!

= 1.5.2 on December 11 =
* Added: Possibility to show the label of Dropdown field types instead of the value ([learn more](https://www.gravitykit.com/support/documentation/202889199/ "How to display the text label (not the value) of a dropdown field?"))
* Fixed: Sorting numeric columns (field type number)
* Fixed: View entries filter for Featured Entries extension
* Fixed: Field options showing delete entry label
* Fixed: PHP date formatting now keeps backslashes from being stripped
* Modified: Allow license to be defined in `wp-config.php` ([Read how here](https://www.gravitykit.com/support/documentation/202870789/))
* Modified: Added `$post_id` parameter as the second argument for the `gv_entry_link()` function. This is used to define the entry's parent post ID.
* Modified: Moved `GravityView_API::get_entry_id_from_slug()` to `GVCommon::get_entry_id_from_slug()`
* Modified: Added second parameter to `gravityview_get_entry()`, which forces the ability to fetch an entry by ID, even if custom slugs are enabled and `gravityview_custom_entry_slug_allow_id` is false.
* Updated Translations:
	- Bengali translation by [@tareqhi](https://www.transifex.com/accounts/profile/tareqhi/)
	- Romanian translation by [@ArianServ](https://www.transifex.com/accounts/profile/ArianServ/)
	- Mexican Spanish translation by [@jorgepelaez](https://www.transifex.com/accounts/profile/jorgepelaez/)

= 1.5.1 on December 2 =

* Added: Delete Entry functionality!
	- New "User Delete" setting allows the user who created an entry to delete it
	- Adds a "Delete" link in the Edit Entry form
	- Added a new "Delete Link" Field to the Field Picker
* Fixed: DataTables Extension hangs when a View has Custom Content fields
* Fixed: Search Bar - When searching on checkbox field type using multiselect input not returning results
* Fixed: Search Bar - supports "Match Any" search mode by default ([learn more](https://www.gravitykit.com/support/documentation/202722979/ "How do I modify the Search mode?"))
* Fixed: Single Entry View title when view is embedded
* Fixed: Refresh the results cache when an entry is deleted or is approved/disapproved
* Fixed: When users are created using the User Registration Addon, the resulting entry is now automatically assigned to them
* Fixed: Change cache time to one day (from one week) so that Edit Link field nonces aren't invalidated
* Fixed: Incorrect link shortening for domains when it is second-level (for example, `example.co.uk` or `example.gov.za`)
* Fixed: Cached directory link didn't respect page numbers
* Fixed: Edit Entry Admin Bar link wouldn't work when using Custom Entry Slug
* Added: Textarea field now supports an option to trim the number of words shown
* Added: Filter to alter the default behaviour of wrapping images (or image names) with a link to the content object ([learn more](https://www.gravitykit.com/support/documentation/202705059/ "Read the support doc for the filter"))
* Updated: Portuguese translation (thanks [@luistinygod](https://www.transifex.com/accounts/profile/luistinygod/)), Mexican translation (thanks, [@jorgepelaez](https://www.transifex.com/accounts/profile/jorgepelaez/)), Turkish translation (thanks [@suhakaralar](https://www.transifex.com/accounts/profile/suhakaralar/))

= 1.5 on November 12 =
* Added: New "Edit Entry" configuration
	- Configure which fields are shown when editing an entry
	- Set visibility for the fields (Entry Creator, Administrator, etc.)
	- Set custom edit labels
* Fixed: Single entry view now respects View settings
	- If an entry isn't included in View results, the single entry won't be available either
	- If "Show Only Approved" is enabled, prevent viewing of unapproved entries
	- Respects View filters, including those added by the Advanced Filtering extension
* Fixed: Single entry Go back button context on Embedded Views
* Fixed: Delete signature fields in Edit Entry (requires the Gravity Forms Signature Addon)
* Fixed: Gravity Forms tooltip translations being overridden
* Added: Choose to open the link from a website field in the same window (field option)
* Updated: Spanish (Mexican) translation by [@jorgepelaez](https://www.transifex.com/accounts/profile/jorgepelaez/), Dutch translation by [@erikvanbeek](https://www.transifex.com/accounts/profile/erikvanbeek/) and [@leooosterloo](https://www.transifex.com/accounts/profile/leooosterloo/), Turkish translation by [@suhakaralar](https://www.transifex.com/accounts/profile/suhakaralar/)

= 1.4 on October 28 =
* Added: Custom entry slug capability. Instead of `/entry/123`, you can now use entry values in the URL, like `/entry/{company name}/` or `/entry/{first name}-{last name}/`. Requires some customization; [learn more here](https://www.gravitykit.com/support/documentation/202239919)
* Fixed: GravityView auto-updater script not showing updates
* Fixed: Edit Entry when a form has required Upload Fields
* Fixed: "Return to Directory" link not always working for sites in subdirectories
* Fixed: Broken links to single entries when viewing paginated results
* Fixed: Loaded field configurations when using "Start Fresh" presets
* Fixed: Searches ending in a space caused PHP warning
* Fixed: Custom "Edit Link Text" settings respected
* Fixed: Don't rely on Gravity Forms code for escaping query
* Fixed: When multiple Views are displayed on a page, Single Entry mode displays empty templates.
* Fixed: PHP error when displaying Post Content fields using Live Data for a post that no longer is published
* Tweak: Search Bar "Links" Input Type
	- Make link bold when filter is active
	- Clicking on an active filter removes the filter
* Tweak: Fixed updates for Multisite installations
* Modified: Now you can override which post a single entry links to. For example, if a shortcode is embedded on a home page and you want single entries to link to a page with an embedded View, not the View itself, you can pass the `post_id` parameter. This accepts the ID of the page where the View is embedded.
* Modified: Added `$add_pagination` parameter to `GravityView_API::directory_link()`
* Added: Indonesian translation (thanks, [@sariyanta](https://www.transifex.com/accounts/profile/sariyanta/))!
* Updated: Swedish translation 100% translated - thanks, [@adamrehal](https://www.transifex.com/accounts/profile/adamrehal/)!
* Updated: Dutch translation (thanks, [@leooosterloo](https://www.transifex.com/accounts/profile/leooosterloo/))!

= 1.3 on October 13 =
* Speed improvements - [Learn more about GravityView caching](https://www.gravitykit.com/support/documentation/202827685/)
	- Added caching functionality that saves results to be displayed
	- Automatically clean up expired caches
	- Reduce number of lookups for where template files are located
	- Store the path to the permalink for future reference when rendering a View
	- Improve speed of Gravity Forms fetching field values
* Modified: Allow `{all_fields}` and `{pricing_fields}` Merge Tags in Custom Content field. [See examples of how to use these fields](https://www.gravitykit.com/support/documentation/201874189/).
* Fixed: Message restored when creating a new View
* Fixed: Searching advanced input fields
* Fixed: Merge Tags available immediately when adding a new field
* Fixed: Issue where jQuery Cookie script wouldn't load due to `mod_security` issues. [Learn more here](http://docs.woothemes.com/document/jquery-cookie-fails-to-load/)
* Fixed (hopefully): Auto-updates for WordPress Multisite
* Fixed: Clicking overlay to close field/widget settings no longer scrolls to top of page
* Fixed: Make sure Gravity Forms scripts are added when embedding Gravity Forms shortcodes in a Custom Field
* Fixed: Remove double images of Floaty in the warning message when GravityView is disabled
* Fixed: PHP warnings related to Section field descriptions
* Fixed: When using an advanced input as a search field in the Search Bar, the label would always show the parent field's label (Eg: "Address" when it should have shown "City")
	- Added: `gravityview_search_field_label` filter to allow modifying search bar labels
* Fixed: Field label disappears on closing settings if the field title is empty
* Fixed: Sub-fields retain label after opening field settings in the View Configuration
* Modified: Allow passing an array of form IDs to `gravityview_get_entries()`
* Tweak: If the View hasn't been configured yet, don't show embed shortcode in Publish metabox
* Tweak: Add version info to scripts and styles to clear caches with plugin updates
* Added: Swedish translation (thanks, [@adamrehal](https://www.transifex.com/accounts/profile/adamrehal/))!
* Updated: Spanish (Mexican) translation by, [@jorgepelaez](https://www.transifex.com/accounts/profile/jorgepelaez/), Dutch translation by [@erikvanbeek](https://www.transifex.com/accounts/profile/erikvanbeek/), and Turkish translation by [@suhakaralar](https://www.transifex.com/accounts/profile/suhakaralar/)
* Updated: Changed Turkish language code from `tr` to `tr_TR` to match WordPress locales

= 1.2 on October 8 =
* Added: New Search Bar!
	- No longer check boxes in each field to add a field to the search form
	- Add any searchable form fields, not just fields added to the View
	- Easy new drag & drop way to re-order fields
	- Horizontal and Vertical layouts
	- Choose how your search fields are displayed (if you have a checkbox field, for example, you can choose to have a drop-down, a multiselect field, checkboxes, radio buttons, or filter links)
	- Existing search settings will be migrated over on upgrade
* Added: "Custom Content" field type
	- Insert arbitrary text or HTML in a View
	- Supports shortcodes (including Gravity Forms shortcodes)!
* Added: Support for Gravity Forms Section & HTML field types
* Added: Improved textarea field support. Instead of using line breaks, textareas now output with paragraphs.
	- Added new `/templates/fields/textarea.php` file
* Added: A new File Upload field setting. Force uploads to be displayed as links and not visually embedded by checking the "Display as a Link" checkbox.
* Added: Option to disable "Map It" link for the full Address field.
	- New `gravityview_get_map_link()` function with `gravityview_map_link` filter. To learn how to modify the map link, [refer to this how-to article](https://www.gravitykit.com/support/documentation/201608159)
	- The "Map It" string is now translatable
* Added: When editing a View, there are now links in the Data Source box to easily access the Form: edit form, form entries, form settings and form preview
* Added: Additional information in the "Add Field" or "Add Widget" picker (also get details about an item by hovering over the name in the View Configuration)
* Added: Change Entry Creator functionality. Easily change the creator of an entry when editing the entry in the Gravity Forms Edit Entry page
	- If you're using the plugin downloaded from [the how-to page](https://www.gravitykit.com/support/documentation/201991205/), you can de-activate it
* Modified: Changed translation textdomain to `gravityview` instead of `gravity-view`
* Modified: Always show label by default, regardless of whether in List or Table View type
* Modified: It's now possible to override templates on a Form ID, Post ID, and View ID basis. This allows custom layouts for a specific View, rather than site-wide. See "Template File Hierarchy" in [the override documentation](http://www.gravitykit.com/support/documentation/202551113/) to learn more.
* Modified: File Upload field output no longer run through `wpautop()` function
* Modified: Audio and Video file uploads are now displayed using WordPress' built-in [audio](http://codex.wordpress.org/Audio_Shortcode) and [video](http://codex.wordpress.org/Video_Shortcode) shortcodes (requires WordPress 3.6 or higher)
	- Additional file type support
	- Added `gravityview_video_settings` and `gravityview_audio_settings` filters to modify the parameters passed to the shortcode
* Fixed: Shortcode attributes not overriding View defaults
* Fixed: Uploading and deleting files works properly in Edit Entry mode
* Fixed: Configurations get truncated when configuring Views with many fields
* Fixed: Empty `<span class="gv-field-label">` tags no longer output
	- Modified: `gv_field_label()` no longer returns the label with a trailing space. Instead, we use the `.gv-field-label` CSS class to add spacing using CSS padding.
* Fixed: Conflict with Relevanssi plugin
* Fixed: If a date search isn't valid, remove the search parameter so it doesn't cause an error in Gravity Forms
* Fixed: Email field was displaying label even when email was empty.
* Settings page improvements
	- When changing the license value and saving the form, GravityView now re-checks the license status
	- Improved error messages
	- Made license settings translatable
* Modified: Added support for Gravity Forms "Post Image" field captions, titles, and descriptions.
* Updated list of allowed image formats to include `.bmp`, `.jpe`, `.tiff`, `.ico`
* Modified: `/templates/fields/fileupload.php` file - removed the logic for how to output the different file types and moved it to the `gravityview_get_files_array()` function in `includes/class-api.php`
* Modified: `gv_value()` no longer needs the `$field` parameter
* Tweak: Fixed email setting description text.
* Tweak: Don't show Entry Link field output on single entry
* Tweak: Improved Javascript performance in the Admin
* Tweak: "Custom Label" is now shown as the field title in View Configuration
* Tweak: Fixed "Left Footer" box not properly cleared
* Tweak: Show warning if the Directory plugin is running
* Tweak: Use icon font in Edit Entry mode for the download/delete file buttons. Now stylable using `.gv-edit-entry-wrapper .dashicons` CSS class.
* Updated: Turkish translation by [@suhakaralar](https://www.transifex.com/accounts/profile/suhakaralar/), Dutch translation by [@leooosterloo](https://www.transifex.com/accounts/profile/leooosterloo/), Portuguese translation by [@luistinygod](https://www.transifex.com/accounts/profile/luistinygod/)

= 1.1.6 on September 8 =
* Fixed: Approve / Disapprove all entries using Gravity Forms bulk edit entries form (previously, only visible entries were affected)
* Added: Email field settings
	- Email addresses are now encrypted by default to prevent scraping by spammers
	- Added option to display email plaintext or as a link
	- Added subject and body settings: when the link is clicked, you can choose to have these values pre-filled
* Added: Source URL field settings, including show as a link and custom link text
* Added: Signature field improvements (when using the Gravity Forms Signature Add-on) - now shows full size
* Fixed: Empty truncated URLs no longer get shown
* Fixed: License Activation works when No-Conflict Mode is enabled
* Fixed: When creating a new View, "View Type" box was visible when there were no existing Gravity Forms
* Fixed: Fields not always saving properly when adding lots of fields with the "Add All Fields" button
* Fixed: Recognizing single entry when using WordPress "Default" Permalink setting
* Fixed: Date Created field now respects the blog's timezone setting, instead of using UTC time
* Fixed: Edit Entry issues
	* Fixed form validation errors when a scheduled form has expired and also when a form has reached its entry limit
	* Fixed PHP warning messages when editing entries
	* When an Edit Entry form is submitted and there are errors, the submitted values stay in the form; the user won't need to fill in the form again.
* Fixed: Product sub-fields (Name, Quantity & Price) displayed properly
* Fixed: Empty entry display when using Job Board preset caused by incorrect template files being loaded
* Fixed: Files now can be deleted when a non-administrator is editing an entry
* Fixed: PHP Notices on Admin Views screen for users without edit all entries capabilities
* Modified: Added ability to customize and translate the Search Bar's date picker. You can now fully customize the date picker.
	* Added: Full localization for datepicker calendar (translate the days of the week, month, etc)
	* Modified: Changed year picker to +/- 5 years instead of +20/-100
* Tweak: Enabled Merge Tags for Table view "Custom CSS Class" field settings
* Tweak: In the Edit View screen, show a link icon when a field is being used as a link to the Single Entry mode
* Tweak: Added helper text when a new form is created by GravityView
* Tweak: Renamed "Description" drop zone to "Other Fields" to more accurately represent use
* Tweak: Remove all fields from a zone by holding down the Alt key while clicking the remove icon

#### Developers

* Modified: `template/fields/date_created.php` file
* Added: `gravityview_date_created_adjust_timezone` filter to disable timezone support and use UTC (returns boolean)
* Added: `get_settings()` and `get_setting()` methods to the `GravityView_Widget` class. This allows easier access to widget settings.
* Modified: Added `gravityview_js_localization` filter to add Javascript localization
* Added: `gravityview_datepicker_settings` filter to modify the datepicker settings using the setting names from the [jQuery DatePicker options](http://api.jqueryui.com/datepicker/)
* Modified: `gravityview_entry_class` filter to modify the CSS class for each entry wrapper
* Modified: Added `gravityview_widget_search_filters` filter to allow reordering search filters, so that they display in a different order in search widget
* Modified: Addded `gravityview_default_page_size` filter to modify default page size for Views (25 by default)
* Modified: Added actions to the `list-body.php` template file:
	- `gravityview_list_body_before`: Before the entry output
	- `gravityview_entry_before`: Inside the entry wrapper
	- `gravityview_entry_title_before`, `gravityview_entry_title_after`: Before and after the entry title and subtitle output
	- `gravityview_entry_content_before`, `gravityview_entry_content_after`: Before and after the entry content area (image and description zones)
	- `gravityview_entry_footer_before`, `gravityview_entry_footer_after`: Before and after the entry footer
	- `gravityview_entry_after`: Before the entry wrapper closing tag
	- `gravityview_list_body_after`: After entry output
* Modified: Added `gravityview_get_entry_ids()` function to fetch array of entry IDs (not full entry arrays) that match a search result
* Tweak: Removed duplicate `GravityView_frontend::hide_field_check_conditions()` and `GravityView_frontend::filter_fields()` methods
* Modified: Added `get_cap_choices()` method to be used for fetching GravityView roles array

= 1.1.5 =
* Added: "Edit" link in Gravity Forms Entries screen
* Fixed: Show tooltips when No Conflict Mode is enabled
* Fixed: Merge Vars for labels in Single Entry table layouts
* Fixed: Duplicate "Edit Entry" fields in field picker
* Fixed: Custom date formatting for Date Created field
* Fixed: Searching full names or addresses now works as expected
* Fixed: Custom CSS classes are now added to cells in table-based Views
* Updated: Turkish translation by [@suhakaralar](https://www.transifex.com/accounts/profile/suhakaralar/)
* Tweak: Redirect to Changelog instead of Getting Started if upgrading

= 1.1.4 =
* Fixed: Sort & Filter box not displaying
* Fixed: Multi-select fields now display as drop-down field instead of text field in the search bar widget
* Fixed: Edit Entry now compatibile with Gravity Forms forms when "No Duplicates" is enabled
* Added: `gravityview_field_output()` function to generate field output.
* Added: `gravityview_page_links_args` filter to modify the Page Links widget output. Passes standard [paginate_links()](http://codex.wordpress.org/Function_Reference/paginate_links) arguments.
* Modified: `list-body.php` and `list-single.php` template files - field output are now generated using the `gravityview_field_output()` function

= 1.1.3 =
* Fixed: Fatal error on activation when running PHP 5.2
* Fixed: PHP notice when in No-Conflict mode

= 1.1.2 =
* Added: Extensions framework to allow for extensions to auto-update
* Fixed: Entries not displaying in Visual Composer plugin editor
* Fixed: Allow using images as link to entry
* Fixed: Updated field layout in Admin to reflect actual layout of listings (full-width title and subtitle above image)
* Fixed: Editing entry updates the Approved status
* Fixed: When trying to access an entry that doesn't exist (it had been permanently deleted), don't throw an error
* Fixed: Default styles not being enqueued when embedded using the shortcode (fixes vertical pagination links)
* Fixed: Single entry queries were being run twice
* Fixed: Added Enhanced Display style in Edit Entry mode
* Modified: How single entries are accessed; now allows for advanced filtering. Converted `gravityview_get_entry()` to use `GFAPI::get_entries()` instead of `GFAPI::get_entry()`
* Modified: Form ID can be 0 in `gravityview_get_entries()`
* Modified: Improved Edit Entry styling
* Modified: Convert to using `GravityView_View_Data::get_default_args()` instead of duplicating the settings arrays. Used for tooltips, insert shortcode dialog and View metaboxes.
* Modified: Add a check for whether a view exists in `GravityView_View_Data::add_view()`
* Modified: Convert `GravityView_Admin_Views::render_select_option()` to use the key as the value and the value as the label instead of using associative array with `value` and `label` keys.
* Translation updates - thank you, everyone!
	* Romanian translation by [@ArianServ](https://www.transifex.com/accounts/profile/ArianServ/)
	* Finnish translation by [@harjuja](https://www.transifex.com/accounts/profile/harjuja/)
	* Spanish translation by [@jorgepelaez](https://www.transifex.com/accounts/profile/jorgepelaez/)

= 1.1.1 =
* __We fixed license validation and auto-updates__. Sorry for the inconvenience!
* Added: View Setting to allow users to edit only entries they created.
* Fixed: Could not edit an entry with Confirm Email fields
* Fixed: Field setting layouts not persisting
* Updated: Bengali translation by [@tareqhi](https://www.transifex.com/accounts/profile/tareqhi/)
* Fixed: Logging re-enabled in Admin
* Fixed: Multi-upload field button width no longer cut off
* Tweak: Added links to View Type picker to live demos of presets.
* Tweak: Added this "List of Changes" tab.

= 1.1 =
* Refactored (re-wrote) View data handling. Now saves up to 10 queries on each page load.
* Fixed: Infinite loop for rendering `post_content` fields
* Fixed: Page length value now respected for DataTables
* Fixed: Formatting of DataTables fields is now processed the same way as other fields. Images now work, for example.
* Modified: Removed redundant `gravityview_hide_empty_fields` filters
* Fixed/Modified: Enabled "wildcard" search instead of strict search for field searches.
* Added: `gravityview_search_operator` filter to modify the search operator used by the search.
* Added: `gravityview_search_criteria` filter to modify all search criteria before being passed to Gravity Forms
* Added: Website Field setting to display shortened link instead of full URL
* Fixed: Form title gets replaced properly in merge tags
* Modified: Tweaked preset templates

= 1.0.10 =
* Added: "Connected Views" in the Gravity Forms Toolbar. This makes it simple to see which Views are using the current form as a data source.
* Fixed: Edit Entry link in Multiple Entries view

= 1.0.9 on July 18 =
* Added: Time field support, with date format default and options
* Added: "Event Listings" View preset
* Added: "Show Entry On Website" Gravity Forms form button. This is meant to be an opt-in checkbox that the user sees and can control, unlike the "Approve/Reject" button, which is designed for adminstrators to manage approval.
* Modified: Improved horizontal search widget layout
* Modified: Improved "Start Fresh" and "Switch View" visual logic when Starting Fresh and switching forms
* Fixed: Single Entry showing 404 errors
* Fixed: PHP notice on WooCommerce pages
* Fixed: Don't display empty date/time value
* Fixed: Only show Edit Entry link to logged-in users
* Fixed: Re-enabled "Minimum Gravity Forms Version" error message
* Updated: Dutch translation by [@leooosterloo](https://www.transifex.com/accounts/profile/leooosterloo/) (100% coverage, thank you!)
* Tweak: Added "Preview" link to Data Source
* Modified: Created new `class-post-types.php` include file to handle post type & URL rewrite actions.

= 1.0.8.1 on July 17 =
* Fixed: DataTables
	- Restored pageSize
	- Prevented double-initilization
	- FixedHeader & FixedColumns work (now prevent scrolling)
	- Changed default Scroller height from 400 to 500px
* Fixed: Filtering by date
* Fixed: PHP warning in `gv_class()`
* Fixed: Debug Bar integration not printing Warnings
* Removed settings panel tracking script

= 1.0.7 & 1.0.8 on July 17 =
* __Edit Entry__ - you can add an Edit Entry link using the "Add Field" buttons in either the Multiple Entries or Single Entry tab.
	- For now, if the user has the ability to edit entries in Gravity Forms, they’ll be able to edit entries in GravityView. Moving forward, we'll be adding refined controls over who can edit which entries.
	- It supports modifying existing Entry uploads and the great Multiple-File Upload field.
* Modified: Approved Entry functionality
	* Approve/Reject Entries now visible on all forms, regardless of whether the form has an "Approved" field.
	* The Approved field now supports being renamed
* Added: Very cool DataTables extensions:
	* Scroller: dynamically load in new entries as you scroll - no need for pagination)
	* TableTools: Export your entries to CSV and PDF
	* FixedHeader: As you scroll a large DataTable result, the headers of the table stay at the top of the screen. Also, FixedColumns, which does the same for the main table column.
* Added: Shortcodes for outputting Widgets such as pagination and search. Note: they only work on embedded views if the shortcode has already been processed. This is going to be improved.
* Added: Search form fields now displayed horizontally by default.
* Added: Easy links to "Edit Form", "Settings" and "Entries" for the Data Source Gravity Forms form in the All Views admin screen
* Added: Integration with the [Debug Bar](http://wordpress.org/plugins/debug-bar/) plugin - very helpful for developers to see what's going on behind the scenes.
* Fixed: Insert View embed code.
* Fixed: Now supports View shortcodes inside other shortcodes (such as `[example][gravityview][/example]`)
* Fixed: Conflict with WordPress SEO OpenGraph meta data generators
* Fixed: Enforced image max-width so images don't spill out of their containers
* Fixed: Sanitized "Custom Class" field setting values to make sure the HTML doesn't break.
* Fixed: Search field with "default" permalink structure
* Fixed: 1.0.8 fixes an issue accessing single entries that was introduced in 1.0.7
* Modified: Updated `GravityView_Admin_Views::is_gravityview_admin_page()` to fetch post if not yet set.
* Modified: Enabled merge tags in Custom Class field settings
* Modified: Set margin and padding to `0` on pagination links to override theme conflicts
* Modified: Updated `gv_class()` calls to pass form and entry fields to allow for merge tags
* Modified: Default visibility capabilities: added "Can View/Edit Gravity Forms Entries" as options
* Modified: Added custom `class` attribute sanitizer function
`gravityview_sanitize_html_class`
* Tweak: Improved the Embed View form layout
* Tweak: Hide "Switch View" button when already choosing a view
* Tweak: Moved shortcode hint to Publish metabox and added ability to easily select the text
* Tweak: Added tooltips to fields in the View editor
* Tweak: Remove WordPress SEO score calculation on Views
* Tweak: Use `$User->ID` instead of `$User->id` in Name fields
* Tweak: Added tooltip capability to field settings by using `tooltip` parameter. Uses the Gravity Forms tooltip array key.
* Translation updates - thank you, everyone! The # of strings will stay more stable once the plugin's out of beta :-)
	* Added: Portuguese translation by [@luistinygod](https://www.transifex.com/accounts/profile/luistinygod/) - thanks!
	* Updated: Bengali translation by [@tareqhi](https://www.transifex.com/accounts/profile/tareqhi/)
	* Updated: Turkish translation by [@suhakaralar](https://www.transifex.com/accounts/profile/suhakaralar/)
	* Updated: Dutch translation by [@leooosterloo](https://www.transifex.com/accounts/profile/leooosterloo/)
	* If you'd like to contribute translations, [please sign up here](https://www.transifex.com/projects/p/gravityview/).


= 1.0.6 on June 26 =
* Fixed: Fatal error when Gravity Forms is inactive
* Fixed: Undefined index for `id` in Edit View
* Fixed: Undefined variable: `merge_class`
* Fixed: Javascript error when choosing a Start Fresh template. (Introduced by the new Merge Tags functionality in 1.0.5)
* Fixed: Merge Tags were available in Multiple Entries view for the Table layout
* Fixed: Remove Merge Tags when switching forms
* Fixed: That darn settings gear showing up when it shouldn't
* Fixed: Disappearing dialog when switching forms
* Fixed: Display of Entry Link field
* Fixed: Per-field settings weren't working
	* Added: "Link to the post" setting for Post fields
	* Added: "Use live post data" setting for Post fields. Allows you to use the current post information (like title, tags, or content) instead of the original submitted data.
	* Added: Link to category or tag setting for Post Categories and Post Tags fields
	* Added: "Link Text" setting for the Entry Link field
* Modified: Moved admin functionality into new files
	- AJAX calls now live in `class-ajax.php`
	- Metaboxes now live in `class-metabox.php`
* Tweak: Updated change forms dialog text
* Tweak: Removed "use as search filter" from Link to Entry field options
* Translation updates.
	* Added: French translation by [@franckt](https://www.transifex.com/accounts/profile/franckt/) - thanks!
	* Updated: Bengali translation by [@tareqhi](https://www.transifex.com/accounts/profile/tareqhi/)
	* Updated: Turkish translation by [@suhakaralar](https://www.transifex.com/accounts/profile/suhakaralar/)
	* If you'd like to contribute translations, [please sign up here](https://www.transifex.com/projects/p/gravityview/).

= 1.0.5 =
* Added: Lightbox for images (in View Settings metabox)
* Added: Merge Tags - You can now modify labels and settings using dynamic text based on the value of a field. (requires Gravity Forms 1.8.6 or higher)
* Added: Customize the return to directory link anchor text (in the View Settings metabox, under Single Entry Settings)
* Added: Set the title for the Single Entry
* Added: Choose whether to hide empty fields on a per-View basis
* Improved: DataTables styling now set to `display` by default. Can be overridden by using the filter `gravityview_datatables_table_class`
* Improved: Speed!
	* Added `form` item to global `$gravityview_view` data instead of looking it up in functions. Improves `gv_value()` and `gv_label()` speed.
	* Added `replace_variables()` method to `GravityView_API` to reduce time to process merge tags by checking if there are any curly brackets first.
* Improved: "No Views found" text now more helpful for getting started.
* Fixed: Approve Entries column not displaying when clicking Forms > Entries link in admin menu
* Fixed: Field Settings gear no longer showing for widgets without options
* Fixed: Added Gravity Forms minimum version notice when using < 1.8
* Fixed: Column "Data Source" content being displayed in other columns

= 1.0.4 =
* Added: __DataTables integration__ Created a new view type for existing forms that uses the [DataTables](http://datatables.net) script.
We're just getting started with what can be done with DataTables. We'll have much more cool stuff like [DataTables Extensions](http://datatables.net/extensions/index).
* Added: "Add All Fields" option to bottom of the "Add Field" selector
* Added: Per-field-type options structure to allow for different field types to override default Field Settings
	* Added: Choose how to display User data. In the User field settings, you can now choose to display the "Display Name", username, or ID
	* Added: Custom date format using [PHP date format](https://www.php.net//manual/en/function.date.php) available for Entry Date and Date fields
	* Fixed: Default setting values working again
	* Fixed: Field type settings now working
* Added: `search_field` parameter to the shortcode. This allows you to specify a field ID where you want the search performed (The search itself is defined in `search_value`)
* Added: [Using the Shortcode](https://docs.gravitykit.com/article/73-using-the-shortcode) help article
* Added: Data Source added to the Views page
* Fixed: Field labels escaping issue (`It's an Example` was displaying as `It\'s an Example`)
* Fixed: Settings "gear" not showing when adding a new field
* Fixed: Sorting issues
	- Remove the option to sort by composite fields like Name, Address, Product; Gravity Forms doesn't process those sort requests properly
	- Remove List and Paragraph fields from being sortable
	- Known bug: Price fields are sorted alphabetically, not numerically. For example, given $20,000, $2,000 and $20, Gravity Forms will sort the array like this: $2,000, $20, $20,000. We've filed a bug report with Gravity Forms.
* Improved: Added visibility toggles to some Field Settings. For example, if the "Show Label" setting is not checked, then the "Custom Label" setting is hidden.
* Modified how data is sent to the template: removed the magic methods getter/setters setting the `$var` variable - not data is stored directly as object parameters.
* Added many translations. Thanks everyone!
	* Bengali translation by [@tareqhi](https://www.transifex.com/accounts/profile/tareqhi/)
	* German translation by [@seschwarz](https://www.transifex.com/accounts/profile/seschwarz/)
	* Turkish translation by [@suhakaralar](https://www.transifex.com/accounts/profile/suhakaralar/)
	* Dutch translation by [@leooosterloo](https://www.transifex.com/accounts/profile/leooosterloo/)
	* If you'd like to contribute translations, [please sign up here](https://www.transifex.com/projects/p/gravityview/). Thanks again to all who have contributed!

= 1.0.3 =
* Added: Sort by field, sort direction, Start & End date now added to Post view
	- Note: When using the shortcode, the shortcode settings override the View settings.
* Fixed: Fatal errors caused by Gravity Forms not existing.
* Added a setting for Support Email - please make sure your email is accurate; otherwise we won't be able to respond to the feedback you send
* Fixed: Custom CSS classes didn't apply to images in list view
* Improved Settings layout
* Tweak: Hide WordPress SEO, Genesis, and WooThemes metaboxes until a View has been created
* Tweak: Field layout improvements; drag-and-drop works smoother now
* Tweak: Add icon to Multiple Entries / Single Entry tabs
* Tweak: Dialog boxes now have a backdrop
* Fixed: Don't show field/widget settings link if there are no settings (like on the Show Pagination Info widget)
* Fixed: Security warning by the WordFence plugin: it didn't like a line in a sample entry data .csv file
* Fixed: Don't show welcome screen on editing the plugin using the WordPress Plugin Editor
* Tweak: Close "Add Field" and "Add Widget" boxes by pressing the escape key
* Added: Hungarian translation. Thanks, [@dbalage](https://www.transifex.com/accounts/profile/dbalage/)!
* Added: Italian translation. Thanks, [@ClaraDiGennaro](https://www.transifex.com/accounts/profile/ClaraDiGennaro/)
* If you'd like to contribute translations, [please sign up here](https://www.transifex.com/projects/p/gravityview/).

= 1.0.2 =
* Added: Show Views in Nav menu builder
* Fixed: "Add Fields" selector no longer closes when clicking to drag the scrollbar
* Fixed: Issue affecting Gravity Forms styles when Gravity Forms' "No Conflict Mode" is enabled
* Fixed: Footer widget areas added back to Single Entry views using Listing layout
* Changed the look and feel of the Add Fields dialog and field settings. Let us know what you think!

= 1.0.1 =
* Added: "Getting Started" link to the Views menu
* Fixed: Fatal error for users with Gravity Forms versions 1.7 or older
* Fixed: Entries in trash no longer show in View
* Tweak: When modifying the "Only visible to logged in users with role" setting, if choosing a role other than "Any", check the checkbox.
* Tweak: `gravityview_field_visibility_caps` filter to add/remove capabilities from the field dropdowns
* Added: Translation files. If you'd like to contribute translations, [please sign up here](https://www.transifex.com/projects/p/gravityview/).

= 1.0 =

* Liftoff!

== Upgrade Notice ==

= 1.0.1 =
* Added: "Getting Started" link to the Views menu
* Fixed: Fatal error for users with Gravity Forms versions 1.7 or older
* Fixed: Entries in trash no longer show in View
* Tweak: When modifying the "Only visible to logged in users with role" setting, if choosing a role other than "Any", check the checkbox.
* Tweak: `gravityview_field_visibility_caps` filter to add/remove capabilities from the field dropdowns
* Added: Translation files. If you'd like to contribute translations, [please sign up here](https://www.transifex.com/projects/p/gravityview/).

= 1.0 =

* Liftoff!<|MERGE_RESOLUTION|>--- conflicted
+++ resolved
@@ -23,10 +23,8 @@
 
 = develop =
 
-<<<<<<< HEAD
-* Added: Ability to select different view types for directory and single entry view.
-=======
 #### 🚀 Added
+* Ability to select different View types for Directory and Single Entry Views.
 * Support for Gravity Wiz's Gravity Forms Nested Forms entry meta.
 
 #### 🐛 Fixed
@@ -34,7 +32,6 @@
 
 #### 💻 Developer Updates
 * Added `gk/gravityview/entry/approval-link/params` filter to modify entry approval link parameters.
->>>>>>> 1c392ae9
 
 = 2.22 on April 16, 2024 =
 

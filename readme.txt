--- conflicted
+++ resolved
@@ -23,11 +23,8 @@
 
 = 2.18.4 [unreleased] =
 
-<<<<<<< HEAD
 * Added: A "Direct Access" summary in the Publish box in the View editor that makes it easy to see and modify whether a View is accessible directly
-=======
-* Updated: The Getting Started page now has an updated Getting Started video
->>>>>>> 69ff3d15
+* Updated: The video on the Getting Started page
 * Fixed: Resolved a fatal error that occurred under certain circumstances due to passing the wrong parameter type to a WordPress function
 
 = 2.18.3 on July 20, 2023 =

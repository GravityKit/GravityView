--- conflicted
+++ resolved
@@ -23,11 +23,8 @@
 
 = develop =
 
-<<<<<<< HEAD
+* Added: Ability to view and edit entries inside a lightbox.
 * Added: Settings to change the URL structure for Views.
-=======
-* Added: Ability to view and edit entries inside a lightbox.
->>>>>>> 7ad63854
 * Added: `:human` merge tag modifier for date fields to display in human-readable format (e.g., `10 minutes ago`, `5 days from now`).
 * Fixed: Clearing search removed all URL query parameters and under some circumstances redirected to the homepage.
 * Fixed: Searching the View added duplicate search parameters to the URL.

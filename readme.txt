--- conflicted
+++ resolved
@@ -23,15 +23,12 @@
 
 = develop =
 
-<<<<<<< HEAD
 * Added: Duplicate Entry to accompany our Edit and Delete Entry fields.
-* Added: [gv_pageviews] shortcode integration with the lightweight [Pageviews](https://pageviews.io/) plugin.
+* Added: `[gv_pageviews]` shortcode integration with the lightweight [Pageviews](https://pageviews.io/) plugin.
 * Added: Views will be created with a number of default widgets preset
-* Added: [gventry edit="1"] mode where edit entry shortcodes can be used now (experimental)
-=======
+* Added: `[gventry edit="1"]` mode where edit entry shortcodes can be used now (experimental)
 * Added: New Views will be created with a set of default widgets
 * Added: `[gv_pageviews]` shortcode integration with the lightweight [Pageviews](https://pageviews.io/) plugin.
->>>>>>> 57895380
 * Added: You can now add labels for Custom Content in the View editor (this helps keep track of many Custom Content fields at once!)
 * Added: "Show as score" setting for Gravity Forms Survey fields
 * Added: Support for [Gravity Forms Pipe Add-On](https://www.gravityforms.com/add-ons/pipe-video-recording/)

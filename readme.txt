=== GravityView ===
Tags: gravity forms, directory, gravity forms directory
Requires at least: 4.7
Tested up to: 6.7
Requires PHP: 7.4.0
Stable tag: trunk
Contributors: The GravityKit Team
License: GPL 3 or higher

Beautifully display and edit your Gravity Forms entries.

== Description ==

Beautifully display your Gravity Forms entries. Learn more on [gravitykit.com](https://www.gravitykit.com).

== Installation ==

1. Upload plugin files to your plugins folder, or install using WordPress' built-in Add New Plugin installer
2. Activate the plugin
3. Follow the instructions

== Changelog ==

= 2.31 on November 4, 2024 =

<<<<<<< HEAD
* Added: `:human` merge tag modifier for date fields to display in human-readable format (e.g., `10 minutes ago`, `5 days from now`).
* Added: Support for Gravity Forms Source ID meta, added in Gravity Forms 2.9
* Fixed: Clearing search removed all URL query parameters and under some circumstances redirected to the homepage.
* Fixed: Searching the View added duplicate search parameters to the URL.
* Fixed: PHP 8.2 deprecation notice related to dynamic property creation.
* Fixed: Entries not displaying when a DataTables View is embedded in a Single Entry page using the List layout.
=======
This release introduces [flexible widget positioning](https://docs.gravitykit.com/article/1027-dynamic-widget-placement?utm_source=gravityview&utm_medium=changelog&utm_campaign=release) in Views, enhances entry-in-a-lightbox functionality, and adds support for the Gravity Forms 2.9+ Image Choice field. It also addresses compatibility issues with LiteSpeed, Divi, and LifterLMS, along with various other fixes and improvements.
>>>>>>> 5907106a

#### 🚀 Added
* Ability to position widgets in the View editor using predefined layouts, offering a range of single or multi-column configurations with varying widths.
* View setting to control what happens when a user clicks the Cancel link when editing an entry in the lightbox.
* Support for the upcoming Image Choice field in Gravity Forms 2.9+.

#### 🐛 Fixed
* GravityView tab not displaying in certain cases under GravityKit > Settings menu.
* Widgets could not be configured after being added to a new, unsaved View.
* Compatibility with the Divi theme that prevented the Signature field from being edited on the Edit Entry screen.
* Conflict with the LiteSpeed plugin that caused a fatal error when redirecting users after duplicating an entry.
* JavaScript enqueued in the site's footer was not executed when editing an entry in the lightbox.
* It was not possible to add new entry notes when viewing a single entry in the lightbox.
* Validation error displayed when adding merge tags to the Entry Slug setting input in the View editor.
* The search box in the Change Entry Creator field did not return results when editing an entry on the Forms > Entries screen.
* Fatal error when activating LifterLMS with GravityView active.
* Searching across all fields not working as expected when the search value contains special characters or accents (e.g., ä, ß, İ).

#### 🔧 Updated
* [Foundation](https://www.gravitykit.com/foundation/) to version 1.2.20.

#### 💻 Developer Updates
* Added `gk/gravityview/lightbox/entry/before-output` action that fires before the entry content is output in the lightbox.
* Added `gk/gravityview/lightbox/entry/output/head-before` action that fires after the <head> tag is opened.
* Added `gk/gravityview/lightbox/entry/output/head-after` action that fires before the </head> tag is closed.
* Added `gk/gravityview/lightbox/entry/output/content-before` action that fires after the <body> tag is opened and before the content is rendered.
* Added `gk/gravityview/lightbox/entry/output/content-after` action that fires after the content is rendered and before the footer.
* Added `gk/gravityview/lightbox/entry/output/footer-after` action that fires after the footer and before the closing </body> tag.
* Added `gravityview/fields/image_choice/image_markup` filter to modify the Image Choice field (Gravity Forms 2.9+) markup.
* Added `gravityview/fields/image_choice/output_label` filter to control whether to display the value or label of an Image Choice field.

= 2.30.1 on October 15, 2024 =

This hotfix release resolves an issue with the Multiple Forms extension.

#### 🐛 Fixed
* Fatal error in the View editor when using joined data from multiple forms.

= 2.30 on October 14, 2024 =

This release adds the ability to change the entry creator from the Edit Entry screen, improves upload handling, fixes various bugs, and updates internal components.

#### 🚀 Added
* Entry creator can now be changed from the Edit Entry screen.
* `{now}`, `{yesterday}`, and `{tomorrow}` relative date merge tags.

#### ✨ Improved
* Handling of multi-file uploads on the Edit Entry screen.

#### 🐛 Fixed
* Entry loading inside a lightbox did not work in some cases when BuddyPress was active.
* Resending notifications from the Entries screen did not work when sending to all entries filtered by approval status.
* Conflict with the Wordfence plugin caused a fatal error when redirecting users after deleting an entry.
* Fatal error when rendering a GravityView View field with a non-existent View ID.
* Survey field (Rating type) values were displayed in reverse order when a View was embedded inside another View.
* Unexpected scrolling in the View editor after adding a field.
* PHP notice when rendering a View with a field associated with an inactive add-on.
* Entry duplication not working on the Entries page.

#### 🔧 Updated
* [Foundation](https://www.gravitykit.com/foundation/) to version 1.2.19.

= 2.29 on October 1, 2024 =

This release introduces a much-requested [lightbox feature](https://docs.gravitykit.com/article/1020-opening-and-editing-entry-details-in-a-lightbox-modal-popup) for displaying and editing entries, settings for customizing View URLs, new options for [displaying Name field initials](https://docs.gravitykit.com/article/1021-show-name-fields-as-initials) and Custom Content fields in full width, and a merge tag modifier to show date field values in a human-readable format. Several bugs have also been fixed.

#### 🚀 Added
* Ability to edit and display entries inside a lightbox.
* Global and individual View settings to customize the URL structure for all or specific Views.
* `:human` merge tag modifier for date fields to display in human-readable format (e.g., `10 minutes ago`, `5 days from now`).
* Option to display the Name field value as initials.
* Option to display Custom Content field full width on the Single Entry screen.

#### 🐛 Fixed
* Clearing search removed all URL query parameters and, in some cases, redirected to the homepage.
* Searching the View added duplicate search parameters to the URL.
* PHP 8.2 deprecation notice related to dynamic property creation.
* Entries not displaying when a View using DataTables was embedded in a Single Entry page with the List layout.
* PHP warning when displaying a View with an Event field without an active Gravity Forms Event Fields Add-On.
* Sorting entries in random order was not working.
* Multi Select field values starting with a square bracket were not displayed as selected on the Edit Entry screen.

#### 🔧 Updated
* [Foundation](https://www.gravitykit.com/foundation/) to version 1.2.18.

#### 💻 Developer Updates
* Added `gk/gravityview/field/name/display` filter to modify the Name field display value.
* Added `gk/gravityview/permalinks/reserved-terms` filter to modify the list of reserved terms that are excluded from permalinks.

= 2.28 on August 29, 2024 =

This update adds support for plain-text URLs in entry moderation merge tags, and fixes several bugs, including critical errors in the View editor. Starting with this version, PHP 7.4 or newer is required.

**Note: GravityView now requires PHP 7.4 or newer.**

#### 🚀 Added
* Modifier for entry moderation merge tags to output plain-text URLs (e.g., `{gv_approve_entry:url}`).

#### 🐛 Fixed
* "Text domain not found" error when trying to install a layout during the View creation process.
* Fatal error in the View editor when the user does not have the necessary capabilities to install plugins.
* Merge tag support in the Source URL "Link Text" field setting.
* Deprecated filter notice when using GravityView Maps 3.1.0 or newer.
* PHP 8.2 deprecation notice due to passing an empty value to `htmlspecialchars()` and creating dynamic class properties.
* The maximum number of files allowed in the File Upload field was not respected when editing an entry.
* Sorting the View by the Name field yielded incorrect results.

#### 🔧 Updated
* [TrustedLogin](https://www.trustedlogin.com/) to version 1.9.0.

#### 💻 Developer Updates
* Added `gk/gravityview/view/entries/query/sorting-parameters` filter to modify the sorting parameters applied during the retrieval of View entries.

= 2.27.1 on August 14, 2024 =

This release fixes an issue with adding fields in the View editor's Edit Entry layout when the Multiple Forms extension is enabled.

#### 🐛 Fixed
* Fields added to the Edit Entry layout in the View editor could not be configured and would disappear after saving the View when Multiple Forms was enabled.

= 2.27 on August 13, 2024 =

This update resolves several issues related to the Multiple Forms extension, fixes the recently introduced `:format` merge tag modifier to return the Time field value in the local timezone, and adds a new filter to control which fields are added by default when creating a new View.

#### 🐛 Fixed
* Time zone selection in the Search Bar did not persist after searching a View, causing it to reset upon page refresh.
* Fields added to the View could not be configured and would disappear after saving the View when Multiple Forms was enabled.
* Fatal error occurred on the Edit Entry screen when Multiple Forms was enabled.
* The `:format` merge tag modifier on the Time field returned a UTC-adjusted time value.

#### 💻 Developer Updates
* Added `gk/gravityview/view/configuration/multiple-entries/initialize-with-all-form-fields` filter that, when set to `true`, initializes the Multiple Entries layout with all form fields when creating a new View. The default is `false`, which populates the View with only the fields configured in the Gravity Forms Entries table.

= 2.26 on August 8, 2024 =

This update resolves various issues, including compatibility with Yoast SEO, improves performance through enhanced View entries caching, and adds new functionality.

#### 🚀 Added
* Ability to modify the entry creator’s information on the Edit Entry screen.
* Merge tag modifier for formatting Date and Time fields (e.g., `{Date Field:1:format:Y-m-d}`).
* Placeholders in View Settings to inform you that additional functionality is available.

#### ✨ Improved
* The "Sort By" option in the GravityView Gutenberg block now offers a dropdown selection of fields instead of requiring manual entry of the field ID.
* Caching of View entries to prevent unnecessary database queries. Thanks, Shehroz!

#### 🐛 Fixed
* Timeout issue when rendering a page/post with GravityView Gutenberg blocks when Yoast SEO is active.
* View editor fields added to the Single or Edit Entry layouts inheriting options from the View type set in the Multiple Entries layout.
* An issue in the Search Bar widget configuration where adding a Date field caused the search mode ("any" and "all") to no longer be toggleable.
* `[gv_entry_link]` shortcode not rendering inside the Custom HTML block.

#### 🔧 Updated
* [Foundation](https://www.gravitykit.com/foundation/) and [TrustedLogin](https://www.trustedlogin.com/) to versions 1.2.17 and 1.8.0, respectively.

#### 💻 Developer Updates
* Added `gk/gravityview/feature/upgrade/disabled` filter to disable the functionality placeholders. Return `true` to disable the placeholders.
* Added `gk/gravityview/metabox/content/before` and `gk/gravityview/metabox/content/after` actions, triggered before and after the View metabox is rendered.

= 2.25 on June 5, 2024 =

This update improves how entries are automatically marked as "Read" and adds a new View setting to control this functionality.

**Note: GravityView now requires Gravity Forms 2.6 (released in March 2022) or newer.**

#### 🚀 Added
* New View setting under the Single Entry tab to mark an entry as "Read". [Read more about the feature](https://docs.gravitykit.com/article/1008-marking-entries-as-read).

#### ✨ Improved
* Marking an entry as "Read" is now handled in the backend and also supports the Multiple Forms extension.

#### 🐛 Fixed
* Appearance of the Merge Tag picker in the field settings of the View editor.

#### 💻 Developer Updates
* Removed the `gk/gravityview/field/is-read/print-script` filter in favor of the improved functionality that marks entries as "Read".

= 2.24 on May 28, 2024 =

This release introduces the ability to use different view types for Multiple Entries and Single Entry layouts, adds a new View field to display an entry's read status, and fixes issues with the File Upload field, product search, and merge tag processing in entry-based notifications. [Read the announcement](https://www.gravitykit.com/announcing-gravityview-2-24/) for more details.

#### 🚀 Added
* Ability to select different View types for Multiple Entries and Single Entry layouts. [Learn all about the new View type switcher!](https://www.gravitykit.com/announcing-gravityview-2-24/)
* "Read Status" field to display whether an entry has been read or not.
  - Customize the labels for "Read" and "Unread" statuses.
  - Sort a View by "Read Status".
* Entries are now marked as "Read" when users who have the ability to edit entries visit an entry in the front-end.

#### 🐛 Fixed
* File Upload field values not rendering in the View if filenames have non-Latin characters.
* Product search now returns correct results when using all search input types in the search bar.
* View's Export Link widget would not respect date range search filters.
* Removed the unsupported "date" input type for the Date Entry field under the Search Bar widget settings.
* Merge tags in GravityView notifications are now properly processed for fields dynamically populated by Gravity Wiz's Populate Anything add-on.

#### 💻 Developer Updates
* Added `gk/gravityview/field/is-read/print-script` filter to modify whether to print the script in the frontend that marks an entry as "Read".
* Added `gk/gravityview/field/is-read/label` filter to change the "Is Read" field's "Read" and "Unread" labels.
* Added `gk/gravityview/entry-approval/choices` filter to modify strings used for entry approval ("Approved", "Unapproved", "Disapproved", etc.).

= 2.23 on May 17, 2024 =

This update adds support for Nested Forms' entry meta, addresses several bugs, including critical ones, and improves GravityKit's Settings and Manage Your Kit screens.

#### 🚀 Added
* Support for Gravity Wiz's Gravity Forms Nested Forms entry meta (parent form and entry IDs, child form field ID) in the View editor and merge tags.

#### 🐛 Fixed
* Export link View widget would cause a fatal error during multi-word searches.
* Fatal error when the search bar is configured with a Gravity Flow field and the Gravity Flow plugin is not active.
* Duplicating entries no longer fails to refresh the entry list when View-based caching is enabled.
* View cache not being invalidated when updating entries on a form joined using the Multiple Forms extension.
* Number field output now respects the form field's format settings, such as decimals and currency.

#### 🔧 Updated
* [Foundation](https://www.gravitykit.com/foundation/) to version 1.2.14.
  - Added an option to subscribe to GravityKit's newsletter from the Manage Your Kit screen.
  - Added a setting in GravityKit > Settings > GravityKit to specify the GravityKit menu position in the Dashboard.
  - Improved internal check for product updates that could still interfere with third-party plugin updates. Thanks, Aaron!
  - Fixed a bug that prevented WordPress from loading third-party plugin translations after their updates. Thanks, Jérôme!
  - Success message now shows correct product name after activation/deactivation.

#### 💻 Developer Updates
* Added `gk/gravityview/entry/approval-link/params` filter to modify entry approval link parameters.

= 2.22 on April 16, 2024 =

This release introduces [support for search modifiers](https://docs.gravitykit.com/article/995-gravityview-search-modifiers) and [range-based searching for numeric fields](https://docs.gravitykit.com/article/996-number-range-search), enables easy duplication and precise insertion of View fields and widgets, and resolves critical issues with Yoast SEO and LifterLMS. [Read the announcement](https://www.gravitykit.com/gravityview-2-22/) for more details.

#### 🚀 Added
* Support for negative, positive, and exact-match search modifiers in the Search Bar.
* Range-based search for Number, Product (user-defined price), Quantity and Total fields in the Search Bar.
* Ability to duplicate View fields and widgets, and to insert them at a desired position.

#### 🐛 Fixed
* Editing an entry with Yoast SEO active resulted in changes being saved twice.
* Views secured with a secret code did not display inside LifterLMS dashboards.
* View editor display issues when LifterLMS is active.
* Fatal error when editing posts/pages containing GravityView blocks.

#### 🔧 Updated
* [Foundation](https://www.gravitykit.com/foundation/) to version 1.2.12.
  - Fixed a bug that hid third-party plugin updates on the Plugins and Updates pages.
  - Resolved a dependency management issue that incorrectly prompted for a Gravity Forms update before activating, installing, or updating GravityKit products.

__Developer Updates:__
* `gk/gravityview/common/quotation-marks` filter to modify the quotation marks used for exact-match searches.
* `gk/gravityview/search/number-range/step` filter to adjust the interval between numbers in input fields for range-based searches.

= 2.21.2 on March 28, 2024 =

This update fixes an issue with previewing GravityView blocks for Views with enhanced security and resolves a problem where blocks were previously rendered only for logged-in users.

#### 🐛 Fixed
* Previewing a GravityView block for a View that has enhanced security enabled no longer results in a notice about a missing `secret` shortcode attribute.
* GravityView blocks now render for all users, not just those who are logged in.

= 2.21.1 on March 22, 2024 =

This hotfix release addresses a critical error that occurred when activating the plugin without Gravity Forms installed.

#### 🐛 Fixed
* Critical error when activating the plugin without Gravity Forms installed.

= 2.21 on March 18, 2024 =

This release enhances security, introduces support for LifterLMS, adds a new CSV/TSV export widget to the View editor along with the option to add Gravity Flow fields to the Search Bar, addresses PHP 8.2 deprecation notices, fixes a conflict with BuddyBoss Platform, and improves performance with updates to essential components.

#### 🚀 Added
* A View editor widget to export entries in CSV or TSV formats.
* Support for SVG images.
* Support for Gravity Flow's "Workflow User" and "Workflow Multi-User" fields inside the Search Bar.
* Integration with LifterLMS that allows embedding Views inside Student Dashboards.
* Notice to inform administrators that an embedded View was moved to "trash" and an option to restore it.
* Click-to-copy shortcode functionality in the View editor and when listing existing Views.

#### 🐛 Fixed
* PHP 8.2 deprecation notices.
* Fields linked to single entry layouts are now exported as plain text values, not hyperlinks, in CSV/TSV files.
* Issue preventing the saving of pages/posts with GravityView Gutenberg blocks when BuddyBoss Platform is active.

#### 🔐 Security
* Enhanced security by adding a `secret` attribute to shortcodes and blocks connected to Views.

#### 🔧 Updated
* [Foundation](https://www.gravitykit.com/foundation/) to version 1.2.11.
  - GravityKit product updates are now showing on the Plugins page.
  - Database options that are no longer used are now automatically removed.

* Added: You can now search exact-match phrases by wrapping a search term in quotes (e.g., `"blue motorcycle"`). This will search for text exactly matching `"blue motorcycle"`)

__Developer Updates:__

* Added: `gk/gravityview/widget/search/clear-button/params` filter to modify the parameters of the Clear button in the search widget.

= 2.20.2 on March 4, 2024 =

This release enhances performance by optimizing caching and managing transients more effectively.

#### ✨ Improved
* Enhanced detection of duplicate queries, resulting in fewer cache records stored in the database.

#### 🔧 Updated
* Updated [Foundation](https://www.gravitykit.com/foundation/) to version 1.2.10.
  - Transients are no longer autoloaded.

= 2.20.1 on February 29, 2024 =

This release fixes an issue with View caching and improves compatibility with the Advanced Custom Fields plugin.

#### 🐛 Fixed
* Disappearing pagination and incorrect entry count when View caching is enabled.
* Potential timeout issue when embedding GravityView shortcodes with Advanced Custom Fields plugin.
* PHP 8.1+ deprecation notice.

= 2.20 on February 22, 2024 =

This release introduces new settings for better control over View caching, adds support for the Advanced Post Creation Add-On when editing entries, fixes a fatal error when exporting entries to CSV, and updates internal components for better performance and compatibility.

#### 🚀 Added
* Global and View-specific settings to control caching of View entries. [Learn more about GravityView caching](https://docs.gravitykit.com/article/58-about-gravityview-caching).
* Support for the [Advanced Post Creation Add-On](https://www.gravityforms.com/add-ons/advanced-post-creation/) when editing entries in GravityView's Edit Entry mode.

#### ✨ Improved
* If Gravity Forms is not installed and/or activated, a notice is displayed to alert users when creating new or listing existing Views.

#### 🐛 Fixed
* Deprecation notice in PHP 8.1+ when displaying a View with file upload fields.
* Fatal error when exporting entries to CSV.

#### 🔧 Updated
* [Foundation](https://www.gravitykit.com/foundation/) to version 1.2.9.
  - GravityKit products that are already installed can now be activated without a valid license.
  - Fixed PHP warning messages that appeared when deactivating the last active product with Foundation installed.

#### 🐛 Fixed
* The GravityView capabilities for a specific role were overwritten on every admin request.

= 2.19.6 on February 7, 2024 =

This update introduces the ability to send notifications using Gravity Forms when an entry is deleted, improves sorting and survey field ratings, and updates key components for better performance and compatibility.

#### 🚀 Added
* Ability to send notifications using Gravity Forms when an entry is deleted by selecting the "GravityView - Entry is deleted" event from the event dropdown in Gravity Forms notifications settings.

#### 🐛 Fixed
* Sorting the View by entry ID in ascending and descending order would yield the same result.
* Survey fields without a rating would show a 1-star rating.
* Editing Gravity Forms [Custom Post Fields](https://docs.gravityforms.com/post-custom/#h-general-settings) with a Field Type set to "File Uploads" inside in Edit Entry.

#### 🔧 Updated
* [Foundation](https://www.gravitykit.com/foundation/) and [TrustedLogin](https://www.trustedlogin.com/) to versions 1.2.8 and 1.7.0, respectively.
  - Transients are now set and retrieved correctly when using object cache plugins.
  - Fixed a JavaScript warning that occurred when deactivating license keys and when viewing products without the necessary permissions.
  - Resolved PHP warning messages on the Plugins page.

__Developer Updates:__

* Added: `GravityView_Notifications` class as a wrapper for Gravity Forms notifications.
* Modified: Added the current `\GV\View` object as a second parameter for the `gravityview/search-all-split-words` and `gravityview/search-trim-input` filters.
* Modified: Attach listeners in the View editor to `$( document.body )` instead of `$('body')` for speed improvements.

= 2.19.5 on December 7, 2023 =

* Fixed: PHP 8.1+ deprecation notice when editing an entry with the Gravity Forms User Registration add-on enabled
* Updated: [Foundation](https://www.gravitykit.com/foundation/) to version 1.2.6

= 2.19.4 on November 2, 2023 =

* Improved: View editor performance, especially with Views with a large number of fields
* Improved: "Link to Edit Entry," "Link to Single Entry," and "Delete Entry" fields are now more easily accessible at the top of the field picker in the View editor
* Fixed: PHP 8.1+ deprecation notice

= 2.19.3 on October 25, 2023 =

* Fixed: Using merge tags as values for search and start/end date override settings was not working in Views embedded as a field
* Fixed: Deprecation notice in PHP 8.2+

= 2.19.2 on October 19, 2023 =

* Fixed: Merge tags were still not working in the Custom Content field after the fix in 2.19.1

= 2.19.1 on October 17, 2023 =

* Fixed: PHP 8+ deprecation notice appearing on 404 pages
* Fixed: Merge tags not working in the Custom Content field
* Improved: PHP 8.1 compatibility

= 2.19 on October 12, 2023 =

* Added: Embed a Gravity Forms form using a field in the View editor
* Added: Embed a GravityView View using a field in the View editor
* Added: New Custom Code tab in the View Setting metabox to add custom CSS and JavaScript to the View
* Fixed: Appearance of HTML tables nested within View fields, including Gravity Forms Survey Add-On fields
* Fixed: Clicking the "?" tooltip icon would not go to the article if the Support Port is disabled
* Tweak: Improved Chained Select field output when the Chained Select Add-On is disabled
* Updated: [Foundation](https://www.gravitykit.com/foundation/) to version 1.2.5

__Developer Updates:__

* Added: Entries submitted using the new Gravity Forms Field will have `gk_parent_entry_id` and `gk_parent_form_id` entry meta added to them to better support connecting Views

= 2.18.7 on September 21, 2023 =

* Added: Support for embedding Views inside [WooCommerce Account Pages](https://iconicwp.com/products/woocommerce-account-pages/)
* Improved: `[gvlogic]` shortcode now works with the [Dashboard Views](https://github.com/GravityKit/Dashboard-Views) add-on in the WordPress admin area
* Fixed: The Recent Entries widget results would be affected when browsing a View: the search query, page number, and sorting would affect the displayed entries
* Fixed: Activation of View types (e.g., Maps, DataTables) would fail in the View editor
* Fixed: Image preview (file upload field) not working if the file is uploaded to Dropbox using the Gravity Forms Dropbox add-on
* Updated: [Foundation](https://www.gravitykit.com/foundation/) to version 1.2.4

__Developer Updates:__

* Added: `gk/gravityview/approve-link/return-url` filter to modify the return URL after entry approval
* Added: Second parameter to the `GravityView_Fields::get_all()` method to allow for filtering by context
* Improved: Added third argument to `gravityview_get_connected_views()` to prevent including joined forms in the search
* Implemented: The `GravityView_Field::$contexts` property is now respected; if defined, fields that are not in a supported context will not render

= 2.18.6 on September 7, 2023 =

* Improved: Introduced a gear icon to the editor tabs that brings you directly to the Settings metabox
* Improved: Support for RTL languages
* Updated: [Foundation](https://www.gravitykit.com/foundation/) to version 1.2.2

= 2.18.5 on September 1, 2023 =

* Fixed: Fatal error caused by GravityView version 2.18.4

= 2.18.4 on August 31, 2023 =

* Added: A "Direct Access" summary in the Publish box in the View editor that makes it easy to see and modify whether a View is accessible directly
* Improved: Views will now remember the Settings tab you are on after you save a View
* Fixed: Resolved a fatal error that occurred under certain circumstances due to passing the wrong parameter type to a WordPress function
* Updated: The video on the Getting Started page
* Updated: [Foundation](https://www.gravitykit.com/foundation/) to version 1.2

= 2.18.3 on July 20, 2023 =

* Fixed: Incorrect total entry count and hidden pagination when View contains an Entry Edit field

= 2.18.2 on July 12, 2023 =

* Fixed: Performance issue
* Fixed: [WP-CLI](https://wp-cli.org/) not displaying available GravityKit product updates
* Updated: [Foundation](https://www.gravitykit.com/foundation/) to version 1.1.1

__Developer Notes:__

* Added: `gk/gravityview/view/entries/cache` filter to provide control over the caching of View entries (default: `true`)

= 2.18.1 on June 20, 2023 =

* Fixed: PHP warning message that appeared when attempting to edit a View

= 2.18 on June 20, 2023 =

* Fixed: Issue where "Edit Entry" link was not appearing under the Single Entry layout when the View was filtered using the "Created By" criterion with the "{user:ID}" merge tag
* Fixed: REST API response breaking the functionality of Maps Layout 2.0
* Updated: [Foundation](https://www.gravitykit.com/foundation/) to version 1.1

__Developer Notes:__

* Deprecated: `get_gravityview()` and the `the_gravityview()` global functions
* Added: `GravityView_Field_Delete_Link` class to render the Delete Entry link instead of relying on filtering
	- `delete_link` will now be properly returned in the `GravityView_Fields::get_all('gravityview');` response

= 2.17.8 on May 16, 2023 =

* Improved: Performance when using Gravity Forms 2.6.9 or older
* Improved: Form ID now appears beside the form title for easier data source selection in the View editor
* Fixed: Fatal error when adding a GravityView block in Gutenberg editor
* Fixed: Error when activating an installed but deactivated View type (e.g., Maps) from within the View editor
* Fixed: File Upload fields may incorrectly show empty values

__Developer Notes:__

* Added: `gk/gravityview/metaboxes/data-source/order-by` filter to modify the default sorting order of forms in the View editor's data source dropdown menu (default: `title`)
* Added: `gk/gravityview/renderer/should-display-configuration-notice` filter to control the display of View configuration notices (default: `true`)

= 2.17.7 on May 4, 2023 =

* Fixed: Fatal error when using the Radio input types in the Search Bar (introduced in 2.17.6)

= 2.17.6 on May 3, 2023 =

* Added: Filter entries by payment status using a drop-down, radio, multi-select, or checkbox inputs in the Search Bar (previously, only searchable using a text input)
* Modified: Added "(Inactive)" suffix to inactive forms in the Data Source dropdown
* Fixed: Incompatibility with some plugins/themes that use Laravel components
* Fixed: Appearance of Likert survey fields when using Gravity Forms Survey Add-On Version 3.8 or newer
* Fixed: Appearance of the Poll widget when using Gravity Forms Poll Add-On Version 4.0 or newer
* Fixed: `[gvlogic]` not working when embedded in a Post or Page
* Fixed: `[gvlogic if="context" is="multiple"]` not working when a View is embedded
* Fixed: Consent field always showing checked status when there are two or more Consent fields in the form
* Fixed: Selecting all entries on the Entries page would not properly apply all the search filters

__Developer Notes:__

* Added: `gk/gravityview/common/get_forms` filter to modify the forms returned by `GVCommon::get_forms()`
* Modified: Removed `.hidden` from compiled CSS files to prevent potential conflicts with other plugins/themes (use `.gv-hidden` instead)
* Modified: Added `gvlogic`-related shortcodes to the `no_texturize_shortcodes` array to prevent shortcode attributes from being encoding
* Modified: Updated Gravity Forms CSS file locations for the Survey, Poll, and Quiz Add-Ons
* Modified: Likert survey responses are now wrapped in `div.gform-settings__content.gform-settings-panel__content` to match the Gravity Forms Survey Add-On 3.8 appearance
* Fixed: Properly suppress PHP warnings when calling `GFCommon::gv_vars()` in the Edit View screen
* Updated: [Foundation](https://www.gravitykit.com/foundation/) to version 1.0.12
* Updated: TrustedLogin to version 1.5.1

= 2.17.5 on April 12, 2023 =

* Fixed: Do not modify the Single Entry title when the "Prevent Direct Access" setting is enabled for a View
* Fixed: Fatal error when performing a translations scan with the WPML plugin

= 2.17.4 on April 7, 2023 =

* Fixed: Fatal error rendering some Maps Layout Views introduced in 2.17.2
* Fixed: When a View is embedded multiple times on the same page, Edit Entry, Delete Entry, and Duplicate Entry links could be hidden after the first View
* Fixed: "The Single Entry layout has not been configured" notice shows when embedding a View into another View's Single Entry page using a Custom Content field

= 2.17.3 on April 6, 2023 =

* Fixed: Fatal error rendering multiple Views on the same page/post introduced in 2.17.2

__Developer Updates:__

* Added: A `$context` argument of `\GV\Template_Context` is now passed to `\GV\Widget\pre_render_frontend()`

= 2.17.2 on April 5, 2023 =

**Note: GravityView now requires Gravity Forms 2.5.1 or newer**

* Added: "No Entries Behavior" option to hide the View when there are no entries visible to the current user (not applied to search results)
* Fixed: Performance issue introduced in 2.17 that resulted in a large number of queries
* Fixed: PHP 8+ fatal error when displaying connected Views in the Gravity Forms form editor or forms list
* Fixed: PHP 8+ warning messages when creating a new View
* Fixed: PHP warning when a View checks for the ability to edit an entry that has just been deleted using code
* Fixed: On sites running the GiveWP plugin, the View Editor would look bad
* Updated: [Foundation](https://www.gravitykit.com/foundation/) to version 1.0.11

__Developer Updates:__

* Added: View blocks are also parsed when running `\GV\View_Collection::from_content()`
* Added: New filter, to be used by Multiple Forms extension: `gravityview/view/get_entries/should_apply_legacy_join_is_approved_query_conditions`
* Modified: `gravityview()->views->get()` now parses the content of the global `$post` object and will detect View shortcodes or blocks stored in the `$post->post_content`
* Modified: `gravityview()->views->get()` now may return a `GV\View_Collection` object when it detects multiple Views in the content
* Updated: HTML tags that had used `.hidden` now use the `.gv-hidden` CSS class to prevent potential conflicts with other plugins/themes

= 2.17.1 on February 20, 2023 =

* Updated: [Foundation](https://www.gravitykit.com/foundation/) to version 1.0.9

= 2.17 on February 13, 2023 =

**Note: GravityView now requires PHP 7.2 or newer**

* It's faster than ever to create a new View! (Table and DataTables View types only)
	- Fields configured in the [Gravity Forms Entry Columns](https://docs.gravityforms.com/entries/#h-entry-columns) are added to the Multiple Entries layout
	- The first field in the Multiple Entries layout is linked to the Single Entry layout
	- All form fields are added to the Single Entry layout
	- An Edit Entry Link field is added to the bottom of the Single Entry layout
* Added: New "No Entries Behavior" setting: when a View has no entries visible to the current user, you can now choose to display a message, show a Gravity Forms form, or redirect to a URL
* Modified: The field picker now uses Gravity Forms field icons
* Fixed: ["Pre-filter choices"](https://docs.gravitykit.com/article/701-show-choices-that-exist) Search Bar setting not working for Address fields
* Fixed: `[gventry]` shortcode not working the Entry ID is set to "first" or "last"
* Fixed: Fatal error when using the Gravity Forms Survey Add-On
* Tweak: The field picker in the View editor now uses Gravity Forms field icons

__Developer Updates:__

* Modified: If you use the `gravityview/template/text/no_entries` or `gravitview_no_entries_text` filters, the output is now passed through the `wpautop()` function prior to applying the filters, not after
	* Added `$unformatted_output` parameter to the `gravityview/template/text/no_entries` filter to return the original value before being passed through `wpautop()`
* Modified: Container classes for no results output change based on the "No Entries Behavior" setting:
	- `.gv-no-results.gv-no-results-text` when set to "Show a Message"
	- `.gv-no-results.gv-no-results-form` when set to "Display a Form"
	- Updated `templates/views/list/list-body.php`, `templates/views/table/table-body.php`
* Added: `$form_id` parameter to `gravityview_get_directory_fields()` function and `GVCommon::get_directory_fields()` method

= 2.16.6 on January 12, 2023 =

* Fixed: Fatal error due to an uncaught PHP exception
* Fixed: It was not possible to select any content inside the field settings window in the View editor

= 2.16.5 on January 5, 2023 =

* Updated: [Foundation](https://www.gravitykit.com/foundation/) to version 1.0.8
* Improved: Internal changes to allow using Custom Content fields on the Edit Screen with the [DIY Layout](https://www.gravitykit.com/extensions/diy-layout/)

= 2.16.4 on December 23, 2022 =

* Fixed: Prevent possible conflict in the View editor with themes/plugins that use Bootstrap's tooltip library

= 2.16.3 on December 21, 2022 =

* Fixed: Caching wouldn't always clear when an entry was added or modified
* Fixed: Fatal error on some hosts due to a conflict with one of the plugin dependencies (psr/log)
* Fixed: PHP 8.1 notices
* Fixed: View scripts and styles not loading for some logged-in users

= 2.16.2 on December 14, 2022 =

* Fixed: Views would take an abnormally long time to load
* Fixed: Fatal error on some hosts that use weak security keys and salts

= 2.16.1 on December 7, 2022 =

* Fixed: Date picker and other JavaScript not working on the Edit Entry screen
* Fixed: JavaScript error preventing the Search Bar widget properties from opening when creating a new View
* Fixed: CodeMirror editor initializing multiple times when opening the custom content field properties in the View
* Fixed: Secure download link for the file upload field was not showing the file name as the link text
* Fixed: The saved View would not recognize fields added from a joined form when using the [Multiple Forms](https://www.gravitykit.com/extensions/multiple-forms/) extension

= 2.16.0.4 on December 2, 2022 =

* Fixed: Incompatibility with some plugins/themes that could result in a blank WordPress Dashboard

= 2.16.0.3 on December 2, 2022 =

* Fixed: Fatal error when downloading plugin translations

= 2.16.0.2 on December 1, 2022 =

* Fixed: Fatal error when Maps isn't installed

= 2.16.0.1 on December 1, 2022 =

* Fixed: Admin menu not expanded when on a GravityView page

= 2.16 on December 1, 2022 =

* Added: New WordPress admin menu where you can now centrally manage all your GravityKit product licenses and settings ([learn more about the new GravityKit menu](https://www.gravitykit.com/foundation/))
    - Go to the WordPress sidebar and check out the GravityKit menu!
    - We have automatically migrated your existing licenses and settings, which were previously entered in the Views→Settings page
    - Request support using the "Grant Support Access" menu item
* Added: Support for defining `alt` text in File Upload fields
* Added: "Pre-Filter Choices" Search Bar setting will only display choices that exist in submitted entries ([learn more about Pre-Filter Choices](https://docs.gravitykit.com/article/701-s))
* Improved: When creating a new View, it is now possible to install a View type (if included in the license) straight from the View editor
* Improved: Reduce the number of queries when displaying a View
* Improved: The Edit View screen loads faster
* Fixed: Merge Tags were not processed inside Custom Content fields when using the [`[gventry]` edit mode](https://docs.gravitykit.com/article/463-gventry-shortcode)
* Fixed: Gravity Forms poll results was not being refreshed after editing a Poll field in GravityView Edit Entry
* Fixed: Survey field "Rating" stars were not displaying properly in the frontend
* Fixed: JavaScript error when creating a new View
* Fixed: JavaScript error when opening field settings in a new View
* Fixed: Merge Tag picker not initializing when changing View type for an existing View
* Fixed: "Field connected to XYZ field was deleted from the form" notice when adding a new field to a View created from a form preset
* Fixed: Edit Entry may partially save changes if form fields have conditional logic; thanks, Jurriaan!
* Fixed: View presets not working
* Fixed: "This View is configured using the View type, which is disabled" notice when creating a new View after activating or installing a View type (e.g., Maps, DIY, DataTables)
* Fixed: Incorrect search mode is set when one of the View search widget fields uses a "date range" input type
* Fixed: Multiple files upload error (e.g., when editing an entry using GravityEdit)

__Developer Updates:__

* Added: `gravityview/template/field/survey/rating/before` filter that fires before the Survey field rating stars markup
* Added: `$return_view` parameter to `\GV\Request::is_view()` method, reducing the need to build a \GV\View object when simply checking if a request is a View
* Added: `$expiration` parameter to `GravityView_Cache::set()` method to allow for different cache lifetimes
* Fixed: `GravityView_Cache` was not used when the `WP_DEBUG` constant was set to `true`. This resulted in the cache being effectively disabled on many sites.
	- Improved: Only run `GravityView_Cache::use_cache()` once per request
	- Added: `GRAVITYVIEW_DISABLE_CACHE` constant to disable the cache. Note: `gravityview_use_cache` filter will still be run.

= 2.15 on September 21, 2022 =

* Added: Entire View contents are wrapped in a container, allowing for better styling ([learn about, and how to modify, the container](https://docs.gravitykit.com/article/867-modifying-the-view-container-div))
* Added: When submitting a search form, the page will scroll to the search form
* Modified: Select and Multiselect search inputs will now use the connected field's "Placeholder" values, if defined in Gravity Forms ([read about Search Bar placeholders](https://docs.gravitykit.com/article/866-search-bar-placeholder))
* Improved: Date comparisons when using `[gvlogic]` with `greater_than` or `less_than` comparisons
* Fixed: Reduced the number of database queries to render a View, especially when using Custom Content, Entry Link, Edit Link, and Delete Link fields
* Fixed: Removed the Gravity Forms Partial Entries Add-On privacy notice when using Edit Entry because auto-saving in Edit Entry is not supported
* Fixed: The "entry approval is changed" notification, if configured, was being sent for new form submissions
* Fixed: Views would not render in PHP 8.1
* Fixed: Multiple PHP 8 and PHP 8.1 warnings

__Developer Updates:__

* Added: `gravityview/widget/search/append_view_id_anchor` filter to control appending the unique View anchor ID to the search URL (enabled by default)
* Added: `gravityview/view/wrapper_container` filter to wrap to optionally wrap the View in a container (enabled by default) — [see examples of modifying the container](https://docs.gravitykit.com/article/867-modifying-the-view-container-div)
* Added: `gravityview/view/anchor_id` filter to control the unique View anchor ID
* Modified the following template files:
	- `includes/widgets/search-widget/templates/search-field-multiselect.php`
	- `includes/widgets/search-widget/templates/search-field-select.php`
	- `templates/views/list.php`
	- `templates/views/table.php`
	- `templates/fields/field-custom.php`
	- `templates/fields/field-duplicate_link-html.php`
	- `templates/fields/field-delete_link-html.php`
	- `templates/fields/field-edit_link-html.php`
	- `templates/fields/field-entry_link-html.php`
	- `templates/fields/field-website-html.php`
	- `templates/deprecated/fields/custom.php`
	- `templates/deprecated/fields/website.php`

= 2.14.7 on July 31, 2022 =

* Fixed: GravityView plugin updates were not shown in the plugin update screen since version 2.14.4 (April 27, 2022)

= 2.14.6 on May 27, 2022 =

* [GravityView (the company) is now GravityKit!](https://www.gravitykit.com/rebrand/)
* Fixed: Embedding Edit Entry context directly in a page/post using the `[gventry edit="1"]` shortcode ([learn more](https://docs.gravitykit.com/article/463-gventry-shortcode))
* Fixed: Edit Entry link wasn't working in the Single Entry context of an embedded View
* Fixed: Search Bar GravityView widget was not saving the chosen fields
* Fixed: Gravity PDF shortcodes would not be processed when bulk-approving entries using GravityView. Thanks, Jake!
* Fixed: Sometimes embedding a GravityView shortcode in the block editor could cause a fatal error
* Fixed: Multiple PHP 8 warnings

__Developer Updates:__

* Added: `redirect_url` parameter to the `gravityview/edit_entry/success` filter
* Added `redirect_url` and `back_link` parameters to the `gravityview/shortcodes/gventry/edit/success` filter

= 2.14.5 on May 4, 2022 =

* Added: A link that allows administrators to disable the "Show only approved entries" View setting from the front-end
* Fixed: Configuring new Search Bar WordPress widgets wasn't working in WordPress 5.8+
* Fixed: Styling of form settings dropdowns on the Gravity Forms "Forms" page

= 2.14.4 on April 27, 2022 =

* Added: Search Bar support for the [Chained Selects](https://www.gravityforms.com/add-ons/chained-selects/) field type
* Improved: Plugin updater script now supports auto-updates and better supports multisite installations
* Improved: If a View does not support joined forms, log as a notice, not an error
* Fixed: Merge Tag picker behavior when using Gravity Forms 2.6
* Fixed: Deleting a file when editing an entry as a non-administrator user on Gravity Forms 2.6.1 results in a server error
* Fixed: When The Events Calendar Pro plugin is active, Views became un-editable
* Tweak: Additional translation strings related to View editing

Note: We will be requiring Gravity Forms 2.5 and WordPress 5.3 in the near future; please upgrade!

__Developer Updates:__

* Added: Search URLs now support `input_{field ID}` formats as well as `filter_{field ID}`; the following will both be treated the same:
	- `/view/example/?filter_3=SEARCH`
	- `/view/example/?input_3=SEARCH`
* Added: In the admin, CSS classes are now added to the `body` tag based on Gravity Forms version. See `GravityView_Admin_Views::add_gf_version_css_class()`
* Modified: Allow non-admin users with "edit entry" permissions to delete uploaded files
* Updated: EDD_SL_Plugin_Updater script to version 1.9.1

= 2.14.3 on March 24, 2022 =

* Added: Support for displaying WebP images
* Improved: Internal logging of notices and errors
* Fixed: Images hosted on Dropbox sometimes would not display properly on the Safari browser. Thanks, Kevin M. Dean!

__Developer Updates:__

* Added: `GravityView_Image::get_image_extensions()` static method to fetch full list of extension types interpreted as images by GravityView.
* Added: `webp` as a valid image extension

= 2.14.2.1 on March 11, 2022 =

* Fixed: Empty values in search widget fields may return incorrect results

__Developer Updates:__

* Added: `gravityview/search/ignore-empty-values` filter to control strict matching of empty field values

= 2.14.2 on March 10, 2022 =

* Fixed: Potential fatal error on PHP 8 when exporting View entries in CSV and TSV formats
* Fixed: Search widget would cause a fatal error when the Number field is used with the "is" operator
* Fixed: Search widget returning incorrect results when a field value is blank and the operator is set to "is"
* Fixed: Gravity Forms widget icon not showing
* Fixed: Gravity Forms widget not displaying available forms when the View is saved

= 2.14.1 on January 25, 2022 =

* Tested with WordPress 5.9
* Improved: The [Members plugin](https://wordpress.org/plugins/members/) now works with No-Conflict Mode enabled
* Improved: Performance when saving Views with many fields
* Improved: Performance when loading the Edit View screen when a View has many fields
* Fixed: Gravity Forms widget used in the View editor would initialize on all admin pages
* Fixed: PHP notice when editing an entry in Gravity Forms that was created by user that no longer exists
* Fixed: Error activating on sites that use the Danish language
* Fixed: Entry approval scripts not loading properly when using Full Site Editing themes in WordPress 5.9
* Updated: TrustedLogin client to Version 1.2, which now supports logins for WordPress Multisite installations
* Updated: Polish translation. Thanks, Dariusz!

__Developer Updates:__

* Modified: Refactored drag & drop in the View editor to improve performance: we only initialize drag & drop on the active tab instead of globally.
	* Added: `gravityview/tab-ready` jQuery trigger to `body` when each GravityView tab is ready (drag & drop initialized). [See example of binding to this event](https://gist.github.com/zackkatz/a2844e9f6b68879e79ba7d6f66ba0850).

= 2.14.0.1 on December 30, 2021 =

Fixed: Deprecated filter message when adding fields to the View

= 2.14 on December 21, 2021 =

This would be a minor version update (2.13.5), except that we renamed many functions. See "Developer Updates" for this release below.

* Added: `{is_starred}` Merge Tag. [Learn more about using `{is_starred}`](https://docs.gravitykit.com/article/820-the-isstarred-merge-tag)
* Fixed: Media files uploaded to Dropbox were not properly embedded
* Fixed: JavaScript error when trying to edit entry's creator
* Fixed: Recent Entries widget would cause a fatal error on WP 5.8 or newer
* Fixed: When using Multiple Forms, editing an entry in a joined form now works properly if the "Edit Entry" tab has not been configured
* Fixed: View settings not hiding automatically on page load

__Developer Updates:__

We renamed all instances of `blacklist` to `blocklist` and `whitelist` to `allowlist`. All methods and filters have been deprecated using `apply_filters_deprecated()` and `_deprecated_function()`. [See a complete list of modified methods and filters](https://docs.gravitykit.com/article/816-renamed-filters-methods-in-2-14).

= 2.13.4 on November 4, 2021 =

* Fixed: View scripts and styles would not load when manually outputting the contents of the `[gravityview]` shortcode

__Developer Updates:__

* Added: `gravityview/shortcode/before-processing` action that runs before the GravityView shortcode is processed
* Added: `gravityview/edit_entry/cancel_onclick` filter to modify the "Back" link `onclick` HTML attribute
	- Modified: `/includes/extensions/edit-entry/partials/form-buttons.php` file to add the filter

= 2.13.3 on October 14, 2021 =

* Fixed: Edit Entry would not accept zero as a value for a Number field marked as required
* Modified: Refined the capabilities assigned to GravityView support when access is granted using TrustedLogin. Now our support will be able to debug theme-related issues and use the [Code Snippets](https://wordpress.org/plugins/code-snippets/) plugin.

= 2.13.2 on October 7, 2021 =

* Fixed: Entry Approval not working when using DataTables in responsive mode (requires DataTables 2.4.9 or newer).

__Developer Updates:__

* Updated: Upgraded to [Fancybox 4](https://fancyapps.com/docs/ui/fancybox).
* Updated: [TrustedLogin Client](https://github.com/trustedlogin/client) to Version 1.0.2.
* Modified: Added Code Snippets CSS file to No Conflict allow list.
* Modified: Moved internal (but public) method `GravityView_Admin_ApproveEntries::process_bulk_action` to new `GravityView_Bulk_Actions` class.

= 2.13.1 on September 27, 2021 =

* Improved: Views now load faster due to improved template caching.
* Added: Ability to configure an "Admin Label" for Custom Content widgets. This makes it easier to see your widget configuration a glance.
* Fixed: Issue where non-support users may see a "Revoke TrustedLogin" admin bar link.

= 2.13 on September 23, 2021 =

* Added: Integrated with TrustedLogin, the easiest & most secure way to grant access to your website. [Learn more about TrustedLogin](https://www.trustedlogin.com/about/easy-and-safe/).
	- Need to share access with support? Click the new "Grant Support Access" link in the "Views" menu.

= 2.12.1 on September 1, 2021 =

* Fixed: The Gravity Forms widget in the View editor would always use the source form of the View
* Fixed: The field picker didn't use available translations
* Fixed: Importing [exported Views](https://docs.gravitykit.com/article/119-importing-and-exporting-configured-views) failed when Custom Content or [DIY Layout](https://www.gravitykit.com/extensions/diy-layout/) fields included line breaks.
* Fixed: When first installing GravityView, the message was for an invalid license instead of inactive.
* Fixed: The "Affiliate ID" setting would not toggle properly when loading GravityView settings. [P.S. — Become an affiliate and earn money referring GravityView!](https://www.gravitykit.com/account/affiliates/#about-the-program)
* Tweak: Changed the icon of the Presets preview

= 2.12 on July 29, 2021 =

* Fixed: Add latest Yoast SEO scripts to the No-Conflict approved list
* Fixed: Updating an entry with a multi-file upload field may erase existing contents when using Gravity Forms 2.5.8

= 2.11 on July 15, 2021 =

* Added: Settings to customize "Update", "Cancel", and "Delete" button text in Edit Entry
* Improved: Much better Gravity Forms Survey Add-On integration! [Learn more in the release announcement](https://www.gravitykit.com/gravityview-2-11/).
	- Ratings can be displayed as text or stars
	- Multi-row Likert fields can be shown as Text or Score
	- Improved display of a single row from a multi-row Likert field
	- Single checkbox inputs are now supported
* Improved: Search widget clear/reset button behavior
* Improved: Allow unassigning an entry's Entry Creator when editing an entry
* Improved: When editing an entry, clicking the "Cancel" button will take you to the prior browser page rather than a specific URL
* Improved: Conditionally update "Clear Search" button text in the Search Bar
* Fixed: When Time fields were submitted with a single `0` for hour and minute inputs, instead of displaying midnight (`0:0`), it would display the current time
* Fixed: Delete Entry links did not work when custom entry slugs were enabled
* Fixed: Editing an entry in Gravity Forms that was created by a logged-out user forced an entry to be assigned to a user
* Fixed: Missing download/delete icons for file upload field in Edit Entry when running Gravity Forms ≥ 2.5.6.4
* Fixed: A broken German translation file caused a fatal error (only for the `de_DE` localization)
* Updated: Dutch translation (thanks René S.!) and German translation (thanks Aleksander K-W.!)

__Developer Updates:__

* Added: `gravityview/template/field/survey/glue` filter to modify how the multi-row Likert field values are combined. Default: `; `
* Modified: `templates/deprecated/fields/time.php` and `templates/fields/field-time-html.php` to include the commented `strtotime()` check
* Modified: `includes/extensions/edit-entry/partials/form-buttons.php` to add Cancel button enhancements
* Fixed: `gravityview/search/sieve_choices` didn't filter by Created By
* Fixed: `\GV\Utils::get()` didn't properly support properties available using PHP magic methods. Now supports overriding using the `__isset()` magic method.
* Updated: EDD auto-updates library to version 1.8

= 2.10.3.2 on June 2, 2021 =

* Improved: Loading of plugin dependencies
* Fixed: Field's required attribute was ignored in certain scenarios when using Edit Entry

= 2.10.3.1 on May 27, 2021 =

* Fixed: The "delete file" button was transparent in Edit Entry when running Gravity Forms 2.5 or newer
* Security enhancements

= 2.10.3 on May 20, 2021 =

* Added: Support for the [All in One SEO](https://wordpress.org/plugins/all-in-one-seo-pack/) plugin
* Fixed: GravityView styles and scripts not loading when embedding View as a block shortcode in GeneratePress
* Fixed: PHP notice appearing when a translation file is not available for the chosen locale
* Fixed: Search clear button disappearing when using GravityView Maps layout

__Developer Updates:__

* Added: `gravityview/fields/custom/form` filter to modify form used as the source for View entries
* Added: `gravityview/fields/custom/entry` filter to modify entry being displayed

= 2.10.2.2 on April 19, 2021 =

* Improved: Previous fix for an issue that affected HTML rendering of some posts and pages

= 2.10.2.1 on April 13, 2021 =

* Fixed: Issue introduced in Version 2.10.2 that affected HTML rendering of some posts and pages
* Fixed: Undefined function error for sites running WordPress 4.x introduced in Version 2.10.2

= 2.10.2 on April 12, 2021 =

* Fixed: Using the GravityView shortcode inside a [reusable block](https://wordpress.org/news/2021/02/gutenberg-tutorial-reusable-blocks/) in the WordPress Editor would prevent CSS and JavaScript from loading
* Fixed: "Open in new tab/window" checkbox is missing from Link to Single Entry and Link to Edit Entry links
* Fixed: Searching while on a paginated search result fails; it shows no entries because the page number isn't removed
* Fixed: Sorting by Entry ID resulted in a MySQL error

= 2.10.1 on March 31, 2021 =

* Added: Allow comparing multiple values when using `[gvlogic]` shortcode
	- Use `&&` to match all values `[gvlogic if="abc" contains="a&&b"]`
	- Use `||` to match any values `[gvlogic if="abc" equals="abc||efg"]`
* Added: `{site_url}` Merge Tag that returns the current site URL. This can be helpful when migrating sites or deploying from staging to live.
* Fixed: Paragraph fields have a "Link to single entry" field setting, even though it doesn't make sense
* Fixed: PDF and Text files were not opened in a lightbox
* Fixed: Show File Upload files as links if they aren't an image, audio, or video file (like a .zip, .txt, or .pdf file)
* Fixed: Lightbox script was being loaded for Views even if it was not being used
* Fixed: Don't show the icon for the "Source URL" field in the View editor
* Fixed: Change Entry Creator not working properly on non-English sites
* Updated _so many translations_! Thank you to all the translators!
	- Arabic translation (thanks Salman!)
	- Dutch translation (thanks Desiree!)
	- Russian translation (thanks Victor S.!)
	- Romanian (thanks Cazare!)
	- Chinese (thanks Edi Weigh!)
	- Turkish (thanks Süha!)
	- Swedish (thanks Adam!)
	- Portuguese (thanks Luis and Rafael!)
	- Dutch (thanks Erik!)
	- Norwegian (thanks Aleksander!)
	- Italian (thanks Clara!)
	- Hungarian (thanks dbalage!)
	- Hebrew
	- French
	- Canadian French (thanks Nicolas!)
	- Finnish (thanks Jari!)
	- Iranian (thanks amir!)
	- Mexican Spanish (thanks Luis!)
	- Spanish (thanks Joaquin!)
	- German (thanks Hubert!)
	- Danish (thanks Lisbeth!)
	- Bosnian (thanks Damir!)
	- Bengali (thanks Akter!)

= 2.10 on March 9, 2021 =

* A beautiful visual refresh for the View editor!
	- Brand new field picker for more easily creating your View
	- Visually see when Single Entry and Edit Entry layouts haven't been configured
	- See at a glance which fields link to Single Entry and Edit Entry
	- Manage and activate layouts from the View editor
	- Added: Show a notice when "Show only approve entries" setting is enabled for a View and no entries are displayed because of the setting
	- Added: Custom Content now supports syntax highlighting, making it much easier to write HTML (to disable, click on the Users sidebar menu, select Profile. Check the box labeled "Disable syntax highlighting when editing code" and save your profile)
	- Added: Warning when leaving Edit View screen if there are unsaved changes
	- Added: See the details of the current field while configuring field settings
	- Added: "Clear all" link to remove all fields from the View editor at once
	- Fixed: It was possible to drag and drop a field while the field settings screen was showing. Now it's not!
	- Fixed: See when fields have been deleted from a form
* New: Brand-new lightbox script, now using [Fancybox](http://fancyapps.com/fancybox/3/). It's fast, it's beautiful, and mobile-optimized.
	- Fixes issue with Gravity Forms images not loading in lightboxes due to secure URLs
* Ready for Gravity Forms 2.5!
* Added: Better support for the Consent field
* Improved layout of the Manage Add-Ons screen
	- Added a "Refresh" link to the Manage Add-Ons screen. This is helpful if you've upgraded your license and are ready to get started!
	- Allow enabling/disabling installed add-ons regardless of license status
* Added: A dropdown in the "All Views" screen to filter Views by the layout (Table, List, DataTables, DIY, Map, etc.)
* Added: Export entries in TSV format by adding `/tsv/` to the View URL
* Fixed: Approval Status field contains HTML in CSV and TSV exports
* Fixed: Updating an entry associated with an unactivated user (Gravity Forms User Registration) would also change entry creator's information
* Fixed: PHP warning `The magic method must have public visibility` appearing in PHP 8.0
* Fixed: PHP notice `Undefined property: stdClass::$icons` appearing on Plugins page
* Fixed: "At least one field must be filled out" validation errors (thanks <a href="https://gravitypdf.com">Gravity PDF</a>!)

__Developer Updates:__

* New: FancyBox is now being used for the lightbox
	- Thickbox is no longer used
	- Modify settings using `gravityview/lightbox/provider/fancybox/settings`
	- [See options available here](https://fancyapps.com/fancybox/3/docs/#options)
	- If you prefer, a [Featherlight lightbox option is available](https://github.com/gravityview/gv-snippets/tree/addon/featherlight-lightbox)
	- Easily add support for your own lightbox script by extending the new `GravityView_Lightbox_Provider` abstract class (the [Featherbox lightbox script](https://github.com/gravityview/gv-snippets/tree/addon/featherlight-lightbox) is a good example).
	- Modified: Formally deprecated the mis-spelled `gravity_view_lightbox_script` and `gravity_view_lightbox_style` filters in favor of  `gravityview_lightbox_script` and `gravityview_lightbox_style` (finally!)
	- Fixed: `gravityview_lightbox_script` filter wasn't being applied
	- Removed `gravityview/fields/fileupload/allow_insecure_lightbox` filter, since it's no longer needed
* Modified: `$_GET` args are now passed to links by default.
	- Added: Prevent entry links (single, edit, duplicate) from including $_GET query args by returning false to the filter `gravityview/entry_link/add_query_args`
	- Added: Prevent entry links being added to *delete* links by returning false to the filter `gravityview/delete-entry/add_query_args`
* Added: `gv_get_query_args()` function to return $_GET query args, with reserved args removed
	- Added: `gravityview/api/reserved_query_args` filter to modify internal reserved URL query args
* Added: `field-is_approved-html.php` and `field-is_approved-csv.php` template files for the Is Approved field
* Modified: Removed
* Modified: `templates/fields/field-entry_link-html.php` template to add `gv_get_query_args()` functionality
* Breaking CSS change: Removed `.gv-list-view` CSS class from the List layout container `<div>`. The CSS class was also used in the looped entry containers, making it hard to style. This issue was introduced in GravityView 2.0. For background, see [the GitHub issue](https://github.com/gravityview/GravityView/issues/1026).

= 2.9.4 on January 25, 2021 =

* Added: Apply `{get}` merge tag replacements in `[gvlogic]` attributes and content
* Modified: Made View Settings changes preparing for a big [Math by GravityView](https://www.gravitykit.com/extensions/math/) update!
* Fixed: "Change Entry Creator" would not work with Gravity Forms no-conflict mode enabled

__Developer Updates:__

* Added: `gravityview/metaboxes/multiple_entries/after` action to `includes/admin/metabox/views/multiple-entries.php` to allow extending Multiple Entries View settings

= 2.9.3 on December 15, 2020 =

* Improved: Add search field to the Entry Creator drop-down menu
* Tweak: Hide field icons (for now) when editing a View...until our refreshed design is released 😉
* Fixed: Some JavaScript warnings on WordPress 5.6
* Fixed: Uncaught error when one of GravityView's methods is used before WordPress finishes loading
* Fixed: Duplicate Entry link would only be displayed to users with an administrator role
* Fixed: Search entries by Payment Date would not yield results
* Fixed: Lightbox didn't work with secure images
* New: New lightbox gallery mode for File Upload fields with Multi-File Upload enabled

__Developer Updates:__

* Added: `gravityview/search-trim-input` filter to strip or preserve leading/trailing whitespaces in Search Bar values
* Added: Future WordPress version compatibility check
* Tweak: Improved logging output
* Modified: `gravityview_date_created_adjust_timezone` default is now set to false (use UTC value)

= 2.9.2.1 on October 26, 2020 =

* Improved: Plugin license information layout when running Gravity Forms 2.5
* Fixed: View Settings overflow their container (introduced in 2.9.2)

= 2.9.2 on October 21, 2020 =

* Added: GravityView is now 100% compatible with upcoming [Gravity Forms 2.5](https://www.gravityforms.com/gravity-forms-2-5-beta-2/)!
* Added: New View setting to redirect users to a custom URL after deleting an entry
* Added: An option to display "Powered by GravityView" link under your Views. If you're a [GravityView affiliate](https://www.gravitykit.com/account/affiliate/), you can earn 20% of sales generated from your link!
* Improved: Duplicate Entry field is only visible for logged-in users with edit or duplicate entry permissions
* Modified: Remove HTML from Website and Email fields in CSV output
* Fixed: Possible fatal error when Gravity Forms is inactive
* Fixed: Export of View entries as a CSV would result in a 404 error on some hosts
* Fixed: Entries filtered by creation date using relative dates (e.g., "today", "-1 day") did not respect WordPress's timezone offset
* Fixed: Partial entries edited in GravityView were being duplicated
* Fixed: Trying to activate a license disabled due to a refund showed an empty error message
* Tweak: Improvements to tooltip behavior in View editor
* Tweak: When "Make Phone Number Clickable" is checked, disable the "Link to single entry" setting in Phone field settings
* Tweak: Don't show "Open links in new window" for Custom Content field
* Tweak: Removed "Open link in the same window?" setting from Website field
	- Note: For existing Views, if both "Open link in the same window?" and "Open link in a new tab or window?" settings were checked, the link will now _not open in a new tab_. We hope no one had them both checked; this would have caused a rift in space-time and a room full of dark-matter rainbows.

__Developer Updates:__

* Added brand-new unit testing and acceptance testing...stay tuned for a write-up on how to easily run the GravityView test suite
* Changed: `/templates/fields/field-website-html.php` and `/templates/deprecated/fields/website.php` to use new `target=_blank` logic
* Fixed: License key activation when `GRAVITYVIEW_LICENSE_KEY` was defined
* Deprecated: Never used method `GravityView_Delete_Entry::set_entry()`

= 2.9.1 on September 1, 2020 =

* Improved: Changed the Support Port icon & text to make it clearer
* Updated: Updater script now handles WordPress 5.5 auto-updates
* Fixed: Add Yoast SEO 14.7 scripts to the No-Conflict approved list
* Fixed: Available Gravity Forms forms weren't appearing in the Gravity Forms widget when configuring a View

__Developer Updates:__

* Improved: Gravity Forms 2.5 beta support
* Fixed: Issue when server doesn't support `GLOB_BRACE`
* Fixed: Removed references to non-existent source map files

= 2.9.0.1 on July 23, 2020 =

* Fixed: Loading all Gravity Forms forms on the frontend
	* Fixes Map Icons field not working
	* Fixes conflict with gAppointments and Gravity Perks
* Fixed: Fatal error when Gravity Forms is inactive

= 2.9 on July 16, 2020 =

* Added: A "Gravity Forms" widget to easily embed a form above and below a View
* Added: Settings for changing the "No Results" text and "No Search Results" text
* Added: "Date Updated" field to field picker and sorting options
* Modified: When clicking the "GravityView" link in the Admin Toolbar, go to GravityView settings
* Improved: Add new Yoast SEO plugin scripts to the No-Conflict approved list
* Improved: Add Wicked Folders plugin scripts to the No-Conflict approved list
* Fixed: Don't allow sorting by the Duplicate field
* Fixed: Multi-site licenses not being properly shared with single sites when GravityView is not Network Activated
* Fixed: Potential fatal error for Enfold theme

__Developer Updates:__

* Fixed: Settings not able to be saved when using the `GRAVITYVIEW_LICENSE_KEY` constant
* Fixed: License not able to be activated when using the `GRAVITYVIEW_LICENSE_KEY` constant
* Fixed: Potential PHP warning when using the `{created_by}` Merge Tag
* Modified: Added index of the current file in the loop to the `gravityview/fields/fileupload/file_path` filter

= 2.8.1 on April 22, 2020 =

* Added: Better inline documentation for View Settings
* Improved: When clicking "Add All Form Fields" in the "+ Add Field" picker
* Modified: Changed default settings for new Views to "Show only approved entries"
* Modified: When adding a field to a table-based layout, "+ Add Field" now says "+ Add Column"
* Fixed: Single Entry "Hide empty fields" not working in Table and DataTables layouts

= 2.8 on April 16, 2020 =

* Added: User Fields now has many more options, including avatars, first and last name combinations, and more
* Added: A new [Gravatar (Globally Recognized Avatar)](https://en.gravatar.com) field
* Added: "Display as HTML" option for Paragraph fields - By default, safe HTML will be shown. If disabled, only text will be shown.
* Added: Support for Gravity Forms Partial Entries Add-On. When editing an entry, the entry's "Progress" will now be updated.
* Modified: Sort forms by title in Edit View, rather than Date Created (thanks, Rochelle!)
* Modified: The [`{created_by}` Merge Tag](https://docs.gravitykit.com/article/281-the-createdby-merge-tag)
	* When an entry was created by a logged-out user, `{created_by}` will now show details for a logged-out user (ID `0`), instead of returning an unmodified Merge Tag
	* When `{created_by}` is passed without any modifiers, it now will return the ID of the user who created the entry
	* Fixed PHP warning when `{created_by}` Merge Tag was passed without any modifiers
* Fixed: The "Single Entry Title" setting was not working properly
* Fixed: Recent Entries widget filters not being applied
* Updated translations: Added Formal German translation (thanks, Felix K!) and updated Polish translation (thanks, Dariusz!)

__Developer Updates:__

* Added: `gravityview/fields/textarea/allow_html` filter to toggle whether Paragraph field output should allow HTML or should be sanitized with `esc_html()`
* Added: `gravityview/field/created_by/name_display` filter for custom User Field output.
* Added: `gravityview/field/created_by/name_display/raw` allow raw (unescaped) output for `gravityview/field/created_by/name_display`.
* Added: `gravityview/fields/gravatar/settings` filter to modify the new Gravatar field's settings
* Added: `gravityview/search/sieve_choices` filter in Version 2.5 that enables only showing choices in the Search Bar that exist in entries ([learn more about this filter](https://docs.gravitykit.com/article/701-show-choices-that-exist))
* Modified: `gravityview_get_forms()` and `GVCommon::get_forms()` have new `$order_by` and `$order` parameters (Thanks, Rochelle!)
* Fixed: `gravityview/edit_entry/user_can_edit_entry` and `gravityview/capabilities/allow_logged_out` were not reachable in Edit Entry and Delete Entry since Version 2.5

= 2.7.1 on February 24, 2020 =

* Fixed: Fatal error when viewing entries using WPML or Social Sharing & SEO extensions

= 2.7 on February 20, 2020 =

* Added: "Enable Edit Locking" View setting to toggle on and off entry locking (in the "Edit Entry" tab of the View Settings)
* Fixed: Broken Toolbar link to Gravity Forms' entry editing while editing an entry in GravityView
* Fixed: PHP undefined index when editing an entry with empty File Upload field
* Fixed: When adding a field in the View Configuration, the browser window would resize

__Developer Updates:__

* Modified: The way Hidden Fields are rendered in Edit Entry no fields are configured. [Read what has changed around Hidden Fields](https://docs.gravitykit.com/article/678-edit-entry-hidden-fields-field-visibility#timeline)
	* Fixed: Rendering Hidden Fields as `input=hidden` when no fields are configured in Edit Entry (fixing a regression in 2.5)
	* Modified: The default value for the `gravityview/edit_entry/reveal_hidden_field` filter is now `false`
	* Added: `gravityview/edit_entry/render_hidden_field` filter to modify whether to render Hidden Field HTML in Edit Entry (default: `true`)
* Modified: Changed `GravityView_Edit_Entry_Locking::enqueue_scripts()` visibility to protected

= 2.6 on February 12, 2020 =

* Added: Implement Gravity Forms Entry Locking - see when others are editing an entry at the same time ([learn more](https://docs.gravitykit.com/article/676-entry-locking))
* Added: Easily duplicate entries in Gravity Forms using the new "Duplicate" link in Gravity Forms Entries screen ([read how](https://docs.gravitykit.com/article/675-duplicate-gravity-forms-entry))
* Improved: Speed up loading of Edit View screen
* Improved: Speed of adding fields in the View Configuration screen
* Modified: Reorganized some settings to be clearer
* Fixed: Potential fatal error when activating extensions with GravityView not active
* Updated: Russian translation (thank you, Victor S!)

__Developer Updates:__

* Added: `gravityview/duplicate/backend/enable` filter to disable adding a "Duplicate" link for entries
* Added: `gravityview/request/is_renderable` filter to modify what request classes represent valid GravityView requests
* Added: `gravityview/widget/search/form/action` filter to change search submission URL as needed
* Added: `gravityview/entry-list/link` filter to modify Other Entries links as needed
* Added: `gravityview/edit/link` filter to modify Edit Entry link as needed
* Fixed: A rare issue where a single entry is prevented from displaying with Post Category filters
* Modified: Important! `gravityview_get_entry()` and `GVCommon::get_entry()` require a View object as the fourth parameter. While the View will be retrieved from the context if the parameter is missing, it's important to supply it.
* Modified: `GVCommon::check_entry_display` now requires a View object as the second parameter. Not passing it will return an error.
* Modified: `gravityview/common/get_entry/check_entry_display` filter has a third View parameter passed from `GVCommon::get_entry`
* Modified: Bumped future minimum Gravity Forms version to 2.4

= 2.5.1 on December 14, 2019 =

* Modified: "Show Label" is now off by default for non-table layouts
* Improved: The View Configuration screen has been visually simplified. Fewer borders, larger items, and rounder corners.
* Accessibility improvements. Thanks to [Rian Rietveld](https://rianrietveld.com) and Gravity Forms for their support.
	- Color contrast ratios now meet [Web Content Accessibility Guidelines (WCAG) 2.0](https://www.w3.org/TR/WCAG20/) recommendations
	- Converted links that act as buttons to actual buttons
	- Added keyboard navigation support for "Add Field" and "Add Widget" pickers
	- Auto-focus the field search field when Add Field is opened
	- Improved Search Bar HTML structure for a better screen reader experience
	- Added ARIA labels for Search Bar configuration buttons
	- Improved touch target size and spacing for Search Bar add/remove field buttons
* Fixed: "Search All" with Multiple Forms plugin now works as expected in both "any" and "all" search modes.

__Developer Updates:__

* Added: `gravityview_lightbox_script` and `gravityview_lightbox_style` filters.
* Deprecated: `gravity_view_lightbox_script` and `gravity_view_lightbox_style` filters. Use `gravityview_lightbox_script` and `gravityview_lightbox_style` instead.

= 2.5 on December 5, 2019 =

This is a **big update**! Lots of improvements and fixes.

#### All changes:

* **GravityView now requires WordPress 4.7 or newer.**
* Added: A new "Duplicate Entry" allows you to duplicate entries from the front-end
* View Configuration
    * Added: You can now add labels for Custom Content in the View editor (this helps keep track of many Custom Content fields at once!)
    * Modified: New Views will be created with a number of default widgets preset
    * Fixed: View configuration could be lost when the "Update" button was clicked early in the page load or multiple times rapidly
    * Fixed: Some users were unable to edit a View, although having the correct permissions
* Improved CSV output
    * Modified: Multiple items in exported CSVs are now separated by a semicolon instead of new line. This is more consistent with formatting from other services.
    * Fixed: Checkbox output in CSVs will no longer contain HTML by default
    * Fixed: Textarea (Paragraph) output in CSVs will no longer contain `<br />` tags by default
* Edit Entry
    * Added: Directly embed the Edit Entry screen using the shortcode `[gventry edit="1"]`
    * Fixed: Editing an entry with Approve/Disapprove field hidden would disapprove an unapproved entry
    * Fixed: Field visibility when editing entries. Hidden fields remain hidden unless explicitly allowed via field configuration.
    * Fixed: Hidden calculation fields were being recalculated on Edit Entry
* Sorting and Search
    * Fixed: User sorting does not work when the `[gravityview]` shortcode defines a sorting order
    * Fixed: Proper sorting capabilities for Time and Date fields
    * Fixed: Page Size widget breaks when multiple search filters are set
    * Fixed: Page Size widget resets itself when a search is performed
* [Multiple Forms](https://www.gravitykit.com/extensions/multiple-forms/) fixes
    * Fixed: Global search not working with joined forms
    * Fixed: Custom Content fields now work properly with Multiple Forms
    * Fixed: [Gravity PDF](https://gravitypdf.com) support with Multiple Forms plugin and Custom Content fields
    * Fixed: Entry Link, Edit Link and Delete Link URLs may be incorrect with some Multiple Forms setups
* Integrations
    * Added: "Show as score" setting for Gravity Forms Survey fields
    * Added: Support for [Gravity Forms Pipe Add-On](https://www.gravityforms.com/add-ons/pipe-video-recording/)
    * Added: Track the number of pageviews entries get by using the new `[gv_pageviews]` shortcode integration with the lightweight [Pageviews](https://pageviews.io/) plugin
    * Fixed: [GP Nested Forms](https://gravitywiz.com/documentation/gravity-forms-nested-forms/) compatibility issues
    * Fixed: PHP warnings appeared when searching Views for sites running GP Populate Anything with "Default" permalinks enabled
* Improved: When a View is embedded on a post or page with an incompatible URL Slug, show a warning ([read more](https://docs.gravitykit.com/article/659-reserved-urls))
* Fixed: Number field decimal precision formatting not being respected
* Fixed: Lifetime licenses showed "0" instead of "Unlimited" sites available
* Updated: Polish translation (Thanks, Dariusz!)

__Developer Updates:__

* Added: `[gventry edit="1"]` mode where edit entry shortcodes can be used now (experimental)
* Added: `gravityview/template/field/csv/glue` filter to modify the glue used to separate multiple values in the CSV export (previously "\n", now default is ';')
* Added: `gravityview/shortcodes/gventry/edit/success` filter to modify [gventry] edit success message
* Added: `gravityview/search/sieve_choices` filter that sieves Search Widget field filter choices to only ones that have been used in entries (a UI is coming soon)
* Added: `gravityview/search/filter_details` filter for developers to modify search filter configurations
* Added: `gravityview/admin/available_fields` filter for developers to add their own assignable fields to View configurations
* Added: `gravityview/features/paged-edit` A super-secret early-bird filter to enable multiple page forms in Edit Entry
* Added: `$form_id` parameter for the `gravityview_template_$field_type_options` filter
* Added: `gravityview/security/require_unfiltered_html` filter now has 3 additional parameters: `user_id`, `cap` and `args`.
* Added: `gravityview/gvlogic/atts` filter for `[gvlogic]`
* Added: `gravityview/edit_entry/page/success` filter to alter the message between edit entry pages.
* Added: `gravityview/approve_entries/update_unapproved_meta` filter to modify entry update approval status.
* Added: `gravityview/search/searchable_fields/whitelist` filter to modify allowed URL-based searches.
* Fixed: Some issues with `unfiltered_html` user capabilities being not enough to edit a View
* Fixed: Partial form was being passed to `gform_after_update_entry` filter after editing an entry. Full form will now be passed.
* Fixed: Widget form IDs would not change when form ID is changed in the View Configuration screen
* Fixed: Intermittent `[gvlogic2]` and nested `else` issues
    * The `[gvlogic]` shortcode has been rewritten for more stable, stateless behavior
* Fixed: `GravityView_Entry_Notes::get_notes()` can return null; cast `$notes` as an array in `templates/fields/field-notes-html.php` and `includes/extensions/entry-notes/fields/notes.php` template files
* Fixed: Prevent error logs from filling with "union features not supported"
* Modified: Cookies will no longer be set for Single Entry back links
* Modified: Default 250px `image_width` setting for File Upload images is now easily overrideable
* Removed: The `gravityview/gvlogic/parse_atts/after` action is no longer available. See `gravityview/gvlogic/atts` filter instead
* Removed: The `GVLogic_Shortcode` class is now a lifeless stub. See `\GV\Shortcodes\gvlogic`.
* Deprecated: `gravityview_get_current_view_data` — use the `\GV\View` API instead

= 2.4.1.1 on August 27, 2019 =

* Fixed: Inconsistent sorting behavior for Views using Table layouts
* Fixed: Searching all fields not searching Multi Select fields
* Fixed: Error activating GravityView when Gravity Forms is disabled
* Fixed: "Getting Started" and "List of Changes" page layouts in WordPress 5.3
* Fixed: Don't show error messages twice when editing a View with a missing form
* Tweak: Don't show "Create a View" on trashed forms action menus

= 2.4 on July 17, 2019 =

**We tightened security by limiting who can edit Views. [Read how to grant Authors and Editors access](https://docs.gravitykit.com/article/598-non-administrator-edit-view).**

* Added: A new Result Number field and `{sequence}` Merge Tag [learn all about it!](https://docs.gravitykit.com/article/597-the-sequence-merge-tag)
* Added: `{date_updated}` Merge Tag ([see all GravityView Merge Tags](https://docs.gravitykit.com/article/76-merge-tags))
* Added: Option to output all CSV entries, instead of a single page of results
* Fixed: Settings compatibility issues on Multisite
* Fixed: CSV output for address fields contained Google Maps link
* Fixed: When editing an entry in Gravity Forms, clicking the "Cancel" button would not exit edit mode
* Fixed: Some fatal errors when Gravity Forms is deactivated while GravityView is active
* Fixed: Search All Fields functionality with latest Gravity Forms

__Developer Updates:__

* **Breaking Change:** Users without the `unfiltered_html` capability can no longer edit Views.
* Added: `gravityview/security/allow_unfiltered_html` to not require `unfiltered_html`. Dangerous!
* Added: `gravityview/template/field/address/csv/delimiter` filter for CSV output of addresses

= 2.3.2 on May 3, 2019 =

* Re-fixed: Conditional Logic breaks in Edit Entry if the condition field is not present

__Developer Updates:__

* Fixed: `strtolower()` warnings in `class-frontend-views.php`
* Fixed: `gravityview/fields/fileupload/link_atts` filter didn't work on link-wrapped images
* Fixed: PHP notice triggered when using the Poll widget
* Updated: Updater script, which should improve license check load time

= 2.3.1 on April 18, 2019 =

* Added: Entry Approval now features a popover that allows you to select from all approval statuses
* Fixed: Issues accessing Edit Entry for Views using [Multiple Forms](https://www.gravitykit.com/extensions/multiple-forms/)
* Fixed: Issues with Edit Entry where fields were duplicated. This temporarily reverts the conditional logic fix added in 2.3.
* Fixed: Maps will now properly use global API key settings on Multisite installations

__Developer Updates:__

* Fixed: Issues searching Address fields that contain custom states
* Added: `gravityview/approve_entries/popover_placement` filter to modify the placement of the approval popover (default: right)

= 2.3 on April 2, 2019 =

**Gravity Forms 2.3 is required**. Some functionality will not work if you are using Gravity Forms 2.2. If this affects you, please [let us know](mailto:support@gravitykit.com?subject=Gravity%20Forms%202.3%20Requirement)

* Added: Multi-Sorting! Example: Sort first by Last Name, then sort those results by First Name [Read more about multi-sorting](https://docs.gravitykit.com/article/570-sorting-by-multiple-columns)
    - Works great with our [DataTables extension](https://www.gravitykit.com/extensions/datatables/), too!
* Added: `[gvlogic logged_in="true"]` support to easily check user login status - [read how it works](https://docs.gravitykit.com/article/252-gvlogic-shortcode#logged-in-parameter)
* Added: Dropdown, Radio and Link input support for searching product fields
* Fixed: Conditional Logic breaks in Edit Entry if the condition field is not present
* Fixed: Sorting numbers with decimals
* Fixed: CSV output of List and File Upload fields
* Fixed: "Hide empty fields" setting not working Product and Quantity fields
* Fixed: Month and day reversed in multi-input date search fields
* Fixed: Join issues with embedded Views when using [Multiple Forms](https://www.gravitykit.com/extensions/multiple-forms/)
* Fixed: Other Entries empty text override was not working
* Updated: 100% translated for Dutch, German, and French

__Developer Updates:__

* Added: `gravityview/search/created_by/text` filter to override dropdown and radio text in "created by" search UI
* Added: `gravityview/approve_entries/after_submission` filter to prevent `is_approved` meta from being added automatically after entry creation
* Modified: List and File Upload fields are now output as objects/arrays in REST API JSON
* Modified: [Business Hours](https://wordpress.org/plugins/gravity-forms-business-hours/) field support in CSV and JSON output
* Fixed: Fatal error when custom templates are loaded without `\GV\Template_Context`
* Fixed: Potential PHP warning with PHP 7.2
* Added notice for users to upgrade to PHP 5.6, since WordPress will be bumping the minimum version soon


= 2.2.5 on February 4, 2019 =

* Added: Support for nested dropdown selection in Search Bar
* Fixed: State search dropdown type for custom address types
* Fixed: Don't show Credit Card fields on the Edit Entry screen (#1219)
* REST API and CSV fixes
    * Fixed: Email field being output as links in CSV
    * Fixed: CSVs could not contain more than one special field (Entry ID, Custom Content, etc.)
    * Fixed: CSV and JSON REST API did not output duplicate headers (Entry ID, Custom Content, etc.)
    * Fixed: JSON REST API endpoint did not render Custom Content fields
    * Modified: In the REST API duplicate keys are now suffixed with (n), for example: id(1), id(2), instead of not showing them at all
* Updated: Script used to provide built-in Support Port
* Updated: Russian translation by [@awsswa59](https://www.transifex.com/user/profile/awsswa59/)

__Developer Updates:__

* Added: `gravityview/edit_entry/before_update` hook
* Added: `gravityview/api/field/key` filter to customize the generated REST API entry JSON keys
* Added: `gravityview/template/csv/field/raw` filter to allow raw output of specific fields
* Modified: CSV REST API endpoint returns binary data instead of JSON-encoded data

= 2.2.4 on January 14, 2019 =

* Fixed: Other Entries field would display all entries without filtering
* Fixed: Entry Date searches not working (broken in 2.2)
* Fixed: CSV outputting wrong date formats for Date and Date Created fields
* Fixed: CSV outputting empty content for Custom Content fields
* Fixed: Changelog formatting so that the 2.2.1, 2.2.2, and 2.2.3 updates are shown
* Fixed: The picture of Floaty was _really big_ in the Getting Started screen
* Updated Translations for Italian and Iranian. Thanks, Farhad!

= 2.2.3 on December 20, 2018 =

* Fixed: Issue loading translation files on Windows IIS servers

__Developer Updates:__

* Added: Third argument to `gravityview_search_operator` filter (the current `\GV\View` object)
* Added: `GravityView_Image::is_valid_extension()` to determine whether an extension is valid for an image
* Fixed: Search operator overrides that broke in 2.2
* Modified: SVG files are now processed as images in GravityView
* Modified: Changed translation file loading order to remove paths that didn't work! [See this article for the updated paths](https://docs.gravitykit.com/article/530-translation-string-loading-order).

= 2.2.2 on December 11, 2018 =

* Added: Support for the new [Multiple Forms beta](https://www.gravitykit.com/extensions/multiple-forms/)!
* **Minor CSS Change**: Reduced Search Bar negative margins to fix the Search Bar not aligning properly
* Fixed: Calculation fields that were not added to the Edit Entry fields were being emptied (except the price)
* Updated translations - thank you, translators!
    - Turkish translated by [@suhakaralar](https://www.transifex.com/accounts/profile/suhakaralar/)
    - Russian translated by [@awsswa59](https://www.transifex.com/user/profile/awsswa59/)
    - Polish translated by [@dariusz.zielonka](https://www.transifex.com/user/profile/dariusz.zielonka/)

__Developer Updates:__

* Template Change: Updated `widget-poll.php` template to display poll results for all Multiple Forms fields
* Added: `gravityview/query/class` filter to allow query class overrides, needed for Multiple Forms extension
* Added: `gravityview/approve_entries/autounapprove/status` filter to change the approval status set when an entry is modified in Edit Entry
* Added: `$unions` property to `\GV\View`, for future use with [Multiple Forms plugin](https://www.gravitykit.com/extensions/multiple-forms/)

= 2.2.1 on December 4, 2018 =

* Confirmed compatibility with WordPress 5.0 and the new Gutenberg editor ([use the shortcode block to embed](https://docs.gravitykit.com/article/526-does-gravityview-support-gutenberg))
* Added: Support for upcoming [Multiple Forms plugin](https://www.gravitykit.com/extensions/multiple-forms/)
* Fixed: Edit Entry writes incorrectly-formatted empty values in some cases.
* Fixed: "Hide View data until search is performed" not working for [Maps layout](https://www.gravitykit.com/extensions/maps/)
* Fixed: Entries are not accessible when linked to from second page of results
* Fixed: Search redirects to home page when previewing an unpublished View

__Developer Updates:__

* Fixed: Error loading GravityView when server has not defined `GLOB_BRACE` value for the `glob()` function
* Added: `gravityview/entry/slug` filter to modify entry slug. It runs after the slug has been generated by `GravityView_API::get_entry_slug()`
* Added: `\GV\Entry::is_multi()` method to check whether the request's entry is a `Multi_Entry` (contains data from multiple entries because of joins)

= 2.2 on November 28, 2018 =

* Yes, GravityView is fully compatible with Gravity Forms 2.4!
* Added: Choose where users go after editing an entry
* Added: Search entries by approval status with new "Approval Status" field in the Search Bar
* Added: More search input types added for "Created By" searches
* Added: When searching "Created By", set the input type to "text" to search by user email, login and name fields
* Fixed: Issue installing plugins from the Extensions page on a Multisite network
* Fixed: When a View is embedded on the homepage of a site, Single Entry and Edit Entry did not work (404 not found error)
* Fixed: Stray "Advanced Custom Fields" editor at the bottom of Edit View pages
* Fixed: Labels and quantities removed when editing an entry that had product calculations
* Fixed: When multiple Views are embedded on a page, Single Entry could sometimes show "You are not allowed to view this content"
* Fixed: Major search and filtering any/all mode combination issues, especially with "Show only approved entries" mode, A-Z Filters, Featured Entries, Advanced Filtering plugins
* Fixed: Support all [documented date formats](https://docs.gravitykit.com/article/115-changing-the-format-of-the-search-widgets-date-picker) in Search Bar date fields
* Fixed: Issues with [Advanced Filtering](https://www.gravitykit.com/extensions/advanced-filter/) date fields (including human strings, less than, greater than)
* Fixed: Security issue when Advanced Filter was configured with an "Any form field" filter (single entries were not properly secured)
* Fixed: The Quiz Letter Grade is lost if Edit Entry does not contain all Gravity Forms Quiz Add-On fields

__Developer Updates:__

* Updated: `search-field-select.php` template to gracefully handle array values
* Added: Filters for new "Created By" search. [Learn how to modify what fields are searched](https://docs.gravitykit.com/article/523-created-by-text-search).

= 2.1.1 on October 26, 2018 =

* Added: A "Connected Views" menu on the Gravity Forms Forms page - hover over a form to see the new Connected Views menu!
* Fixed: Additional slashes being added to the custom date format for Date fields
* Fixed: Quiz Letter Grade not updated after editing an entry that has Gravity Forms Quiz fields
* Fixed: Single Entry screen is inaccessible when the category is part of a URL path (using the `%category%` tag in the site's Permalinks settings)
* Fixed: Issue where GravityView CSS isn't loading in the Dashboard for some customers
* Fixed: Display uploaded files using Gravity Forms' secure link URL format, if enabled
* Updated Polish translation. Dziękuję Ci, [@dariusz.zielonka](https://www.transifex.com/user/profile/dariusz.zielonka/)!

__Developer Updates:__

* Added: `gravityview/template/table/use-legacy-style` filter to  use the legacy Table layout stylesheet without any responsive layout styles (added in GravityView 2.1) - [Here's code you can use](https://gist.github.com/zackkatz/45d869e096cd5114a87952d292116d3f)
* Added: `gravityview/view/can_render` filter to allow you to override whether a View can be rendered or not
* Added: `gravityview/widgets/search/datepicker/format` filter to allow you to modify only the format used, rather than using the `gravityview_search_datepicker_class` filter
* Fixed: Fixed an issue when using [custom entry slugs](https://docs.gravitykit.com/article/57-customizing-urls) where non-unique values across forms cause the entries to not be accessible
* Fixed: Undefined index PHP warning in the GravityView Extensions screen
* Fixed: Removed internal usage of deprecated GravityView functions
* Limitation: "Enable lightbox for images" will not work on images when using Gravity Forms secure URL format. [Contact support](mailto:support@gravitykit.com) for a work-around, or use a [different lightbox script](https://docs.gravitykit.com/article/277-using-the-foobox-lightbox-plugin-instead-of-the-default).

= 2.1.0.2 and 2.1.0.3 on September 28, 2018 =

* Fixed: Slashes being added to field quotes
* Fixed: Images showing as links for File Upload fields

= 2.1.0.1 on September 27, 2018 =

* Fixed: Responsive table layout labels showing sorting icon HTML
* Fixed: Responsive table layout showing table footer

= 2.1 on September 27, 2018 =

* Added: You can now send email notifications when an entry is approved, disapproved, or the approval status has changed. [Learn how](https://docs.gravitykit.com/article/488-notification-when-entry-approved)
* Added: Automatically un-approve an entry when it has been updated by an user without the ability to moderate entries
* Added: Easy way to install GravityView Extensions and our stand-alone plugins [Learn how](https://docs.gravitykit.com/article/489-managing-extensions)
* Added: Enable CSV output for Views [Learn how](https://docs.gravitykit.com/article/491-csv-export)
* Added: A "Page Size" widget allows users to change the number of entries per page
* Added: Support for displaying a single input value of a Chained Select field
* Added: The Table layout is now mobile-responsive!
* Improved: Added a shortcut to reset entry approval on the front-end of a View: "Option + Click" on the Entry Approval field
* Fixed: Custom date format not working with the `{date_created}` Merge Tag
* Fixed: Embedding a View inside an embedded entry didn't work
* Fixed: "Link to entry" setting not working for File Upload fields
* Fixed: Approval Status field not showing anything
* Updated translations - thank you, translators!
    - Polish translated by [@dariusz.zielonka](https://www.transifex.com/user/profile/dariusz.zielonka/)
    - Russian translated by [@awsswa59](https://www.transifex.com/user/profile/awsswa59/)
    - Turkish translated by [@suhakaralar](https://www.transifex.com/accounts/profile/suhakaralar/)
    - Chinese translated by [@michaeledi](https://www.transifex.com/user/profile/michaeledi/)

__Developer Notes:__

* Added: Process shortcodes inside [gv_entry_link] shortcodes
* Added: `gravityview/shortcodes/gv_entry_link/output` filter to modify output of the `[gv_entry_link]` shortcode
* Added `gravityview/widget/page_size/settings` and `gravityview/widget/page_size/page_sizes` filters to modify new Page Size widget
* Modified: Added `data-label` attributes to all Table layout cells to make responsive layout CSS-only
* Modified: Added responsive CSS to the Table layout CSS ("table-view.css")
* Improved: Reduced database lookups when using custom entry slugs
* Introduced `\GV\View->can_render()` method to reduce code duplication
* Fixed: Don't add `gvid` unless multiple Views embedded in a post
* Fixed: PHP 5.3 warning in when using `array_combine()` on empty arrays
* Fixed: Apply `addslashes` to View Configuration when saving, fixing `{date_created}` format
* REST API: Allow setting parent post or page with the REST API request using `post_id={id}` ([learn more](https://docs.gravitykit.com/article/468-rest-api))
* REST API: Added `X-Item-Total` header and meta to REST API response

= 2.0.14.1 on July 19, 2018 =

* Fixed: Potential XSS ("Cross Site Scripting") security issue. **Please update.**
* Fixed: GravityView styles weren't being loaded for some users

= 2.0.14 on July 9, 2018 =

* Added: Allow filtering entries by Unapproved status in Gravity Forms
* Added: Reset entry approval status by holding down Option/Alt when clicking entry approval icon
* Fixed: Merge Tags not working in field Custom Labels
* Fixed: Enable sorting by approval status all the time, not just when a form has an Approval field
* Fixed: When a View is saved without a connected form, don't show "no longer exists" message
* Fixed: Inline Edit plugin not updating properly when GravityView is active

__Developer Notes:__

* Added: `gravityview/approve_entries/after_submission/default_status` filter to modify the default status of an entry as it is created.
* Modified: No longer delete `is_approved` entry meta when updating entry status - leave the value to be `GravityView_Entry_Approval_Status::UNAPPROVED` (3)
* Fixed: Allow for "in" and "not_in" comparisons when using `GravityView_GFFormsModel::is_value_match`
* Tweak: If "Search Mode" key is set, but there is no value, use "all"
* Tweak: Reduced number of database queries when rendering a View

= 2.0.13.1 on June 26, 2018 =

* Fixed: Custom Content fields not working with DIY Layout
* Fixed: Error when displaying plugin updates on a single site of a Multisite installation

= 2.0.13 on June 25, 2018 =

* Fixed: When View is embedded in a page, the "Delete Entry" link redirects the user to the View URL instead of embedded page URL
* Fixed: Custom Content fields not working with DIY Layout since 2.0.11
* Fixed: Fatal error when migrating settings from (very) old versions of GravityView
* Fixed: oEmbed not working when using "plain" URLs with numeric View ID slugs

__Developer Notes__

* Added: Code to expose Entry Notes globally, to fix conflict with DataTables (future DataTables update required)
* Added: `data-viewid` attribute to the Search Bar form with the current View ID
* Added: Current Post ID parameter to the `gravityview/edit-entry/publishing-action/after` action

= 2.0.12 on June 12, 2018 =

* Fixed: On the Plugins page, "Update now" not working for GravityView Premium Plugins, Views & Extensions
* Fixed: Always show that plugin updates are available, even if a license is expired

= 2.0.11 on June 12, 2018 =

* Added: Search for fields by name when adding fields to your View configuration (it's really great!)
* Fixed: GravityView license details not saving when the license was activated (only when the Update Settings button was clicked)
* Fixed: Entry filtering for single entries
* Fixed: Per-user language setting not being used in WordPress 4.7 or newer

__Developer Notes__

* Added: `\GV\View::get_joins()` method to fetch array of `\GV\Joins` connected with a View
* Added: `\GV\View::get_joined_forms()` method to get array of `\GV\GF_Forms` connected with a View

= 2.0.10 on June 6, 2018 =

* Fixed: Password-protected Views were showing "You are not allowed to view this content" instead of the password form
* Fixed: When Map View is embedded, Search Bar pointed to View URL, not page URL

= 2.0.9 on June 1, 2018 =

* Added: Allow passing `{get}` Merge Tags to [gventry] and [gvfield] shortcodes
* Fixed: Searching by entry creator using the Search Bar wasn't working
* Fixed: Edit Entry showing "Invalid link" warnings when multiple Views are embedded on a page
* Fixed: Issues with legacy template back-compatiblity (A-Z Filters) and newer API widgets (Maps)
* Fixed: Translations for entry "meta", like "Created By" or "Date Created"
* Fixed: When searching State/Province with the Search Bar, use "exact match" search

__Developer Notes__

* Added: Auto-prefixing for all CSS rules, set to cover 99.7% of browsers. We were already prefixing, so it doesn't change much, but it will update automatically from now on, based on browser support.

= 2.0.8.1 on May 31, 2018 =

* Fixed: Standalone map fields not displaying on the [Maps layout](https://www.gravitykit.com/extensions/maps/)
* Fixed: `[gv_entry_link]` when embedded in a post or page, not a View
* Fixed: `[gv_entry_link]` returning a broken link when the entry isn't defined
* Fixed: Conflict with Testimonials Widget plugin (and other plugins) loading outdated code
* Fixed: PHP notice when displaying Gravity Flow "Workflow" field

= 2.0.8 on May 25, 2018 =

* Fixed: Table layout not using field Column Width settings
* Fixed: With "Show Label" disabled, "Custom Label" setting is being displayed (if set)
* Fixed: List Field columns were being shown as searchable in Search Bar
* Fixed: Conflict with Gravity Forms Import Entries file upload process
* Fixed: Empty searches could show results when "Hide View data until search is performed" is enabled
* Fixed: When "Start Date" and "End Date" are the same day, results may not be accurate

__Developer Updates__

* Fixed: `gv_value()` didn't have necessary View global data set for backward compatibility (`gv_value()` is now deprecated! Use `Use \GV\Field_Template::render()` instead.)

= 2.0.7.1 on May 24, 2018 =

* Fixed: Merge Tags not being shown in Custom Content fields in Edit Entry
* Fixed: "gvGlobals not defined" JavaScript error on Edit Entry screen affecting some themes
* Fixed: Don't clear Search Bar configuration when switching View layouts

= 2.0.7 on May 23, 2018 =

* Fixed: Entry visibility when View is embedded
* Fixed: Don't show widgets if we're oEmbedding an entry
* Fixed: Don't apply "Hide Until Search" on entry pages
* Fixed: "Hide View data until search is performed" not working for Views on embedded pages
* Fixed: Restore Advanced Custom Fields plugin compatibility
* Tweak: When activating a license, remove the notice immediately
* Fixed: Maps API key settings resetting after 24 hours

__Developer Updates__

* Changed: gravityview_get_context() now returns empty string if not GravityView post type

= 2.0.6.1 on May 21, 2018 =

* Fixed: "Hide View data until search is performed" not working
* Added: Support for SiteOrigin Page Builder and LiveMesh SiteOrigin Widgets
* Fixed: Enfold Theme layout builder no longer rendering Views

= 2.0.6 on May 17, 2018 =

* Fixed: Conflicts with Yoast SEO & Jetpack plugins that prevent widgets from displaying
* Fixed: Some fields display as HTML (fixes Gravity Flow Discussion field, for example)
* Fixed: Some Merge Tag modifiers not working, such as `:url` for List fields
* Fixed: Give Floaty a place to hang out on the GravityView Settings screen with new Gravity Forms CSS

__Developer Updates__

* Fixed: Backward-compatibility for using global `$gravityview_view->_current_field` (don't use in new code!)

= 2.0.5 on May 16, 2018 =

* Fixed: Entry Link fields and `[gv_entry_link]` shortcode not working properly with DataTables when embedded
* Fixed: Do not output other shortcodes in single entry mode
* Fixed: Error when deleting an entry
* Fixed: When multiple Views are embedded on a page, and one or more has Advanced Filters enabled, no entries will be displayed
* Fixed: PHP warning with `[gravitypdf]` shortcode
* Fixed: When multiple table layout Views are embedded on a page, there are multiple column sorting links displayed
* Fixed: Error displaying message that a license is expired

= 2.0.4 on May 12, 2018 =

* Fixed: Slow front-end performance, affecting all layout types
* Fixed: Search not performing properly
* Fixed: "Enable sorting by column" option for Table layouts
* GravityView will require Gravity Forms 2.3 in the future; please make sure you're using the latest version of Gravity Forms!

__Developer Updates__

* Fixed: `GravityView_frontend::get_view_entries()` search generation
* Fixed: `gravityview_get_template_settings()` not returning settings
* Tweak: Cache View and Field magic getters into variables for less overhead.

= 2.0.3 on May 10, 2018 =

* Fixed: Compatibility with `[gravitypdf]` shortcode
* Fixed: When using `[gravityview]` shortcode, the `page_size` setting wasn't being respected
* Fixed: `[gravityview detail="last_entry" /]` not returning the correct entry
* Fixed: Widgets not being properly rendered when using oEmbed
* Fixed: Note fields not rendering properly

__Developer Notes__

* Fixed: `GravityView_View::getInstance()` not returning information about a single entry
* Added: `gravityview/shortcode/detail/$key` filter

= 2.0.1 & 2.0.2 on May 9, 2018 =

* Fixed: Widgets not displayed when a View is embedded
* Fixed: Saving new settings can cause fatal error
* Fixed: Prevent commonly-used front end function from creating an error in the Dashboard
* Fixed: Hide labels if "Show Label" is not checked
* Fixed: CSS borders on List layout
* Fixed: Error when fetching GravityView Widget with DataTables Extension 2.2
* Fixed: Fail gracefully when GravityView Maps is installed on a server running PHP 5.2.4

= Version 2.0 on May 8, 2018 =

We are proud to share this release with you: we have been working on this release since 2016, and although most of the changes won’t be seen, GravityView has a brand-new engine that will power the plugin into the future! ��
\- Zack with GravityView

---

**Note: GravityView now requires PHP 5.3 or newer**

_This is a major release. Please back up your site before updating._ We have tested the plugin thoroughly, but we suggest backing up your site before updating all plugins.

**New functionality**

* `[gventry]`: embed entries in a post, page or a View ([learn more](https://docs.gravitykit.com/article/462-gvfield-embed-gravity-forms-field-values))
* `[gvfield]`: embed single field values ([learn more](https://docs.gravitykit.com/article/462-gvfield-embed-gravity-forms-field-values))
* [Many new Merge Tag modifiers](https://docs.gravitykit.com/article/350-merge-tag-modifiers) - These enable powerful new abilities when using the Custom Content field!
* Use oEmbed with Custom Content fields - easily embed YouTube videos, Tweets (and much more) on your Custom Content field
* "Is Starred" field - display whether an entry is "Starred" in Gravity Forms or not, and star/unstar it from the front end of your site
* Added Bosnian, Iranian, and Canadian French translations, updated many others (thank you all!)

**Smaller changes**

* Added `{gv_entry_link}` Merge Tag, alias of `[gv_entry_link]` shortcode in `{gv_entry_link:[post id]:[action]}` format. This allows you to use `{gv_entry_link}` inside HTML tags, where you are not able to use the `[gv_entry_link]` shortcode.
* Default `[gvlogic]` comparison is now set to `isnot=""`; this way, you can just use `[gvlogic if="{example:1}"]` instead of `[gvlogic if="{example:1}" isnot=""]` to check if a field has a value.

**Developer Updates**

This release is the biggest ever for developers! Even so, we have taken great care to provide backward compatibility with GravityView 1.x. Other than increasing the minimum version of PHP to 5.3, **no breaking changes were made.**

* We have rewritten the plugin from the ground up. [Learn all about it here](https://github.com/gravityview/GravityView/wiki/The-Future-of-GravityView).
* New REST API! Fetch GravityView details and entries using the WordPress REST API endpoint. It's disabled by default, but can be enabled or disabled globally on GravityView Settings screen, or per-View in View Settings. [Learn about the endpoints](https://github.com/gravityview/GravityView/wiki/REST-API).
* New `gravityview()` API wrapper function, now used for easy access to everything you could want
* New template structure ([learn how to migrate your custom template files](https://github.com/gravityview/GravityView/wiki/Template-Migration))
* We have gotten rid of global state; actions and filters are now passed a `$context` argument, a [`\GV\Template_Context` object](https://github.com/gravityview/GravityView/blob/v2.0/future/includes/class-gv-context-template.php)
* When HTML 5 is enabled in Gravity Forms, now the Search All field will use `type="search"`
* _Countless_ new filters and actions! Additional documentation will be coming, both on [docs.gravitykit.com](https://docs.gravitykit.com) as well as [codex.gravitykit.com](https://codex.gravitykit.com).

A special thanks to [Gennady](https://codeseekah.com) for your tireless pursuit of better code, insistence on backward compatibility, and your positive attitude. ��

= 1.22.6 on April 4, 2018 =

* Fixed: Line breaks being added to `[gvlogic]` shortcode output
* Fixed: Gravity Forms 2.3 compatibility notice
* Fixed: "The ID is required." message when configuring the GravityView Search WordPress widget
* Fixed: Slashes were being added to Post Image details

__Developer Updates:__

* Added `gravityview/edit_entry/reveal_hidden_field` filter, which allows you to prevent Hidden fields from becoming Text fields in Edit Entry context
* Added `gravityview/edit_entry/field_visibility` filter to set field visibility on Edit Entry (default is always "visible")

= 1.22.5 on January 25, 2018 =

* Improves support for [DIY Layout](https://www.gravitykit.com/extensions/diy-layout/), a layout for designers & developers to take full advantage of GravityView
* Tweak: Show "Embed Shortcode" helper if a View has widgets configured but not Fields
* Fixed: Add Note support for Gravity Forms 2.3 (it's coming soon)
* Fixed: `tabindex` not properly set for Update/Cancel/Delete buttons in Edit Entry
* Fixed: Hide Yoast SEO Content & SEO Analysis functionality when editing a View
* Fixed: Line breaks were being added to Custom Content fields and widgets, even when "Automatically add paragraphs to content" wasn't checked

__Developer Updates:__

* Add `$nl2br`, `$format`, `$aux_data` parameters to `GravityView_API::replace_variables()` to be consistent with `GFCommon::replace_variables()`

= 1.22.4? =

Yes, we skipped a minor release (1.22.4 exists only in our hearts). Thanks for noticing!

= 1.22.3 on December 21, 2017 =

* Added: Support for displaying files uploaded using the Gravity Forms Dropbox Addon (thanks, @mgratch and @ViewFromTheBox!)
* Added: Merge Tags now are replaced when in `[gvlogic]` shortcodes not in a View
* Fixed: Filtering by date in Advanced Filters prevented single entries from being visible
* Fixed: `gravityview/capabilities/allow_logged_out` filter wasn't living up to its name (allowing logged-out visitors to edit entries)

__Developer Updates:__

* Modified: We're reverting changes made to Advanced Custom Field plugin compatibility
* Added: `gravityview/fields/fileupload/file_path` filter in `class-gravityview-field-fileupload.php`
* Modified: Removed `!important` from the CSS height rule for the `.gv-notes .gv-note-add textarea` rule

= 1.22.2 on December 7, 2017 =

* Fixed: Fatal error when running Ultimate Member 2.0 beta
* Fixed: Issue deleting entries when Advanced Filter rules don't match
* Fixed: Delete Entry messages not displaying when entry is deleted
* Fixed: ACF shortcodes in WYSIWYG fields no longer processed since 1.22.1
* Fixed: Fatal error when using old installations of Gravity Forms

__Developer Updates:__

* Added: `gravityview/edit_entry/unset_hidden_field_values` filter to prevent deleting values for fields hidden by Conditional Logic

= 1.22.1.1 on November 30, 2017 =

* Fixed: When displaying Email fields, PHP warning about `StandalonePHPEnkoder.php`

= 1.22.1 on November 29, 2017 =

* Moved "Custom Content" field to top of field picker, in what Rafael calls the "Best idea of 2017 �""
* Added: When Gravity Forms 2.3 is released, support for "Random" entry order will be enabled
* Fixed: Entry oEmbeds not working when using "Plain" URL formats to embed
* Fixed: Only published Views showing in Gravity Forms "Connected Views" menu
* Fixed: Deleting entries can cause entries to be displayed from a different View when Advanced Filters is activated and multiple Views are embedded on a page
* Fixed: Infinite loop when using `[gravityview]` shortcode inside ACF fields

__Developer Updates:__

* Added: `GravityView_HTML_Elements` class for generating commonly-used HTML elements
* Added: Way to disable front-end cookies for our friends in Europe ([see code here](https://gist.github.com/zackkatz/354a71dc47ffef072ed725706cf455ed))
* Added: `gravityview/metaboxes/data-source/before` and `gravityview/metaboxes/data-source/after` hooks
* Added: Second `$args` param added to `gravityview_get_connected_views()` function
* Modified: Pass fifth parameter `$input_type` to `GravityView_Template::assign_field_options` method

= 1.22 on September 4, 2017=

* Added: Support for Gravity Forms 2.3
* Fixed: Fatal error when Divi (and other Elegant Themes) try to load GravityView widgets while editing a post with a sidebar block in it—now the sidebar block will not be rendered
* Fixed: Inline Edit plugin not working when displaying a single entry
* Fixed: Featured Entries plugin not adding correct CSS selector to the single entry container

__Developer Updates:__

* Modified: Template files `list-header.php`, `list-single.php`, `table-header.php`, `table-single.php`
* Fixed: When `GRAVITYVIEW_LICENSE_KEY` constant is defined, it will always be used, and the license field will be disabled
* Fixed: List View and Table View templates have more standardized CSS selectors for single & multiple contexts ([Learn more](https://docs.gravitykit.com/article/63-css-guide))
* Fixed: Permalink issue when embedding a View on a page, then making it the site's Front Page
* Fixed: Transient cache issues when invalidating cache
* Fixed: `gv_empty()` now returns false for an array with all empty values
* Fixed: Delay plugin compatibility checks until `plugins_loaded`

= 1.21.5.3 on July 24, 2017 =

* Fixed: For some field types, the value "No" would be interpreted as `false`
* Fixed: In Edit Entry, when editing a form that has a Post Custom Field field type—configured as checkboxes—file upload fields would not be saved
* Fixed: If a form connected to a View is in the trash, there will be an error when editing the View
* Fixed: Embedding single entries with WordPress 4.8
* Fixed: Fatal error when using older version of WPML

= 1.21.5.2 on June 26, 2017 =

* Tweak: Improved plugin speed by reducing amount of information logged
* Fixed: Duplicate descriptions on the settings screen
* Fixed: Our "No-Conflict Mode" made the settings screen look bad. Yes, we recognize the irony.
* Updated: Translations - thank you, translators!
    - Turkish translation by [@suhakaralar](https://www.transifex.com/accounts/profile/suhakaralar/)
    - Dutch translations by Thom

= 1.21.5.1 on June 13, 2017 =

* Modified: We stopped allowing any HTML in Paragraph Text fields in 1.21.5, but this functionality was used by lots of people. We now use a different function to allow safe HTML by default.
* Added: `gravityview/fields/textarea/allowed_kses` filter to modify the allowed HTML to be displayed.

= 1.21.5 on June 8, 2017 =

* Added: The `{current_post}` Merge Tag adds information about the current post. [Read more about it](https://docs.gravitykit.com/article/412-currentpost-merge-tag).
* Added: `gravityview/gvlogic/parse_atts/after` action to modify `[gvlogic]` shortcode attributes after it's been parsed
* Added: A new setting to opt-in for access to the latest pre-release versions of GravityView (in Views > Settings)
* Added: Support for Restrict Content Pro when in "No-Conflict Mode"
* Fixed: Saving an entry could strip the entry creator information. Now, when the entry creator is not in the "Change Entry Creator" users list, we add them back in to the list.
* Fixed: Potential security issue
* Fixed: Multiple notifications could sometimes be sent when editing an entry in GravityView.
* Fixed: Gravity Forms tooltip scripts being loaded admin-wide.
* Updated: Dutch translations (thanks, Thom!)

= 1.21.4 on April 13, 2017 =

* Fixed: "Enable sorting by column" not visible when using table-based View Presets
* Fixed: Error activating the plugin when Gravity Forms is not active
* Fixed: Numeric sorting
* Fixed: Compatibility issue with WPML 3.6.1 and lower
* Tweak: When using `?cache` to disable entries caching, cached data is removed

= 1.21.3 on April 4, 2017 =

* Fixed: Post Images stopped working in Edit Entry
* Fixed: Conflict with our Social Sharing & SEO Extension
* Fixed: Unable to search for a value of `0`
* Fixed: Inaccurate search results when using the `search_field` and `search_value` settings in the `[gravityview]` shortcode
    - The search mode will now always be set to `all` when using these settings

__Developer Updates:__

* We decided to not throw exceptions in the new `gravityview()` wrapper function. Instead, we will log errors via Gravity Forms logging.

= 1.21.2 on March 31, 2017 =

* Added: Support for embedding `[gravityview]` shortcodes in Advanced Custom Fields (ACF) fields
* Fixed: PHP warnings and notices

= 1.21.1 on March 30, 2017 =

* Fixed: Advanced Filters no longer filtered ��
* Fixed: Fatal error when viewing Single Entry with a Single Entry Title setting that included Merge Tags
* Fixed: Cache wasn't cleared when an entry was created using Gravity Forms API (thanks Steve with Gravity Flow!)

= 1.21 on March 29, 2017 =

* Fixed: Edit Entry compatibility with Gravity Forms 2.2
* Fixed: Single Entry not accessible when filtering a View by Gravity Flow's "Final Status" field
* Fixed: Needed to re-save permalink settings for Single Entry and Edit Entry to work
* Fixed: Incorrect pagination calculations when passing `offset` via the `[gravityview]` shortcode

__Developer Updates:__

* Modified: `GVCommon::check_entry_display()` now returns WP_Error instead of `false` when an error occurs. This allows for additional information to be passed.
* Added: `gravityview/search-all-split-words` filter to change search behavior for the "Search All" search input. Default (`true`) converts words separated by spaces into separate search terms. `false` will search whole word.
* Much progress has been made on the `gravityview()` wrapper function behind the scenes. Getting closer to parity all the time.

= 1.20.1 on March 1, 2017 =

* Added: Support for comma-separated email addresses when adding a note and using "Other email address"
* Fixed: Edit Entry issue with File Uploads not saving properly
* Fixed: Support for `offset` attribute in the `[gravityview]` shortcode
* Updated: Auto-upgrade script

= 1.20 on February 24, 2017 =

* Added: Product Fields are now editable
    - Quantity,
    - Product fields are hidden if the entry contains external transaction data
    - Support for Coupon Addon
* Fixed: Single Entry not accessible when filtering by a Checkbox field in the Advanced Filters Extension
* Fixed: WPML links to Single Entry not working if using directory or sub-domain URL formats
* Fixed: Product field prices not always formatted as a currency
* Fixed: Product fields sometimes appeared twice in the Add Field field picker
* Fixed: PHP warning when updating entries. Thanks for reporting, Werner!
* Modified: Don't show CAPTCHA fields in Edit Entry
* Fixed: "Trying to get property of non-object" bug when updating an entry connected to Gravity Forms User Registration
* Fixed: Yoast SEO scripts and styles not loading properly on Edit View screen
* Updated: Minimum version of Gravity Forms User Registration updated to 3.2

__Developer Notes:__


* Added: `GVCommon::entry_has_transaction_data()` to check whether entry array contains payment gateway transaction information
* Added: `gravityview/edit_entry/hide-coupon-fields` to modify whether to hide Coupon fields in Edit Entry (default: `false`)
* Added: `GravityView_frontend::get_view_entries_parameters()` method to get the final entry search parameters for a View without fetching the entries as well
* Added: `GVCommon::get_product_field_types()` to fetch Gravity Forms product field types array
* Added: `gravityview/edit_entry/field_blacklist` filter to modify what field types should not be shown in Edit Entry
* Added: `GravityView_Plugin_Hooks_Gravity_Forms_Coupon` class
* Added: Third `GravityView_Edit_Entry_Render` parameter to `gravityview/edit_entry/field_value`, `gravityview/edit_entry/field_value_{field_type}` filters and `gravityview/edit_entry/after_update` action
* Updated: `list-body.php` and `list-single.php` template files to prevent empty `<div>` from rendering (and looking bad) when there are no fields configured for the zones
* Updated: `fields/product.php` template file
* Updated: Flexibility library for IE CSS flexbox support
* Modified: `gravityview/edit_entry/hide-product-fields` default will now be determined by whether entry has gateway transaction information
* Modified: Only print errors when running the unit tests if the `--debug` setting is defined, like `phpunit --debug --verbose`
* Modified: If overriding `get_field_input()` using `GravityView_Field`, returning empty value will now result in the default `GF_Field` input being used
* Modified: GravityView_Edit_Entry_User_Registration::restore_display_name() now returns a value instead of void
* Tweak: Edit Entry links no longer require `page=gf_entries&view=entry` at the end of the URL (in case you noticed)

= 1.19.4 on January 19, 2017 =

* **GravityView requirements will soon be updated**: Gravity Forms Version 2.0+, PHP 5.3+
* Updated: GravityView now requires WordPress 4.0 or newer
* Fixed: Search Bar search not working for states in the United States
* Fixed: WPML conflict where Single Entry or Edit Entry screens are inaccessible
* Fixed: Prevent PHP error when displaying GravityView using `get_gravityview()`
* Updated translations:
    - �� Danish *100% translated*d*
    - �� Norwegian *100% translated*d*
    - �� Swedish translation updateded

__Developer Notes: __

* New: We're starting the migration to a new wrapper API that will awesome. We will be rolling out new functionality and documentation over time. For now, we are just using it to load the plugin. [Very exciting time](https://i.imgur.com/xmkONOD.gif)!
* Fixed: Issue fetching image sizes when using `GravityView_Image` class and fetching from a site with invalid SSL cert.
* Added: `gravityview_directory_link` to modify the URL to the View directory context (in `GravityView_API::directory_link()`)

= 1.19.3 on January 9, 2017 =

First update of 2017! We've got great things planned for GravityView and our Extensions. As always, [contact us](mailto:support@gravitykit.com) with any questions or feedback. We don't bite!

* Fixed: List field inputs not loading in Edit Entry when values were empty or the field was hidden initially because of Conditional Logic
* Fixed: Prevent Approve Entry and Delete Entry fields from being added to Edit Entry field configuration
* Fixed: Don't render Views outside "the loop", prevents conflicts with other plugins that run `the_content` filter outside normal places
* Fixed: Only display "You have attempted to view an entry that is not visible or may not exist." warning once when multiple Views are embedded on a page
* Fixed: The `[gravityview]` shortcode would not be parsed properly due to HTML encoding when using certain page builders, including OptimizePress
* Fixed: Potential errors when non-standard form fields are added to Edit Entry configurations ("Creating default object from empty value" and "Cannot use object of type stdClass as array")
* Updated translations:
    - �� Chinese *100% translated* (thank you, Michael Edi!)!)
    - �� French *100% translated*d*
    - �� Brazilian Portuguese *100% translated* (thanks, Rafael!)!)
    - �� Dutch translation updated (thank you, Erik van Beek!)!)
    - �� Swedish translation updateded
    - Updated Spanish (Spain + Mexican) and German (`de` + `de_DE`) with each other

__Developer Notes:__

* `GVCommon::get_form_from_entry_id()` now correctly fetches forms with any status
* Moved `GravityView_Support_Port::get_related_plugins_and_extensions()` to `GV_License_Handler` class
* Updated the `install.sh` bash script
    - The 6th parameter now prevents database creation, and the 7th is the Gravity Forms source file
    - Script no longer breaks if there is a space in a directory name
    - `/tmp/` is no longer created in the GravityView directory; it's installed in the server's `/tmp/` directory
* Fixed Travis CI integration

= 1.19.2 on December 21, 2016 =

* Added: Search Bar now supports displaying State and Country fields as Select, List, or Radio input types (before, only text fields)
* Fixed: Single entries not accessible when a View has filters based on Gravity Forms "Advanced" fields like Address and Name
* Added: There is now a warning when a View tab has not been configured. The question "Why aren't my entries showing up?" is often due to a lack of configuration.
* Added: Notice for future PHP requirements.
    * Reminder: GravityView will soon require PHP 5.3. 97.6% of sites are already compatible.
* Fixed: Conflict with another plugin that prevented the Field Settings from being reachable in the Edit View screen
* Fixed: GravityView widgets repeating twice for some customers

__Developer Notes:__

* Added: `GravityView_View::getContextFields()` method allows fetching the fields configured for each View context (`directory`, `single`, `edit`)
    * Modified: `templates/list-body.php` and `templates/list-single.php` to add a check for context fields before rendering
* Added: `$field_id` as fourth argument passed to `gravityview/extension/search/input_type` filter
* Added: Added `$cap` and `$object_id` parameters to `GVCommon::generate_notice()` to be able to check caps before displaying a notice

= 1.19.1 on November 15, 2016 =

* Fixed: When creating a new View, the "form doesn't exist" warning would display

= 1.19 on November 14, 2016 =

* New: __Front-end entry moderation__! You can now approve and disapprove entries from the front of a View - [learn how to use front-end entry approval](https://docs.gravitykit.com/article/390-entry-approval)
    - Add entry moderation to your View with the new "Approve Entries" field
    - Displaying the current approval status by using the new "Approval Status" field
    - Views have a new "Show all entries to administrators" setting. This allows administrators to see entries with any approval status. [Learn how to use this new setting](https://docs.gravitykit.com/article/390-entry-approval#clarify-step-16)
* Fixed: Approval values not updating properly when using the "Approve/Reject" and "User Opt-In" fields
* Tweak: Show inactive forms in the Data Source form dropdown
* Tweak: If a View is connected to a form that is in the trash or does not exist, an error message is now shown
* Tweak: Don't show "Lost in space?" message when searching existing Views
* Added: New Russian translation - thank you, [George Kovalev](https://www.transifex.com/user/profile/gkovaleff/)!
    - Updated: Spanish translation (thanks [@matrixmercury](https://www.transifex.com/user/profile/matrixmercury/))

__Developer Notes:__

* Added: `field-approval.css` CSS file. [Learn how to override the design here](https://docs.gravitykit.com/article/388-front-end-approval-css).
* Modified: Removed the bottom border on the "No Results" text (`.gv-no-results` CSS selector)
* Fixed: Deprecated `get_bloginfo()` usage

= 1.18.1 on November 3, 2016 =

* Updated: 100% Chinese translation—thank you [Michael Edi](https://www.transifex.com/user/profile/michaeledi/)!
* Fixed: Entry approval not working when using [custom entry slugs](https://docs.gravitykit.com/article/57-customizing-urls)
* Fixed: `Undefined index: is_active` warning is shown when editing entries with User Registration Addon active
* Fixed: Strip extra whitespace in Entry Note field templates

= 1.18 on October 11, 2016 =

* Updated minimum requirements: WordPress 3.5, Gravity Forms 1.9.14
* Modified: Entries that are unapproved (not approved or disapproved) are shown as yellow circles
* Added: Shortcut to create a View for an existing form
* Added: Entry Note emails now have a message "This note was sent from {url}" to provide context for the note recipient
* Fixed: Edit Entry did not save other field values when Post fields were in the Edit Entry form
* Fixed: When using "Start Fresh" View presets, form fields were not being added to the "Add Field" field picker
* Fixed: Hidden visible inputs were showing in the "Add Field" picker (for example, the "Middle Name" input was hidden in the Name field, but showing as an option)
* Fixed: Fatal error when editing Post Content and Post Image fields
* Fixed: Lightbox images not loading
* Fixed: Lightbox loading indicator displaying below the overlay
* Fixed: "New form created" message was not shown when saving a draft using a "Start Fresh" View preset
* Gravity Forms User Registration Addon changes:
    * Gravity Forms User Registration 2.0 is no longer supported
    * Fixed Processing "Update User" feeds
    * Fixed: Inactive User Registration feeds were being processed
    * Fixed: User Registration "Update User" feeds were being processed, even if the Update Conditions weren't met
    * Fixed: Unable to use `gravityview/edit_entry/user_registration/trigger_update` filter
* Fixed: Prevent negative entry counts when approving and disapproving entries
* Fixed: PHP notice when WooCommerce Memberships is active
* Tweak: Entry Note emails now have paragraphs automatically added to them
* Tweak: When the global "Show Support Port" setting is "Hide", always hide; if set to "Show", respect each user's Support Port display preference
* Updated: Complete German translation—thank you [hubert123456](https://www.transifex.com/user/profile/hubert123456/)!

__Developer Notes__

* Migrated `is_approved` entry meta values; statuses are now managed by the `GravityView_Entry_Approval_Status` class
    - "Approved" => `1`, use `GravityView_Entry_Approval_Status::APPROVED` constant
    - "0" => `2`, use `GravityView_Entry_Approval_Status::DISAPPROVED` constant
    - Use `$new_value = GravityView_Entry_Approval_Status::maybe_convert_status( $old_value )` to reliably translate meta values
* Added: `GVCommon::get_entry_id()` method to get the entry ID from a slug or ID
* Added: `gravityview_go_back_url` filter to modify the link URL used for the single entry back-link in `gravityview_back_link()` function
* Added: `gravityview/field/notes/wpautop_email` filter to disable `wpautop()` on Entry Note emails
* Added: `$email_footer` to the `gravityview/field/notes/email_content` filter content
* Modified: `note-add-note.php` template: added `current-url` hidden field
* Modified: `list-single.php` template file: added `.gv-grid-col-1-3` CSS class to the `.gv-list-view-content-image` container
* Fixed: Mask the Entry ID in the link to lightbox files

= 1.17.4 on September 7, 2016 =

* Added: Support for editing [Gravity Perks Unique ID](https://gravitywiz.com/documentation/gp-unique-id/) fields
* Fixed: Issue searching and sorting fields with multiple inputs (like names)
* Fixed: Restore Gravity Forms Quiz Addon details in the field picker

__Developer Notes__

* Added: `gravityview_get_directory_widgets()`, `gravityview_set_directory_widgets()` wrapper functions to get and set View widget configurations
* Added: Second `$apply_filter` parameter to `GVCommon::get_directory_fields()` function to set whether or not to apply the `gravityview/configuration/fields` filter

= 1.17.3 on August 31, 2016 =

* Added: Search Bar support for Gravity Forms Survey fields: filter by survey responses
* Added: Search Bar support for Gravity Flow: search entries by the current Step, Step Status, or Workflow Status
* Added: `[gvlogic]` and other shortcodes now can be used inside Email field settings content
* Added: Support for embedding Views in the front page of a site; the [GravityView - Allow Front Page Views plugin](https://github.com/gravityview/gravityview-front-page-views) is no longer required
* Tweak: In Edit View, holding down the option (or alt) key while switching forms allows you to change forms without resetting field configurations - this is useful if you want to switch between duplicate forms
* Fixed: Restored correct Gravity Flow status and workflow values
* Fixed: Conflict when editing an entry in Gravity Flow
* Fixed: Tooltip title text of the field and widget "gear" icon
* Changed the plugin author from "Katz Web Services, Inc." to "GravityView" - it seemed like it was time!

__Developer Notes__

* Modified: `gravityview_get_forms()` function and `GVCommon::get_forms()` method to be compatible with `GFAPI::get_forms()`. Now accepts `$active` and `$trash` arguments, as well as returning all form data (not just `id` and `title` keys)
* Modified: `template/fields/post_image.php` file to use `gravityview_get_link()` to generate the anchor link
* Modified: `rel="noopener noreferrer"` now added to all links generated using `gravityview_get_link()` with `target="_blank"`. This fixes a generic security issue (not specific to GravityView) when displaying links to submitted websites and "Open link in new window" is checked - [read more about it here](https://dev.to/ben/the-targetblank-vulnerability-by-example)
* Modified: Don't convert underscores to periods if not numeric in `GravityView_Widget_Search::prepare_field_filter()` - this fixes searching entry meta
* Modified: Added third `gravityview_search_field_label` parameter: `$field` - it's the field configuration array passed by the Search Bar
* Modified: HTML tags are now stripped from Email field body and subject content
* Modified: Moved `GravityView_Admin_View_Item`, `GravityView_Admin_View_Field`, and `GravityView_Admin_View_Widget` to their own files
* Added: Deprecation notices for methods that haven't been used since Version 1.2!

= 1.17.2 on August 9, 2016 =

* Fixed: "Start Fresh" fails when there are no pre-existing forms in Gravity Forms
* Fixed: Edit Entry not saving values for fields that were initially hidden
* Added: Support for embedding Views in Ultimate Member profile tabs
* Fixed: File Upload fields potentially displaying PHP warnings
* Fixed: Check plugin and theme existence before loading hooks
* Fixed: "Hide empty fields" not working when "Make Phone Number Clickable" is checked for Phone fields
* Fixed: Potential PHP warning when adding Password fields in Edit View
* Fixed: Dutch (Netherlands) `nl_NL` translation file fixed
* Fixed: Divi theme shortcode buttons and modal form added to Edit View screen
* Fixed: Possible for Approve Entries checkbox to use the wrong Form ID
* Fixed: Search issues with special characters
    - Searches that contained ampersands `&` were not working
    - Searches containing plus signs `+` were not working
    - The "Select" Search Bar input type would not show the active search if search term contained an `&`
* Fixed: Multisite issue: when Users are logged-in but not added to any sites, they aren't able to see View content
* Fixed: Never show GravityView Toolbar menu to users who aren't able to edit Views, Forms, or Entries
* Fixed: Allow passing `post_id` in `[gravityview]` shortcode
* Tweak: Use system fonts instead of Open Sans in the admin
* Modified: The default setting for "No-Conflict Mode" is now "On". GravityView _should look good_ on your site!
* Updated translations (thank you!)
    - Turkish translation by Süha Karalar
    - Chinese translation by Michael Edi

__Developer Notes:__

* Added: `gravityview_view_saved` action, triggered after a View has been saved in the admin
* Modified: Changed the Phone field template to use `gravityview_get_link()` to generate the anchor tag
* Added: `gravityview/common/get_entry_id_from_slug/form_id` filter to modify the form ID used to generate entry slugs, in order to avoid hash collisions with data from other forms

= 1.17.1 on June 27 =
* Fixed: Entry approval with Gravity Forms 2.0
    * Added: Approved/Disapproved filters to Gravity Forms "Entries" page
    * Fixed: Bulk Approve/Disapprove
    * Fixed: Approve column and Bulk Actions not visible on Gravity Forms Entries page
    * Tweak: Improved speed of approving/disapproving entries
* Fixed: "Reply To" reference fixed in `GVCommon::send_email()` function
* Added: Improved logging for creation of Custom Slug hash ids
* Translations updated:
    - Updated Chinese translation by [@michaeledi](https://www.transifex.com/user/profile/michaeledi/)
    - Updated Persian translation by [@azadmojtaba](https://www.transifex.com/user/profile/azadmojtaba/)

= 1.17 on June 14 =

* Fully compatible with Gravity Forms 2.0
* Added: Entry Notes field
    - Add and delete Entry Notes from the frontend
    - Allows users to email Notes when they are added
    - Display notes to logged-out users
    - New [user capabilities](https://docs.gravitykit.com/article/311-gravityview-capabilities) to limit access (`gravityview_add_entry_notes`, `gravityview_view_entry_notes`, `gravityview_delete_entry_notes`, `gravityview_email_entry_notes`)
* Added: Merge Tag modifiers - now set a maximum length of content, and automatically add paragraphs to Merge Tags. [Read how to use the new Merge Tag modifiers](https://docs.gravitykit.com/article/350-merge-tag-modifiers).
    - `:maxwords:{number}` - Limit output to a set number of words
    - `:wpautop` - Automatically add line breaks and paragraphs to content
    - `:timestamp` - Convert dates into timestamp values
* Modified: Major changes to the Search Bar design
* Added: Field setting to display the input value, label, or check mark, depending on field type. Currently supported: Checkbox, Radio, Drop Down fields.
* Added: RTL ("right to left") language support in default and List template styles (Added: `gv-default-styles-rtl.css` and `list-view-rtl.css` stylesheets)
* Added: Option to make Phone numbers click-to-call
* Added: GravityView parent menu to Toolbar; now you can edit the form connected to a View directly from the View
    * Changed: Don't show Edit View in the Admin Bar; it's now under the GravityView parent menu
    * Fixed: Don't remove Edit Post/Page admin bar menu item
* Added: Support for [Gravity Flow](https://gravityflow.io) "Workflow Step" and Workflow "Final Status" fields
* Added: Support for Password fields. You probably shouldn't display them (in most cases!) but now you *can*
* Modified: When deleting/trashing entries with GravityView, the connected posts created by Gravity Forms will now also be deleted/trashed
* Edit Entry improvements
    * Added: Edit Entry now fully supports [Gravity Forms Content Templates](https://www.gravityhelp.com/documentation/article/create-content-template/)
    * Fixed: Edit Entry didn't pre-populate List inputs if they were part of a Post Custom Field field type
    * Fixed: Updating Post Image fields in Edit Entry when the field is not set to "Featured Image" in Gravity Forms
    * Fixed: "Rank" and "Ratings" Survey Field types not being displayed properly in Edit Entry
    * Fixed: Signature field not displaying existing signatures in Edit Entry
    * Fixed: Post Category fields will now update to show the Post's current categories
    * Fixed: Allow multiple Post Category fields in Edit Entry
    * Fixed: PHP warning caused when a form had "Anti-spam honeypot" enabled
* Fixed: When inserting a GravityView shortcode using the "Add View" button, the form would flow over the window
* Fixed: [Church Themes](https://churchthemes.com) theme compatibility
* Fixed: Inactive and expired licenses were being shown the wrong error message
* Fixed: Moving domains would prevent GravityView from updating
* Fixed: When using the User Opt-in field together with the View setting "Show Only Approved Entries", entries weren't showing
* Fixed: If a label is set for Search Bar "Link" fields, use the label. Otherwise, "Show only:" will be used
* Fixed: Showing the first column of a List field was displaying all the field's columns
* Translations: New Persian translation by [@azadmojtaba](https://www.transifex.com/user/profile/azadmojtaba/) (thank you!)

__Developer Notes__

* Templates changed:
    * `list-single.php` and `list-body.php`: changed `#gv_list_{entry_id}` to `#gv_list_{entry slug}`. If using custom entry slugs, the ID attribute will change. Otherwise, no change.
    * `list-body.php`: Removed `id` attribute from entry title `<h3>`
* Added: Override GravityView CSS files by copying them to a template's `/gravityview/css/` sub-directory
* Added: `gravityview_css_url()` function to check for overriding CSS files in templates
* Added: `gravityview_use_legacy_search_style` filter; return `true` to use previous Search Bar stylesheet
* Major CSS changes for the Search Bar.
    - Search inputs `<div>`s now have additional CSS classes based on the input type: `.gv-search-field-{input_type}` where `{input_type}` is:
    `search_all` (search everything text box), `link`, `date`, `checkbox` (list of checkboxes), `single_checkbox`, `text`, `radio`, `select`,
    `multiselect`, `date_range`, `entry_id`, `entry_date`
    - Added `gv-search-date-range` CSS class to containers that have date ranges
    - Moved `gv-search-box-links` CSS class from the `<p>` to the `<div>` container
    - Fixed: `<label>` `for` attribute was missing quotes
* Added:
    - `gravityview/edit_entry/form_fields` filter to modify the fields displayed in Edit Entry form
    - `gravityview/edit_entry/field_value_{field_type}` filter to change the value of an Edit Entry field for a specific field type
    - `gravityview/edit-entry/render/before` action, triggered before the Edit Entry form is rendered
    - `gravityview/edit-entry/render/after` action, triggered after the Edit Entry form is rendered
* Fixed: PHP Warning for certain hosting `open_basedir` configurations
* Added: `gravityview/delete-entry/delete-connected-post` Filter to modify behavior when entry is deleted. Return false to prevent posts from being deleted or trashed when connected entries are deleted or trashed. See `gravityview/delete-entry/mode` filter to modify the default behavior, which is "delete".
* Added: `gravityview/edit_entry/post_content/append_categories` filter to modify whether post categories should be added to or replaced?
* Added: `gravityview/common/get_form_fields` filter to modify fields used in the "Add Field" selector, View "Filters" dropdowns, and Search Bar
* Added: `gravityview/search/searchable_fields` filter to modify fields used in the Search Bar field dropdown
* Added: `GVCommon::send_email()`, a public alias of `GFCommon::send_email()`
* Added: `GravityView_Field_Notes` class, with lots of filters to modify output
* Added: `$field_value` parameter to `gravityview_get_field_label()` function and `GVCommon::get_field_label()` method
* Added: `$force` parameter to `GravityView_Plugin::frontend_actions()` to force including files
* Modified: Added second parameter `$entry` to `gravityview/delete-entry/trashed` and `gravityview/delete-entry/deleted` actions
* Fixed: An image with no `src` output a broken HTML `<img>` tag

= 1.16.5.1 on April 7 =

* Fixed: Edit Entry links didn't work

= 1.16.5 on April 6 =

* Fixed: Search Bar inputs not displaying for Number fields
* Fixed: Compatibility issue with [ACF](https://wordpress.org/plugins/advanced-custom-fields/) plugin when saving a View
* Fixed (for real this time): Survey field values weren't displaying in Edit Entry
* Tweak: Made it clearer when editing a View that GravityView is processing in the background
* Added: Chinese translation (thanks, Edi Weigh!)
* Updated: German translation (thanks, [@akwdigital](https://www.transifex.com/user/profile/akwdigital/)!)

__Developer Notes__

* Added: `gravityview/fields/custom/decode_shortcodes` filter to determine whether to process shortcodes inside Merge Tags in Custom Content fields. Off by default, for security reasons.
* Fixed: Potential fatal errors when activating GravityView if Gravity Forms isn't active
* Updated: Gamajo Template Loader to Version 1.2
* Verified compatibility with WordPress 4.5

= 1.16.4.1 on March 23 =
* Fixed: Major display issue caused by output buffering introduced in 1.16.4. Sorry!

= 1.16.4 on March 21 =
* Fixed: `[gravityview]` shortcodes sometimes not rendering inside page builder shortcodes
* Fixed: Individual date inputs (Day, Month, Year) always would show full date.
* Fixed: Quiz and Poll fields weren't displaying properly
* Fixed: Survey field CSS styles weren't enqueued properly when viewing survey results
* Fixed: Survey field values weren't displaying in Edit Entry. We hope you "likert" this update a lot ;-)
* Added: Option to set the search mode ("any" or "all") on the GravityView Search WordPress widget.
* Added: Option to show/hide "Show Answer Explanation" for Gravity Forms Quiz Addon fields
* Tweak: Don't show GravityView Approve Entry column in Gravity Forms Entries table if there are no entries
* Updated: Turkish translation. Thanks, [@suhakaralar](https://www.transifex.com/accounts/profile/suhakaralar/)!
* Tested and works with [Gravity Forms 2.0 Beta 1](https://www.gravityforms.com/gravity-forms-v2-0-beta-1-released/)

__Developer Notes:__

* Tweak: Updated `templates/fields/date.php` template to use new `GravityView_Field_Date::date_display()` method.
* Added `gv-widgets-no-results` and `gv-container-no-results` classes to the widget and View container `<div>`s. This will make it easier to hide empty View content and/or Widgets.
* Added: New action hooks when entry is deleted (`gravityview/delete-entry/deleted`) or trashed (`gravityview/delete-entry/trashed`).
* Added: Use the hook `gravityview/search/method` to change the default search method from `GET` to `POST` (hiding the search filters from the View url)
* Added: `gravityview/extension/search/select_default` filter to modify default value for Drop Down and Multiselect Search Bar fields.
* Added: `gravityview_get_input_id_from_id()` helper function to get the Input ID from a Field ID.

= 1.16.3 on February 28 =

* Fixed: Date range search not working
* Fixed: Display fields with calculation enabled on the Edit Entry view
* Fixed: Large images in a gallery not resizing (when using [.gv-gallery](https://docs.gravitykit.com/article/247-create-a-gallery))
* Tweak: Start and end date in search are included in the results

__Developer Notes:__

* Added: `gravityview/approve_entries/bulk_actions` filter to modify items displayed in the Gravity Forms Entries "Bulk action" dropdown, in the "GravityView" `<optgroup>`
* Added: `gravityview/edit_entry/button_labels` filter to modify the Edit Entry view buttons labels (defaults: `Cancel` and `Update`)
* Added: `gravityview/approve_entries/add-note` filter to modify whether to add a note when the entry has been approved or disapproved (default: `true`)
* Fixed: Removed deprecated `get_currentuserinfo()` function usage

= 1.16.2.2 on February 17 =

* This fixes Edit Entry issues introduced by 1.16.2.1. If you are running 1.16.2.1, please update. Sorry for the inconvenience!

= 1.16.2.1 on February 16 =

* Fixed: Edit Entry calculation fields not being able to calculate values when the required fields weren't included in Edit Entry layout
* Fixed: Prevent Section fields from being searchable
* Fixed: Setting User Registration 3.0 "create" vs "update" feed type

= 1.16.2 on February 15 =

* Added: Support for Post Image field on the Edit Entry screen
* Added: Now use any Merge Tags as `[gravityview]` parameters
* Fixed: Support for User Registration Addon Version 3
* Fixed: Support for rich text editor for Post Body fields
* Fixed: Admin-only fields may get overwritten when fields aren't visible during entry edit by user (non-admin)
* Fixed: Address fields displayed hidden inputs
* Fixed: Merge Tag dropdown list can be too wide when field names are long
* Fixed: When sorting, recent entries disappeared from results
* Fixed: Searches that included apostrophes  or ampersands returned no results
* Fixed: Zero values not set in fields while in Edit Entry
* Fixed: Re-calculate fields where calculation is enabled after entry is updated
* Fixed: Warning message when Number fields not included in custom Edit Entry configurations
* Translation updates:
    - Bengali - thank you [@tareqhi](https://www.transifex.com/accounts/profile/tareqhi/) for 100% translation!
    - Turkish by [@dbalage](https://www.transifex.com/accounts/profile/dbalage/)


__Developer Notes:__

* Reminder: <strong>GravityView will soon require PHP 5.3</strong>
* Added: `gravityview/widgets/container_css_class` filter to modify widget container `<div>` CSS class
    - Added `gv-widgets-{zone}` class to wrapper (`{zone}` will be either `header` or `footer`)
* Fixed: Conflict with some plugins when `?action=delete` is processed in the Admin ([#624](https://github.com/gravityview/GravityView/issues/624), reported by [dcavins](https://github.com/dcavins))
* Fixed: Removed `icon` CSS class name from the table sorting icon links. Now just `gv-icon` instead of `icon gv-icon`.
* Fixed: "Clear" search link now set to `display: inline-block` instead of `display: block`
* Added: `gravityview/common/get_entry/check_entry_display` filter to disable validating whether to show entries or not against View filters
* Fixed: `GravityView_API::replace_variables` no longer requires `$form` and `$entry` arguments

= 1.16.1 on January 21 =

* Fixed: GravityView prevented Gravity Forms translations from loading
* Fixed: Field Width setting was visible in Edit Entry
* Fixed: Don't display embedded Gravity Forms forms when editing an entry in GravityView

__Developer Notes:__

* Added: `gravityview_excerpt_more` filter. Modify the "Read more" link used when "Maximum Words" setting is enabled and the output is truncated.
    * Removed: `excerpt_more` filter on `textarea.php` - many themes use permalink values to generate links.

= 1.16 on January 14 =
* Happy New Year! We have big things planned for GravityView in 2016, including a new View Builder. Stay tuned :-)
* Added: Merge Tags. [See all GravityView Merge Tags](https://docs.gravitykit.com/article/76-merge-tags)
    * `{date_created}` The date an entry was created. [Read how to use it here](https://docs.gravitykit.com/article/331-date-created-merge-tag).
    * `{payment_date}` The date the payment was received. Formatted using [the same modifiers](https://docs.gravitykit.com/article/331-date-created-merge-tag) as `{date_created}`
    * `{payment_status}` The current payment status of the entry (ie "Processing", "Pending", "Active", "Expired", "Failed", "Cancelled", "Approved", "Reversed", "Refunded", "Voided")
    * `{payment_method}` The way the entry was paid for (ie "Credit Card", "PayPal", etc.)
    * `{payment_amount}` The payment amount, formatted as the currency (ie `$75.25`). Use `{payment_amount:raw}` for the un-formatted number (ie `75.25`)
    * `{currency}` The currency with which the entry was submitted (ie "USD", "EUR")
    * `{is_fulfilled}` Whether the order has been fulfilled. Displays "Not Fulfilled" or "Fulfilled"
    * `{transaction_id}` the ID of the transaction returned by the payment gateway
    * `{transaction_type}` Indicates the transaction type of the entry/order. "Single Payment" or "Subscription".
* Fixed: Custom merge tags not being replaced properly by GravityView
* Fixed: Connected form links were not visible in the Data Source metabox
* Fixed: Inaccurate "Key missing" error shown when license key is invalid
* Fixed: Search Bar could show "undefined" search fields when security key has expired. Now, a helpful message will appear.
* Tweak: Only show Add View button to users who are able to publish Views
* Tweak: Reduce the number of database calls by fetching forms differently
* Tweak: Only show license key notices to users who have capability to edit settings, and only on GravityView pages
* Tweak: Improved load time of Views screen in the admin
* Tweak: Make sure entry belongs to correct form before displaying
* Tweak: Removed need for one database call per displayed entry
* Translations, thanks to:
    - Brazilian Portuguese by [@marlosvinicius](https://www.transifex.com/accounts/profile/marlosvinicius.info/)
    - Mexican Spanish by [@janolima](https://www.transifex.com/accounts/profile/janolima/)

__Developer Notes:__

* New: Added `get_content()` method to some `GravityView_Fields` subclasses. We plan on moving this to the parent class soon. This allows us to not use `/templates/fields/` files for every field type.
* New: `GVCommon::format_date()` function formats entry and payment dates in more ways than `GFCommon::format_date`
* New: `gravityview_get_terms_choices()` function generates array of categories ready to be added to Gravity Forms $choices array
* New: `GVCommon::has_product_field()` method to check whether a form has product fields
* New: Added `add_filter( 'gform_is_encrypted_field', '__return_false' );` before fetching entries
* Added: `gv-container-{view id}` CSS class to `gv_container_class()` function output. This will be added to View container `<div>`s
* Added: `$group` parameter to `GravityView_Fields::get_all()` to get all fields in a specified group
* Added: `gravityview_field_entry_value_{field_type}_pre_link` filter to modify field values before "Show As Link" setting is applied
* Added: Second parameter `$echo` (boolean) to `gv_container_class()`
* Added: Use the `$is_sortable` `GravityView_Field` variable to define whether a field is sortable. Overrides using the  `gravityview/sortable/field_blacklist` filter.
* Fixed: `gv_container_class()` didn't return value
* Fixed: Don't add link to empty field value
* Fixed: Strip extra whitespace in `gravityview_sanitize_html_class()`
* Fixed: Don't output widget structural HTML if there are no configured widgets
* Fixed: Empty HTML `<h4>` label container output in List layout, even when "Show Label" was unchecked
* Fixed: Fetching the current entry can improperly return an empty array when using `GravityView_View->getCurrentEntry()` in DataTables extension
* Fixed: `gravityview/sortable/formfield_{form}_{field_id}` filter [detailed here](https://docs.gravitykit.com/article/231-how-to-disable-the-sorting-control-on-one-table-column)
* Fixed: `gravityview/sortable/field_blacklist` filter docBlock fixed
* Tweak: Set `max-width: 50%` for `div.gv-list-view-content-image`
* Tweak: Moved `gv_selected()` to `helper-functions.php` from `class-api.php`

= 1.15.2 on December 3 =

* Fixed: Approval column not being added properly on the Form Entries screen for Gravity Forms 1.9.14.18+
* Fixed: Select, multi-select, radio, checkbox, and post category field types should use exact match search
* Fixed: Cannot delete entry notes from Gravity Forms Entry screen
* Fixed: Date Range search field label not working
* Fixed: Date Range searches did not include the "End Date" day
* Fixed: Support Port docs not working on HTTPS sites
* Fixed: When deleting an entry, only show "Entry Deleted" message for the deleted entry's View
* Fixed: "Open link in a new tab or window?" setting for Paragraph Text fields
* Fixed: Custom Labels not being used as field label in the View Configuration screen
    * Tweak: Custom Labels will be used as the field label, even when the "Show Label" checkbox isn't checked
* Tweak: Show available plugin updates, even when license is expired
* Tweak: Improve spacing of the Approval column on the Entries screen
* Tweak: Added support for new accessibility labels added in WordPress 4.4

__Developer Notes:__

* Fixed: Make `gravityview/fields/fileupload/link_atts` filter available when not using lightbox with File Uploads field
* Renamed files:
    - `includes/fields/class.field.php` => `includes/fields/class-gravityview-field.php`
    - `includes/class-logging.php` => `includes/class-gravityview-logging.php`
    - `includes/class-image.php` => `includes/class-gravityview-image.php`
    - `includes/class-migrate.php` => `includes/class-gravityview-migrate.php`
    - `includes/class-change-entry-creator.php` => `includes/class-gravityview-change-entry-creator.php`
* New: `gravityview/delete-entry/verify_nonce` Override Delete Entry nonce validation. Return true to declare nonce valid.
* New: `gravityview/entry_notes/add_note` filter to modify GravityView note properties before being added
* New: `gravityview_post_type_supports` filter to modify `gravityview` post type support values
* New: `gravityview_publicly_queryable` filter to modify whether Views be accessible using `example.com/?post_type=gravityview`. Default: Whether the current user has `read_private_gravityviews` capability (Editor or Administrator by default)

= 1.15.1 on October 27 =
* New: Use `{get}` Merge Tags as `[gravityview]` attributes
* Fixed: Edit Entry and Delete Entry links weren't working in DataTables
* Fixed: Some Gravity Forms Merge Tags weren't working, like `{embed_post:post_title}`
* Fixed: Display Checkbox and Radio field labels in the Search Bar
	* New: If you prefer how the searches looked before the labels were visible, you can set the "Label" for the search field to a blank space. That will hide the label.
	* Removed extra whitespace from search field `<label>`s
* Fixed: Update the required Gravity Forms version to 1.9.9.10
* Fixed: Section fields should not be affected by "Hide empty fields" View setting
* Fixed: Add ability to check post custom fields for `[gravityview]` shortcode. This fixes issues with some themes and page builder plugins.
* Fixed: Return type wasn't boolean for `has_gravityview_shortcode()` function
* Tweak: Improve notifications logic
	* Only show notices to users with appropriate capabilities
	* Allow dismissing all notices
	* Clear dismissed notices when activating the plugin
	* Fixed showing notice to enter license key
* Tweak: Added previously-supported `{created_by:roles}` Merge Tag to available tags dropdown
* Tweak: Allow overriding `gravityview_sanitize_html_class()` function
* Tweak: Make `GravityView_Merge_Tags::replace_get_variables()` method public
* Tweak: Rename `GravityView_Merge_Tags::_gform_replace_merge_tags()` method `GravityView_Merge_Tags::replace_gv_merge_tags()` for clarity

= 1.15 on October 15 =
* Added: `{get}` Merge Tag that allows passing data via URL to be safely displayed in Merge Tags. [Learn how this works](https://docs.gravitykit.com/article/314-the-get-merge-tag).
	- Example: When adding `?first-name=Floaty` to a URL, the Custom Content `My name is {get:first-name}` would be replaced with `My name is Floaty`
* Added: GravityView Capabilities: restrict access to GravityView functionality to certain users and roles. [Learn more](https://docs.gravitykit.com/article/311-gravityview-capabilities).
	- Fixed: Users without the ability to create Gravity Forms forms are able to create a new form via "Start Fresh"
	- Only add the Approve Entries column if user has the `gravityview_moderate_entries` capability (defaults to Editor role or higher)
	- Fixed: Contributors now have access to the GravityView "Getting Started" screen
* Added: `[gv_entry_link]` shortcode to link directly to an entry. [Learn more](https://docs.gravitykit.com/article/287-edit-entry-and-delete-entry-shortcodes).
	- Existing `[gv_delete_entry_link]` and `[gv_edit_entry_link]` shortcodes will continue to work
* Added: Ability to filter View by form in the Admin. [Learn more](https://docs.gravitykit.com/article/313-the-views-list-on-the-dashboard).
* Added: Option to delete GravityView data when the plugin is uninstalled, then deleted. [Learn more](https://docs.gravitykit.com/article/312-how-to-delete-the-gravityview-data-when-the-plugin-is-uninstalled).
* Added: New support "Beacon" to easily search documentation and ask support questions
* Added: Clear search button to the Search Widget (WP widget)
* Fixed: `number_format()` PHP warning on blank Number fields
* Fixed: `{created_by}` merge tags weren't being escaped using `esc_html()`
* Fixed: Checkmark icons weren't always available when displaying checkbox input field
* Fixed: When "Shorten Link Display" was enabled for Website fields, "Link Text" wasn't respected
* Fixed: Only process "Create" Gravity Forms User Registration Addon feeds, by default the user role and the user display name format persist
* Fixed: Error with List field  `Call to undefined method GF_Field::get_input_type()`
* Fixed: BuddyPress/bbPress `bbp_setup_current_user()` warning
* Fixed: `gravityview_is_admin_page()` wasn't recognizing the Settings page as a GravityView admin page
* Fixed: Custom Content Widgets didn't replace Merge Tags
* Fixed: PHP Warnings
* Fixed: WordPress Multisite fatal error when Gravity Forms not Network Activated
* Tweak: Don't show Data Source column in Views screen to users who don't have permissions to see any of the data anyway
* Tweak: Entry notes are now created using `GravityView_Entry_Notes` class
* Tweak: Improved automated code testing
* Tweak: Added `gravityview/support_port/display` filter to enable/disable displaying Support Port
* Tweak: Added `gravityview/support_port/show_profile_setting` filter to disable adding the Support Port setting on User Profile pages
* Tweak: Removed `gravityview/admin/display_live_chat` filter
* Tweak: Removed `gravityview_settings_capability` filter
* Tweak: Escape form name in dropdowns

= 1.14.2 & 1.14.3 on September 17 =
* Fixed: Issue affecting Gravity Forms User Registration Addon. Passwords were being reset when an user edited their own entry.

= 1.14.1 on September 16 =
* Fixed: Error with older versions of Maps Premium View

= 1.14 on September 16 =
* Added: Search Bar now supports custom label text
* Added: Show the value of a single column of a "Multiple Columns" List field
* Added: Sorting by time now works. Why is this "Added" and not "Fixed"? Because Gravity Forms doesn't natively support sorting by time!
* Added: Display the roles of the entry creator by using `{created_by:roles}` Merge Tag
* Fixed: Field containers were being rendered even when empty
* Fixed: Widgets were not being displayed when using page builders and themes that pre-process shortcodes
* Fixed: Don't show "Width %" setting when in Single Entry configuration
* Fixed: Error in extension class that assumes GravityView is active
* Fixed: Add check for `{all_fields_display_empty}` Gravity Forms merge tag
* Fixed: Hide metabox until View Data Source is configured
* Fixed: Search Bar "Link" input type wasn't highlighting properly based on the value of the filter
* Fixed: Improved speed of getting users for Search Bar and GravityView Search Widgets with "Submitted by" fields, and in the Edit Entry screen (the Change Entry Creator dropdown)
* Fixed: Conflict with other icon fonts in the Dashboard
* Fixed: Allow HTML in Source URL "Link Text" field setting
* Fixed: Gravity Forms User Registration Addon conflicts
	- When editing an entry, an user's roles and display name were reset to the Addon's feed configuration settings
	- Users receive "Password Updated" emails in WordPress 4.3+, even if the password wasn't changed
* Fixed: Prevent sorting by List fields, which aren't sortable due to their data storage method
* Tweak: Support for plugin banner images in the plugin changelog screen
* Tweak: Updated default Search Bar configuration to be a single input with "Search Everything"
* Tweak: Sort user dropdown by display name instead of username
* Tweak: Reduce size of AJAX responses
* Tweak: Add "Template" column to the All Views list table - now you can better see what template is being used
* Tweak: Remove redundant close icon for field and widget settings
* Tweak: When adding notes via GravityView, set the note type to `gravityview` to allow for better searchability
* Added: Automated code testing
* Updated: Bengali translation by [@tareqhi](https://www.transifex.com/accounts/profile/tareqhi/). Thank you!

= 1.13.1 on August 26 =
* Fixed: Potential XSS security issue. **Please update.**
* Fixed: The cache was not being reset properly for entry changes, including:
	- Starring/unstarring
	- Moving to/from the trash
	- Changing entry owner
	- Being marked as spam
* Fixed: Delete entry URL not properly passing some parameters (only affecting pages with multiple `[gravityview]` shortcodes)
* Added: `gravityview/delete-entry/mode` filter. When returning "trash", "Delete Entry" moves entries to the trash instead of permanently deleting them.
* Added: `gravityview/admin/display_live_chat` filter to disable live chat widget
* Added: `gravityview/delete-entry/message` filter to modify the "Entry Deleted" message content
* Tweak: Improved license activation error handling by linking to relevant account functions
* Tweak: Added settings link to plugin page actions
* Tweak: Improved code documentation
* Updated Translations:
	- Bengali translation by [@tareqhi](https://www.transifex.com/accounts/profile/tareqhi/)
	- Turkish translation by [@suhakaralar](https://www.transifex.com/accounts/profile/suhakaralar/)
* New: Released a new [GravityView Codex](http://codex.gravitykit.com) for developers

= 1.13 on August 20 =
* Fixed: Wildcard search broken for Gravity Forms 1.9.12+
* Fixed: Edit Entry validation messages not displaying for Gravity Forms 1.9.12+
* Added: Number field settings
	- Format number: Display numbers with thousands separators
	- Decimals: Precision of the number of decimal places. Leave blank to use existing precision.
* Added: `detail` parameter to the `[gravityview]` shortcode. [Learn more](https://docs.gravitykit.com/article/73-using-the-shortcode#detail-parameter)
* Added: `context` parameter to the `[gvlogic]` shortcode to show/hide content based on current mode (Multiple Entries, Single Entry, Edit Entry). [Learn more](https://docs.gravitykit.com/article/252-gvlogic-shortcode#context)
* Added: Allow to override the entry saved value by the dynamic populated value on the Edit Entry view using the `gravityview/edit_entry/pre_populate/override` filter
* Added: "Edit View" link in the Toolbar when on an embedded View screen
* Added: `gravityview_is_hierarchical` filter to enable defining a Parent View
* Added: `gravityview/merge_tags/do_replace_variables` filter to enable/disable replace_variables behavior
* Added: `gravityview/edit_entry/verify_nonce` filter to override nonce validation in Edit Entry
* Added: `gravityview_strip_whitespace()` function to strip new lines, tabs, and multiple spaces and replace with single spaces
* Added: `gravityview_ob_include()` function to get the contents of a file using combination of `include()` and `ob_start()`
* Fixed: Edit Entry link not showing for non-admins when using the DataTables template
* Fixed: Cache wasn't being used for `get_entries()`
* Fixed: Extension class wasn't properly checking requirements
* Fixed: Issue with some themes adding paragraphs to Javascript tags in the Edit Entry screen
* Fixed: Duplicated information in the debugging logs
* Updated: "Single Entry Title" and "Back Link Label" settings now support shortcodes, allowing for you to use [`[gvlogic]`](https://docs.gravitykit.com/article/252-gvlogic-shortcode)
* Updated: German and Portuguese translations

= 1.12 on August 5 =
* Fixed: Conflicts with Advanced Filter extension when using the Recent Entries widget
* Fixed: Sorting icons were being added to List template fields when embedded on the same page as Table templates
* Fixed: Empty Product fields would show a string (", Qty: , Price:") instead of being empty. This prevented "Hide empty fields" from working
* Fixed: When searching on the Entry Created date, the date used GMT, not blog timezone
* Fixed: Issue accessing settings page on Multisite
* Fixed: Don't show View post types if GravityView isn't valid
* Fixed: Don't redirect to the List of Changes screen if you've already seen the screen for the current version
* Fixed: When checking license status, the plugin can now fix PHP warnings caused by other plugins that messed up the requests
* Fixed: In Multisite, only show notices when it makes sense to
* Added: `gravityview/common/sortable_fields` filter to override which fields are sortable
* Tweak: Extension class added ability to check for required minimum PHP versions
* Tweak: Made the `GravityView_Plugin::$theInstance` private and renamed it to `GravityView_Plugin::$instance`. If you're a developer using this, please use `GravityView_Plugin::getInstance()` instead.
* Updated: French translation

= 1.11.2 on July 22 =
* Fixed: Bug when comparing empty values with `[gvlogic]`
* Fixed: Remove extra whitespace when comparing values using `[gvlogic]`
* Modified: Allow Avada theme Javascript in "No-Conflict Mode"
* Updated: French translation

= 1.11.1 on July 20 =
* Added: New filter hook to customise the cancel Edit Entry link: `gravityview/edit_entry/cancel_link`
* Fixed: Extension translations
* Fixed: Dropdown inputs with long field names could overflow field and widget settings
* Modified: Allow Genesis Framework CSS and Javascript in "No-Conflict Mode"
* Updated: Danish translation (thanks [@jaegerbo](https://www.transifex.com/accounts/profile/jaegerbo/)!) and German translation

= 1.11 on July 15 =
* Added: GravityView now updates WordPress user profiles when an entry is updated while using the Gravity Forms User Registration Add-on
* Fixed: Removed User Registration Add-on validation when updating an entry
* Fixed: Field custom class not showing correctly on the table header
* Fixed: Editing Time fields wasn't displaying saved value
* Fixed: Conflicts with the date range search when search inputs are empty
* Fixed: Conflicts with the Other Entries field when placing a search:
    - Developer note: the filter hook `gravityview/field/other_entries/args` was replaced by "gravityview/field/other_entries/criteria". If you are using this filter, please [contact support](mailto:support@gravitykit.com) before updating so we can help you transition
* Updated: Turkish translation (thanks [@suhakaralar](https://www.transifex.com/accounts/profile/suhakaralar/)!) and Mexican translation (thanks [@jorgepelaez](https://www.transifex.com/accounts/profile/jorgepelaez/)!)

= 1.10.1 on July 2 =
* Fixed: Edit Entry link and Delete Entry link in embedded Views go to default view url
* Fixed: Duplicated fields on the Edit Entry view
* Fixed: Warning on bulk edit

= 1.10 on June 26 =
* Update: Due to the new Edit Entry functionality, GravityView now requires Gravity Forms 1.9 or higher
* Fixed: Editing Hidden fields restored
* Fixed: Edit Entry and Delete Entry may not always show in embedded Views
* Fixed: Search Bar "Clear" button Javascript warning in Internet Explorer
* Fixed: Edit Entry styling issues with input sizes. Edit Entry now uses 100% Gravity Forms styles.
* Added: `[gv_edit_entry_link]` and `[gv_delete_entry_link]` shortcodes. [Read how to use them](https://docs.gravitykit.com/article/287-edit-entry-and-delete-entry-shortcodes)

= 1.9.1 on June 24 =
* Fixed: Allow "Admin Only" fields to appear in Edit Entry form
	- New behavior: If the Edit Entry tab isn't configured in GravityView (which means all fields will be shown by default), GravityView will hide "Admin Only" fields from being edited by non-administrators. If the Edit Entry tab is configured, then GravityView will use the field settings in the configuration, overriding Gravity Forms settings.
* Tweak: Changed `gravityview/edit-entry/hide-product-fields` filter to `gravityview/edit_entry/hide-product-fields` for consistency

= 1.9 on June 23 =
* Added: Edit Entry now takes place in the Gravity Forms form layout, not in the previous layout. This means:
	- Edit Entry now supports Conditional Logic - as expected, fields will show and hide based on the form configuration
	- Edit Entry supports [Gravity Forms CSS Ready Classes](https://docs.gravityforms.com/list-of-css-ready-classes/) - the layout you have configured for your form will be used for Edit Entry, too.
	- If you customized the CSS of your Edit Entry layout, **you will need to update your stylesheet**. Sorry for the inconvenience!
	- If visiting an invalid Edit Entry link, you are now provided with a back link
	- Product fields are now hidden by default, since they aren't editable. If you want to instead display the old message that "product fields aren't editable," you can show them using the new `gravityview/edit_entry/hide-product-fields` filter
* Added: Define column widths for fields in each field's settings (for Table and DataTable View Types only)
* Added: `{created_by}` Merge Tag that displays information from the creator of the entry ([learn more](https://docs.gravitykit.com/article/281-the-createdby-merge-tag))
* Added: Edit Entry field setting to open link in new tab/window
* Added: CSS classes to the Update/Cancel/Delete buttons ([learn more](https://docs.gravitykit.com/article/63-css-guide#edit-entry))
* Fixed: Shortcodes not processing properly in DataTables Extension
* Tweak: Changed support widget to a Live Chat customer support and feedback form widget

= 1.8.3 on June 12 =
* Fixed: Missing title and subtitle field zones on `list-single.php` template

= 1.8.2 on June 10 =
* Fixed: Error on `list-single.php` template

= 1.8.1 on June 9 =
* Added: New search filter for Date fields to allow searching over date ranges ("from X to Y")
* Updated: The minimum required version of Gravity Forms is now 1.8.7. **GravityView will be requiring Gravity Forms 1.9 soon.** Please update Gravity Forms if you are running an older version!
* Fixed: Conflicts with [A-Z Filter Extension](https://www.gravitykit.com/extensions/a-z-filter/) and View sorting due to wrong field mapping
* Fixed: The "links" field type on the GravityView WordPress search widget was opening the wrong page
* Fixed: IE8 Javascript error when script debugging is on. Props, [@Idealien](https://github.com/Idealien). [Issue #361 on Github](https://github.com/katzwebservices/GravityView/issues/361)
* Fixed: PHP warning when trashing entries. [Issue #370 on Github](https://github.com/katzwebservices/GravityView/issues/370)
* Tweak: Updated the `list-single.php`, `table-body.php`, `table-single.php` templates to use `GravityView_View->getFields()` method

= 1.8 on May 26 =
* View settings have been consolidated to a single location. [Learn more about the new View Settings layout](https://docs.gravitykit.com/article/275-view-settings).
* Added: Custom Link Text in Website fields
* Added: Poll Addon GravityView widget
* Added: Quiz Addon support: add Quiz score fields to your View configuration
* Added: Possibility to search by entry creator on Search Bar and Widget
* Fixed: `[gvlogic]` shortcode now properly handles comparing empty values.
    * Use `[gvlogic if="{example} is=""]` to determine if a value is blank.
    * Use `[gvlogic if="{example} isnot=""]` to determine if a value is not blank.
    * See "Matching blank values" in the [shortcode documentation](https://docs.gravitykit.com/article/252-gvlogic-shortcode)
* Fixed: Sorting by full address. Now defaults to sorting by city. Use the `gravityview/sorting/address` filter to modify what data to use ([here's how](https://gist.github.com/zackkatz/8b8f296c6f7dc99d227d))
* Fixed: Newly created entries cannot be directly accessed when using the custom slug feature
* Fixed: Merge Tag autocomplete hidden behind the Field settings (did you know you can type `{` in a field that has Merge Tags enabled and you will get autocomplete?)
* Fixed: For sites not using [Permalinks](http://codex.wordpress.org/Permalinks), the Search Bar was not working for embedded Views
* Tweak: When GravityView is disabled, only show "Could not activate the Extension; GravityView is not active." on the Plugins page
* Tweak: Added third parameter to `gravityview_widget_search_filters` filter that passes the search widget arguments
* Updated Translations:
    - Italian translation by [@Lurtz](https://www.transifex.com/accounts/profile/Lurtz/)
	- Bengali translation by [@tareqhi](https://www.transifex.com/accounts/profile/tareqhi/)
    - Danish translation by [@jaegerbo](https://www.transifex.com/accounts/profile/jaegerbo/)

= 1.7.6.2 on May 12 =
* Fixed: PHP warning when trying to update an entry with the approved field.
* Fixed: Views without titles in the "Connected Views" dropdown would appear blank

= 1.7.6.1 on May 7 =
* Fixed: Pagination links not working when a search is performed
* Fixed: Return false instead of error if updating approved status fails
* Added: Hooks when an entry approval is updated, approved, or disapproved:
    - `gravityview/approve_entries/updated` - Approval status changed (passes $entry_id and status)
    - `gravityview/approve_entries/approved` - Entry approved (passes $entry_id)
    - `gravityview/approve_entries/disapproved` - Entry disapproved (passes $entry_id)

= 1.7.6 on May 5 =
* Added WordPress Multisite settings page support
    - By default, settings aren't shown on single blogs if GravityView is Network Activated
* Fixed: Security vulnerability caused by the usage of `add_query_arg` / `remove_query_arg`. [Read more about it](https://blog.sucuri.net/2015/04/security-advisory-xss-vulnerability-affecting-multiple-wordpress-plugins.html)
* Fixed: Not showing the single entry when using Advanced Filter (`ANY` mode) with complex fields types like checkboxes
* Fixed: Wrong width for the images in the list template (single entry view)
* Fixed: Conflict with the "The Events Calendar" plugin when saving View Advanced Filter configuration
* Fixed: When editing an entry in the frontend it gets unapproved when not using the approve form field
* Added: Option to convert text URI, www, FTP, and email addresses on a paragraph field in HTML links
* Fixed: Activate/Check License buttons weren't properly visible
* Added: `gravityview/field/other_entries/args` filter to modify arguments used to generate the Other Entries list. This allows showing other user entries from any View, not just the current view
* Added: `gravityview/render/hide-empty-zone` filter to hide empty zone. Use `__return_true` to prevent wrapper `<div>` from being rendered
* Updated Translations:
	- Bengali translation by [@tareqhi](https://www.transifex.com/accounts/profile/tareqhi/)
	- Turkish translation by [@suhakaralar](https://www.transifex.com/accounts/profile/suhakaralar/)
	- Hungarian translation by [@Darqebus](https://www.transifex.com/accounts/profile/Darqebus/)

= 1.7.5.1 on April 10 =
* Fixed: Path issue with the A-Z Filters Extension

= 1.7.5 on April 10 =
* Added: `[gvlogic]` Shortcode - allows you to show or hide content based on the value of merge tags in Custom Content fields! [Learn how to use the shortcode](https://docs.gravitykit.com/article/252-gvlogic-shortcode).
* Fixed: White Screen error when license key wasn't set and settings weren't migrated (introduced in 1.7.4)
* Fixed: No-Conflict Mode not working (introduced in 1.7.4)
* Fixed: PHP notices when visiting complex URLs
* Fixed: Path to plugin updater file, used by Extensions
* Fixed: Extension global settings layout improved (yet to be implemented)
* Tweak: Restructure plugin file locations
* Updated: Dutch translation by [@erikvanbeek](https://www.transifex.com/accounts/profile/erikvanbeek/). Thanks!

= 1.7.4.1 on April 7 =
* Fixed: Fatal error when attempting to view entry that does not exist (introduced in 1.7.4)
* Updated: Turkish translation by [@suhakaralar](https://www.transifex.com/accounts/profile/suhakaralar/). Thanks!

= 1.7.4 on April 6 =
* Modified: The List template is now responsive! Looks great on big and small screens.
* Fixed: When editing an entry in the frontend it gets unapproved
* Fixed: Conflicts between the Advanced Filter extension and the Single Entry mode (if using `ANY` mode for filters)
* Fixed: Sorting by full name. Now sorts by first name by default.
    * Added `gravityview/sorting/full-name` filter to sort by last name ([see how](https://gist.github.com/zackkatz/cd42bee4f361f422824e))
* Fixed: Date and Time fields now properly internationalized (using `date_i18n` instead of `date`)
* Added: `gravityview_disable_change_entry_creator` filter to disable the Change Entry Creator functionality
* Modified: Migrated to use Gravity Forms settings
* Modified: Updated limit to 750 users (up from 300) in Change Entry Creator dropdown.
* Confirmed WordPress 4.2 compatibility
* Updated: Dutch translation (thanks, [@erikvanbeek](https://www.transifex.com/accounts/profile/erikvanbeek/)!)

= 1.7.3 on March 25 =
* Fixed: Prevent displaying a single Entry that doesn't match configured Advanced Filters
* Fixed: Issue with permalink settings needing to be re-saved after updating GravityView
* Fixed: Embedding entries when not using permalinks
* Fixed: Hide "Data Source" metabox links in the Screen Options tab in the Admin
* Added: `gravityview_has_archive` filter to enable View archive (see all Views by going to [sitename.com]/view/)
* Added: Third parameter to `GravityView_API::entry_link()` method:
    * `$add_directory_args` *boolean* True: Add URL parameters to help return to directory; False: only include args required to get to entry
* Tweak: Register `entry` endpoint even when not using rewrites
* Tweak: Clear `GravityView_View->_current_entry` after the View is displayed (fixes issue with Social Sharing Extension, coming soon!)
* Added: Norwegian translation (thanks, [@aleksanderespegard](https://www.transifex.com/accounts/profile/aleksanderespegard/)!)

= 1.7.2 on March 18 =
* Added: Other Entries field - Show what other entries the entry creator has in the current View
* Added: Ability to hide the Approve/Reject column when viewing Gravity Forms entries ([Learn how](https://docs.gravitykit.com/article/248-how-to-hide-the-approve-reject-entry-column))
* Fixed: Missing Row Action links for non-View types (posts, pages)
* Fixed: Embedded DataTable Views with `search_value` not filtering correctly
* Fixed: Not possible to change View status to 'Publish'
* Fixed: Not able to turn off No-Conflict mode on the Settings page (oh, the irony!)
* Fixed: Allow for non-numeric search fields in `gravityview_get_entries()`
* Fixed: Social icons displaying on GravityView settings page
* Tweak: Improved Javascript & PHP speed and structure

= 1.7.1 on March 11 =
* Fixed: Fatal error on the `list-body.php` template

= 1.7 on March 10 =
* Added: You can now edit most Post Fields in Edit Entry mode
    - Supports Post Content, Post Title, Post Excerpt, Post Tags, Post Category, and most Post Custom Field configurations ([Learn more](https://docs.gravitykit.com/article/245-editable-post-fields))
* Added: Sort Table columns ([read how](https://docs.gravitykit.com/article/230-how-to-enable-the-table-column-sorting-feature))
* Added: Post ID field now available - shows the ID of the post that was created by the Gravity Forms entry
* Fixed: Properly reset `$post` after Live Post Data is displayed
* Tweak: Display spinning cursor while waiting for View configurations to load
* Tweak: Updated GravityView Form Editor buttons to be 1.9 compatible
* Added: `gravityview/field_output/args` filter to modify field output settings before rendering
* Fixed: Don't show date field value if set to Unix Epoch (1/1/1970), since this normally means that in fact, no date has been set
* Fixed: PHP notices when choosing "Start Fresh"
* Fixed: If Gravity Forms is installed using a non-standard directory name, GravityView would think it wasn't activated
* Fixed: Fixed single entry links when inserting views with `the_gravityview()` template tag
* Updated: Portuguese translation (thanks, Luis!)
* Added: `gravityview/fields/email/javascript_required` filter to modify message displayed when encrypting email addresses and Javascript is disabled
* Added: `GFCommon:js_encrypt()` method to encrypt text for Javascript email encryption
* Fixed: Recent Entries widget didn't allow externally added settings to save properly
* Fixed: Delete Entry respects previous pagination and sorting
* Tweak: Updated View Presets to have improved Search Bar configurations
* Fixed: `gravityview/get_all_views/params` filter restored (Modify Views returned by the `GVCommon::get_all_views()` method)
* GravityView will soon require Gravity Forms 1.9 or higher. If you are running Gravity Forms Version 1.8.x, please update to the latest version.

= 1.6.2 on February 23 =
* Added: Two new hooks in the Custom Content field to enable conditional logic or enable `the_content` WordPress filter which will trigger the Video embed ([read how](https://docs.gravitykit.com/article/227-how-can-i-transform-a-video-link-into-a-player-using-the-custom-content-field))
* Fixed: Issue when embedding multiple DataTables views in the same page
* Tweak: A more robust "Save View" procedure to prevent losing field configuration on certain browsers
* Updated Translations:
	- Bengali translation by [@tareqhi](https://www.transifex.com/accounts/profile/tareqhi/)
	- Turkish translation by [@suhakaralar](https://www.transifex.com/accounts/profile/suhakaralar/)

= 1.6.1 on February 17 =
* Added: Allow Recent Entries to have an Embed Page ID
* Fixed: # of Recent Entries not saving
* Fixed: Link to Embed Entries how-to on the Welcome page
* Fixed: Don't show "Please select View to search" message until Search Widget is saved
* Fixed: Minor Javascript errors for new WordPress Search Widget
* Fixed: Custom template loading from the theme directory
* Fixed: Adding new search fields to the Search Bar widget in the Edit View screen
* Fixed: Entry creators can edit their own entries in Gravity Forms 1.9+
* Fixed: Recent Entries widget will be hidden in the Customizer preview until View ID is configured
* Tweak: Added Floaty icon to Customizer widget selectors
* Updated: Hungarian, Norwegian, Portuguese, Swedish, Turkish, and Spanish translations (thanks to all the translators!)

= 1.6 on February 12 =
* Our support site has moved to [docs.gravitykit.com](https://docs.gravitykit.com). We hope you enjoy the improved experience!
* Added: GravityView Search Widget - Configure a WordPress widget that searches any of your Views. [Read how to set it up](https://docs.gravitykit.com/article/222-the-search-widget)
* Added: Duplicate View functionality allows you to clone a View from the All Views screen. [Learn more](https://docs.gravitykit.com/article/105-how-to-duplicate-or-copy-a-view)
* Added: Recent Entries WordPress Widget - show the latest entries for your View. [Learn more](https://docs.gravitykit.com/article/223-the-recent-entries-widget)
* Added: Embed Single Entries - You can now embed entries in a post or page! [See how](https://docs.gravitykit.com/article/105-how-to-duplicate-or-copy-a-view)
* Fixed: Fatal errors caused by Gravity Forms 1.9.1 conflict
* Fixed: Respect Custom Input Labels added in Gravity Forms 1.9
* Fixed: Edit Entry Admin Bar link
* Fixed: Single Entry links didn't work when previewing a draft View
* Fixed: Edit entry validation hooks not running when form has multiple pages
* Fixed: Annoying bug where you would have to click Add Field / Add Widget buttons twice to open the window
* Added: `gravityview_get_link()` function to standardize generating HTML anchors
* Added: `GravityView_API::entry_link_html()` method to generate entry link HTML
* Added: `gravityview_field_entry_value_{$field_type}` filter to modify the value of a field (in `includes/class-api.php`)
* Added: `field_type` key has been added to the field data in the global `$gravityview_view->field_data` array
* Added: `GravityView_View_Data::maybe_get_view_id()` method to determine whether an ID, post content, or object passed to it is a View or contains a View shortcode.
* Added: Hook to customise the text message "You have attempted to view an entry that is not visible or may not exist." - `gravityview/render/entry/not_visible`
* Added: Included in hook `gravityview_widget_search_filters` the labels for search all, entry date and entry id.
* Tweak: Allow [WordPress SEO](http://wordpress.org/plugins/wordpress-seo/) scripts and styles when in "No Conflict Mode"
* Fixed: For Post Dynamic Data, make sure Post ID is set
* Fixed: Make sure search field choices are available before displaying field

= 1.5.4 on January 29, 2015 =
* Added: "Hide View data until search is performed" setting - only show the Search Bar until a search is entered
* Added: "Clear" button to your GravityView Search Bar - allows easy way to remove all searches & filters
* Added: You can now add Custom Content GravityView Widgets (not just fields) - add custom text or HTMLin the header or footer of a View
* Added: `gravityview/comments_open` filter to modify whether comments are open or closed for GravityView posts (previously always false)
* Added: Hook to filter the success Edit Entry message and link `gravityview/edit_entry/success`
* Added: Possibility to add custom CSS classes to multiple view widget wrapper ([Read how](https://www.gravitykit.com/support/documentation/204144575/))
* Added: Field option to enable Live Post Data for Post Image field
* Fixed: Loading translation files for Extensions
* Fixed: Edit entry when embedding multiple views for the same form in the same page
* Fixed: Conflicts with Advanced Filter extension when embedding multiple views for the same form in the same page
* Fixed: Go Back link on embedded single entry view was linking to direct view url instead of page permalink
* Fixed: Searches with quotes now work properly
* Tweak: Moved `includes/css/`, `includes/js/` and `/images/` folders into `/assets/`
* Tweak: Improved the display of the changelog (yes, "this is *so* meta!")
* Updated: Swedish translation - thanks, [@adamrehal](https://www.transifex.com/accounts/profile/adamrehal/)
* Updated: Hungarian translation - thanks, [@Darqebus](https://www.transifex.com/accounts/profile/Darqebus/) (a new translator!) and [@dbalage](https://www.transifex.com/accounts/profile/dbalage/)

= 1.5.3 on December 22 =
* Fixed: When adding more than 100 fields to the View some fields weren't saved.
* Fixed: Do not set class tickbox for non-images files
* Fixed: Display label "Is Fulfilled" on the search bar
* Fixed: PHP Notice with Gravity Forms 1.9 and PHP 5.4+
* Tested with Gravity Forms 1.9beta5 and WordPress 4.1
* Updated: Turkish translation by [@suhakaralar](https://www.transifex.com/accounts/profile/suhakaralar/) and Hungarian translation by [@dbalage](https://www.transifex.com/accounts/profile/dbalage/). Thanks!

= 1.5.2 on December 11 =
* Added: Possibility to show the label of Dropdown field types instead of the value ([learn more](https://www.gravitykit.com/support/documentation/202889199/ "How to display the text label (not the value) of a dropdown field?"))
* Fixed: Sorting numeric columns (field type number)
* Fixed: View entries filter for Featured Entries extension
* Fixed: Field options showing delete entry label
* Fixed: PHP date formatting now keeps backslashes from being stripped
* Modified: Allow license to be defined in `wp-config.php` ([Read how here](https://www.gravitykit.com/support/documentation/202870789/))
* Modified: Added `$post_id` parameter as the second argument for the `gv_entry_link()` function. This is used to define the entry's parent post ID.
* Modified: Moved `GravityView_API::get_entry_id_from_slug()` to `GVCommon::get_entry_id_from_slug()`
* Modified: Added second parameter to `gravityview_get_entry()`, which forces the ability to fetch an entry by ID, even if custom slugs are enabled and `gravityview_custom_entry_slug_allow_id` is false.
* Updated Translations:
	- Bengali translation by [@tareqhi](https://www.transifex.com/accounts/profile/tareqhi/)
	- Romanian translation by [@ArianServ](https://www.transifex.com/accounts/profile/ArianServ/)
	- Mexican Spanish translation by [@jorgepelaez](https://www.transifex.com/accounts/profile/jorgepelaez/)

= 1.5.1 on December 2 =

* Added: Delete Entry functionality!
	- New "User Delete" setting allows the user who created an entry to delete it
	- Adds a "Delete" link in the Edit Entry form
	- Added a new "Delete Link" Field to the Field Picker
* Fixed: DataTables Extension hangs when a View has Custom Content fields
* Fixed: Search Bar - When searching on checkbox field type using multiselect input not returning results
* Fixed: Search Bar - supports "Match Any" search mode by default ([learn more](https://www.gravitykit.com/support/documentation/202722979/ "How do I modify the Search mode?"))
* Fixed: Single Entry View title when view is embedded
* Fixed: Refresh the results cache when an entry is deleted or is approved/disapproved
* Fixed: When users are created using the User Registration Addon, the resulting entry is now automatically assigned to them
* Fixed: Change cache time to one day (from one week) so that Edit Link field nonces aren't invalidated
* Fixed: Incorrect link shortening for domains when it is second-level (for example, `example.co.uk` or `example.gov.za`)
* Fixed: Cached directory link didn't respect page numbers
* Fixed: Edit Entry Admin Bar link wouldn't work when using Custom Entry Slug
* Added: Textarea field now supports an option to trim the number of words shown
* Added: Filter to alter the default behaviour of wrapping images (or image names) with a link to the content object ([learn more](https://www.gravitykit.com/support/documentation/202705059/ "Read the support doc for the filter"))
* Updated: Portuguese translation (thanks [@luistinygod](https://www.transifex.com/accounts/profile/luistinygod/)), Mexican translation (thanks, [@jorgepelaez](https://www.transifex.com/accounts/profile/jorgepelaez/)), Turkish translation (thanks [@suhakaralar](https://www.transifex.com/accounts/profile/suhakaralar/))

= 1.5 on November 12 =
* Added: New "Edit Entry" configuration
	- Configure which fields are shown when editing an entry
	- Set visibility for the fields (Entry Creator, Administrator, etc.)
	- Set custom edit labels
* Fixed: Single entry view now respects View settings
	- If an entry isn't included in View results, the single entry won't be available either
	- If "Show Only Approved" is enabled, prevent viewing of unapproved entries
	- Respects View filters, including those added by the Advanced Filtering extension
* Fixed: Single entry Go back button context on Embedded Views
* Fixed: Delete signature fields in Edit Entry (requires the Gravity Forms Signature Addon)
* Fixed: Gravity Forms tooltip translations being overridden
* Added: Choose to open the link from a website field in the same window (field option)
* Updated: Spanish (Mexican) translation by [@jorgepelaez](https://www.transifex.com/accounts/profile/jorgepelaez/), Dutch translation by [@erikvanbeek](https://www.transifex.com/accounts/profile/erikvanbeek/) and [@leooosterloo](https://www.transifex.com/accounts/profile/leooosterloo/), Turkish translation by [@suhakaralar](https://www.transifex.com/accounts/profile/suhakaralar/)

= 1.4 on October 28 =
* Added: Custom entry slug capability. Instead of `/entry/123`, you can now use entry values in the URL, like `/entry/{company name}/` or `/entry/{first name}-{last name}/`. Requires some customization; [learn more here](https://www.gravitykit.com/support/documentation/202239919)
* Fixed: GravityView auto-updater script not showing updates
* Fixed: Edit Entry when a form has required Upload Fields
* Fixed: "Return to Directory" link not always working for sites in subdirectories
* Fixed: Broken links to single entries when viewing paginated results
* Fixed: Loaded field configurations when using "Start Fresh" presets
* Fixed: Searches ending in a space caused PHP warning
* Fixed: Custom "Edit Link Text" settings respected
* Fixed: Don't rely on Gravity Forms code for escaping query
* Fixed: When multiple Views are displayed on a page, Single Entry mode displays empty templates.
* Fixed: PHP error when displaying Post Content fields using Live Data for a post that no longer is published
* Tweak: Search Bar "Links" Input Type
	- Make link bold when filter is active
	- Clicking on an active filter removes the filter
* Tweak: Fixed updates for Multisite installations
* Modified: Now you can override which post a single entry links to. For example, if a shortcode is embedded on a home page and you want single entries to link to a page with an embedded View, not the View itself, you can pass the `post_id` parameter. This accepts the ID of the page where the View is embedded.
* Modified: Added `$add_pagination` parameter to `GravityView_API::directory_link()`
* Added: Indonesian translation (thanks, [@sariyanta](https://www.transifex.com/accounts/profile/sariyanta/))!
* Updated: Swedish translation 100% translated - thanks, [@adamrehal](https://www.transifex.com/accounts/profile/adamrehal/)!
* Updated: Dutch translation (thanks, [@leooosterloo](https://www.transifex.com/accounts/profile/leooosterloo/))!

= 1.3 on October 13 =
* Speed improvements - [Learn more about GravityView caching](https://www.gravitykit.com/support/documentation/202827685/)
	- Added caching functionality that saves results to be displayed
	- Automatically clean up expired caches
	- Reduce number of lookups for where template files are located
	- Store the path to the permalink for future reference when rendering a View
	- Improve speed of Gravity Forms fetching field values
* Modified: Allow `{all_fields}` and `{pricing_fields}` Merge Tags in Custom Content field. [See examples of how to use these fields](https://www.gravitykit.com/support/documentation/201874189/).
* Fixed: Message restored when creating a new View
* Fixed: Searching advanced input fields
* Fixed: Merge Tags available immediately when adding a new field
* Fixed: Issue where jQuery Cookie script wouldn't load due to `mod_security` issues. [Learn more here](http://docs.woothemes.com/document/jquery-cookie-fails-to-load/)
* Fixed (hopefully): Auto-updates for WordPress Multisite
* Fixed: Clicking overlay to close field/widget settings no longer scrolls to top of page
* Fixed: Make sure Gravity Forms scripts are added when embedding Gravity Forms shortcodes in a Custom Field
* Fixed: Remove double images of Floaty in the warning message when GravityView is disabled
* Fixed: PHP warnings related to Section field descriptions
* Fixed: When using an advanced input as a search field in the Search Bar, the label would always show the parent field's label (Eg: "Address" when it should have shown "City")
	- Added: `gravityview_search_field_label` filter to allow modifying search bar labels
* Fixed: Field label disappears on closing settings if the field title is empty
* Fixed: Sub-fields retain label after opening field settings in the View Configuration
* Modified: Allow passing an array of form IDs to `gravityview_get_entries()`
* Tweak: If the View hasn't been configured yet, don't show embed shortcode in Publish metabox
* Tweak: Add version info to scripts and styles to clear caches with plugin updates
* Added: Swedish translation (thanks, [@adamrehal](https://www.transifex.com/accounts/profile/adamrehal/))!
* Updated: Spanish (Mexican) translation by, [@jorgepelaez](https://www.transifex.com/accounts/profile/jorgepelaez/), Dutch translation by [@erikvanbeek](https://www.transifex.com/accounts/profile/erikvanbeek/), and Turkish translation by [@suhakaralar](https://www.transifex.com/accounts/profile/suhakaralar/)
* Updated: Changed Turkish language code from `tr` to `tr_TR` to match WordPress locales

= 1.2 on October 8 =
* Added: New Search Bar!
	- No longer check boxes in each field to add a field to the search form
	- Add any searchable form fields, not just fields added to the View
	- Easy new drag & drop way to re-order fields
	- Horizontal and Vertical layouts
	- Choose how your search fields are displayed (if you have a checkbox field, for example, you can choose to have a drop-down, a multiselect field, checkboxes, radio buttons, or filter links)
	- Existing search settings will be migrated over on upgrade
* Added: "Custom Content" field type
	- Insert arbitrary text or HTML in a View
	- Supports shortcodes (including Gravity Forms shortcodes)!
* Added: Support for Gravity Forms Section & HTML field types
* Added: Improved textarea field support. Instead of using line breaks, textareas now output with paragraphs.
	- Added new `/templates/fields/textarea.php` file
* Added: A new File Upload field setting. Force uploads to be displayed as links and not visually embedded by checking the "Display as a Link" checkbox.
* Added: Option to disable "Map It" link for the full Address field.
	- New `gravityview_get_map_link()` function with `gravityview_map_link` filter. To learn how to modify the map link, [refer to this how-to article](https://www.gravitykit.com/support/documentation/201608159)
	- The "Map It" string is now translatable
* Added: When editing a View, there are now links in the Data Source box to easily access the Form: edit form, form entries, form settings and form preview
* Added: Additional information in the "Add Field" or "Add Widget" picker (also get details about an item by hovering over the name in the View Configuration)
* Added: Change Entry Creator functionality. Easily change the creator of an entry when editing the entry in the Gravity Forms Edit Entry page
	- If you're using the plugin downloaded from [the how-to page](https://www.gravitykit.com/support/documentation/201991205/), you can de-activate it
* Modified: Changed translation textdomain to `gravityview` instead of `gravity-view`
* Modified: Always show label by default, regardless of whether in List or Table View type
* Modified: It's now possible to override templates on a Form ID, Post ID, and View ID basis. This allows custom layouts for a specific View, rather than site-wide. See "Template File Hierarchy" in [the override documentation](http://www.gravitykit.com/support/documentation/202551113/) to learn more.
* Modified: File Upload field output no longer run through `wpautop()` function
* Modified: Audio and Video file uploads are now displayed using WordPress' built-in [audio](http://codex.wordpress.org/Audio_Shortcode) and [video](http://codex.wordpress.org/Video_Shortcode) shortcodes (requires WordPress 3.6 or higher)
	- Additional file type support
	- Added `gravityview_video_settings` and `gravityview_audio_settings` filters to modify the parameters passed to the shortcode
* Fixed: Shortcode attributes not overriding View defaults
* Fixed: Uploading and deleting files works properly in Edit Entry mode
* Fixed: Configurations get truncated when configuring Views with many fields
* Fixed: Empty `<span class="gv-field-label">` tags no longer output
	- Modified: `gv_field_label()` no longer returns the label with a trailing space. Instead, we use the `.gv-field-label` CSS class to add spacing using CSS padding.
* Fixed: Conflict with Relevanssi plugin
* Fixed: If a date search isn't valid, remove the search parameter so it doesn't cause an error in Gravity Forms
* Fixed: Email field was displaying label even when email was empty.
* Settings page improvements
	- When changing the license value and saving the form, GravityView now re-checks the license status
	- Improved error messages
	- Made license settings translatable
* Modified: Added support for Gravity Forms "Post Image" field captions, titles, and descriptions.
* Updated list of allowed image formats to include `.bmp`, `.jpe`, `.tiff`, `.ico`
* Modified: `/templates/fields/fileupload.php` file - removed the logic for how to output the different file types and moved it to the `gravityview_get_files_array()` function in `includes/class-api.php`
* Modified: `gv_value()` no longer needs the `$field` parameter
* Tweak: Fixed email setting description text.
* Tweak: Don't show Entry Link field output on single entry
* Tweak: Improved Javascript performance in the Admin
* Tweak: "Custom Label" is now shown as the field title in View Configuration
* Tweak: Fixed "Left Footer" box not properly cleared
* Tweak: Show warning if the Directory plugin is running
* Tweak: Use icon font in Edit Entry mode for the download/delete file buttons. Now stylable using `.gv-edit-entry-wrapper .dashicons` CSS class.
* Updated: Turkish translation by [@suhakaralar](https://www.transifex.com/accounts/profile/suhakaralar/), Dutch translation by [@leooosterloo](https://www.transifex.com/accounts/profile/leooosterloo/), Portuguese translation by [@luistinygod](https://www.transifex.com/accounts/profile/luistinygod/)

= 1.1.6 on September 8 =
* Fixed: Approve / Disapprove all entries using Gravity Forms bulk edit entries form (previously, only visible entries were affected)
* Added: Email field settings
	- Email addresses are now encrypted by default to prevent scraping by spammers
	- Added option to display email plaintext or as a link
	- Added subject and body settings: when the link is clicked, you can choose to have these values pre-filled
* Added: Source URL field settings, including show as a link and custom link text
* Added: Signature field improvements (when using the Gravity Forms Signature Add-on) - now shows full size
* Fixed: Empty truncated URLs no longer get shown
* Fixed: License Activation works when No-Conflict Mode is enabled
* Fixed: When creating a new View, "View Type" box was visible when there were no existing Gravity Forms
* Fixed: Fields not always saving properly when adding lots of fields with the "Add All Fields" button
* Fixed: Recognizing single entry when using WordPress "Default" Permalink setting
* Fixed: Date Created field now respects the blog's timezone setting, instead of using UTC time
* Fixed: Edit Entry issues
	* Fixed form validation errors when a scheduled form has expired and also when a form has reached its entry limit
	* Fixed PHP warning messages when editing entries
	* When an Edit Entry form is submitted and there are errors, the submitted values stay in the form; the user won't need to fill in the form again.
* Fixed: Product sub-fields (Name, Quantity & Price) displayed properly
* Fixed: Empty entry display when using Job Board preset caused by incorrect template files being loaded
* Fixed: Files now can be deleted when a non-administrator is editing an entry
* Fixed: PHP Notices on Admin Views screen for users without edit all entries capabilities
* Modified: Added ability to customize and translate the Search Bar's date picker. You can now fully customize the date picker.
	* Added: Full localization for datepicker calendar (translate the days of the week, month, etc)
	* Modified: Changed year picker to +/- 5 years instead of +20/-100
* Tweak: Enabled Merge Tags for Table view "Custom CSS Class" field settings
* Tweak: In the Edit View screen, show a link icon when a field is being used as a link to the Single Entry mode
* Tweak: Added helper text when a new form is created by GravityView
* Tweak: Renamed "Description" drop zone to "Other Fields" to more accurately represent use
* Tweak: Remove all fields from a zone by holding down the Alt key while clicking the remove icon

#### Developers

* Modified: `template/fields/date_created.php` file
* Added: `gravityview_date_created_adjust_timezone` filter to disable timezone support and use UTC (returns boolean)
* Added: `get_settings()` and `get_setting()` methods to the `GravityView_Widget` class. This allows easier access to widget settings.
* Modified: Added `gravityview_js_localization` filter to add Javascript localization
* Added: `gravityview_datepicker_settings` filter to modify the datepicker settings using the setting names from the [jQuery DatePicker options](http://api.jqueryui.com/datepicker/)
* Modified: `gravityview_entry_class` filter to modify the CSS class for each entry wrapper
* Modified: Added `gravityview_widget_search_filters` filter to allow reordering search filters, so that they display in a different order in search widget
* Modified: Addded `gravityview_default_page_size` filter to modify default page size for Views (25 by default)
* Modified: Added actions to the `list-body.php` template file:
	- `gravityview_list_body_before`: Before the entry output
	- `gravityview_entry_before`: Inside the entry wrapper
	- `gravityview_entry_title_before`, `gravityview_entry_title_after`: Before and after the entry title and subtitle output
	- `gravityview_entry_content_before`, `gravityview_entry_content_after`: Before and after the entry content area (image and description zones)
	- `gravityview_entry_footer_before`, `gravityview_entry_footer_after`: Before and after the entry footer
	- `gravityview_entry_after`: Before the entry wrapper closing tag
	- `gravityview_list_body_after`: After entry output
* Modified: Added `gravityview_get_entry_ids()` function to fetch array of entry IDs (not full entry arrays) that match a search result
* Tweak: Removed duplicate `GravityView_frontend::hide_field_check_conditions()` and `GravityView_frontend::filter_fields()` methods
* Modified: Added `get_cap_choices()` method to be used for fetching GravityView roles array

= 1.1.5 =
* Added: "Edit" link in Gravity Forms Entries screen
* Fixed: Show tooltips when No Conflict Mode is enabled
* Fixed: Merge Vars for labels in Single Entry table layouts
* Fixed: Duplicate "Edit Entry" fields in field picker
* Fixed: Custom date formatting for Date Created field
* Fixed: Searching full names or addresses now works as expected
* Fixed: Custom CSS classes are now added to cells in table-based Views
* Updated: Turkish translation by [@suhakaralar](https://www.transifex.com/accounts/profile/suhakaralar/)
* Tweak: Redirect to Changelog instead of Getting Started if upgrading

= 1.1.4 =
* Fixed: Sort & Filter box not displaying
* Fixed: Multi-select fields now display as drop-down field instead of text field in the search bar widget
* Fixed: Edit Entry now compatibile with Gravity Forms forms when "No Duplicates" is enabled
* Added: `gravityview_field_output()` function to generate field output.
* Added: `gravityview_page_links_args` filter to modify the Page Links widget output. Passes standard [paginate_links()](http://codex.wordpress.org/Function_Reference/paginate_links) arguments.
* Modified: `list-body.php` and `list-single.php` template files - field output are now generated using the `gravityview_field_output()` function

= 1.1.3 =
* Fixed: Fatal error on activation when running PHP 5.2
* Fixed: PHP notice when in No-Conflict mode

= 1.1.2 =
* Added: Extensions framework to allow for extensions to auto-update
* Fixed: Entries not displaying in Visual Composer plugin editor
* Fixed: Allow using images as link to entry
* Fixed: Updated field layout in Admin to reflect actual layout of listings (full-width title and subtitle above image)
* Fixed: Editing entry updates the Approved status
* Fixed: When trying to access an entry that doesn't exist (it had been permanently deleted), don't throw an error
* Fixed: Default styles not being enqueued when embedded using the shortcode (fixes vertical pagination links)
* Fixed: Single entry queries were being run twice
* Fixed: Added Enhanced Display style in Edit Entry mode
* Modified: How single entries are accessed; now allows for advanced filtering. Converted `gravityview_get_entry()` to use `GFAPI::get_entries()` instead of `GFAPI::get_entry()`
* Modified: Form ID can be 0 in `gravityview_get_entries()`
* Modified: Improved Edit Entry styling
* Modified: Convert to using `GravityView_View_Data::get_default_args()` instead of duplicating the settings arrays. Used for tooltips, insert shortcode dialog and View metaboxes.
* Modified: Add a check for whether a view exists in `GravityView_View_Data::add_view()`
* Modified: Convert `GravityView_Admin_Views::render_select_option()` to use the key as the value and the value as the label instead of using associative array with `value` and `label` keys.
* Translation updates - thank you, everyone!
	* Romanian translation by [@ArianServ](https://www.transifex.com/accounts/profile/ArianServ/)
	* Finnish translation by [@harjuja](https://www.transifex.com/accounts/profile/harjuja/)
	* Spanish translation by [@jorgepelaez](https://www.transifex.com/accounts/profile/jorgepelaez/)

= 1.1.1 =
* __We fixed license validation and auto-updates__. Sorry for the inconvenience!
* Added: View Setting to allow users to edit only entries they created.
* Fixed: Could not edit an entry with Confirm Email fields
* Fixed: Field setting layouts not persisting
* Updated: Bengali translation by [@tareqhi](https://www.transifex.com/accounts/profile/tareqhi/)
* Fixed: Logging re-enabled in Admin
* Fixed: Multi-upload field button width no longer cut off
* Tweak: Added links to View Type picker to live demos of presets.
* Tweak: Added this "List of Changes" tab.

= 1.1 =
* Refactored (re-wrote) View data handling. Now saves up to 10 queries on each page load.
* Fixed: Infinite loop for rendering `post_content` fields
* Fixed: Page length value now respected for DataTables
* Fixed: Formatting of DataTables fields is now processed the same way as other fields. Images now work, for example.
* Modified: Removed redundant `gravityview_hide_empty_fields` filters
* Fixed/Modified: Enabled "wildcard" search instead of strict search for field searches.
* Added: `gravityview_search_operator` filter to modify the search operator used by the search.
* Added: `gravityview_search_criteria` filter to modify all search criteria before being passed to Gravity Forms
* Added: Website Field setting to display shortened link instead of full URL
* Fixed: Form title gets replaced properly in merge tags
* Modified: Tweaked preset templates

= 1.0.10 =
* Added: "Connected Views" in the Gravity Forms Toolbar. This makes it simple to see which Views are using the current form as a data source.
* Fixed: Edit Entry link in Multiple Entries view

= 1.0.9 on July 18 =
* Added: Time field support, with date format default and options
* Added: "Event Listings" View preset
* Added: "Show Entry On Website" Gravity Forms form button. This is meant to be an opt-in checkbox that the user sees and can control, unlike the "Approve/Reject" button, which is designed for adminstrators to manage approval.
* Modified: Improved horizontal search widget layout
* Modified: Improved "Start Fresh" and "Switch View" visual logic when Starting Fresh and switching forms
* Fixed: Single Entry showing 404 errors
* Fixed: PHP notice on WooCommerce pages
* Fixed: Don't display empty date/time value
* Fixed: Only show Edit Entry link to logged-in users
* Fixed: Re-enabled "Minimum Gravity Forms Version" error message
* Updated: Dutch translation by [@leooosterloo](https://www.transifex.com/accounts/profile/leooosterloo/) (100% coverage, thank you!)
* Tweak: Added "Preview" link to Data Source
* Modified: Created new `class-post-types.php` include file to handle post type & URL rewrite actions.

= 1.0.8.1 on July 17 =
* Fixed: DataTables
	- Restored pageSize
	- Prevented double-initilization
	- FixedHeader & FixedColumns work (now prevent scrolling)
	- Changed default Scroller height from 400 to 500px
* Fixed: Filtering by date
* Fixed: PHP warning in `gv_class()`
* Fixed: Debug Bar integration not printing Warnings
* Removed settings panel tracking script

= 1.0.7 & 1.0.8 on July 17 =
* __Edit Entry__ - you can add an Edit Entry link using the "Add Field" buttons in either the Multiple Entries or Single Entry tab.
	- For now, if the user has the ability to edit entries in Gravity Forms, they’ll be able to edit entries in GravityView. Moving forward, we'll be adding refined controls over who can edit which entries.
	- It supports modifying existing Entry uploads and the great Multiple-File Upload field.
* Modified: Approved Entry functionality
	* Approve/Reject Entries now visible on all forms, regardless of whether the form has an "Approved" field.
	* The Approved field now supports being renamed
* Added: Very cool DataTables extensions:
	* Scroller: dynamically load in new entries as you scroll - no need for pagination)
	* TableTools: Export your entries to CSV and PDF
	* FixedHeader: As you scroll a large DataTable result, the headers of the table stay at the top of the screen. Also, FixedColumns, which does the same for the main table column.
* Added: Shortcodes for outputting Widgets such as pagination and search. Note: they only work on embedded views if the shortcode has already been processed. This is going to be improved.
* Added: Search form fields now displayed horizontally by default.
* Added: Easy links to "Edit Form", "Settings" and "Entries" for the Data Source Gravity Forms form in the All Views admin screen
* Added: Integration with the [Debug Bar](http://wordpress.org/plugins/debug-bar/) plugin - very helpful for developers to see what's going on behind the scenes.
* Fixed: Insert View embed code.
* Fixed: Now supports View shortcodes inside other shortcodes (such as `[example][gravityview][/example]`)
* Fixed: Conflict with WordPress SEO OpenGraph meta data generators
* Fixed: Enforced image max-width so images don't spill out of their containers
* Fixed: Sanitized "Custom Class" field setting values to make sure the HTML doesn't break.
* Fixed: Search field with "default" permalink structure
* Fixed: 1.0.8 fixes an issue accessing single entries that was introduced in 1.0.7
* Modified: Updated `GravityView_Admin_Views::is_gravityview_admin_page()` to fetch post if not yet set.
* Modified: Enabled merge tags in Custom Class field settings
* Modified: Set margin and padding to `0` on pagination links to override theme conflicts
* Modified: Updated `gv_class()` calls to pass form and entry fields to allow for merge tags
* Modified: Default visibility capabilities: added "Can View/Edit Gravity Forms Entries" as options
* Modified: Added custom `class` attribute sanitizer function
`gravityview_sanitize_html_class`
* Tweak: Improved the Embed View form layout
* Tweak: Hide "Switch View" button when already choosing a view
* Tweak: Moved shortcode hint to Publish metabox and added ability to easily select the text
* Tweak: Added tooltips to fields in the View editor
* Tweak: Remove WordPress SEO score calculation on Views
* Tweak: Use `$User->ID` instead of `$User->id` in Name fields
* Tweak: Added tooltip capability to field settings by using `tooltip` parameter. Uses the Gravity Forms tooltip array key.
* Translation updates - thank you, everyone! The # of strings will stay more stable once the plugin's out of beta :-)
	* Added: Portuguese translation by [@luistinygod](https://www.transifex.com/accounts/profile/luistinygod/) - thanks!
	* Updated: Bengali translation by [@tareqhi](https://www.transifex.com/accounts/profile/tareqhi/)
	* Updated: Turkish translation by [@suhakaralar](https://www.transifex.com/accounts/profile/suhakaralar/)
	* Updated: Dutch translation by [@leooosterloo](https://www.transifex.com/accounts/profile/leooosterloo/)
	* If you'd like to contribute translations, [please sign up here](https://www.transifex.com/projects/p/gravityview/).


= 1.0.6 on June 26 =
* Fixed: Fatal error when Gravity Forms is inactive
* Fixed: Undefined index for `id` in Edit View
* Fixed: Undefined variable: `merge_class`
* Fixed: Javascript error when choosing a Start Fresh template. (Introduced by the new Merge Tags functionality in 1.0.5)
* Fixed: Merge Tags were available in Multiple Entries view for the Table layout
* Fixed: Remove Merge Tags when switching forms
* Fixed: That darn settings gear showing up when it shouldn't
* Fixed: Disappearing dialog when switching forms
* Fixed: Display of Entry Link field
* Fixed: Per-field settings weren't working
	* Added: "Link to the post" setting for Post fields
	* Added: "Use live post data" setting for Post fields. Allows you to use the current post information (like title, tags, or content) instead of the original submitted data.
	* Added: Link to category or tag setting for Post Categories and Post Tags fields
	* Added: "Link Text" setting for the Entry Link field
* Modified: Moved admin functionality into new files
	- AJAX calls now live in `class-ajax.php`
	- Metaboxes now live in `class-metabox.php`
* Tweak: Updated change forms dialog text
* Tweak: Removed "use as search filter" from Link to Entry field options
* Translation updates.
	* Added: French translation by [@franckt](https://www.transifex.com/accounts/profile/franckt/) - thanks!
	* Updated: Bengali translation by [@tareqhi](https://www.transifex.com/accounts/profile/tareqhi/)
	* Updated: Turkish translation by [@suhakaralar](https://www.transifex.com/accounts/profile/suhakaralar/)
	* If you'd like to contribute translations, [please sign up here](https://www.transifex.com/projects/p/gravityview/).

= 1.0.5 =
* Added: Lightbox for images (in View Settings metabox)
* Added: Merge Tags - You can now modify labels and settings using dynamic text based on the value of a field. (requires Gravity Forms 1.8.6 or higher)
* Added: Customize the return to directory link anchor text (in the View Settings metabox, under Single Entry Settings)
* Added: Set the title for the Single Entry
* Added: Choose whether to hide empty fields on a per-View basis
* Improved: DataTables styling now set to `display` by default. Can be overridden by using the filter `gravityview_datatables_table_class`
* Improved: Speed!
	* Added `form` item to global `$gravityview_view` data instead of looking it up in functions. Improves `gv_value()` and `gv_label()` speed.
	* Added `replace_variables()` method to `GravityView_API` to reduce time to process merge tags by checking if there are any curly brackets first.
* Improved: "No Views found" text now more helpful for getting started.
* Fixed: Approve Entries column not displaying when clicking Forms > Entries link in admin menu
* Fixed: Field Settings gear no longer showing for widgets without options
* Fixed: Added Gravity Forms minimum version notice when using < 1.8
* Fixed: Column "Data Source" content being displayed in other columns

= 1.0.4 =
* Added: __DataTables integration__ Created a new view type for existing forms that uses the [DataTables](http://datatables.net) script.
We're just getting started with what can be done with DataTables. We'll have much more cool stuff like [DataTables Extensions](http://datatables.net/extensions/index).
* Added: "Add All Fields" option to bottom of the "Add Field" selector
* Added: Per-field-type options structure to allow for different field types to override default Field Settings
	* Added: Choose how to display User data. In the User field settings, you can now choose to display the "Display Name", username, or ID
	* Added: Custom date format using [PHP date format](https://www.php.net//manual/en/function.date.php) available for Entry Date and Date fields
	* Fixed: Default setting values working again
	* Fixed: Field type settings now working
* Added: `search_field` parameter to the shortcode. This allows you to specify a field ID where you want the search performed (The search itself is defined in `search_value`)
* Added: [Using the Shortcode](https://docs.gravitykit.com/article/73-using-the-shortcode) help article
* Added: Data Source added to the Views page
* Fixed: Field labels escaping issue (`It's an Example` was displaying as `It\'s an Example`)
* Fixed: Settings "gear" not showing when adding a new field
* Fixed: Sorting issues
	- Remove the option to sort by composite fields like Name, Address, Product; Gravity Forms doesn't process those sort requests properly
	- Remove List and Paragraph fields from being sortable
	- Known bug: Price fields are sorted alphabetically, not numerically. For example, given $20,000, $2,000 and $20, Gravity Forms will sort the array like this: $2,000, $20, $20,000. We've filed a bug report with Gravity Forms.
* Improved: Added visibility toggles to some Field Settings. For example, if the "Show Label" setting is not checked, then the "Custom Label" setting is hidden.
* Modified how data is sent to the template: removed the magic methods getter/setters setting the `$var` variable - not data is stored directly as object parameters.
* Added many translations. Thanks everyone!
	* Bengali translation by [@tareqhi](https://www.transifex.com/accounts/profile/tareqhi/)
	* German translation by [@seschwarz](https://www.transifex.com/accounts/profile/seschwarz/)
	* Turkish translation by [@suhakaralar](https://www.transifex.com/accounts/profile/suhakaralar/)
	* Dutch translation by [@leooosterloo](https://www.transifex.com/accounts/profile/leooosterloo/)
	* If you'd like to contribute translations, [please sign up here](https://www.transifex.com/projects/p/gravityview/). Thanks again to all who have contributed!

= 1.0.3 =
* Added: Sort by field, sort direction, Start & End date now added to Post view
	- Note: When using the shortcode, the shortcode settings override the View settings.
* Fixed: Fatal errors caused by Gravity Forms not existing.
* Added a setting for Support Email - please make sure your email is accurate; otherwise we won't be able to respond to the feedback you send
* Fixed: Custom CSS classes didn't apply to images in list view
* Improved Settings layout
* Tweak: Hide WordPress SEO, Genesis, and WooThemes metaboxes until a View has been created
* Tweak: Field layout improvements; drag-and-drop works smoother now
* Tweak: Add icon to Multiple Entries / Single Entry tabs
* Tweak: Dialog boxes now have a backdrop
* Fixed: Don't show field/widget settings link if there are no settings (like on the Show Pagination Info widget)
* Fixed: Security warning by the WordFence plugin: it didn't like a line in a sample entry data .csv file
* Fixed: Don't show welcome screen on editing the plugin using the WordPress Plugin Editor
* Tweak: Close "Add Field" and "Add Widget" boxes by pressing the escape key
* Added: Hungarian translation. Thanks, [@dbalage](https://www.transifex.com/accounts/profile/dbalage/)!
* Added: Italian translation. Thanks, [@ClaraDiGennaro](https://www.transifex.com/accounts/profile/ClaraDiGennaro/)
* If you'd like to contribute translations, [please sign up here](https://www.transifex.com/projects/p/gravityview/).

= 1.0.2 =
* Added: Show Views in Nav menu builder
* Fixed: "Add Fields" selector no longer closes when clicking to drag the scrollbar
* Fixed: Issue affecting Gravity Forms styles when Gravity Forms' "No Conflict Mode" is enabled
* Fixed: Footer widget areas added back to Single Entry views using Listing layout
* Changed the look and feel of the Add Fields dialog and field settings. Let us know what you think!

= 1.0.1 =
* Added: "Getting Started" link to the Views menu
* Fixed: Fatal error for users with Gravity Forms versions 1.7 or older
* Fixed: Entries in trash no longer show in View
* Tweak: When modifying the "Only visible to logged in users with role" setting, if choosing a role other than "Any", check the checkbox.
* Tweak: `gravityview_field_visibility_caps` filter to add/remove capabilities from the field dropdowns
* Added: Translation files. If you'd like to contribute translations, [please sign up here](https://www.transifex.com/projects/p/gravityview/).

= 1.0 =

* Liftoff!

== Upgrade Notice ==

= 1.0.1 =
* Added: "Getting Started" link to the Views menu
* Fixed: Fatal error for users with Gravity Forms versions 1.7 or older
* Fixed: Entries in trash no longer show in View
* Tweak: When modifying the "Only visible to logged in users with role" setting, if choosing a role other than "Any", check the checkbox.
* Tweak: `gravityview_field_visibility_caps` filter to add/remove capabilities from the field dropdowns
* Added: Translation files. If you'd like to contribute translations, [please sign up here](https://www.transifex.com/projects/p/gravityview/).

= 1.0 =

* Liftoff!<|MERGE_RESOLUTION|>--- conflicted
+++ resolved
@@ -21,18 +21,13 @@
 
 == Changelog ==
 
+= develop =
+
+* Added: Support for Gravity Forms Source ID meta, added in Gravity Forms 2.9
+
 = 2.31 on November 4, 2024 =
 
-<<<<<<< HEAD
-* Added: `:human` merge tag modifier for date fields to display in human-readable format (e.g., `10 minutes ago`, `5 days from now`).
-* Added: Support for Gravity Forms Source ID meta, added in Gravity Forms 2.9
-* Fixed: Clearing search removed all URL query parameters and under some circumstances redirected to the homepage.
-* Fixed: Searching the View added duplicate search parameters to the URL.
-* Fixed: PHP 8.2 deprecation notice related to dynamic property creation.
-* Fixed: Entries not displaying when a DataTables View is embedded in a Single Entry page using the List layout.
-=======
 This release introduces [flexible widget positioning](https://docs.gravitykit.com/article/1027-dynamic-widget-placement?utm_source=gravityview&utm_medium=changelog&utm_campaign=release) in Views, enhances entry-in-a-lightbox functionality, and adds support for the Gravity Forms 2.9+ Image Choice field. It also addresses compatibility issues with LiteSpeed, Divi, and LifterLMS, along with various other fixes and improvements.
->>>>>>> 5907106a
 
 #### 🚀 Added
 * Ability to position widgets in the View editor using predefined layouts, offering a range of single or multi-column configurations with varying widths.

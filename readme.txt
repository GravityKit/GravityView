=== GravityView ===
Tags: gravity forms, directory, gravity forms directory
Requires at least: 3.3
Tested up to: 4.1.1
Stable tag: trunk
Contributors: katzwebservices, luistinygod
License: GPL 3 or higher

Beautifully display your Gravity Forms entries.

== Description ==

Beautifully display your Gravity Forms entries. Learn more on [GravityView.co](https://gravityview.co).

== Installation ==

1. Upload plugin files to your plugins folder, or install using WordPress' built-in Add New Plugin installer
2. Activate the plugin
3. Follow the instructions

== Changelog ==

= 1.7 =
* Fixed: Properly reset `$post` after Live Post Data is displayed
* Tweak: Display spinning cursor while waiting for View configurations to load
* Tweak: Updated GravityView Form Editor buttons to be 1.9 compatible
* Added: `gravityview/field_output/args` filter to modify field output settings before rendering
* Added: Sorting Table columns ([read how](http://docs.gravityview.co/article/230-how-to-enable-the-table-column-sorting-feature))
* Fixed: Don't show date field value if set to Unix Epoch (1/1/1970), since this normally means that in fact, no date has been set
<<<<<<< HEAD
* Fixed: PHP notices when choosing "Start Fresh"
* Fixed: If Gravity Forms is installed using a non-standard directory name, GravityView would think it wasn't activated
=======
* Fixed: Fixed single entry links when inserting views with `the_gravityview()` template tag
>>>>>>> 04325829

= 1.6.2 on February 23 =
* Added: Two new hooks in the Custom Content field to enable conditional logic or enable `the_content` WordPress filter which will trigger the Video embed ([read how](http://docs.gravityview.co/article/227-how-can-i-transform-a-video-link-into-a-player-using-the-custom-content-field))
* Fixed: Issue when embedding multiple DataTables views in the same page
* Tweak: A more robust "Save View" procedure to prevent losing field configuration on certain browsers
* Updated Translations:
	- Bengali translation by [@tareqhi](https://www.transifex.com/accounts/profile/tareqhi/)
	- Turkish translation by [@suhakaralar](https://www.transifex.com/accounts/profile/suhakaralar/)

= 1.6.1 on February 17 =
* Added: Allow Recent Entries to have an Embed Page ID
* Fixed: # of Recent Entries not saving
* Fixed: Link to Embed Entries how-to on the Welcome page
* Fixed: Don't show "Please select View to search" message until Search Widget is saved
* Fixed: Minor Javascript errors for new WordPress Search Widget
* Fixed: Custom template loading from the theme directory
* Fixed: Adding new search fields to the Search Bar widget in the Edit View screen
* Fixed: Entry creators can edit their own entries in Gravity Forms 1.9+
* Fixed: Recent Entries widget will be hidden in the Customizer preview until View ID is configured
* Tweak: Added Floaty icon to Customizer widget selectors
* Updated: Hungarian, Norwegian, Portuguese, Swedish, Turkish, and Spanish translations (thanks to all the translators!)

= 1.6 on February 12 =
* Our support site has moved to [docs.gravityview.co](http://docs.gravityview.co). We hope you enjoy the improved experience!
* Added: GravityView Search Widget - Configure a WordPress widget that searches any of your Views. [Read how to set it up](http://docs.gravityview.co/article/222-the-search-widget)
* Added: Duplicate View functionality allows you to clone a View from the All Views screen. [Learn more](http://docs.gravityview.co/article/105-how-to-duplicate-or-copy-a-view)
* Added: Recent Entries WordPress Widget - show the latest entries for your View. [Learn more](http://docs.gravityview.co/article/223-the-recent-entries-widget)
* Added: Embed Single Entries - You can now embed entries in a post or page! [See how](http://docs.gravityview.co/article/105-how-to-duplicate-or-copy-a-view)
* Fixed: Fatal errors caused by Gravity Forms 1.9.1 conflict
* Fixed: Respect Custom Input Labels added in Gravity Forms 1.9
* Fixed: Edit Entry Admin Bar link
* Fixed: Single Entry links didn't work when previewing a draft View
* Fixed: Edit entry validation hooks not running when form has multiple pages
* Fixed: Annoying bug where you would have to click Add Field / Add Widget buttons twice to open the window
* Added: `gravityview_get_link()` function to standardize generating HTML anchors
* Added: `GravityView_API::entry_link_html()` method to generate entry link HTML
* Added: `gravityview_field_entry_value_{$field_type}` filter to modify the value of a field (in `includes/class-api.php`)
* Added: `field_type` key has been added to the field data in the global `$gravityview_view->field_data` array
* Added: `GravityView_View_Data::maybe_get_view_id()` method to determine whether an ID, post content, or object passed to it is a View or contains a View shortcode.
* Added: Hook to customise the text message "You have attempted to view an entry that is not visible or may not exist." - `gravityview/render/entry/not_visible`
* Added: Included in hook `gravityview_widget_search_filters` the labels for search all, entry date and entry id.
* Tweak: Allow [WordPress SEO](http://wordpress.org/plugins/wordpress-seo/) scripts and styles when in "No Conflict Mode"
* Fixed: For Post Dynamic Data, make sure Post ID is set
* Fixed: Make sure search field choices are available before displaying field

= 1.5.4 on January 29 =
* Added: "Hide View data until search is performed" setting - only show the Search Bar until a search is entered
* Added: "Clear" button to your GravityView Search Bar - allows easy way to remove all searches & filters
* Added: You can now add Custom Content GravityView Widgets (not just fields) - add custom text or HTMLin the header or footer of a View
* Added: `gravityview/comments_open` filter to modify whether comments are open or closed for GravityView posts (previously always false)
* Added: Hook to filter the success Edit Entry message and link `gravityview/edit_entry/success`
* Added: Possibility to add custom CSS classes to multiple view widget wrapper ([Read how](https://gravityview.co/support/documentation/204144575/))
* Added: Field option to enable Live Post Data for Post Image field
* Fixed: Loading translation files for Extensions
* Fixed: Edit entry when embedding multiple views for the same form in the same page
* Fixed: Conflicts with Advanced Filter extension when embedding multiple views for the same form in the same page
* Fixed: Go Back link on embedded single entry view was linking to direct view url instead of page permalink
* Fixed: Searches with quotes now work properly
* Tweak: Moved `includes/css/`, `includes/js/` and `/images/` folders into `/assets/`
* Tweak: Improved the display of the changelog (yes, "this is *so* meta!")
* Updated: Swedish translation - thanks, [@adamrehal](https://www.transifex.com/accounts/profile/adamrehal/)
* Updated: Hungarian translation - thanks, [@Darqebus](https://www.transifex.com/accounts/profile/Darqebus/) (a new translator!) and [@dbalage](https://www.transifex.com/accounts/profile/dbalage/)

= 1.5.3 on December 22 =
* Fixed: When adding more than 100 fields to the View some fields weren't saved.
* Fixed: Do not set class tickbox for non-images files
* Fixed: Display label "Is Fulfilled" on the search bar
* Fixed: PHP Notice with Gravity Forms 1.9 and PHP 5.4+
* Tested with Gravity Forms 1.9beta5 and WordPress 4.1
* Updated: Turkish translation by [@suhakaralar](https://www.transifex.com/accounts/profile/suhakaralar/) and Hungarian translation by [@dbalage](https://www.transifex.com/accounts/profile/dbalage/). Thanks!

= 1.5.2 on December 11 =
* Added: Possibility to show the label of Dropdown field types instead of the value ([learn more](https://gravityview.co/support/documentation/202889199/ "How to display the text label (not the value) of a dropdown field?"))
* Fixed: Sorting numeric columns (field type number)
* Fixed: View entries filter for Featured Entries extension
* Fixed: Field options showing delete entry label
* Fixed: PHP date formatting now keeps backslashes from being stripped
* Modified: Allow license to be defined in `wp-config.php` ([Read how here](https://gravityview.co/support/documentation/202870789/))
* Modified: Added `$post_id` parameter as the second argument for the `gv_entry_link()` function. This is used to define the entry's parent post ID.
* Modified: Moved `GravityView_API::get_entry_id_from_slug()` to `GVCommon::get_entry_id_from_slug()`
* Modified: Added second parameter to `gravityview_get_entry()`, which forces the ability to fetch an entry by ID, even if custom slugs are enabled and `gravityview_custom_entry_slug_allow_id` is false.
* Updated Translations:
	- Bengali translation by [@tareqhi](https://www.transifex.com/accounts/profile/tareqhi/)
	- Romanian translation by [@ArianServ](https://www.transifex.com/accounts/profile/ArianServ/)
	- Mexican Spanish translation by [@jorgepelaez](https://www.transifex.com/accounts/profile/jorgepelaez/)

= 1.5.1 on December 2 =

* Added: Delete Entry functionality!
	- New "User Delete" setting allows the user who created an entry to delete it
	- Adds a "Delete" link in the Edit Entry form
	- Added a new "Delete Link" Field to the Field Picker
* Fixed: DataTables Extension hangs when a View has Custom Content fields
* Fixed: Search Bar - When searching on checkbox field type using multiselect input not returning results
* Fixed: Search Bar - supports "Match Any" search mode by default ([learn more](https://gravityview.co/support/documentation/202722979/ "How do I modify the Search mode?"))
* Fixed: Single Entry View title when view is embedded
* Fixed: Refresh the results cache when an entry is deleted or is approved/disapproved
* Fixed: When users are created using the User Registration Addon, the resulting entry is now automatically assigned to them
* Fixed: Change cache time to one day (from one week) so that Edit Link field nonces aren't invalidated
* Fixed: Incorrect link shortening for domains when it is second-level (for example, `example.co.uk` or `example.gov.za`)
* Fixed: Cached directory link didn't respect page numbers
* Fixed: Edit Entry Admin Bar link wouldn't work when using Custom Entry Slug
* Added: Textarea field now supports an option to trim the number of words shown
* Added: Filter to alter the default behaviour of wrapping images (or image names) with a link to the content object ([learn more](https://gravityview.co/support/documentation/202705059/ "Read the support doc for the filter"))
* Updated: Portuguese translation (thanks [@luistinygod](https://www.transifex.com/accounts/profile/luistinygod/)), Mexican translation (thanks, [@jorgepelaez](https://www.transifex.com/accounts/profile/jorgepelaez/)), Turkish translation (thanks [@suhakaralar](https://www.transifex.com/accounts/profile/suhakaralar/))

= 1.5 on November 12 =
* Added: New "Edit Entry" configuration
	- Configure which fields are shown when editing an entry
	- Set visibility for the fields (Entry Creator, Administrator, etc.)
	- Set custom edit labels
* Fixed: Single entry view now respects View settings
	- If an entry isn't included in View results, the single entry won't be available either
	- If "Show Only Approved" is enabled, prevent viewing of unapproved entries
	- Respects View filters, including those added by the Advanced Filtering extension
* Fixed: Single entry Go back button context on Embedded Views
* Fixed: Delete signature fields in Edit Entry (requires the Gravity Forms Signature Addon)
* Fixed: Gravity Forms tooltip translations being overridden
* Added: Choose to open the link from a website field in the same window (field option)
* Updated: Spanish (Mexican) translation by [@jorgepelaez](https://www.transifex.com/accounts/profile/jorgepelaez/), Dutch translation by [@erikvanbeek](https://www.transifex.com/accounts/profile/erikvanbeek/) and [@leooosterloo](https://www.transifex.com/accounts/profile/leooosterloo/), Turkish translation by [@suhakaralar](https://www.transifex.com/accounts/profile/suhakaralar/)

= 1.4 on October 28 =
* Added: Custom entry slug capability. Instead of `/entry/123`, you can now use entry values in the URL, like `/entry/{company name}/` or `/entry/{first name}-{last name}/`. Requires some customization; [learn more here](https://gravityview.co/support/documentation/202239919)
* Fixed: GravityView auto-updater script not showing updates
* Fixed: Edit Entry when a form has required Upload Fields
* Fixed: "Return to Directory" link not always working for sites in subdirectories
* Fixed: Broken links to single entries when viewing paginated results
* Fixed: Loaded field configurations when using "Start Fresh" presets
* Fixed: Searches ending in a space caused PHP warning
* Fixed: Custom "Edit Link Text" settings respected
* Fixed: Don't rely on Gravity Forms code for escaping query
* Fixed: When multiple Views are displayed on a page, Single Entry mode displays empty templates.
* Fixed: PHP error when displaying Post Content fields using Live Data for a post that no longer is published
* Tweak: Search Bar "Links" Input Type
	- Make link bold when filter is active
	- Clicking on an active filter removes the filter
* Tweak: Fixed updates for Multisite installations
* Modified: Now you can override which post a single entry links to. For example, if a shortcode is embedded on a home page and you want single entries to link to a page with an embedded View, not the View itself, you can pass the `post_id` parameter. This accepts the ID of the page where the View is embedded.
* Modified: Added `$add_pagination` parameter to `GravityView_API::directory_link()`
* Added: Indonesian translation (thanks, [@sariyanta](https://www.transifex.com/accounts/profile/sariyanta/))!
* Updated: Swedish translation 100% translated - thanks, [@adamrehal](https://www.transifex.com/accounts/profile/adamrehal/)!
* Updated: Dutch translation (thanks, [@leooosterloo](https://www.transifex.com/accounts/profile/leooosterloo/))!

= 1.3 on October 13 =
* Speed improvements - [Learn more about GravityView caching](https://gravityview.co/support/documentation/202827685/)
	- Added caching functionality that saves results to be displayed
	- Automatically clean up expired caches
	- Reduce number of lookups for where template files are located
	- Store the path to the permalink for future reference when rendering a View
	- Improve speed of Gravity Forms fetching field values
* Modified: Allow `{all_fields}` and `{pricing_fields}` Merge Tags in Custom Content field. [See examples of how to use these fields](https://gravityview.co/support/documentation/201874189/).
* Fixed: Message restored when creating a new View
* Fixed: Searching advanced input fields
* Fixed: Merge Tags available immediately when adding a new field
* Fixed: Issue where jQuery Cookie script wouldn't load due to `mod_security` issues. [Learn more here](http://docs.woothemes.com/document/jquery-cookie-fails-to-load/)
* Fixed (hopefully): Auto-updates for WordPress Multisite
* Fixed: Clicking overlay to close field/widget settings no longer scrolls to top of page
* Fixed: Make sure Gravity Forms scripts are added when embedding Gravity Forms shortcodes in a Custom Field
* Fixed: Remove double images of Floaty in the warning message when Gravity View is disabled
* Fixed: PHP warnings related to Section field descriptions
* Fixed: When using an advanced input as a search field in the Search Bar, the label would always show the parent field's label (Eg: "Address" when it should have shown "City")
	- Added: `gravityview_search_field_label` filter to allow modifying search bar labels
* Fixed: Field label disappears on closing settings if the field title is empty
* Fixed: Sub-fields retain label after opening field settings in the View Configuration
* Modified: Allow passing an array of form IDs to `gravityview_get_entries()`
* Tweak: If the View hasn't been configured yet, don't show embed shortcode in Publish metabox
* Tweak: Add version info to scripts and styles to clear caches with plugin updates
* Added: Swedish translation (thanks, [@adamrehal](https://www.transifex.com/accounts/profile/adamrehal/))!
* Updated: Spanish (Mexican) translation by, [@jorgepelaez](https://www.transifex.com/accounts/profile/jorgepelaez/), Dutch translation by [@erikvanbeek](https://www.transifex.com/accounts/profile/erikvanbeek/), and Turkish translation by [@suhakaralar](https://www.transifex.com/accounts/profile/suhakaralar/)
* Updated: Changed Turkish language code from `tr` to `tr_TR` to match WordPress locales

= 1.2 on October 8 =
* Added: New Search Bar!
	- No longer check boxes in each field to add a field to the search form
	- Add any searchable form fields, not just fields added to the View
	- Easy new drag & drop way to re-order fields
	- Horizontal and Vertical layouts
	- Choose how your search fields are displayed (if you have a checkbox field, for example, you can choose to have a drop-down, a multiselect field, checkboxes, radio buttons, or filter links)
	- Existing search settings will be migrated over on upgrade
* Added: "Custom Content" field type
	- Insert arbitrary text or HTML in a View
	- Supports shortcodes (including Gravity Forms shortcodes)!
* Added: Support for Gravity Forms Section & HTML field types
* Added: Improved textarea field support. Instead of using line breaks, textareas now output with paragraphs.
	- Added new `/templates/fields/textarea.php` file
* Added: A new File Upload field setting. Force uploads to be displayed as links and not visually embedded by checking the "Display as a Link" checkbox.
* Added: Option to disable "Map It" link for the full Address field.
	- New `gravityview_get_map_link()` function with `gravityview_map_link` filter. To learn how to modify the map link, [refer to this how-to article](https://gravityview.co/support/documentation/201608159)
	- The "Map It" string is now translatable
* Added: When editing a View, there are now links in the Data Source box to easily access the Form: edit form, form entries, form settings and form preview
* Added: Additional information in the "Add Field" or "Add Widget" picker (also get details about an item by hovering over the name in the View Configuration)
* Added: Change Entry Creator functionality. Easily change the creator of an entry when editing the entry in the Gravity Forms Edit Entry page
	- If you're using the plugin downloaded from [the how-to page](https://gravityview.co/support/documentation/201991205/), you can de-activate it
* Modified: Changed translation textdomain to `gravityview` instead of `gravity-view`
* Modified: Always show label by default, regardless of whether in List or Table View type
* Modified: It's now possible to override templates on a Form ID, Post ID, and View ID basis. This allows custom layouts for a specific View, rather than site-wide. See "Template File Hierarchy" in [the override documentation](http://gravityview.co/support/documentation/202551113/) to learn more.
* Modified: File Upload field output no longer run through `wpautop()` function
* Modified: Audio and Video file uploads are now displayed using WordPress' built-in [audio](http://codex.wordpress.org/Audio_Shortcode) and [video](http://codex.wordpress.org/Video_Shortcode) shortcodes (requires WordPress 3.6 or higher)
	- Additional file type support
	- Added `gravityview_video_settings` and `gravityview_audio_settings` filters to modify the parameters passed to the shortcode
* Fixed: Shortcode attributes not overriding View defaults
* Fixed: Uploading and deleting files works properly in Edit Entry mode
* Fixed: Configurations get truncated when configuring Views with many fields
* Fixed: Empty `<span class="gv-field-label">` tags no longer output
	- Modified: `gv_field_label()` no longer returns the label with a trailing space. Instead, we use the `.gv-field-label` CSS class to add spacing using CSS padding.
* Fixed: Conflict with Relevanssi plugin
* Fixed: If a date search isn't valid, remove the search parameter so it doesn't cause an error in Gravity Forms
* Fixed: Email field was displaying label even when email was empty.
* Settings page improvements
	- When changing the license value and saving the form, GravityView now re-checks the license status
	- Improved error messages
	- Made license settings translatable
* Modified: Added support for Gravity Forms "Post Image" field captions, titles, and descriptions.
* Updated list of allowed image formats to include `.bmp`, `.jpe`, `.tiff`, `.ico`
* Modified: `/templates/fields/fileupload.php` file - removed the logic for how to output the different file types and moved it to the `gravityview_get_files_array()` function in `includes/class-api.php`
* Modified: `gv_value()` no longer needs the `$field` parameter
* Tweak: Fixed email setting description text.
* Tweak: Don't show Entry Link field output on single entry
* Tweak: Improved Javascript performance in the Admin
* Tweak: "Custom Label" is now shown as the field title in View Configuration
* Tweak: Fixed "Left Footer" box not properly cleared
* Tweak: Show warning if the Directory plugin is running
* Tweak: Use icon font in Edit Entry mode for the download/delete file buttons. Now stylable using `.gv-edit-entry-wrapper .dashicons` CSS class.
* Updated: Turkish translation by [@suhakaralar](https://www.transifex.com/accounts/profile/suhakaralar/), Dutch translation by [@leooosterloo](https://www.transifex.com/accounts/profile/leooosterloo/), Portuguese translation by [@luistinygod](https://www.transifex.com/accounts/profile/luistinygod/)

= 1.1.6 on September 8 =
* Fixed: Approve / Disapprove all entries using Gravity Forms bulk edit entries form (previously, only visible entries were affected)
* Added: Email field settings
	- Email addresses are now encrypted by default to prevent scraping by spammers
	- Added option to display email plaintext or as a link
	- Added subject and body settings: when the link is clicked, you can choose to have these values pre-filled
* Added: Source URL field settings, including show as a link and custom link text
* Added: Signature field improvements (when using the Gravity Forms Signature Add-on) - now shows full size
* Fixed: Empty truncated URLs no longer get shown
* Fixed: License Activation works when No-Conflict Mode is enabled
* Fixed: When creating a new View, "View Type" box was visible when there were no existing Gravity Forms
* Fixed: Fields not always saving properly when adding lots of fields with the "Add All Fields" button
* Fixed: Recognizing single entry when using WordPress "Default" Permalink setting
* Fixed: Date Created field now respects the blog's timezone setting, instead of using UTC time
* Fixed: Edit Entry issues
	* Fixed form validation errors when a scheduled form has expired and also when a form has reached its entry limit
	* Fixed PHP warning messages when editing entries
	* When an Edit Entry form is submitted and there are errors, the submitted values stay in the form; the user won't need to fill in the form again.
* Fixed: Product sub-fields (Name, Quantity & Price) displayed properly
* Fixed: Empty entry display when using Job Board preset caused by incorrect template files being loaded
* Fixed: Files now can be deleted when a non-administrator is editing an entry
* Fixed: PHP Notices on Admin Views screen for users without edit all entries capabilities
* Modified: Added ability to customize and translate the Search Bar's date picker. You can now fully customize the date picker.
	* Added: Full localization for datepicker calendar (translate the days of the week, month, etc)
	* Modified: Changed year picker to +/- 5 years instead of +20/-100
* Tweak: Enabled Merge Tags for Table view "Custom CSS Class" field settings
* Tweak: In the Edit View screen, show a link icon when a field is being used as a link to the Single Entry mode
* Tweak: Added helper text when a new form is created by GravityView
* Tweak: Renamed "Description" drop zone to "Other Fields" to more accurately represent use
* Tweak: Remove all fields from a zone by holding down the Alt key while clicking the remove icon

#### Developers

* Modified: `template/fields/date_created.php` file
* Added: `gravityview_date_created_adjust_timezone` filter to disable timezone support and use UTC (returns boolean)
* Added: `get_settings()` and `get_setting()` methods to the `GravityView_Widget` class. This allows easier access to widget settings.
* Modified: Added `gravityview_js_localization` filter to add Javascript localization
* Added: `gravityview_datepicker_settings` filter to modify the datepicker settings using the setting names from the [jQuery DatePicker options](http://api.jqueryui.com/datepicker/)
* Modified: `gravityview_entry_class` filter to modify the CSS class for each entry wrapper
* Modified: Added `gravityview_widget_search_filters` filter to allow reordering search filters, so that they display in a different order in search widget
* Modified: Addded `gravityview_default_page_size` filter to modify default page size for Views (25 by default)
* Modified: Added actions to the `list-body.php` template file:
	- `gravityview_list_body_before`: Before the entry output
	- `gravityview_entry_before`: Inside the entry wrapper
	- `gravityview_entry_title_before`, `gravityview_entry_title_after`: Before and after the entry title and subtitle output
	- `gravityview_entry_content_before`, `gravityview_entry_content_after`: Before and after the entry content area (image and description zones)
	- `gravityview_entry_footer_before`, `gravityview_entry_footer_after`: Before and after the entry footer
	- `gravityview_entry_after`: Before the entry wrapper closing tag
	- `gravityview_list_body_after`: After entry output
* Modified: Added `gravityview_get_entry_ids()` function to fetch array of entry IDs (not full entry arrays) that match a search result
* Tweak: Removed duplicate `GravityView_frontend::hide_field_check_conditions()` and `GravityView_frontend::filter_fields()` methods
* Modified: Added `get_cap_choices()` method to be used for fetching GravityView roles array

= 1.1.5 =
* Added: "Edit" link in Gravity Forms Entries screen
* Fixed: Show tooltips when No Conflict Mode is enabled
* Fixed: Merge Vars for labels in Single Entry table layouts
* Fixed: Duplicate "Edit Entry" fields in field picker
* Fixed: Custom date formatting for Date Created field
* Fixed: Searching full names or addresses now works as expected
* Fixed: Custom CSS classes are now added to cells in table-based Views
* Updated: Turkish translation by [@suhakaralar](https://www.transifex.com/accounts/profile/suhakaralar/)
* Tweak: Redirect to Changelog instead of Getting Started if upgrading

= 1.1.4 =
* Fixed: Sort & Filter box not displaying
* Fixed: Multi-select fields now display as drop-down field instead of text field in the search bar widget
* Fixed: Edit Entry now compatibile with Gravity Forms forms when "No Duplicates" is enabled
* Added: `gravityview_field_output()` function to generate field output.
* Added: `gravityview_page_links_args` filter to modify the Page Links widget output. Passes standard [paginate_links()](http://codex.wordpress.org/Function_Reference/paginate_links) arguments.
* Modified: `list-body.php` and `list-single.php` template files - field output are now generated using the `gravityview_field_output()` function

= 1.1.3 =
* Fixed: Fatal error on activation when running PHP 5.2
* Fixed: PHP notice when in No-Conflict mode

= 1.1.2 =
* Added: Extensions framework to allow for extensions to auto-update
* Fixed: Entries not displaying in Visual Composer plugin editor
* Fixed: Allow using images as link to entry
* Fixed: Updated field layout in Admin to reflect actual layout of listings (full-width title and subtitle above image)
* Fixed: Editing entry updates the Approved status
* Fixed: When trying to access an entry that doesn't exist (it had been permanently deleted), don't throw an error
* Fixed: Default styles not being enqueued when embedded using the shortcode (fixes vertical pagination links)
* Fixed: Single entry queries were being run twice
* Fixed: Added Enhanced Display style in Edit Entry mode
* Modified: How single entries are accessed; now allows for advanced filtering. Converted `gravityview_get_entry()` to use `GFAPI::get_entries()` instead of `GFAPI::get_entry()`
* Modified: Form ID can be 0 in `gravityview_get_entries()`
* Modified: Improved Edit Entry styling
* Modified: Convert to using `GravityView_View_Data::get_default_args()` instead of duplicating the settings arrays. Used for tooltips, insert shortcode dialog and View metaboxes.
* Modified: Add a check for whether a view exists in `GravityView_View_Data::add_view()`
* Modified: Convert `GravityView_Admin_Views::render_select_option()` to use the key as the value and the value as the label instead of using associative array with `value` and `label` keys.
* Translation updates - thank you, everyone!
	* Romanian translation by [@ArianServ](https://www.transifex.com/accounts/profile/ArianServ/)
	* Finnish translation by [@harjuja](https://www.transifex.com/accounts/profile/harjuja/)
	* Spanish translation by [@jorgepelaez](https://www.transifex.com/accounts/profile/jorgepelaez/)

= 1.1.1 =
* __We fixed license validation and auto-updates__. Sorry for the inconvenience!
* Added: View Setting to allow users to edit only entries they created.
* Fixed: Could not edit an entry with Confirm Email fields
* Fixed: Field setting layouts not persisting
* Updated: Bengali translation by [@tareqhi](https://www.transifex.com/accounts/profile/tareqhi/)
* Fixed: Logging re-enabled in Admin
* Fixed: Multi-upload field button width no longer cut off
* Tweak: Added links to View Type picker to live demos of presets.
* Tweak: Added this "List of Changes" tab.

= 1.1 =
* Refactored (re-wrote) View data handling. Now saves up to 10 queries on each page load.
* Fixed: Infinite loop for rendering `post_content` fields
* Fixed: Page length value now respected for DataTables
* Fixed: Formatting of DataTables fields is now processed the same way as other fields. Images now work, for example.
* Modified: Removed redundant `gravityview_hide_empty_fields` filters
* Fixed/Modified: Enabled "wildcard" search instead of strict search for field searches.
* Added: `gravityview_search_operator` filter to modify the search operator used by the search.
* Added: `gravityview_search_criteria` filter to modify all search criteria before being passed to Gravity Forms
* Added: Website Field setting to display shortened link instead of full URL
* Fixed: Form title gets replaced properly in merge tags
* Modified: Tweaked preset templates

= 1.0.10 =
* Added: "Connected Views" in the Gravity Forms Toolbar. This makes it simple to see which Views are using the current form as a data source.
* Fixed: Edit Entry link in Multiple Entries view

= 1.0.9 on July 18 =
* Added: Time field support, with date format default and options
* Added: "Event Listings" View preset
* Added: "Show Entry On Website" Gravity Forms form button. This is meant to be an opt-in checkbox that the user sees and can control, unlike the "Approve/Reject" button, which is designed for adminstrators to manage approval.
* Modified: Improved horizontal search widget layout
* Modified: Improved "Start Fresh" and "Switch View" visual logic when Starting Fresh and switching forms
* Fixed: Single Entry showing 404 errors
* Fixed: PHP notice on WooCommerce pages
* Fixed: Don't display empty date/time value
* Fixed: Only show Edit Entry link to logged-in users
* Fixed: Re-enabled "Minimum Gravity Forms Version" error message
* Updated: Dutch translation by [@leooosterloo](https://www.transifex.com/accounts/profile/leooosterloo/) (100% coverage, thank you!)
* Tweak: Added "Preview" link to Data Source
* Modified: Created new `class-post-types.php` include file to handle post type & URL rewrite actions.

= 1.0.8.1 on July 17 =
* Fixed: DataTables
	- Restored pageSize
	- Prevented double-initilization
	- FixedHeader & FixedColumns work (now prevent scrolling)
	- Changed default Scroller height from 400 to 500px
* Fixed: Filtering by date
* Fixed: PHP warning in `gv_class()`
* Fixed: Debug Bar integration not printing Warnings
* Removed settings panel tracking script

= 1.0.7 & 1.0.8 on July 17 =
* __Edit Entry__ - you can add an Edit Entry link using the "Add Field" buttons in either the Multiple Entries or Single Entry tab.
	- For now, if the user has the ability to edit entries in Gravity Forms, they’ll be able to edit entries in GravityView. Moving forward, we'll be adding refined controls over who can edit which entries.
	- It supports modifying existing Entry uploads and the great Multiple-File Upload field.
* Modified: Approved Entry functionality
	* Approve/Reject Entries now visible on all forms, regardless of whether the form has an "Approved" field.
	* The Approved field now supports being renamed
* Added: Very cool DataTables extensions:
	* Scroller: dynamically load in new entries as you scroll - no need for pagination)
	* TableTools: Export your entries to CSV and PDF
	* FixedHeader: As you scroll a large DataTable result, the headers of the table stay at the top of the screen. Also, FixedColumns, which does the same for the main table column.
* Added: Shortcodes for outputting Widgets such as pagination and search. Note: they only work on embedded views if the shortcode has already been processed. This is going to be improved. [Read the documentation](https://katzwebservices.zendesk.com/hc/en-us/articles/201103045)
* Added: Search form fields now displayed horizontally by default. [That can be changed](https://katzwebservices.zendesk.com/hc/en-us/articles/201119765).
* Added: Easy links to "Edit Form", "Settings" and "Entries" for the Data Source Gravity Forms form in the All Views admin screen
* Added: Integration with the [Debug Bar](http://wordpress.org/plugins/debug-bar/) plugin - very helpful for developers to see what's going on behind the scenes.
* Fixed: Insert View embed code.
* Fixed: Now supports View shortcodes inside other shortcodes (such as `[example][gravityview][/example]`)
* Fixed: Conflict with WordPress SEO OpenGraph meta data generators
* Fixed: Enforced image max-width so images don't spill out of their containers
* Fixed: Sanitized "Custom Class" field setting values to make sure the HTML doesn't break.
* Fixed: Search field with "default" permalink structure
* Fixed: 1.0.8 fixes an issue accessing single entries that was introduced in 1.0.7
* Modified: Updated `GravityView_Admin_Views::is_gravityview_admin_page()` to fetch post if not yet set.
* Modified: Enabled merge tags in Custom Class field settings
* Modified: Set margin and padding to `0` on pagination links to override theme conflicts
* Modified: Updated `gv_class()` calls to pass form and entry fields to allow for merge tags
* Modified: Default visibility capabilities: added "Can View/Edit Gravity Forms Entries" as options
* Modified: Added custom `class` attribute sanitizer function
`gravityview_sanitize_html_class`
* Tweak: Improved the Embed View form layout
* Tweak: Hide "Switch View" button when already choosing a view
* Tweak: Moved shortcode hint to Publish metabox and added ability to easily select the text
* Tweak: Added tooltips to fields in the View editor
* Tweak: Remove WordPress SEO score calculation on Views
* Tweak: Use `$User->ID` instead of `$User->id` in Name fields
* Tweak: Added tooltip capability to field settings by using `tooltip` parameter. Uses the Gravity Forms tooltip array key.
* Translation updates - thank you, everyone! The # of strings will stay more stable once the plugin's out of beta :-)
	* Added: Portuguese translation by [@luistinygod](https://www.transifex.com/accounts/profile/luistinygod/) - thanks!
	* Updated: Bengali translation by [@tareqhi](https://www.transifex.com/accounts/profile/tareqhi/)
	* Updated: Turkish translation by [@suhakaralar](https://www.transifex.com/accounts/profile/suhakaralar/)
	* Updated: Dutch translation by [@leooosterloo](https://www.transifex.com/accounts/profile/leooosterloo/)
	* If you'd like to contribute translations, [please sign up here](https://www.transifex.com/projects/p/gravityview/).


= 1.0.6 on June 26 =
* Fixed: Fatal error when Gravity Forms is inactive
* Fixed: Undefined index for `id` in Edit View
* Fixed: Undefined variable: `merge_class`
* Fixed: Javascript error when choosing a Start Fresh template. (Introduced by the new Merge Tags functionality in 1.0.5)
* Fixed: Merge Tags were available in Multiple Entries view for the Table layout
* Fixed: Remove Merge Tags when switching forms
* Fixed: That darn settings gear showing up when it shouldn't
* Fixed: Disappearing dialog when switching forms
* Fixed: Display of Entry Link field
* Fixed: Per-field settings weren't working
	* Added: "Link to the post" setting for Post fields
	* Added: "Use live post data" setting for Post fields. Allows you to use the current post information (like title, tags, or content) instead of the original submitted data.
	* Added: Link to category or tag setting for Post Categories and Post Tags fields
	* Added: "Link Text" setting for the Entry Link field
* Modified: Moved admin functionality into new files
	- AJAX calls now live in `class-ajax.php`
	- Metaboxes now live in `class-metabox.php`
* Tweak: Updated change forms dialog text
* Tweak: Removed "use as search filter" from Link to Entry field options
* Translation updates.
	* Added: French translation by [@franckt](https://www.transifex.com/accounts/profile/franckt/) - thanks!
	* Updated: Bengali translation by [@tareqhi](https://www.transifex.com/accounts/profile/tareqhi/)
	* Updated: Turkish translation by [@suhakaralar](https://www.transifex.com/accounts/profile/suhakaralar/)
	* If you'd like to contribute translations, [please sign up here](https://www.transifex.com/projects/p/gravityview/).

= 1.0.5 =
* Added: Lightbox for images (in View Settings metabox)
* Added: Merge Tags - You can now modify labels and settings using dynamic text based on the value of a field. (requires Gravity Forms 1.8.6 or higher)
* Added: Customize the return to directory link anchor text (in the View Settings metabox, under Single Entry Settings)
* Added: Set the title for the Single Entry
* Added: Choose whether to hide empty fields on a per-View basis
* Improved: DataTables styling now set to `display` by default. Can be overridden by using the filter `gravityview_datatables_table_class`
* Improved: Speed!
	* Added `form` item to global `$gravityview_view` data instead of looking it up in functions. Improves `gv_value()` and `gv_label()` speed.
	* Added `replace_variables()` method to `GravityView_API` to reduce time to process merge tags by checking if there are any curly brackets first.
* Improved: "No Views found" text now more helpful for getting started.
* Fixed: Approve Entries column not displaying when clicking Forms > Entries link in admin menu
* Fixed: Field Settings gear no longer showing for widgets without options
* Fixed: Added Gravity Forms minimum version notice when using < 1.8
* Fixed: Column "Data Source" content being displayed in other columns

= 1.0.4 =
* Added: __DataTables integration__ Created a new view type for existing forms that uses the [DataTables](http://datatables.net) script.
We're just getting started with what can be done with DataTables. We'll have much more cool stuff like [DataTables Extensions](http://datatables.net/extensions/index).
* Added: "Add All Fields" option to bottom of the "Add Field" selector
* Added: Per-field-type options structure to allow for different field types to override default Field Settings
	* Added: Choose how to display User data. In the User field settings, you can now choose to display the "Display Name", username, or ID
	* Added: Custom date format using [PHP date format](https://www.php.net//manual/en/function.date.php) available for Entry Date and Date fields
	* Fixed: Default setting values working again
	* Fixed: Field type settings now working
* Added: `search_field` parameter to the shortcode. This allows you to specify a field ID where you want the search performed (The search itself is defined in `search_value`)
* Added: [Using the Shortcode](https://katzwebservices.zendesk.com/hc/en-us/articles/202934188) help article
* Added: Data Source added to the Views page
* Fixed: Field labels escaping issue (`It's an Example` was displaying as `It\'s an Example`)
* Fixed: Settings "gear" not showing when adding a new field
* Fixed: Sorting issues
	- Remove the option to sort by composite fields like Name, Address, Product; Gravity Forms doesn't process those sort requests properly
	- Remove List and Paragraph fields from being sortable
	- Known bug: Price fields are sorted alphabetically, not numerically. For example, given $20,000, $2,000 and $20, Gravity Forms will sort the array like this: $2,000, $20, $20,000. We've filed a bug report with Gravity Forms.
* Improved: Added visibility toggles to some Field Settings. For example, if the "Show Label" setting is not checked, then the "Custom Label" setting is hidden.
* Modified how data is sent to the template: removed the magic methods getter/setters setting the `$var` variable - not data is stored directly as object parameters.
* Added many translations. Thanks everyone!
	* Bengali translation by [@tareqhi](https://www.transifex.com/accounts/profile/tareqhi/)
	* German translation by [@seschwarz](https://www.transifex.com/accounts/profile/seschwarz/)
	* Turkish translation by [@suhakaralar](https://www.transifex.com/accounts/profile/suhakaralar/)
	* Dutch translation by [@leooosterloo](https://www.transifex.com/accounts/profile/leooosterloo/)
	* If you'd like to contribute translations, [please sign up here](https://www.transifex.com/projects/p/gravityview/). Thanks again to all who have contributed!

= 1.0.3 =
* Added: Sort by field, sort direction, Start & End date now added to Post view
	- Note: When using the shortcode, the shortcode settings override the View settings.
* Fixed: Fatal errors caused by Gravity Forms not existing.
* Added a setting for Support Email - please make sure your email is accurate; otherwise we won't be able to respond to the feedback you send
* Fixed: Custom CSS classes didn't apply to images in list view
* Improved Settings layout
* Tweak: Hide WordPress SEO, Genesis, and WooThemes metaboxes until a View has been created
* Tweak: Field layout improvements; drag-and-drop works smoother now
* Tweak: Add icon to Multiple Entries / Single Entry tabs
* Tweak: Dialog boxes now have a backdrop
* Fixed: Don't show field/widget settings link if there are no settings (like on the Show Pagination Info widget)
* Fixed: Security warning by the WordFence plugin: it didn't like a line in a sample entry data .csv file
* Fixed: Don't show welcome screen on editing the plugin using the WordPress Plugin Editor
* Tweak: Close "Add Field" and "Add Widget" boxes by pressing the escape key
* Added: Hungarian translation. Thanks, [@dbalage](https://www.transifex.com/accounts/profile/dbalage/)!
* Added: Italian translation. Thanks, [@ClaraDiGennaro](https://www.transifex.com/accounts/profile/ClaraDiGennaro/)
* If you'd like to contribute translations, [please sign up here](https://www.transifex.com/projects/p/gravityview/).

= 1.0.2 =
* Added: Show Views in Nav menu builder
* Fixed: "Add Fields" selector no longer closes when clicking to drag the scrollbar
* Fixed: Issue affecting Gravity Forms styles when Gravity Forms' "No Conflict Mode" is enabled
* Fixed: Footer widget areas added back to Single Entry views using Listing layout
* Changed the look and feel of the Add Fields dialog and field settings. Let us know what you think!

= 1.0.1 =
* Added: "Getting Started" link to the Views menu
* Fixed: Fatal error for users with Gravity Forms versions 1.7 or older
* Fixed: Entries in trash no longer show in View
* Tweak: When modifying the "Only visible to logged in users with role" setting, if choosing a role other than "Any", check the checkbox.
* Tweak: `gravityview_field_visibility_caps` filter to add/remove capabilities from the field dropdowns
* Added: Translation files. If you'd like to contribute translations, [please sign up here](https://www.transifex.com/projects/p/gravityview/).

= 1.0 =

* Liftoff!

== Upgrade Notice ==

= 1.0.1 =
* Added: "Getting Started" link to the Views menu
* Fixed: Fatal error for users with Gravity Forms versions 1.7 or older
* Fixed: Entries in trash no longer show in View
* Tweak: When modifying the "Only visible to logged in users with role" setting, if choosing a role other than "Any", check the checkbox.
* Tweak: `gravityview_field_visibility_caps` filter to add/remove capabilities from the field dropdowns
* Added: Translation files. If you'd like to contribute translations, [please sign up here](https://www.transifex.com/projects/p/gravityview/).

= 1.0 =

* Liftoff!<|MERGE_RESOLUTION|>--- conflicted
+++ resolved
@@ -27,12 +27,9 @@
 * Added: `gravityview/field_output/args` filter to modify field output settings before rendering
 * Added: Sorting Table columns ([read how](http://docs.gravityview.co/article/230-how-to-enable-the-table-column-sorting-feature))
 * Fixed: Don't show date field value if set to Unix Epoch (1/1/1970), since this normally means that in fact, no date has been set
-<<<<<<< HEAD
 * Fixed: PHP notices when choosing "Start Fresh"
 * Fixed: If Gravity Forms is installed using a non-standard directory name, GravityView would think it wasn't activated
-=======
 * Fixed: Fixed single entry links when inserting views with `the_gravityview()` template tag
->>>>>>> 04325829
 
 = 1.6.2 on February 23 =
 * Added: Two new hooks in the Custom Content field to enable conditional logic or enable `the_content` WordPress filter which will trigger the Video embed ([read how](http://docs.gravityview.co/article/227-how-can-i-transform-a-video-link-into-a-player-using-the-custom-content-field))

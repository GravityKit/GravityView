=== GravityView ===
Tags: gravity forms, directory, gravity forms directory
Requires at least: 4.7
Tested up to: 6.4.3
Requires PHP: 7.2.0
Stable tag: trunk
Contributors: The GravityKit Team
License: GPL 3 or higher

Beautifully display and edit your Gravity Forms entries.

== Description ==

Beautifully display your Gravity Forms entries. Learn more on [gravitykit.com](https://www.gravitykit.com).

== Installation ==

1. Upload plugin files to your plugins folder, or install using WordPress' built-in Add New Plugin installer
2. Activate the plugin
3. Follow the instructions

== Changelog ==

<<<<<<< HEAD
= develop =

#### Added
* A widget to export all entries as CSV or TSV.

#### Fixed
* An entry link was added to the CSV output.
=======
= 2.21 [unreleased] =

* Added: Support for SVG images.
* Added: Search Bar support for Gravity Flow "Workflow User" and "Workflow Multi-User" fields.
* Fixed: PHP 8.2 deprecation notices.
* Updated: [Foundation](https://www.gravitykit.com/foundation/) to version 1.2.11
    - GravityKit product updates are now showing on the Plugins page.
    - Database options that are no longer used are now automatically removed.
>>>>>>> f2b8c4ef

= 2.20.2 on March 4, 2024 =

This release enhances performance by optimizing caching and managing transients more effectively.

#### ✨ Improved
* Enhanced detection of duplicate queries, resulting in fewer cache records stored in the database.

#### 🔧 Updated
* Updated [Foundation](https://www.gravitykit.com/foundation/) to version 1.2.10.
  - Transients are no longer autoloaded.
Improved: The database now stores fewer cache records due to enhanced detection of duplicate queries.
Added: a widget to quickly download as a CSV.
Fixed: No entry link on CSV output.

= 2.20.1 on February 29, 2024 =

This release fixes an issue with View caching and improves compatibility with the Advanced Custom Fields plugin.

#### 🐛 Fixed
* Disappearing pagination and incorrect entry count when View caching is enabled.
* Potential timeout issue when embedding GravityView shortcodes with Advanced Custom Fields plugin.
* PHP 8.1+ deprecation notice.

= 2.20 on February 22, 2024 =

This release introduces new settings for better control over View caching, adds support for the Advanced Post Creation Add-On when editing entries, fixes a fatal error when exporting entries to CSV, and updates internal components for better performance and compatibility.

#### 🚀 Added
* Global and View-specific settings to control caching of View entries. [Learn more about GravityView caching](https://docs.gravitykit.com/article/58-about-gravityview-caching).
* Support for the [Advanced Post Creation Add-On](https://www.gravityforms.com/add-ons/advanced-post-creation/) when editing entries in GravityView's Edit Entry mode.

#### ✨ Improved
* If Gravity Forms is not installed and/or activated, a notice is displayed to alert users when creating new or listing existing Views.

#### 🐛 Fixed
* Deprecation notice in PHP 8.1+ when displaying a View with file upload fields.
* Fatal error when exporting entries to CSV.

#### 🔧 Updated
* [Foundation](https://www.gravitykit.com/foundation/) to version 1.2.9.
  - GravityKit products that are already installed can now be activated without a valid license.
  - Fixed PHP warning messages that appeared when deactivating the last active product with Foundation installed.

= 2.19.6 on February 7, 2024 =

This update introduces the ability to send notifications using Gravity Forms when an entry is deleted, improves sorting and survey field ratings, and updates key components for better performance and compatibility.

#### 🚀 Added
* Ability to send notifications using Gravity Forms when an entry is deleted by selecting the "GravityView - Entry is deleted" event from the event dropdown in Gravity Forms notifications settings.

#### 🐛 Fixed
* Sorting the View by entry ID in ascending and descending order would yield the same result.
* Survey fields without a rating would show a 1-star rating.
* Editing Gravity Forms [Custom Post Fields](https://docs.gravityforms.com/post-custom/#h-general-settings) with a Field Type set to "File Uploads" inside in Edit Entry.

#### 🔧 Updated
* [Foundation](https://www.gravitykit.com/foundation/) and [TrustedLogin](https://www.trustedlogin.com/) to versions 1.2.8 and 1.7.0, respectively.
  - Transients are now set and retrieved correctly when using object cache plugins.
  - Fixed a JavaScript warning that occurred when deactivating license keys and when viewing products without the necessary permissions.
  - Resolved PHP warning messages on the Plugins page.

__Developer Updates:__

* Added: `GravityView_Notifications` class as a wrapper for Gravity Forms notifications.
* Modified: Added the current `\GV\View` object as a second parameter for the `gravityview/search-all-split-words` and `gravityview/search-trim-input` filters.
* Modified: Attach listeners in the View editor to `$( document.body )` instead of `$('body')` for speed improvements.

= 2.19.5 on December 7, 2023 =

* Fixed: PHP 8.1+ deprecation notice when editing an entry with the Gravity Forms User Registration add-on enabled
* Updated: [Foundation](https://www.gravitykit.com/foundation/) to version 1.2.6

= 2.19.4 on November 2, 2023 =

* Improved: View editor performance, especially with Views with a large number of fields
* Improved: "Link to Edit Entry," "Link to Single Entry," and "Delete Entry" fields are now more easily accessible at the top of the field picker in the View editor
* Fixed: PHP 8.1+ deprecation notice

= 2.19.3 on October 25, 2023 =

* Fixed: Using merge tags as values for search and start/end date override settings was not working in Views embedded as a field
* Fixed: Deprecation notice in PHP 8.2+

= 2.19.2 on October 19, 2023 =

* Fixed: Merge tags were still not working in the Custom Content field after the fix in 2.19.1

= 2.19.1 on October 17, 2023 =

* Fixed: PHP 8+ deprecation notice appearing on 404 pages
* Fixed: Merge tags not working in the Custom Content field
* Improved: PHP 8.1 compatibility

= 2.19 on October 12, 2023 =

* Added: Embed a Gravity Forms form using a field in the View editor
* Added: Embed a GravityView View using a field in the View editor
* Added: New Custom Code tab in the View Setting metabox to add custom CSS and JavaScript to the View
* Fixed: Appearance of HTML tables nested within View fields, including Gravity Forms Survey Add-On fields
* Fixed: Clicking the "?" tooltip icon would not go to the article if the Support Port is disabled
* Tweak: Improved Chained Select field output when the Chained Select Add-On is disabled
* Updated: [Foundation](https://www.gravitykit.com/foundation/) to version 1.2.5

__Developer Updates:__

* Added: Entries submitted using the new Gravity Forms Field will have `gk_parent_entry_id` and `gk_parent_form_id` entry meta added to them to better support connecting Views

= 2.18.7 on September 21, 2023 =

* Added: Support for embedding Views inside [WooCommerce Account Pages](https://iconicwp.com/products/woocommerce-account-pages/)
* Improved: `[gvlogic]` shortcode now works with the [Dashboard Views](https://github.com/GravityKit/Dashboard-Views) add-on in the WordPress admin area
* Fixed: The Recent Entries widget results would be affected when browsing a View: the search query, page number, and sorting would affect the displayed entries
* Fixed: Activation of View types (e.g., Maps, DataTables) would fail in the View editor
* Fixed: Image preview (file upload field) not working if the file is uploaded to Dropbox using the Gravity Forms Dropbox add-on
* Updated: [Foundation](https://www.gravitykit.com/foundation/) to version 1.2.4

__Developer Updates:__

* Added: `gk/gravityview/approve-link/return-url` filter to modify the return URL after entry approval
* Added: Second parameter to the `GravityView_Fields::get_all()` method to allow for filtering by context
* Improved: Added third argument to `gravityview_get_connected_views()` to prevent including joined forms in the search
* Implemented: The `GravityView_Field::$contexts` property is now respected; if defined, fields that are not in a supported context will not render

= 2.18.6 on September 7, 2023 =

* Improved: Introduced a gear icon to the editor tabs that brings you directly to the Settings metabox
* Improved: Support for RTL languages
* Updated: [Foundation](https://www.gravitykit.com/foundation/) to version 1.2.2

= 2.18.5 on September 1, 2023 =

* Fixed: Fatal error caused by GravityView version 2.18.4

= 2.18.4 on August 31, 2023 =

* Added: A "Direct Access" summary in the Publish box in the View editor that makes it easy to see and modify whether a View is accessible directly
* Improved: Views will now remember the Settings tab you are on after you save a View
* Fixed: Resolved a fatal error that occurred under certain circumstances due to passing the wrong parameter type to a WordPress function
* Updated: The video on the Getting Started page
* Updated: [Foundation](https://www.gravitykit.com/foundation/) to version 1.2

= 2.18.3 on July 20, 2023 =

* Fixed: Incorrect total entry count and hidden pagination when View contains an Entry Edit field

= 2.18.2 on July 12, 2023 =

* Fixed: Performance issue
* Fixed: [WP-CLI](https://wp-cli.org/) not displaying available GravityKit product updates
* Updated: [Foundation](https://www.gravitykit.com/foundation/) to version 1.1.1

__Developer Notes:__

* Added: `gk/gravityview/view/entries/cache` filter to provide control over the caching of View entries (default: `true`)

= 2.18.1 on June 20, 2023 =

* Fixed: PHP warning message that appeared when attempting to edit a View

= 2.18 on June 20, 2023 =

* Fixed: Issue where "Edit Entry" link was not appearing under the Single Entry layout when the View was filtered using the "Created By" criterion with the "{user:ID}" merge tag
* Fixed: REST API response breaking the functionality of Maps Layout 2.0
* Updated: [Foundation](https://www.gravitykit.com/foundation/) to version 1.1

__Developer Notes:__

* Deprecated: `get_gravityview()` and the `the_gravityview()` global functions
* Added: `GravityView_Field_Delete_Link` class to render the Delete Entry link instead of relying on filtering
	- `delete_link` will now be properly returned in the `GravityView_Fields::get_all('gravityview');` response

= 2.17.8 on May 16, 2023 =

* Improved: Performance when using Gravity Forms 2.6.9 or older
* Improved: Form ID now appears beside the form title for easier data source selection in the View editor
* Fixed: Fatal error when adding a GravityView block in Gutenberg editor
* Fixed: Error when activating an installed but deactivated View type (e.g., Maps) from within the View editor
* Fixed: File Upload fields may incorrectly show empty values

__Developer Notes:__

* Added: `gk/gravityview/metaboxes/data-source/order-by` filter to modify the default sorting order of forms in the View editor's data source dropdown menu (default: `title`)
* Added: `gk/gravityview/renderer/should-display-configuration-notice` filter to control the display of View configuration notices (default: `true`)

= 2.17.7 on May 4, 2023 =

* Fixed: Fatal error when using the Radio input types in the Search Bar (introduced in 2.17.6)

= 2.17.6 on May 3, 2023 =

* Added: Filter entries by payment status using a drop-down, radio, multi-select, or checkbox inputs in the Search Bar (previously, only searchable using a text input)
* Modified: Added "(Inactive)" suffix to inactive forms in the Data Source dropdown
* Fixed: Incompatibility with some plugins/themes that use Laravel components
* Fixed: Appearance of Likert survey fields when using Gravity Forms Survey Add-On Version 3.8 or newer
* Fixed: Appearance of the Poll widget when using Gravity Forms Poll Add-On Version 4.0 or newer
* Fixed: `[gvlogic]` not working when embedded in a Post or Page
* Fixed: `[gvlogic if="context" is="multiple"]` not working when a View is embedded
* Fixed: Consent field always showing checked status when there are two or more Consent fields in the form
* Fixed: Selecting all entries on the Entries page would not properly apply all the search filters

__Developer Notes:__

* Added: `gk/gravityview/common/get_forms` filter to modify the forms returned by `GVCommon::get_forms()`
* Modified: Removed `.hidden` from compiled CSS files to prevent potential conflicts with other plugins/themes (use `.gv-hidden` instead)
* Modified: Added `gvlogic`-related shortcodes to the `no_texturize_shortcodes` array to prevent shortcode attributes from being encoding
* Modified: Updated Gravity Forms CSS file locations for the Survey, Poll, and Quiz Add-Ons
* Modified: Likert survey responses are now wrapped in `div.gform-settings__content.gform-settings-panel__content` to match the Gravity Forms Survey Add-On 3.8 appearance
* Fixed: Properly suppress PHP warnings when calling `GFCommon::gv_vars()` in the Edit View screen
* Updated: [Foundation](https://www.gravitykit.com/foundation/) to version 1.0.12
* Updated: TrustedLogin to version 1.5.1

= 2.17.5 on April 12, 2023 =

* Fixed: Do not modify the Single Entry title when the "Prevent Direct Access" setting is enabled for a View
* Fixed: Fatal error when performing a translations scan with the WPML plugin

= 2.17.4 on April 7, 2023 =

* Fixed: Fatal error rendering some Maps Layout Views introduced in 2.17.2
* Fixed: When a View is embedded multiple times on the same page, Edit Entry, Delete Entry, and Duplicate Entry links could be hidden after the first View
* Fixed: "The Single Entry layout has not been configured" notice shows when embedding a View into another View's Single Entry page using a Custom Content field

= 2.17.3 on April 6, 2023 =

* Fixed: Fatal error rendering multiple Views on the same page/post introduced in 2.17.2

__Developer Updates:__

* Added: A `$context` argument of `\GV\Template_Context` is now passed to `\GV\Widget\pre_render_frontend()`

= 2.17.2 on April 5, 2023 =

**Note: GravityView now requires Gravity Forms 2.5.1 or newer**

* Added: "No Entries Behavior" option to hide the View when there are no entries visible to the current user (not applied to search results)
* Fixed: Performance issue introduced in 2.17 that resulted in a large number of queries
* Fixed: PHP 8+ fatal error when displaying connected Views in the Gravity Forms form editor or forms list
* Fixed: PHP 8+ warning messages when creating a new View
* Fixed: PHP warning when a View checks for the ability to edit an entry that has just been deleted using code
* Fixed: On sites running the GiveWP plugin, the View Editor would look bad
* Updated: [Foundation](https://www.gravitykit.com/foundation/) to version 1.0.11

__Developer Updates:__

* Added: View blocks are also parsed when running `\GV\View_Collection::from_content()`
* Added: New filter, to be used by Multiple Forms extension: `gravityview/view/get_entries/should_apply_legacy_join_is_approved_query_conditions`
* Modified: `gravityview()->views->get()` now parses the content of the global `$post` object and will detect View shortcodes or blocks stored in the `$post->post_content`
* Modified: `gravityview()->views->get()` now may return a `GV\View_Collection` object when it detects multiple Views in the content
* Updated: HTML tags that had used `.hidden` now use the `.gv-hidden` CSS class to prevent potential conflicts with other plugins/themes

= 2.17.1 on February 20, 2023 =

* Updated: [Foundation](https://www.gravitykit.com/foundation/) to version 1.0.9

= 2.17 on February 13, 2023 =

**Note: GravityView now requires PHP 7.2 or newer**

* It's faster than ever to create a new View! (Table and DataTables View types only)
	- Fields configured in the [Gravity Forms Entry Columns](https://docs.gravityforms.com/entries/#h-entry-columns) are added to the Multiple Entries layout
	- The first field in the Multiple Entries layout is linked to the Single Entry layout
	- All form fields are added to the Single Entry layout
	- An Edit Entry Link field is added to the bottom of the Single Entry layout
* Added: New "No Entries Behavior" setting: when a View has no entries visible to the current user, you can now choose to display a message, show a Gravity Forms form, or redirect to a URL
* Modified: The field picker now uses Gravity Forms field icons
* Fixed: ["Pre-filter choices"](https://docs.gravitykit.com/article/701-show-choices-that-exist) Search Bar setting not working for Address fields
* Fixed: `[gventry]` shortcode not working the Entry ID is set to "first" or "last"
* Fixed: Fatal error when using the Gravity Forms Survey Add-On
* Tweak: The field picker in the View editor now uses Gravity Forms field icons

__Developer Updates:__

* Modified: If you use the `gravityview/template/text/no_entries` or `gravitview_no_entries_text` filters, the output is now passed through the `wpautop()` function prior to applying the filters, not after
	* Added `$unformatted_output` parameter to the `gravityview/template/text/no_entries` filter to return the original value before being passed through `wpautop()`
* Modified: Container classes for no results output change based on the "No Entries Behavior" setting:
	- `.gv-no-results.gv-no-results-text` when set to "Show a Message"
	- `.gv-no-results.gv-no-results-form` when set to "Display a Form"
	- Updated `templates/views/list/list-body.php`, `templates/views/table/table-body.php`
* Added: `$form_id` parameter to `gravityview_get_directory_fields()` function and `GVCommon::get_directory_fields()` method

= 2.16.6 on January 12, 2023 =

* Fixed: Fatal error due to an uncaught PHP exception
* Fixed: It was not possible to select any content inside the field settings window in the View editor

= 2.16.5 on January 5, 2023 =

* Updated: [Foundation](https://www.gravitykit.com/foundation/) to version 1.0.8
* Improved: Internal changes to allow using Custom Content fields on the Edit Screen with the [DIY Layout](https://www.gravitykit.com/extensions/diy-layout/)

= 2.16.4 on December 23, 2022 =

* Fixed: Prevent possible conflict in the View editor with themes/plugins that use Bootstrap's tooltip library

= 2.16.3 on December 21, 2022 =

* Fixed: Caching wouldn't always clear when an entry was added or modified
* Fixed: Fatal error on some hosts due to a conflict with one of the plugin dependencies (psr/log)
* Fixed: PHP 8.1 notices
* Fixed: View scripts and styles not loading for some logged-in users

= 2.16.2 on December 14, 2022 =

* Fixed: Views would take an abnormally long time to load
* Fixed: Fatal error on some hosts that use weak security keys and salts

= 2.16.1 on December 7, 2022 =

* Fixed: Date picker and other JavaScript not working on the Edit Entry screen
* Fixed: JavaScript error preventing the Search Bar widget properties from opening when creating a new View
* Fixed: CodeMirror editor initializing multiple times when opening the custom content field properties in the View
* Fixed: Secure download link for the file upload field was not showing the file name as the link text
* Fixed: The saved View would not recognize fields added from a joined form when using the [Multiple Forms](https://www.gravitykit.com/extensions/multiple-forms/) extension

= 2.16.0.4 on December 2, 2022 =

* Fixed: Incompatibility with some plugins/themes that could result in a blank WordPress Dashboard

= 2.16.0.3 on December 2, 2022 =

* Fixed: Fatal error when downloading plugin translations

= 2.16.0.2 on December 1, 2022 =

* Fixed: Fatal error when Maps isn't installed

= 2.16.0.1 on December 1, 2022 =

* Fixed: Admin menu not expanded when on a GravityView page

= 2.16 on December 1, 2022 =

* Added: New WordPress admin menu where you can now centrally manage all your GravityKit product licenses and settings ([learn more about the new GravityKit menu](https://www.gravitykit.com/foundation/))
    - Go to the WordPress sidebar and check out the GravityKit menu!
    - We have automatically migrated your existing licenses and settings, which were previously entered in the Views→Settings page
    - Request support using the "Grant Support Access" menu item
* Added: Support for defining `alt` text in File Upload fields
* Added: "Pre-Filter Choices" Search Bar setting will only display choices that exist in submitted entries ([learn more about Pre-Filter Choices](https://docs.gravitykit.com/article/701-s))
* Improved: When creating a new View, it is now possible to install a View type (if included in the license) straight from the View editor
* Improved: Reduce the number of queries when displaying a View
* Improved: The Edit View screen loads faster
* Fixed: Merge Tags were not processed inside Custom Content fields when using the [`[gventry]` edit mode](https://docs.gravitykit.com/article/463-gventry-shortcode)
* Fixed: Gravity Forms poll results was not being refreshed after editing a Poll field in GravityView Edit Entry
* Fixed: Survey field "Rating" stars were not displaying properly in the frontend
* Fixed: JavaScript error when creating a new View
* Fixed: JavaScript error when opening field settings in a new View
* Fixed: Merge Tag picker not initializing when changing View type for an existing View
* Fixed: "Field connected to XYZ field was deleted from the form" notice when adding a new field to a View created from a form preset
* Fixed: Edit Entry may partially save changes if form fields have conditional logic; thanks, Jurriaan!
* Fixed: View presets not working
* Fixed: "This View is configured using the View type, which is disabled" notice when creating a new View after activating or installing a View type (e.g., Maps, DIY, DataTables)
* Fixed: Incorrect search mode is set when one of the View search widget fields uses a "date range" input type
* Fixed: Multiple files upload error (e.g., when editing an entry using GravityEdit)

__Developer Updates:__

* Added: `gravityview/template/field/survey/rating/before` filter that fires before the Survey field rating stars markup
* Added: `$return_view` parameter to `\GV\Request::is_view()` method, reducing the need to build a \GV\View object when simply checking if a request is a View
* Added: `$expiration` parameter to `GravityView_Cache::set()` method to allow for different cache lifetimes
* Fixed: `GravityView_Cache` was not used when the `WP_DEBUG` constant was set to `true`. This resulted in the cache being effectively disabled on many sites.
	- Improved: Only run `GravityView_Cache::use_cache()` once per request
	- Added: `GRAVITYVIEW_DISABLE_CACHE` constant to disable the cache. Note: `gravityview_use_cache` filter will still be run.

= 2.15 on September 21, 2022 =

* Added: Entire View contents are wrapped in a container, allowing for better styling ([learn about, and how to modify, the container](https://docs.gravitykit.com/article/867-modifying-the-view-container-div))
* Added: When submitting a search form, the page will scroll to the search form
* Modified: Select and Multiselect search inputs will now use the connected field's "Placeholder" values, if defined in Gravity Forms ([read about Search Bar placeholders](https://docs.gravitykit.com/article/866-search-bar-placeholder))
* Improved: Date comparisons when using `[gvlogic]` with `greater_than` or `less_than` comparisons
* Fixed: Reduced the number of database queries to render a View, especially when using Custom Content, Entry Link, Edit Link, and Delete Link fields
* Fixed: Removed the Gravity Forms Partial Entries Add-On privacy notice when using Edit Entry because auto-saving in Edit Entry is not supported
* Fixed: The "entry approval is changed" notification, if configured, was being sent for new form submissions
* Fixed: Views would not render in PHP 8.1
* Fixed: Multiple PHP 8 and PHP 8.1 warnings

__Developer Updates:__

* Added: `gravityview/widget/search/append_view_id_anchor` filter to control appending the unique View anchor ID to the search URL (enabled by default)
* Added: `gravityview/view/wrapper_container` filter to wrap to optionally wrap the View in a container (enabled by default) — [see examples of modifying the container](https://docs.gravitykit.com/article/867-modifying-the-view-container-div)
* Added: `gravityview/view/anchor_id` filter to control the unique View anchor ID
* Modified the following template files:
	- `includes/widgets/search-widget/templates/search-field-multiselect.php`
	- `includes/widgets/search-widget/templates/search-field-select.php`
	- `templates/views/list.php`
	- `templates/views/table.php`
	- `templates/fields/field-custom.php`
	- `templates/fields/field-duplicate_link-html.php`
	- `templates/fields/field-delete_link-html.php`
	- `templates/fields/field-edit_link-html.php`
	- `templates/fields/field-entry_link-html.php`
	- `templates/fields/field-website-html.php`
	- `templates/deprecated/fields/custom.php`
	- `templates/deprecated/fields/website.php`

= 2.14.7 on July 31, 2022 =

* Fixed: GravityView plugin updates were not shown in the plugin update screen since version 2.14.4 (April 27, 2022)

= 2.14.6 on May 27, 2022 =

* [GravityView (the company) is now GravityKit!](https://www.gravitykit.com/rebrand/)
* Fixed: Embedding Edit Entry context directly in a page/post using the `[gventry edit="1"]` shortcode ([learn more](https://docs.gravitykit.com/article/463-gventry-shortcode))
* Fixed: Edit Entry link wasn't working in the Single Entry context of an embedded View
* Fixed: Search Bar GravityView widget was not saving the chosen fields
* Fixed: Gravity PDF shortcodes would not be processed when bulk-approving entries using GravityView. Thanks, Jake!
* Fixed: Sometimes embedding a GravityView shortcode in the block editor could cause a fatal error
* Fixed: Multiple PHP 8 warnings

__Developer Updates:__

* Added: `redirect_url` parameter to the `gravityview/edit_entry/success` filter
* Added `redirect_url` and `back_link` parameters to the `gravityview/shortcodes/gventry/edit/success` filter

= 2.14.5 on May 4, 2022 =

* Added: A link that allows administrators to disable the "Show only approved entries" View setting from the front-end
* Fixed: Configuring new Search Bar WordPress widgets wasn't working in WordPress 5.8+
* Fixed: Styling of form settings dropdowns on the Gravity Forms "Forms" page

= 2.14.4 on April 27, 2022 =

* Added: Search Bar support for the [Chained Selects](https://www.gravityforms.com/add-ons/chained-selects/) field type
* Improved: Plugin updater script now supports auto-updates and better supports multisite installations
* Improved: If a View does not support joined forms, log as a notice, not an error
* Fixed: Merge Tag picker behavior when using Gravity Forms 2.6
* Fixed: Deleting a file when editing an entry as a non-administrator user on Gravity Forms 2.6.1 results in a server error
* Fixed: When The Events Calendar Pro plugin is active, Views became un-editable
* Tweak: Additional translation strings related to View editing

Note: We will be requiring Gravity Forms 2.5 and WordPress 5.3 in the near future; please upgrade!

__Developer Updates:__

* Added: Search URLs now support `input_{field ID}` formats as well as `filter_{field ID}`; the following will both be treated the same:
	- `/view/example/?filter_3=SEARCH`
	- `/view/example/?input_3=SEARCH`
* Added: In the admin, CSS classes are now added to the `body` tag based on Gravity Forms version. See `GravityView_Admin_Views::add_gf_version_css_class()`
* Modified: Allow non-admin users with "edit entry" permissions to delete uploaded files
* Updated: EDD_SL_Plugin_Updater script to version 1.9.1

= 2.14.3 on March 24, 2022 =

* Added: Support for displaying WebP images
* Improved: Internal logging of notices and errors
* Fixed: Images hosted on Dropbox sometimes would not display properly on the Safari browser. Thanks, Kevin M. Dean!

__Developer Updates:__

* Added: `GravityView_Image::get_image_extensions()` static method to fetch full list of extension types interpreted as images by GravityView.
* Added: `webp` as a valid image extension

= 2.14.2.1 on March 11, 2022 =

* Fixed: Empty values in search widget fields may return incorrect results

__Developer Updates:__

* Added: `gravityview/search/ignore-empty-values` filter to control strict matching of empty field values

= 2.14.2 on March 10, 2022 =

* Fixed: Potential fatal error on PHP 8 when exporting View entries in CSV and TSV formats
* Fixed: Search widget would cause a fatal error when the Number field is used with the "is" operator
* Fixed: Search widget returning incorrect results when a field value is blank and the operator is set to "is"
* Fixed: Gravity Forms widget icon not showing
* Fixed: Gravity Forms widget not displaying available forms when the View is saved

= 2.14.1 on January 25, 2022 =

* Tested with WordPress 5.9
* Improved: The [Members plugin](https://wordpress.org/plugins/members/) now works with No-Conflict Mode enabled
* Improved: Performance when saving Views with many fields
* Improved: Performance when loading the Edit View screen when a View has many fields
* Fixed: Gravity Forms widget used in the View editor would initialize on all admin pages
* Fixed: PHP notice when editing an entry in Gravity Forms that was created by user that no longer exists
* Fixed: Error activating on sites that use the Danish language
* Fixed: Entry approval scripts not loading properly when using Full Site Editing themes in WordPress 5.9
* Updated: TrustedLogin client to Version 1.2, which now supports logins for WordPress Multisite installations
* Updated: Polish translation. Thanks, Dariusz!

__Developer Updates:__

* Modified: Refactored drag & drop in the View editor to improve performance: we only initialize drag & drop on the active tab instead of globally.
	* Added: `gravityview/tab-ready` jQuery trigger to `body` when each GravityView tab is ready (drag & drop initialized). [See example of binding to this event](https://gist.github.com/zackkatz/a2844e9f6b68879e79ba7d6f66ba0850).

= 2.14.0.1 on December 30, 2021 =

Fixed: Deprecated filter message when adding fields to the View

= 2.14 on December 21, 2021 =

This would be a minor version update (2.13.5), except that we renamed many functions. See "Developer Updates" for this release below.

* Added: `{is_starred}` Merge Tag. [Learn more about using `{is_starred}`](https://docs.gravitykit.com/article/820-the-isstarred-merge-tag)
* Fixed: Media files uploaded to Dropbox were not properly embedded
* Fixed: JavaScript error when trying to edit entry's creator
* Fixed: Recent Entries widget would cause a fatal error on WP 5.8 or newer
* Fixed: When using Multiple Forms, editing an entry in a joined form now works properly if the "Edit Entry" tab has not been configured
* Fixed: View settings not hiding automatically on page load

__Developer Updates:__

We renamed all instances of `blacklist` to `blocklist` and `whitelist` to `allowlist`. All methods and filters have been deprecated using `apply_filters_deprecated()` and `_deprecated_function()`. [See a complete list of modified methods and filters](https://docs.gravitykit.com/article/816-renamed-filters-methods-in-2-14).

= 2.13.4 on November 4, 2021 =

* Fixed: View scripts and styles would not load when manually outputting the contents of the `[gravityview]` shortcode

__Developer Updates:__

* Added: `gravityview/shortcode/before-processing` action that runs before the GravityView shortcode is processed
* Added: `gravityview/edit_entry/cancel_onclick` filter to modify the "Back" link `onclick` HTML attribute
	- Modified: `/includes/extensions/edit-entry/partials/form-buttons.php` file to add the filter

= 2.13.3 on October 14, 2021 =

* Fixed: Edit Entry would not accept zero as a value for a Number field marked as required
* Modified: Refined the capabilities assigned to GravityView support when access is granted using TrustedLogin. Now our support will be able to debug theme-related issues and use the [Code Snippets](https://wordpress.org/plugins/code-snippets/) plugin.

= 2.13.2 on October 7, 2021 =

* Fixed: Entry Approval not working when using DataTables in responsive mode (requires DataTables 2.4.9 or newer).

__Developer Updates:__

* Updated: Upgraded to [Fancybox 4](https://fancyapps.com/docs/ui/fancybox).
* Updated: [TrustedLogin Client](https://github.com/trustedlogin/client) to Version 1.0.2.
* Modified: Added Code Snippets CSS file to No Conflict allow list.
* Modified: Moved internal (but public) method `GravityView_Admin_ApproveEntries::process_bulk_action` to new `GravityView_Bulk_Actions` class.

= 2.13.1 on September 27, 2021 =

* Improved: Views now load faster due to improved template caching.
* Added: Ability to configure an "Admin Label" for Custom Content widgets. This makes it easier to see your widget configuration a glance.
* Fixed: Issue where non-support users may see a "Revoke TrustedLogin" admin bar link.

= 2.13 on September 23, 2021 =

* Added: Integrated with TrustedLogin, the easiest & most secure way to grant access to your website. [Learn more about TrustedLogin](https://www.trustedlogin.com/about/easy-and-safe/).
	- Need to share access with support? Click the new "Grant Support Access" link in the "Views" menu.

= 2.12.1 on September 1, 2021 =

* Fixed: The Gravity Forms widget in the View editor would always use the source form of the View
* Fixed: The field picker didn't use available translations
* Fixed: Importing [exported Views](https://docs.gravitykit.com/article/119-importing-and-exporting-configured-views) failed when Custom Content or [DIY Layout](https://www.gravitykit.com/extensions/diy-layout/) fields included line breaks.
* Fixed: When first installing GravityView, the message was for an invalid license instead of inactive.
* Fixed: The "Affiliate ID" setting would not toggle properly when loading GravityView settings. [P.S. — Become an affiliate and earn money referring GravityView!](https://www.gravitykit.com/account/affiliates/#about-the-program)
* Tweak: Changed the icon of the Presets preview

= 2.12 on July 29, 2021 =

* Fixed: Add latest Yoast SEO scripts to the No-Conflict approved list
* Fixed: Updating an entry with a multi-file upload field may erase existing contents when using Gravity Forms 2.5.8

= 2.11 on July 15, 2021 =

* Added: Settings to customize "Update", "Cancel", and "Delete" button text in Edit Entry
* Improved: Much better Gravity Forms Survey Add-On integration! [Learn more in the release announcement](https://www.gravitykit.com/gravityview-2-11/).
	- Ratings can be displayed as text or stars
	- Multi-row Likert fields can be shown as Text or Score
	- Improved display of a single row from a multi-row Likert field
	- Single checkbox inputs are now supported
* Improved: Search widget clear/reset button behavior
* Improved: Allow unassigning an entry's Entry Creator when editing an entry
* Improved: When editing an entry, clicking the "Cancel" button will take you to the prior browser page rather than a specific URL
* Improved: Conditionally update "Clear Search" button text in the Search Bar
* Fixed: When Time fields were submitted with a single `0` for hour and minute inputs, instead of displaying midnight (`0:0`), it would display the current time
* Fixed: Delete Entry links did not work when custom entry slugs were enabled
* Fixed: Editing an entry in Gravity Forms that was created by a logged-out user forced an entry to be assigned to a user
* Fixed: Missing download/delete icons for file upload field in Edit Entry when running Gravity Forms ≥ 2.5.6.4
* Fixed: A broken German translation file caused a fatal error (only for the `de_DE` localization)
* Updated: Dutch translation (thanks René S.!) and German translation (thanks Aleksander K-W.!)

__Developer Updates:__

* Added: `gravityview/template/field/survey/glue` filter to modify how the multi-row Likert field values are combined. Default: `; `
* Modified: `templates/deprecated/fields/time.php` and `templates/fields/field-time-html.php` to include the commented `strtotime()` check
* Modified: `includes/extensions/edit-entry/partials/form-buttons.php` to add Cancel button enhancements
* Fixed: `gravityview/search/sieve_choices` didn't filter by Created By
* Fixed: `\GV\Utils::get()` didn't properly support properties available using PHP magic methods. Now supports overriding using the `__isset()` magic method.
* Updated: EDD auto-updates library to version 1.8

= 2.10.3.2 on June 2, 2021 =

* Improved: Loading of plugin dependencies
* Fixed: Field's required attribute was ignored in certain scenarios when using Edit Entry

= 2.10.3.1 on May 27, 2021 =

* Fixed: The "delete file" button was transparent in Edit Entry when running Gravity Forms 2.5 or newer
* Security enhancements

= 2.10.3 on May 20, 2021 =

* Added: Support for the [All in One SEO](https://wordpress.org/plugins/all-in-one-seo-pack/) plugin
* Fixed: GravityView styles and scripts not loading when embedding View as a block shortcode in GeneratePress
* Fixed: PHP notice appearing when a translation file is not available for the chosen locale
* Fixed: Search clear button disappearing when using GravityView Maps layout

__Developer Updates:__

* Added: `gravityview/fields/custom/form` filter to modify form used as the source for View entries
* Added: `gravityview/fields/custom/entry` filter to modify entry being displayed

= 2.10.2.2 on April 19, 2021 =

* Improved: Previous fix for an issue that affected HTML rendering of some posts and pages

= 2.10.2.1 on April 13, 2021 =

* Fixed: Issue introduced in Version 2.10.2 that affected HTML rendering of some posts and pages
* Fixed: Undefined function error for sites running WordPress 4.x introduced in Version 2.10.2

= 2.10.2 on April 12, 2021 =

* Fixed: Using the GravityView shortcode inside a [reusable block](https://wordpress.org/news/2021/02/gutenberg-tutorial-reusable-blocks/) in the WordPress Editor would prevent CSS and JavaScript from loading
* Fixed: "Open in new tab/window" checkbox is missing from Link to Single Entry and Link to Edit Entry links
* Fixed: Searching while on a paginated search result fails; it shows no entries because the page number isn't removed
* Fixed: Sorting by Entry ID resulted in a MySQL error

= 2.10.1 on March 31, 2021 =

* Added: Allow comparing multiple values when using `[gvlogic]` shortcode
	- Use `&&` to match all values `[gvlogic if="abc" contains="a&&b"]`
	- Use `||` to match any values `[gvlogic if="abc" equals="abc||efg"]`
* Added: `{site_url}` Merge Tag that returns the current site URL. This can be helpful when migrating sites or deploying from staging to live.
* Fixed: Paragraph fields have a "Link to single entry" field setting, even though it doesn't make sense
* Fixed: PDF and Text files were not opened in a lightbox
* Fixed: Show File Upload files as links if they aren't an image, audio, or video file (like a .zip, .txt, or .pdf file)
* Fixed: Lightbox script was being loaded for Views even if it was not being used
* Fixed: Don't show the icon for the "Source URL" field in the View editor
* Fixed: Change Entry Creator not working properly on non-English sites
* Updated _so many translations_! Thank you to all the translators!
	- Arabic translation (thanks Salman!)
	- Dutch translation (thanks Desiree!)
	- Russian translation (thanks Victor S.!)
	- Romanian (thanks Cazare!)
	- Chinese (thanks Edi Weigh!)
	- Turkish (thanks Süha!)
	- Swedish (thanks Adam!)
	- Portuguese (thanks Luis and Rafael!)
	- Dutch (thanks Erik!)
	- Norwegian (thanks Aleksander!)
	- Italian (thanks Clara!)
	- Hungarian (thanks dbalage!)
	- Hebrew
	- French
	- Canadian French (thanks Nicolas!)
	- Finnish (thanks Jari!)
	- Iranian (thanks amir!)
	- Mexican Spanish (thanks Luis!)
	- Spanish (thanks Joaquin!)
	- German (thanks Hubert!)
	- Danish (thanks Lisbeth!)
	- Bosnian (thanks Damir!)
	- Bengali (thanks Akter!)

= 2.10 on March 9, 2021 =

* A beautiful visual refresh for the View editor!
	- Brand new field picker for more easily creating your View
	- Visually see when Single Entry and Edit Entry layouts haven't been configured
	- See at a glance which fields link to Single Entry and Edit Entry
	- Manage and activate layouts from the View editor
	- Added: Show a notice when "Show only approve entries" setting is enabled for a View and no entries are displayed because of the setting
	- Added: Custom Content now supports syntax highlighting, making it much easier to write HTML (to disable, click on the Users sidebar menu, select Profile. Check the box labeled "Disable syntax highlighting when editing code" and save your profile)
	- Added: Warning when leaving Edit View screen if there are unsaved changes
	- Added: See the details of the current field while configuring field settings
	- Added: "Clear all" link to remove all fields from the View editor at once
	- Fixed: It was possible to drag and drop a field while the field settings screen was showing. Now it's not!
	- Fixed: See when fields have been deleted from a form
* New: Brand-new lightbox script, now using [Fancybox](http://fancyapps.com/fancybox/3/). It's fast, it's beautiful, and mobile-optimized.
	- Fixes issue with Gravity Forms images not loading in lightboxes due to secure URLs
* Ready for Gravity Forms 2.5!
* Added: Better support for the Consent field
* Improved layout of the Manage Add-Ons screen
	- Added a "Refresh" link to the Manage Add-Ons screen. This is helpful if you've upgraded your license and are ready to get started!
	- Allow enabling/disabling installed add-ons regardless of license status
* Added: A dropdown in the "All Views" screen to filter Views by the layout (Table, List, DataTables, DIY, Map, etc.)
* Added: Export entries in TSV format by adding `/tsv/` to the View URL
* Fixed: Approval Status field contains HTML in CSV and TSV exports
* Fixed: Updating an entry associated with an unactivated user (Gravity Forms User Registration) would also change entry creator's information
* Fixed: PHP warning `The magic method must have public visibility` appearing in PHP 8.0
* Fixed: PHP notice `Undefined property: stdClass::$icons` appearing on Plugins page
* Fixed: "At least one field must be filled out" validation errors (thanks <a href="https://gravitypdf.com">Gravity PDF</a>!)

__Developer Updates:__

* New: FancyBox is now being used for the lightbox
	- Thickbox is no longer used
	- Modify settings using `gravityview/lightbox/provider/fancybox/settings`
	- [See options available here](https://fancyapps.com/fancybox/3/docs/#options)
	- If you prefer, a [Featherlight lightbox option is available](https://github.com/gravityview/gv-snippets/tree/addon/featherlight-lightbox)
	- Easily add support for your own lightbox script by extending the new `GravityView_Lightbox_Provider` abstract class (the [Featherbox lightbox script](https://github.com/gravityview/gv-snippets/tree/addon/featherlight-lightbox) is a good example).
	- Modified: Formally deprecated the mis-spelled `gravity_view_lightbox_script` and `gravity_view_lightbox_style` filters in favor of  `gravityview_lightbox_script` and `gravityview_lightbox_style` (finally!)
	- Fixed: `gravityview_lightbox_script` filter wasn't being applied
	- Removed `gravityview/fields/fileupload/allow_insecure_lightbox` filter, since it's no longer needed
* Modified: `$_GET` args are now passed to links by default.
	- Added: Prevent entry links (single, edit, duplicate) from including $_GET query args by returning false to the filter `gravityview/entry_link/add_query_args`
	- Added: Prevent entry links being added to *delete* links by returning false to the filter `gravityview/delete-entry/add_query_args`
* Added: `gv_get_query_args()` function to return $_GET query args, with reserved args removed
	- Added: `gravityview/api/reserved_query_args` filter to modify internal reserved URL query args
* Added: `field-is_approved-html.php` and `field-is_approved-csv.php` template files for the Is Approved field
* Modified: Removed
* Modified: `templates/fields/field-entry_link-html.php` template to add `gv_get_query_args()` functionality
* Breaking CSS change: Removed `.gv-list-view` CSS class from the List layout container `<div>`. The CSS class was also used in the looped entry containers, making it hard to style. This issue was introduced in GravityView 2.0. For background, see [the GitHub issue](https://github.com/gravityview/GravityView/issues/1026).

= 2.9.4 on January 25, 2021 =

* Added: Apply `{get}` merge tag replacements in `[gvlogic]` attributes and content
* Modified: Made View Settings changes preparing for a big [Math by GravityView](https://www.gravitykit.com/extensions/math/) update!
* Fixed: "Change Entry Creator" would not work with Gravity Forms no-conflict mode enabled

__Developer Updates:__

* Added: `gravityview/metaboxes/multiple_entries/after` action to `includes/admin/metabox/views/multiple-entries.php` to allow extending Multiple Entries View settings

= 2.9.3 on December 15, 2020 =

* Improved: Add search field to the Entry Creator drop-down menu
* Tweak: Hide field icons (for now) when editing a View...until our refreshed design is released 😉
* Fixed: Some JavaScript warnings on WordPress 5.6
* Fixed: Uncaught error when one of GravityView's methods is used before WordPress finishes loading
* Fixed: Duplicate Entry link would only be displayed to users with an administrator role
* Fixed: Search entries by Payment Date would not yield results
* Fixed: Lightbox didn't work with secure images
* New: New lightbox gallery mode for File Upload fields with Multi-File Upload enabled

__Developer Updates:__

* Added: `gravityview/search-trim-input` filter to strip or preserve leading/trailing whitespaces in Search Bar values
* Added: Future WordPress version compatibility check
* Tweak: Improved logging output
* Modified: `gravityview_date_created_adjust_timezone` default is now set to false (use UTC value)

= 2.9.2.1 on October 26, 2020 =

* Improved: Plugin license information layout when running Gravity Forms 2.5
* Fixed: View Settings overflow their container (introduced in 2.9.2)

= 2.9.2 on October 21, 2020 =

* Added: GravityView is now 100% compatible with upcoming [Gravity Forms 2.5](https://www.gravityforms.com/gravity-forms-2-5-beta-2/)!
* Added: New View setting to redirect users to a custom URL after deleting an entry
* Added: An option to display "Powered by GravityView" link under your Views. If you're a [GravityView affiliate](https://www.gravitykit.com/account/affiliate/), you can earn 20% of sales generated from your link!
* Improved: Duplicate Entry field is only visible for logged-in users with edit or duplicate entry permissions
* Modified: Remove HTML from Website and Email fields in CSV output
* Fixed: Possible fatal error when Gravity Forms is inactive
* Fixed: Export of View entries as a CSV would result in a 404 error on some hosts
* Fixed: Entries filtered by creation date using relative dates (e.g., "today", "-1 day") did not respect WordPress's timezone offset
* Fixed: Partial entries edited in GravityView were being duplicated
* Fixed: Trying to activate a license disabled due to a refund showed an empty error message
* Tweak: Improvements to tooltip behavior in View editor
* Tweak: When "Make Phone Number Clickable" is checked, disable the "Link to single entry" setting in Phone field settings
* Tweak: Don't show "Open links in new window" for Custom Content field
* Tweak: Removed "Open link in the same window?" setting from Website field
	- Note: For existing Views, if both "Open link in the same window?" and "Open link in a new tab or window?" settings were checked, the link will now _not open in a new tab_. We hope no one had them both checked; this would have caused a rift in space-time and a room full of dark-matter rainbows.

__Developer Updates:__

* Added brand-new unit testing and acceptance testing...stay tuned for a write-up on how to easily run the GravityView test suite
* Changed: `/templates/fields/field-website-html.php` and `/templates/deprecated/fields/website.php` to use new `target=_blank` logic
* Fixed: License key activation when `GRAVITYVIEW_LICENSE_KEY` was defined
* Deprecated: Never used method `GravityView_Delete_Entry::set_entry()`

= 2.9.1 on September 1, 2020 =

* Improved: Changed the Support Port icon & text to make it clearer
* Updated: Updater script now handles WordPress 5.5 auto-updates
* Fixed: Add Yoast SEO 14.7 scripts to the No-Conflict approved list
* Fixed: Available Gravity Forms forms weren't appearing in the Gravity Forms widget when configuring a View

__Developer Updates:__

* Improved: Gravity Forms 2.5 beta support
* Fixed: Issue when server doesn't support `GLOB_BRACE`
* Fixed: Removed references to non-existent source map files

= 2.9.0.1 on July 23, 2020 =

* Fixed: Loading all Gravity Forms forms on the frontend
	* Fixes Map Icons field not working
	* Fixes conflict with gAppointments and Gravity Perks
* Fixed: Fatal error when Gravity Forms is inactive

= 2.9 on July 16, 2020 =

* Added: A "Gravity Forms" widget to easily embed a form above and below a View
* Added: Settings for changing the "No Results" text and "No Search Results" text
* Added: "Date Updated" field to field picker and sorting options
* Modified: When clicking the "GravityView" link in the Admin Toolbar, go to GravityView settings
* Improved: Add new Yoast SEO plugin scripts to the No-Conflict approved list
* Improved: Add Wicked Folders plugin scripts to the No-Conflict approved list
* Fixed: Don't allow sorting by the Duplicate field
* Fixed: Multi-site licenses not being properly shared with single sites when GravityView is not Network Activated
* Fixed: Potential fatal error for Enfold theme

__Developer Updates:__

* Fixed: Settings not able to be saved when using the `GRAVITYVIEW_LICENSE_KEY` constant
* Fixed: License not able to be activated when using the `GRAVITYVIEW_LICENSE_KEY` constant
* Fixed: Potential PHP warning when using the `{created_by}` Merge Tag
* Modified: Added index of the current file in the loop to the `gravityview/fields/fileupload/file_path` filter

= 2.8.1 on April 22, 2020 =

* Added: Better inline documentation for View Settings
* Improved: When clicking "Add All Form Fields" in the "+ Add Field" picker
* Modified: Changed default settings for new Views to "Show only approved entries"
* Modified: When adding a field to a table-based layout, "+ Add Field" now says "+ Add Column"
* Fixed: Single Entry "Hide empty fields" not working in Table and DataTables layouts

= 2.8 on April 16, 2020 =

* Added: User Fields now has many more options, including avatars, first and last name combinations, and more
* Added: A new [Gravatar (Globally Recognized Avatar)](https://en.gravatar.com) field
* Added: "Display as HTML" option for Paragraph fields - By default, safe HTML will be shown. If disabled, only text will be shown.
* Added: Support for Gravity Forms Partial Entries Add-On. When editing an entry, the entry's "Progress" will now be updated.
* Modified: Sort forms by title in Edit View, rather than Date Created (thanks, Rochelle!)
* Modified: The [`{created_by}` Merge Tag](https://docs.gravitykit.com/article/281-the-createdby-merge-tag)
	* When an entry was created by a logged-out user, `{created_by}` will now show details for a logged-out user (ID `0`), instead of returning an unmodified Merge Tag
	* When `{created_by}` is passed without any modifiers, it now will return the ID of the user who created the entry
	* Fixed PHP warning when `{created_by}` Merge Tag was passed without any modifiers
* Fixed: The "Single Entry Title" setting was not working properly
* Fixed: Recent Entries widget filters not being applied
* Updated translations: Added Formal German translation (thanks, Felix K!) and updated Polish translation (thanks, Dariusz!)

__Developer Updates:__

* Added: `gravityview/fields/textarea/allow_html` filter to toggle whether Paragraph field output should allow HTML or should be sanitized with `esc_html()`
* Added: `gravityview/field/created_by/name_display` filter for custom User Field output.
* Added: `gravityview/field/created_by/name_display/raw` allow raw (unescaped) output for `gravityview/field/created_by/name_display`.
* Added: `gravityview/fields/gravatar/settings` filter to modify the new Gravatar field's settings
* Added: `gravityview/search/sieve_choices` filter in Version 2.5 that enables only showing choices in the Search Bar that exist in entries ([learn more about this filter](https://docs.gravitykit.com/article/701-show-choices-that-exist))
* Modified: `gravityview_get_forms()` and `GVCommon::get_forms()` have new `$order_by` and `$order` parameters (Thanks, Rochelle!)
* Fixed: `gravityview/edit_entry/user_can_edit_entry` and `gravityview/capabilities/allow_logged_out` were not reachable in Edit Entry and Delete Entry since Version 2.5

= 2.7.1 on February 24, 2020 =

* Fixed: Fatal error when viewing entries using WPML or Social Sharing & SEO extensions

= 2.7 on February 20, 2020 =

* Added: "Enable Edit Locking" View setting to toggle on and off entry locking (in the "Edit Entry" tab of the View Settings)
* Fixed: Broken Toolbar link to Gravity Forms' entry editing while editing an entry in GravityView
* Fixed: PHP undefined index when editing an entry with empty File Upload field
* Fixed: When adding a field in the View Configuration, the browser window would resize

__Developer Updates:__

* Modified: The way Hidden Fields are rendered in Edit Entry no fields are configured. [Read what has changed around Hidden Fields](https://docs.gravitykit.com/article/678-edit-entry-hidden-fields-field-visibility#timeline)
	* Fixed: Rendering Hidden Fields as `input=hidden` when no fields are configured in Edit Entry (fixing a regression in 2.5)
	* Modified: The default value for the `gravityview/edit_entry/reveal_hidden_field` filter is now `false`
	* Added: `gravityview/edit_entry/render_hidden_field` filter to modify whether to render Hidden Field HTML in Edit Entry (default: `true`)
* Modified: Changed `GravityView_Edit_Entry_Locking::enqueue_scripts()` visibility to protected

= 2.6 on February 12, 2020 =

* Added: Implement Gravity Forms Entry Locking - see when others are editing an entry at the same time ([learn more](https://docs.gravitykit.com/article/676-entry-locking))
* Added: Easily duplicate entries in Gravity Forms using the new "Duplicate" link in Gravity Forms Entries screen ([read how](https://docs.gravitykit.com/article/675-duplicate-gravity-forms-entry))
* Improved: Speed up loading of Edit View screen
* Improved: Speed of adding fields in the View Configuration screen
* Modified: Reorganized some settings to be clearer
* Fixed: Potential fatal error when activating extensions with GravityView not active
* Updated: Russian translation (thank you, Victor S!)

__Developer Updates:__

* Added: `gravityview/duplicate/backend/enable` filter to disable adding a "Duplicate" link for entries
* Added: `gravityview/request/is_renderable` filter to modify what request classes represent valid GravityView requests
* Added: `gravityview/widget/search/form/action` filter to change search submission URL as needed
* Added: `gravityview/entry-list/link` filter to modify Other Entries links as needed
* Added: `gravityview/edit/link` filter to modify Edit Entry link as needed
* Fixed: A rare issue where a single entry is prevented from displaying with Post Category filters
* Modified: Important! `gravityview_get_entry()` and `GVCommon::get_entry()` require a View object as the fourth parameter. While the View will be retrieved from the context if the parameter is missing, it's important to supply it.
* Modified: `GVCommon::check_entry_display` now requires a View object as the second parameter. Not passing it will return an error.
* Modified: `gravityview/common/get_entry/check_entry_display` filter has a third View parameter passed from `GVCommon::get_entry`
* Modified: Bumped future minimum Gravity Forms version to 2.4

= 2.5.1 on December 14, 2019 =

* Modified: "Show Label" is now off by default for non-table layouts
* Improved: The View Configuration screen has been visually simplified. Fewer borders, larger items, and rounder corners.
* Accessibility improvements. Thanks to [Rian Rietveld](https://rianrietveld.com) and Gravity Forms for their support.
	- Color contrast ratios now meet [Web Content Accessibility Guidelines (WCAG) 2.0](https://www.w3.org/TR/WCAG20/) recommendations
	- Converted links that act as buttons to actual buttons
	- Added keyboard navigation support for "Add Field" and "Add Widget" pickers
	- Auto-focus the field search field when Add Field is opened
	- Improved Search Bar HTML structure for a better screen reader experience
	- Added ARIA labels for Search Bar configuration buttons
	- Improved touch target size and spacing for Search Bar add/remove field buttons
* Fixed: "Search All" with Multiple Forms plugin now works as expected in both "any" and "all" search modes.

__Developer Updates:__

* Added: `gravityview_lightbox_script` and `gravityview_lightbox_style` filters.
* Deprecated: `gravity_view_lightbox_script` and `gravity_view_lightbox_style` filters. Use `gravityview_lightbox_script` and `gravityview_lightbox_style` instead.

= 2.5 on December 5, 2019 =

This is a **big update**! Lots of improvements and fixes.

#### All changes:

* **GravityView now requires WordPress 4.7 or newer.**
* Added: A new "Duplicate Entry" allows you to duplicate entries from the front-end
* View Configuration
    * Added: You can now add labels for Custom Content in the View editor (this helps keep track of many Custom Content fields at once!)
    * Modified: New Views will be created with a number of default widgets preset
    * Fixed: View configuration could be lost when the "Update" button was clicked early in the page load or multiple times rapidly
    * Fixed: Some users were unable to edit a View, although having the correct permissions
* Improved CSV output
    * Modified: Multiple items in exported CSVs are now separated by a semicolon instead of new line. This is more consistent with formatting from other services.
    * Fixed: Checkbox output in CSVs will no longer contain HTML by default
    * Fixed: Textarea (Paragraph) output in CSVs will no longer contain `<br />` tags by default
* Edit Entry
    * Added: Directly embed the Edit Entry screen using the shortcode `[gventry edit="1"]`
    * Fixed: Editing an entry with Approve/Disapprove field hidden would disapprove an unapproved entry
    * Fixed: Field visibility when editing entries. Hidden fields remain hidden unless explicitly allowed via field configuration.
    * Fixed: Hidden calculation fields were being recalculated on Edit Entry
* Sorting and Search
    * Fixed: User sorting does not work when the `[gravityview]` shortcode defines a sorting order
    * Fixed: Proper sorting capabilities for Time and Date fields
    * Fixed: Page Size widget breaks when multiple search filters are set
    * Fixed: Page Size widget resets itself when a search is performed
* [Multiple Forms](https://www.gravitykit.com/extensions/multiple-forms/) fixes
    * Fixed: Global search not working with joined forms
    * Fixed: Custom Content fields now work properly with Multiple Forms
    * Fixed: [Gravity PDF](https://gravitypdf.com) support with Multiple Forms plugin and Custom Content fields
    * Fixed: Entry Link, Edit Link and Delete Link URLs may be incorrect with some Multiple Forms setups
* Integrations
    * Added: "Show as score" setting for Gravity Forms Survey fields
    * Added: Support for [Gravity Forms Pipe Add-On](https://www.gravityforms.com/add-ons/pipe-video-recording/)
    * Added: Track the number of pageviews entries get by using the new `[gv_pageviews]` shortcode integration with the lightweight [Pageviews](https://pageviews.io/) plugin
    * Fixed: [GP Nested Forms](https://gravitywiz.com/documentation/gravity-forms-nested-forms/) compatibility issues
    * Fixed: PHP warnings appeared when searching Views for sites running GP Populate Anything with "Default" permalinks enabled
* Improved: When a View is embedded on a post or page with an incompatible URL Slug, show a warning ([read more](https://docs.gravitykit.com/article/659-reserved-urls))
* Fixed: Number field decimal precision formatting not being respected
* Fixed: Lifetime licenses showed "0" instead of "Unlimited" sites available
* Updated: Polish translation (Thanks, Dariusz!)

__Developer Updates:__

* Added: `[gventry edit="1"]` mode where edit entry shortcodes can be used now (experimental)
* Added: `gravityview/template/field/csv/glue` filter to modify the glue used to separate multiple values in the CSV export (previously "\n", now default is ';')
* Added: `gravityview/shortcodes/gventry/edit/success` filter to modify [gventry] edit success message
* Added: `gravityview/search/sieve_choices` filter that sieves Search Widget field filter choices to only ones that have been used in entries (a UI is coming soon)
* Added: `gravityview/search/filter_details` filter for developers to modify search filter configurations
* Added: `gravityview/admin/available_fields` filter for developers to add their own assignable fields to View configurations
* Added: `gravityview/features/paged-edit` A super-secret early-bird filter to enable multiple page forms in Edit Entry
* Added: `$form_id` parameter for the `gravityview_template_$field_type_options` filter
* Added: `gravityview/security/require_unfiltered_html` filter now has 3 additional parameters: `user_id`, `cap` and `args`.
* Added: `gravityview/gvlogic/atts` filter for `[gvlogic]`
* Added: `gravityview/edit_entry/page/success` filter to alter the message between edit entry pages.
* Added: `gravityview/approve_entries/update_unapproved_meta` filter to modify entry update approval status.
* Added: `gravityview/search/searchable_fields/whitelist` filter to modify allowed URL-based searches.
* Fixed: Some issues with `unfiltered_html` user capabilities being not enough to edit a View
* Fixed: Partial form was being passed to `gform_after_update_entry` filter after editing an entry. Full form will now be passed.
* Fixed: Widget form IDs would not change when form ID is changed in the View Configuration screen
* Fixed: Intermittent `[gvlogic2]` and nested `else` issues
    * The `[gvlogic]` shortcode has been rewritten for more stable, stateless behavior
* Fixed: `GravityView_Entry_Notes::get_notes()` can return null; cast `$notes` as an array in `templates/fields/field-notes-html.php` and `includes/extensions/entry-notes/fields/notes.php` template files
* Fixed: Prevent error logs from filling with "union features not supported"
* Modified: Cookies will no longer be set for Single Entry back links
* Modified: Default 250px `image_width` setting for File Upload images is now easily overrideable
* Removed: The `gravityview/gvlogic/parse_atts/after` action is no longer available. See `gravityview/gvlogic/atts` filter instead
* Removed: The `GVLogic_Shortcode` class is now a lifeless stub. See `\GV\Shortcodes\gvlogic`.
* Deprecated: `gravityview_get_current_view_data` — use the `\GV\View` API instead

= 2.4.1.1 on August 27, 2019 =

* Fixed: Inconsistent sorting behavior for Views using Table layouts
* Fixed: Searching all fields not searching Multi Select fields
* Fixed: Error activating GravityView when Gravity Forms is disabled
* Fixed: "Getting Started" and "List of Changes" page layouts in WordPress 5.3
* Fixed: Don't show error messages twice when editing a View with a missing form
* Tweak: Don't show "Create a View" on trashed forms action menus

= 2.4 on July 17, 2019 =

**We tightened security by limiting who can edit Views. [Read how to grant Authors and Editors access](https://docs.gravitykit.com/article/598-non-administrator-edit-view).**

* Added: A new Result Number field and `{sequence}` Merge Tag [learn all about it!](https://docs.gravitykit.com/article/597-the-sequence-merge-tag)
* Added: `{date_updated}` Merge Tag ([see all GravityView Merge Tags](https://docs.gravitykit.com/article/76-merge-tags))
* Added: Option to output all CSV entries, instead of a single page of results
* Fixed: Settings compatibility issues on Multisite
* Fixed: CSV output for address fields contained Google Maps link
* Fixed: When editing an entry in Gravity Forms, clicking the "Cancel" button would not exit edit mode
* Fixed: Some fatal errors when Gravity Forms is deactivated while GravityView is active
* Fixed: Search All Fields functionality with latest Gravity Forms

__Developer Updates:__

* **Breaking Change:** Users without the `unfiltered_html` capability can no longer edit Views.
* Added: `gravityview/security/allow_unfiltered_html` to not require `unfiltered_html`. Dangerous!
* Added: `gravityview/template/field/address/csv/delimiter` filter for CSV output of addresses

= 2.3.2 on May 3, 2019 =

* Re-fixed: Conditional Logic breaks in Edit Entry if the condition field is not present

__Developer Updates:__

* Fixed: `strtolower()` warnings in `class-frontend-views.php`
* Fixed: `gravityview/fields/fileupload/link_atts` filter didn't work on link-wrapped images
* Fixed: PHP notice triggered when using the Poll widget
* Updated: Updater script, which should improve license check load time

= 2.3.1 on April 18, 2019 =

* Added: Entry Approval now features a popover that allows you to select from all approval statuses
* Fixed: Issues accessing Edit Entry for Views using [Multiple Forms](https://www.gravitykit.com/extensions/multiple-forms/)
* Fixed: Issues with Edit Entry where fields were duplicated. This temporarily reverts the conditional logic fix added in 2.3.
* Fixed: Maps will now properly use global API key settings on Multisite installations

__Developer Updates:__

* Fixed: Issues searching Address fields that contain custom states
* Added: `gravityview/approve_entries/popover_placement` filter to modify the placement of the approval popover (default: right)

= 2.3 on April 2, 2019 =

**Gravity Forms 2.3 is required**. Some functionality will not work if you are using Gravity Forms 2.2. If this affects you, please [let us know](mailto:support@gravitykit.com?subject=Gravity%20Forms%202.3%20Requirement)

* Added: Multi-Sorting! Example: Sort first by Last Name, then sort those results by First Name [Read more about multi-sorting](https://docs.gravitykit.com/article/570-sorting-by-multiple-columns)
    - Works great with our [DataTables extension](https://www.gravitykit.com/extensions/datatables/), too!
* Added: `[gvlogic logged_in="true"]` support to easily check user login status - [read how it works](https://docs.gravitykit.com/article/252-gvlogic-shortcode#logged-in-parameter)
* Added: Dropdown, Radio and Link input support for searching product fields
* Fixed: Conditional Logic breaks in Edit Entry if the condition field is not present
* Fixed: Sorting numbers with decimals
* Fixed: CSV output of List and File Upload fields
* Fixed: "Hide empty fields" setting not working Product and Quantity fields
* Fixed: Month and day reversed in multi-input date search fields
* Fixed: Join issues with embedded Views when using [Multiple Forms](https://www.gravitykit.com/extensions/multiple-forms/)
* Fixed: Other Entries empty text override was not working
* Updated: 100% translated for Dutch, German, and French

__Developer Updates:__

* Added: `gravityview/search/created_by/text` filter to override dropdown and radio text in "created by" search UI
* Added: `gravityview/approve_entries/after_submission` filter to prevent `is_approved` meta from being added automatically after entry creation
* Modified: List and File Upload fields are now output as objects/arrays in REST API JSON
* Modified: [Business Hours](https://wordpress.org/plugins/gravity-forms-business-hours/) field support in CSV and JSON output
* Fixed: Fatal error when custom templates are loaded without `\GV\Template_Context`
* Fixed: Potential PHP warning with PHP 7.2
* Added notice for users to upgrade to PHP 5.6, since WordPress will be bumping the minimum version soon


= 2.2.5 on February 4, 2019 =

* Added: Support for nested dropdown selection in Search Bar
* Fixed: State search dropdown type for custom address types
* Fixed: Don't show Credit Card fields on the Edit Entry screen (#1219)
* REST API and CSV fixes
    * Fixed: Email field being output as links in CSV
    * Fixed: CSVs could not contain more than one special field (Entry ID, Custom Content, etc.)
    * Fixed: CSV and JSON REST API did not output duplicate headers (Entry ID, Custom Content, etc.)
    * Fixed: JSON REST API endpoint did not render Custom Content fields
    * Modified: In the REST API duplicate keys are now suffixed with (n), for example: id(1), id(2), instead of not showing them at all
* Updated: Script used to provide built-in Support Port
* Updated: Russian translation by [@awsswa59](https://www.transifex.com/user/profile/awsswa59/)

__Developer Updates:__

* Added: `gravityview/edit_entry/before_update` hook
* Added: `gravityview/api/field/key` filter to customize the generated REST API entry JSON keys
* Added: `gravityview/template/csv/field/raw` filter to allow raw output of specific fields
* Modified: CSV REST API endpoint returns binary data instead of JSON-encoded data

= 2.2.4 on January 14, 2019 =

* Fixed: Other Entries field would display all entries without filtering
* Fixed: Entry Date searches not working (broken in 2.2)
* Fixed: CSV outputting wrong date formats for Date and Date Created fields
* Fixed: CSV outputting empty content for Custom Content fields
* Fixed: Changelog formatting so that the 2.2.1, 2.2.2, and 2.2.3 updates are shown
* Fixed: The picture of Floaty was _really big_ in the Getting Started screen
* Updated Translations for Italian and Iranian. Thanks, Farhad!

= 2.2.3 on December 20, 2018 =

* Fixed: Issue loading translation files on Windows IIS servers

__Developer Updates:__

* Added: Third argument to `gravityview_search_operator` filter (the current `\GV\View` object)
* Added: `GravityView_Image::is_valid_extension()` to determine whether an extension is valid for an image
* Fixed: Search operator overrides that broke in 2.2
* Modified: SVG files are now processed as images in GravityView
* Modified: Changed translation file loading order to remove paths that didn't work! [See this article for the updated paths](https://docs.gravitykit.com/article/530-translation-string-loading-order).

= 2.2.2 on December 11, 2018 =

* Added: Support for the new [Multiple Forms beta](https://www.gravitykit.com/extensions/multiple-forms/)!
* **Minor CSS Change**: Reduced Search Bar negative margins to fix the Search Bar not aligning properly
* Fixed: Calculation fields that were not added to the Edit Entry fields were being emptied (except the price)
* Updated translations - thank you, translators!
    - Turkish translated by [@suhakaralar](https://www.transifex.com/accounts/profile/suhakaralar/)
    - Russian translated by [@awsswa59](https://www.transifex.com/user/profile/awsswa59/)
    - Polish translated by [@dariusz.zielonka](https://www.transifex.com/user/profile/dariusz.zielonka/)

__Developer Updates:__

* Template Change: Updated `widget-poll.php` template to display poll results for all Multiple Forms fields
* Added: `gravityview/query/class` filter to allow query class overrides, needed for Multiple Forms extension
* Added: `gravityview/approve_entries/autounapprove/status` filter to change the approval status set when an entry is modified in Edit Entry
* Added: `$unions` property to `\GV\View`, for future use with [Multiple Forms plugin](https://www.gravitykit.com/extensions/multiple-forms/)

= 2.2.1 on December 4, 2018 =

* Confirmed compatibility with WordPress 5.0 and the new Gutenberg editor ([use the shortcode block to embed](https://docs.gravitykit.com/article/526-does-gravityview-support-gutenberg))
* Added: Support for upcoming [Multiple Forms plugin](https://www.gravitykit.com/extensions/multiple-forms/)
* Fixed: Edit Entry writes incorrectly-formatted empty values in some cases.
* Fixed: "Hide View data until search is performed" not working for [Maps layout](https://www.gravitykit.com/extensions/maps/)
* Fixed: Entries are not accessible when linked to from second page of results
* Fixed: Search redirects to home page when previewing an unpublished View

__Developer Updates:__

* Fixed: Error loading GravityView when server has not defined `GLOB_BRACE` value for the `glob()` function
* Added: `gravityview/entry/slug` filter to modify entry slug. It runs after the slug has been generated by `GravityView_API::get_entry_slug()`
* Added: `\GV\Entry::is_multi()` method to check whether the request's entry is a `Multi_Entry` (contains data from multiple entries because of joins)

= 2.2 on November 28, 2018 =

* Yes, GravityView is fully compatible with Gravity Forms 2.4!
* Added: Choose where users go after editing an entry
* Added: Search entries by approval status with new "Approval Status" field in the Search Bar
* Added: More search input types added for "Created By" searches
* Added: When searching "Created By", set the input type to "text" to search by user email, login and name fields
* Fixed: Issue installing plugins from the Extensions page on a Multisite network
* Fixed: When a View is embedded on the homepage of a site, Single Entry and Edit Entry did not work (404 not found error)
* Fixed: Stray "Advanced Custom Fields" editor at the bottom of Edit View pages
* Fixed: Labels and quantities removed when editing an entry that had product calculations
* Fixed: When multiple Views are embedded on a page, Single Entry could sometimes show "You are not allowed to view this content"
* Fixed: Major search and filtering any/all mode combination issues, especially with "Show only approved entries" mode, A-Z Filters, Featured Entries, Advanced Filtering plugins
* Fixed: Support all [documented date formats](https://docs.gravitykit.com/article/115-changing-the-format-of-the-search-widgets-date-picker) in Search Bar date fields
* Fixed: Issues with [Advanced Filtering](https://www.gravitykit.com/extensions/advanced-filter/) date fields (including human strings, less than, greater than)
* Fixed: Security issue when Advanced Filter was configured with an "Any form field" filter (single entries were not properly secured)
* Fixed: The Quiz Letter Grade is lost if Edit Entry does not contain all Gravity Forms Quiz Add-On fields

__Developer Updates:__

* Updated: `search-field-select.php` template to gracefully handle array values
* Added: Filters for new "Created By" search. [Learn how to modify what fields are searched](https://docs.gravitykit.com/article/523-created-by-text-search).

= 2.1.1 on October 26, 2018 =

* Added: A "Connected Views" menu on the Gravity Forms Forms page - hover over a form to see the new Connected Views menu!
* Fixed: Additional slashes being added to the custom date format for Date fields
* Fixed: Quiz Letter Grade not updated after editing an entry that has Gravity Forms Quiz fields
* Fixed: Single Entry screen is inaccessible when the category is part of a URL path (using the `%category%` tag in the site's Permalinks settings)
* Fixed: Issue where GravityView CSS isn't loading in the Dashboard for some customers
* Fixed: Display uploaded files using Gravity Forms' secure link URL format, if enabled
* Updated Polish translation. Dziękuję Ci, [@dariusz.zielonka](https://www.transifex.com/user/profile/dariusz.zielonka/)!

__Developer Updates:__

* Added: `gravityview/template/table/use-legacy-style` filter to  use the legacy Table layout stylesheet without any responsive layout styles (added in GravityView 2.1) - [Here's code you can use](https://gist.github.com/zackkatz/45d869e096cd5114a87952d292116d3f)
* Added: `gravityview/view/can_render` filter to allow you to override whether a View can be rendered or not
* Added: `gravityview/widgets/search/datepicker/format` filter to allow you to modify only the format used, rather than using the `gravityview_search_datepicker_class` filter
* Fixed: Fixed an issue when using [custom entry slugs](https://docs.gravitykit.com/article/57-customizing-urls) where non-unique values across forms cause the entries to not be accessible
* Fixed: Undefined index PHP warning in the GravityView Extensions screen
* Fixed: Removed internal usage of deprecated GravityView functions
* Limitation: "Enable lightbox for images" will not work on images when using Gravity Forms secure URL format. [Contact support](mailto:support@gravitykit.com) for a work-around, or use a [different lightbox script](https://docs.gravitykit.com/article/277-using-the-foobox-lightbox-plugin-instead-of-the-default).

= 2.1.0.2 and 2.1.0.3 on September 28, 2018 =

* Fixed: Slashes being added to field quotes
* Fixed: Images showing as links for File Upload fields

= 2.1.0.1 on September 27, 2018 =

* Fixed: Responsive table layout labels showing sorting icon HTML
* Fixed: Responsive table layout showing table footer

= 2.1 on September 27, 2018 =

* Added: You can now send email notifications when an entry is approved, disapproved, or the approval status has changed. [Learn how](https://docs.gravitykit.com/article/488-notification-when-entry-approved)
* Added: Automatically un-approve an entry when it has been updated by an user without the ability to moderate entries
* Added: Easy way to install GravityView Extensions and our stand-alone plugins [Learn how](https://docs.gravitykit.com/article/489-managing-extensions)
* Added: Enable CSV output for Views [Learn how](https://docs.gravitykit.com/article/491-csv-export)
* Added: A "Page Size" widget allows users to change the number of entries per page
* Added: Support for displaying a single input value of a Chained Select field
* Added: The Table layout is now mobile-responsive!
* Improved: Added a shortcut to reset entry approval on the front-end of a View: "Option + Click" on the Entry Approval field
* Fixed: Custom date format not working with the `{date_created}` Merge Tag
* Fixed: Embedding a View inside an embedded entry didn't work
* Fixed: "Link to entry" setting not working for File Upload fields
* Fixed: Approval Status field not showing anything
* Updated translations - thank you, translators!
    - Polish translated by [@dariusz.zielonka](https://www.transifex.com/user/profile/dariusz.zielonka/)
    - Russian translated by [@awsswa59](https://www.transifex.com/user/profile/awsswa59/)
    - Turkish translated by [@suhakaralar](https://www.transifex.com/accounts/profile/suhakaralar/)
    - Chinese translated by [@michaeledi](https://www.transifex.com/user/profile/michaeledi/)

__Developer Notes:__

* Added: Process shortcodes inside [gv_entry_link] shortcodes
* Added: `gravityview/shortcodes/gv_entry_link/output` filter to modify output of the `[gv_entry_link]` shortcode
* Added `gravityview/widget/page_size/settings` and `gravityview/widget/page_size/page_sizes` filters to modify new Page Size widget
* Modified: Added `data-label` attributes to all Table layout cells to make responsive layout CSS-only
* Modified: Added responsive CSS to the Table layout CSS ("table-view.css")
* Improved: Reduced database lookups when using custom entry slugs
* Introduced `\GV\View->can_render()` method to reduce code duplication
* Fixed: Don't add `gvid` unless multiple Views embedded in a post
* Fixed: PHP 5.3 warning in when using `array_combine()` on empty arrays
* Fixed: Apply `addslashes` to View Configuration when saving, fixing `{date_created}` format
* REST API: Allow setting parent post or page with the REST API request using `post_id={id}` ([learn more](https://docs.gravitykit.com/article/468-rest-api))
* REST API: Added `X-Item-Total` header and meta to REST API response

= 2.0.14.1 on July 19, 2018 =

* Fixed: Potential XSS ("Cross Site Scripting") security issue. **Please update.**
* Fixed: GravityView styles weren't being loaded for some users

= 2.0.14 on July 9, 2018 =

* Added: Allow filtering entries by Unapproved status in Gravity Forms
* Added: Reset entry approval status by holding down Option/Alt when clicking entry approval icon
* Fixed: Merge Tags not working in field Custom Labels
* Fixed: Enable sorting by approval status all the time, not just when a form has an Approval field
* Fixed: When a View is saved without a connected form, don't show "no longer exists" message
* Fixed: Inline Edit plugin not updating properly when GravityView is active

__Developer Notes:__

* Added: `gravityview/approve_entries/after_submission/default_status` filter to modify the default status of an entry as it is created.
* Modified: No longer delete `is_approved` entry meta when updating entry status - leave the value to be `GravityView_Entry_Approval_Status::UNAPPROVED` (3)
* Fixed: Allow for "in" and "not_in" comparisons when using `GravityView_GFFormsModel::is_value_match`
* Tweak: If "Search Mode" key is set, but there is no value, use "all"
* Tweak: Reduced number of database queries when rendering a View

= 2.0.13.1 on June 26, 2018 =

* Fixed: Custom Content fields not working with DIY Layout
* Fixed: Error when displaying plugin updates on a single site of a Multisite installation

= 2.0.13 on June 25, 2018 =

* Fixed: When View is embedded in a page, the "Delete Entry" link redirects the user to the View URL instead of embedded page URL
* Fixed: Custom Content fields not working with DIY Layout since 2.0.11
* Fixed: Fatal error when migrating settings from (very) old versions of GravityView
* Fixed: oEmbed not working when using "plain" URLs with numeric View ID slugs

__Developer Notes__

* Added: Code to expose Entry Notes globally, to fix conflict with DataTables (future DataTables update required)
* Added: `data-viewid` attribute to the Search Bar form with the current View ID
* Added: Current Post ID parameter to the `gravityview/edit-entry/publishing-action/after` action

= 2.0.12 on June 12, 2018 =

* Fixed: On the Plugins page, "Update now" not working for GravityView Premium Plugins, Views & Extensions
* Fixed: Always show that plugin updates are available, even if a license is expired

= 2.0.11 on June 12, 2018 =

* Added: Search for fields by name when adding fields to your View configuration (it's really great!)
* Fixed: GravityView license details not saving when the license was activated (only when the Update Settings button was clicked)
* Fixed: Entry filtering for single entries
* Fixed: Per-user language setting not being used in WordPress 4.7 or newer

__Developer Notes__

* Added: `\GV\View::get_joins()` method to fetch array of `\GV\Joins` connected with a View
* Added: `\GV\View::get_joined_forms()` method to get array of `\GV\GF_Forms` connected with a View

= 2.0.10 on June 6, 2018 =

* Fixed: Password-protected Views were showing "You are not allowed to view this content" instead of the password form
* Fixed: When Map View is embedded, Search Bar pointed to View URL, not page URL

= 2.0.9 on June 1, 2018 =

* Added: Allow passing `{get}` Merge Tags to [gventry] and [gvfield] shortcodes
* Fixed: Searching by entry creator using the Search Bar wasn't working
* Fixed: Edit Entry showing "Invalid link" warnings when multiple Views are embedded on a page
* Fixed: Issues with legacy template back-compatiblity (A-Z Filters) and newer API widgets (Maps)
* Fixed: Translations for entry "meta", like "Created By" or "Date Created"
* Fixed: When searching State/Province with the Search Bar, use "exact match" search

__Developer Notes__

* Added: Auto-prefixing for all CSS rules, set to cover 99.7% of browsers. We were already prefixing, so it doesn't change much, but it will update automatically from now on, based on browser support.

= 2.0.8.1 on May 31, 2018 =

* Fixed: Standalone map fields not displaying on the [Maps layout](https://www.gravitykit.com/extensions/maps/)
* Fixed: `[gv_entry_link]` when embedded in a post or page, not a View
* Fixed: `[gv_entry_link]` returning a broken link when the entry isn't defined
* Fixed: Conflict with Testimonials Widget plugin (and other plugins) loading outdated code
* Fixed: PHP notice when displaying Gravity Flow "Workflow" field

= 2.0.8 on May 25, 2018 =

* Fixed: Table layout not using field Column Width settings
* Fixed: With "Show Label" disabled, "Custom Label" setting is being displayed (if set)
* Fixed: List Field columns were being shown as searchable in Search Bar
* Fixed: Conflict with Gravity Forms Import Entries file upload process
* Fixed: Empty searches could show results when "Hide View data until search is performed" is enabled
* Fixed: When "Start Date" and "End Date" are the same day, results may not be accurate

__Developer Updates__

* Fixed: `gv_value()` didn't have necessary View global data set for backward compatibility (`gv_value()` is now deprecated! Use `Use \GV\Field_Template::render()` instead.)

= 2.0.7.1 on May 24, 2018 =

* Fixed: Merge Tags not being shown in Custom Content fields in Edit Entry
* Fixed: "gvGlobals not defined" JavaScript error on Edit Entry screen affecting some themes
* Fixed: Don't clear Search Bar configuration when switching View layouts

= 2.0.7 on May 23, 2018 =

* Fixed: Entry visibility when View is embedded
* Fixed: Don't show widgets if we're oEmbedding an entry
* Fixed: Don't apply "Hide Until Search" on entry pages
* Fixed: "Hide View data until search is performed" not working for Views on embedded pages
* Fixed: Restore Advanced Custom Fields plugin compatibility
* Tweak: When activating a license, remove the notice immediately
* Fixed: Maps API key settings resetting after 24 hours

__Developer Updates__

* Changed: gravityview_get_context() now returns empty string if not GravityView post type

= 2.0.6.1 on May 21, 2018 =

* Fixed: "Hide View data until search is performed" not working
* Added: Support for SiteOrigin Page Builder and LiveMesh SiteOrigin Widgets
* Fixed: Enfold Theme layout builder no longer rendering Views

= 2.0.6 on May 17, 2018 =

* Fixed: Conflicts with Yoast SEO & Jetpack plugins that prevent widgets from displaying
* Fixed: Some fields display as HTML (fixes Gravity Flow Discussion field, for example)
* Fixed: Some Merge Tag modifiers not working, such as `:url` for List fields
* Fixed: Give Floaty a place to hang out on the GravityView Settings screen with new Gravity Forms CSS

__Developer Updates__

* Fixed: Backward-compatibility for using global `$gravityview_view->_current_field` (don't use in new code!)

= 2.0.5 on May 16, 2018 =

* Fixed: Entry Link fields and `[gv_entry_link]` shortcode not working properly with DataTables when embedded
* Fixed: Do not output other shortcodes in single entry mode
* Fixed: Error when deleting an entry
* Fixed: When multiple Views are embedded on a page, and one or more has Advanced Filters enabled, no entries will be displayed
* Fixed: PHP warning with `[gravitypdf]` shortcode
* Fixed: When multiple table layout Views are embedded on a page, there are multiple column sorting links displayed
* Fixed: Error displaying message that a license is expired

= 2.0.4 on May 12, 2018 =

* Fixed: Slow front-end performance, affecting all layout types
* Fixed: Search not performing properly
* Fixed: "Enable sorting by column" option for Table layouts
* GravityView will require Gravity Forms 2.3 in the future; please make sure you're using the latest version of Gravity Forms!

__Developer Updates__

* Fixed: `GravityView_frontend::get_view_entries()` search generation
* Fixed: `gravityview_get_template_settings()` not returning settings
* Tweak: Cache View and Field magic getters into variables for less overhead.

= 2.0.3 on May 10, 2018 =

* Fixed: Compatibility with `[gravitypdf]` shortcode
* Fixed: When using `[gravityview]` shortcode, the `page_size` setting wasn't being respected
* Fixed: `[gravityview detail="last_entry" /]` not returning the correct entry
* Fixed: Widgets not being properly rendered when using oEmbed
* Fixed: Note fields not rendering properly

__Developer Notes__

* Fixed: `GravityView_View::getInstance()` not returning information about a single entry
* Added: `gravityview/shortcode/detail/$key` filter

= 2.0.1 & 2.0.2 on May 9, 2018 =

* Fixed: Widgets not displayed when a View is embedded
* Fixed: Saving new settings can cause fatal error
* Fixed: Prevent commonly-used front end function from creating an error in the Dashboard
* Fixed: Hide labels if "Show Label" is not checked
* Fixed: CSS borders on List layout
* Fixed: Error when fetching GravityView Widget with DataTables Extension 2.2
* Fixed: Fail gracefully when GravityView Maps is installed on a server running PHP 5.2.4

= Version 2.0 on May 8, 2018 =

We are proud to share this release with you: we have been working on this release since 2016, and although most of the changes won’t be seen, GravityView has a brand-new engine that will power the plugin into the future! ��
\- Zack with GravityView

---

**Note: GravityView now requires PHP 5.3 or newer**

_This is a major release. Please back up your site before updating._ We have tested the plugin thoroughly, but we suggest backing up your site before updating all plugins.

**New functionality**

* `[gventry]`: embed entries in a post, page or a View ([learn more](https://docs.gravitykit.com/article/462-gvfield-embed-gravity-forms-field-values))
* `[gvfield]`: embed single field values ([learn more](https://docs.gravitykit.com/article/462-gvfield-embed-gravity-forms-field-values))
* [Many new Merge Tag modifiers](https://docs.gravitykit.com/article/350-merge-tag-modifiers) - These enable powerful new abilities when using the Custom Content field!
* Use oEmbed with Custom Content fields - easily embed YouTube videos, Tweets (and much more) on your Custom Content field
* "Is Starred" field - display whether an entry is "Starred" in Gravity Forms or not, and star/unstar it from the front end of your site
* Added Bosnian, Iranian, and Canadian French translations, updated many others (thank you all!)

**Smaller changes**

* Added `{gv_entry_link}` Merge Tag, alias of `[gv_entry_link]` shortcode in `{gv_entry_link:[post id]:[action]}` format. This allows you to use `{gv_entry_link}` inside HTML tags, where you are not able to use the `[gv_entry_link]` shortcode.
* Default `[gvlogic]` comparison is now set to `isnot=""`; this way, you can just use `[gvlogic if="{example:1}"]` instead of `[gvlogic if="{example:1}" isnot=""]` to check if a field has a value.

**Developer Updates**

This release is the biggest ever for developers! Even so, we have taken great care to provide backward compatibility with GravityView 1.x. Other than increasing the minimum version of PHP to 5.3, **no breaking changes were made.**

* We have rewritten the plugin from the ground up. [Learn all about it here](https://github.com/gravityview/GravityView/wiki/The-Future-of-GravityView).
* New REST API! Fetch GravityView details and entries using the WordPress REST API endpoint. It's disabled by default, but can be enabled or disabled globally on GravityView Settings screen, or per-View in View Settings. [Learn about the endpoints](https://github.com/gravityview/GravityView/wiki/REST-API).
* New `gravityview()` API wrapper function, now used for easy access to everything you could want
* New template structure ([learn how to migrate your custom template files](https://github.com/gravityview/GravityView/wiki/Template-Migration))
* We have gotten rid of global state; actions and filters are now passed a `$context` argument, a [`\GV\Template_Context` object](https://github.com/gravityview/GravityView/blob/v2.0/future/includes/class-gv-context-template.php)
* When HTML 5 is enabled in Gravity Forms, now the Search All field will use `type="search"`
* _Countless_ new filters and actions! Additional documentation will be coming, both on [docs.gravitykit.com](https://docs.gravitykit.com) as well as [codex.gravitykit.com](https://codex.gravitykit.com).

A special thanks to [Gennady](https://codeseekah.com) for your tireless pursuit of better code, insistence on backward compatibility, and your positive attitude. ��

= 1.22.6 on April 4, 2018 =

* Fixed: Line breaks being added to `[gvlogic]` shortcode output
* Fixed: Gravity Forms 2.3 compatibility notice
* Fixed: "The ID is required." message when configuring the GravityView Search WordPress widget
* Fixed: Slashes were being added to Post Image details

__Developer Updates:__

* Added `gravityview/edit_entry/reveal_hidden_field` filter, which allows you to prevent Hidden fields from becoming Text fields in Edit Entry context
* Added `gravityview/edit_entry/field_visibility` filter to set field visibility on Edit Entry (default is always "visible")

= 1.22.5 on January 25, 2018 =

* Improves support for [DIY Layout](https://www.gravitykit.com/extensions/diy-layout/), a layout for designers & developers to take full advantage of GravityView
* Tweak: Show "Embed Shortcode" helper if a View has widgets configured but not Fields
* Fixed: Add Note support for Gravity Forms 2.3 (it's coming soon)
* Fixed: `tabindex` not properly set for Update/Cancel/Delete buttons in Edit Entry
* Fixed: Hide Yoast SEO Content & SEO Analysis functionality when editing a View
* Fixed: Line breaks were being added to Custom Content fields and widgets, even when "Automatically add paragraphs to content" wasn't checked

__Developer Updates:__

* Add `$nl2br`, `$format`, `$aux_data` parameters to `GravityView_API::replace_variables()` to be consistent with `GFCommon::replace_variables()`

= 1.22.4? =

Yes, we skipped a minor release (1.22.4 exists only in our hearts). Thanks for noticing!

= 1.22.3 on December 21, 2017 =

* Added: Support for displaying files uploaded using the Gravity Forms Dropbox Addon (thanks, @mgratch and @ViewFromTheBox!)
* Added: Merge Tags now are replaced when in `[gvlogic]` shortcodes not in a View
* Fixed: Filtering by date in Advanced Filters prevented single entries from being visible
* Fixed: `gravityview/capabilities/allow_logged_out` filter wasn't living up to its name (allowing logged-out visitors to edit entries)

__Developer Updates:__

* Modified: We're reverting changes made to Advanced Custom Field plugin compatibility
* Added: `gravityview/fields/fileupload/file_path` filter in `class-gravityview-field-fileupload.php`
* Modified: Removed `!important` from the CSS height rule for the `.gv-notes .gv-note-add textarea` rule

= 1.22.2 on December 7, 2017 =

* Fixed: Fatal error when running Ultimate Member 2.0 beta
* Fixed: Issue deleting entries when Advanced Filter rules don't match
* Fixed: Delete Entry messages not displaying when entry is deleted
* Fixed: ACF shortcodes in WYSIWYG fields no longer processed since 1.22.1
* Fixed: Fatal error when using old installations of Gravity Forms

__Developer Updates:__

* Added: `gravityview/edit_entry/unset_hidden_field_values` filter to prevent deleting values for fields hidden by Conditional Logic

= 1.22.1.1 on November 30, 2017 =

* Fixed: When displaying Email fields, PHP warning about `StandalonePHPEnkoder.php`

= 1.22.1 on November 29, 2017 =

* Moved "Custom Content" field to top of field picker, in what Rafael calls the "Best idea of 2017 �""
* Added: When Gravity Forms 2.3 is released, support for "Random" entry order will be enabled
* Fixed: Entry oEmbeds not working when using "Plain" URL formats to embed
* Fixed: Only published Views showing in Gravity Forms "Connected Views" menu
* Fixed: Deleting entries can cause entries to be displayed from a different View when Advanced Filters is activated and multiple Views are embedded on a page
* Fixed: Infinite loop when using `[gravityview]` shortcode inside ACF fields

__Developer Updates:__

* Added: `GravityView_HTML_Elements` class for generating commonly-used HTML elements
* Added: Way to disable front-end cookies for our friends in Europe ([see code here](https://gist.github.com/zackkatz/354a71dc47ffef072ed725706cf455ed))
* Added: `gravityview/metaboxes/data-source/before` and `gravityview/metaboxes/data-source/after` hooks
* Added: Second `$args` param added to `gravityview_get_connected_views()` function
* Modified: Pass fifth parameter `$input_type` to `GravityView_Template::assign_field_options` method

= 1.22 on September 4, 2017=

* Added: Support for Gravity Forms 2.3
* Fixed: Fatal error when Divi (and other Elegant Themes) try to load GravityView widgets while editing a post with a sidebar block in it—now the sidebar block will not be rendered
* Fixed: Inline Edit plugin not working when displaying a single entry
* Fixed: Featured Entries plugin not adding correct CSS selector to the single entry container

__Developer Updates:__

* Modified: Template files `list-header.php`, `list-single.php`, `table-header.php`, `table-single.php`
* Fixed: When `GRAVITYVIEW_LICENSE_KEY` constant is defined, it will always be used, and the license field will be disabled
* Fixed: List View and Table View templates have more standardized CSS selectors for single & multiple contexts ([Learn more](https://docs.gravitykit.com/article/63-css-guide))
* Fixed: Permalink issue when embedding a View on a page, then making it the site's Front Page
* Fixed: Transient cache issues when invalidating cache
* Fixed: `gv_empty()` now returns false for an array with all empty values
* Fixed: Delay plugin compatibility checks until `plugins_loaded`

= 1.21.5.3 on July 24, 2017 =

* Fixed: For some field types, the value "No" would be interpreted as `false`
* Fixed: In Edit Entry, when editing a form that has a Post Custom Field field type—configured as checkboxes—file upload fields would not be saved
* Fixed: If a form connected to a View is in the trash, there will be an error when editing the View
* Fixed: Embedding single entries with WordPress 4.8
* Fixed: Fatal error when using older version of WPML

= 1.21.5.2 on June 26, 2017 =

* Tweak: Improved plugin speed by reducing amount of information logged
* Fixed: Duplicate descriptions on the settings screen
* Fixed: Our "No-Conflict Mode" made the settings screen look bad. Yes, we recognize the irony.
* Updated: Translations - thank you, translators!
    - Turkish translation by [@suhakaralar](https://www.transifex.com/accounts/profile/suhakaralar/)
    - Dutch translations by Thom

= 1.21.5.1 on June 13, 2017 =

* Modified: We stopped allowing any HTML in Paragraph Text fields in 1.21.5, but this functionality was used by lots of people. We now use a different function to allow safe HTML by default.
* Added: `gravityview/fields/textarea/allowed_kses` filter to modify the allowed HTML to be displayed.

= 1.21.5 on June 8, 2017 =

* Added: The `{current_post}` Merge Tag adds information about the current post. [Read more about it](https://docs.gravitykit.com/article/412-currentpost-merge-tag).
* Added: `gravityview/gvlogic/parse_atts/after` action to modify `[gvlogic]` shortcode attributes after it's been parsed
* Added: A new setting to opt-in for access to the latest pre-release versions of GravityView (in Views > Settings)
* Added: Support for Restrict Content Pro when in "No-Conflict Mode"
* Fixed: Saving an entry could strip the entry creator information. Now, when the entry creator is not in the "Change Entry Creator" users list, we add them back in to the list.
* Fixed: Potential security issue
* Fixed: Multiple notifications could sometimes be sent when editing an entry in GravityView.
* Fixed: Gravity Forms tooltip scripts being loaded admin-wide.
* Updated: Dutch translations (thanks, Thom!)

= 1.21.4 on April 13, 2017 =

* Fixed: "Enable sorting by column" not visible when using table-based View Presets
* Fixed: Error activating the plugin when Gravity Forms is not active
* Fixed: Numeric sorting
* Fixed: Compatibility issue with WPML 3.6.1 and lower
* Tweak: When using `?cache` to disable entries caching, cached data is removed

= 1.21.3 on April 4, 2017 =

* Fixed: Post Images stopped working in Edit Entry
* Fixed: Conflict with our Social Sharing & SEO Extension
* Fixed: Unable to search for a value of `0`
* Fixed: Inaccurate search results when using the `search_field` and `search_value` settings in the `[gravityview]` shortcode
    - The search mode will now always be set to `all` when using these settings

__Developer Updates:__

* We decided to not throw exceptions in the new `gravityview()` wrapper function. Instead, we will log errors via Gravity Forms logging.

= 1.21.2 on March 31, 2017 =

* Added: Support for embedding `[gravityview]` shortcodes in Advanced Custom Fields (ACF) fields
* Fixed: PHP warnings and notices

= 1.21.1 on March 30, 2017 =

* Fixed: Advanced Filters no longer filtered ��
* Fixed: Fatal error when viewing Single Entry with a Single Entry Title setting that included Merge Tags
* Fixed: Cache wasn't cleared when an entry was created using Gravity Forms API (thanks Steve with Gravity Flow!)

= 1.21 on March 29, 2017 =

* Fixed: Edit Entry compatibility with Gravity Forms 2.2
* Fixed: Single Entry not accessible when filtering a View by Gravity Flow's "Final Status" field
* Fixed: Needed to re-save permalink settings for Single Entry and Edit Entry to work
* Fixed: Incorrect pagination calculations when passing `offset` via the `[gravityview]` shortcode

__Developer Updates:__

* Modified: `GVCommon::check_entry_display()` now returns WP_Error instead of `false` when an error occurs. This allows for additional information to be passed.
* Added: `gravityview/search-all-split-words` filter to change search behavior for the "Search All" search input. Default (`true`) converts words separated by spaces into separate search terms. `false` will search whole word.
* Much progress has been made on the `gravityview()` wrapper function behind the scenes. Getting closer to parity all the time.

= 1.20.1 on March 1, 2017 =

* Added: Support for comma-separated email addresses when adding a note and using "Other email address"
* Fixed: Edit Entry issue with File Uploads not saving properly
* Fixed: Support for `offset` attribute in the `[gravityview]` shortcode
* Updated: Auto-upgrade script

= 1.20 on February 24, 2017 =

* Added: Product Fields are now editable
    - Quantity,
    - Product fields are hidden if the entry contains external transaction data
    - Support for Coupon Addon
* Fixed: Single Entry not accessible when filtering by a Checkbox field in the Advanced Filters Extension
* Fixed: WPML links to Single Entry not working if using directory or sub-domain URL formats
* Fixed: Product field prices not always formatted as a currency
* Fixed: Product fields sometimes appeared twice in the Add Field field picker
* Fixed: PHP warning when updating entries. Thanks for reporting, Werner!
* Modified: Don't show CAPTCHA fields in Edit Entry
* Fixed: "Trying to get property of non-object" bug when updating an entry connected to Gravity Forms User Registration
* Fixed: Yoast SEO scripts and styles not loading properly on Edit View screen
* Updated: Minimum version of Gravity Forms User Registration updated to 3.2

__Developer Notes:__


* Added: `GVCommon::entry_has_transaction_data()` to check whether entry array contains payment gateway transaction information
* Added: `gravityview/edit_entry/hide-coupon-fields` to modify whether to hide Coupon fields in Edit Entry (default: `false`)
* Added: `GravityView_frontend::get_view_entries_parameters()` method to get the final entry search parameters for a View without fetching the entries as well
* Added: `GVCommon::get_product_field_types()` to fetch Gravity Forms product field types array
* Added: `gravityview/edit_entry/field_blacklist` filter to modify what field types should not be shown in Edit Entry
* Added: `GravityView_Plugin_Hooks_Gravity_Forms_Coupon` class
* Added: Third `GravityView_Edit_Entry_Render` parameter to `gravityview/edit_entry/field_value`, `gravityview/edit_entry/field_value_{field_type}` filters and `gravityview/edit_entry/after_update` action
* Updated: `list-body.php` and `list-single.php` template files to prevent empty `<div>` from rendering (and looking bad) when there are no fields configured for the zones
* Updated: `fields/product.php` template file
* Updated: Flexibility library for IE CSS flexbox support
* Modified: `gravityview/edit_entry/hide-product-fields` default will now be determined by whether entry has gateway transaction information
* Modified: Only print errors when running the unit tests if the `--debug` setting is defined, like `phpunit --debug --verbose`
* Modified: If overriding `get_field_input()` using `GravityView_Field`, returning empty value will now result in the default `GF_Field` input being used
* Modified: GravityView_Edit_Entry_User_Registration::restore_display_name() now returns a value instead of void
* Tweak: Edit Entry links no longer require `page=gf_entries&view=entry` at the end of the URL (in case you noticed)

= 1.19.4 on January 19, 2017 =

* **GravityView requirements will soon be updated**: Gravity Forms Version 2.0+, PHP 5.3+
* Updated: GravityView now requires WordPress 4.0 or newer
* Fixed: Search Bar search not working for states in the United States
* Fixed: WPML conflict where Single Entry or Edit Entry screens are inaccessible
* Fixed: Prevent PHP error when displaying GravityView using `get_gravityview()`
* Updated translations:
    - �� Danish *100% translated*d*
    - �� Norwegian *100% translated*d*
    - �� Swedish translation updateded

__Developer Notes: __

* New: We're starting the migration to a new wrapper API that will awesome. We will be rolling out new functionality and documentation over time. For now, we are just using it to load the plugin. [Very exciting time](https://i.imgur.com/xmkONOD.gif)!
* Fixed: Issue fetching image sizes when using `GravityView_Image` class and fetching from a site with invalid SSL cert.
* Added: `gravityview_directory_link` to modify the URL to the View directory context (in `GravityView_API::directory_link()`)

= 1.19.3 on January 9, 2017 =

First update of 2017! We've got great things planned for GravityView and our Extensions. As always, [contact us](mailto:support@gravitykit.com) with any questions or feedback. We don't bite!

* Fixed: List field inputs not loading in Edit Entry when values were empty or the field was hidden initially because of Conditional Logic
* Fixed: Prevent Approve Entry and Delete Entry fields from being added to Edit Entry field configuration
* Fixed: Don't render Views outside "the loop", prevents conflicts with other plugins that run `the_content` filter outside normal places
* Fixed: Only display "You have attempted to view an entry that is not visible or may not exist." warning once when multiple Views are embedded on a page
* Fixed: The `[gravityview]` shortcode would not be parsed properly due to HTML encoding when using certain page builders, including OptimizePress
* Fixed: Potential errors when non-standard form fields are added to Edit Entry configurations ("Creating default object from empty value" and "Cannot use object of type stdClass as array")
* Updated translations:
    - �� Chinese *100% translated* (thank you, Michael Edi!)!)
    - �� French *100% translated*d*
    - �� Brazilian Portuguese *100% translated* (thanks, Rafael!)!)
    - �� Dutch translation updated (thank you, Erik van Beek!)!)
    - �� Swedish translation updateded
    - Updated Spanish (Spain + Mexican) and German (`de` + `de_DE`) with each other

__Developer Notes:__

* `GVCommon::get_form_from_entry_id()` now correctly fetches forms with any status
* Moved `GravityView_Support_Port::get_related_plugins_and_extensions()` to `GV_License_Handler` class
* Updated the `install.sh` bash script
    - The 6th parameter now prevents database creation, and the 7th is the Gravity Forms source file
    - Script no longer breaks if there is a space in a directory name
    - `/tmp/` is no longer created in the GravityView directory; it's installed in the server's `/tmp/` directory
* Fixed Travis CI integration

= 1.19.2 on December 21, 2016 =

* Added: Search Bar now supports displaying State and Country fields as Select, List, or Radio input types (before, only text fields)
* Fixed: Single entries not accessible when a View has filters based on Gravity Forms "Advanced" fields like Address and Name
* Added: There is now a warning when a View tab has not been configured. The question "Why aren't my entries showing up?" is often due to a lack of configuration.
* Added: Notice for future PHP requirements.
    * Reminder: GravityView will soon require PHP 5.3. 97.6% of sites are already compatible.
* Fixed: Conflict with another plugin that prevented the Field Settings from being reachable in the Edit View screen
* Fixed: GravityView widgets repeating twice for some customers

__Developer Notes:__

* Added: `GravityView_View::getContextFields()` method allows fetching the fields configured for each View context (`directory`, `single`, `edit`)
    * Modified: `templates/list-body.php` and `templates/list-single.php` to add a check for context fields before rendering
* Added: `$field_id` as fourth argument passed to `gravityview/extension/search/input_type` filter
* Added: Added `$cap` and `$object_id` parameters to `GVCommon::generate_notice()` to be able to check caps before displaying a notice

= 1.19.1 on November 15, 2016 =

* Fixed: When creating a new View, the "form doesn't exist" warning would display

= 1.19 on November 14, 2016 =

* New: __Front-end entry moderation__! You can now approve and disapprove entries from the front of a View - [learn how to use front-end entry approval](https://docs.gravitykit.com/article/390-entry-approval)
    - Add entry moderation to your View with the new "Approve Entries" field
    - Displaying the current approval status by using the new "Approval Status" field
    - Views have a new "Show all entries to administrators" setting. This allows administrators to see entries with any approval status. [Learn how to use this new setting](https://docs.gravitykit.com/article/390-entry-approval#clarify-step-16)
* Fixed: Approval values not updating properly when using the "Approve/Reject" and "User Opt-In" fields
* Tweak: Show inactive forms in the Data Source form dropdown
* Tweak: If a View is connected to a form that is in the trash or does not exist, an error message is now shown
* Tweak: Don't show "Lost in space?" message when searching existing Views
* Added: New Russian translation - thank you, [George Kovalev](https://www.transifex.com/user/profile/gkovaleff/)!
    - Updated: Spanish translation (thanks [@matrixmercury](https://www.transifex.com/user/profile/matrixmercury/))

__Developer Notes:__

* Added: `field-approval.css` CSS file. [Learn how to override the design here](https://docs.gravitykit.com/article/388-front-end-approval-css).
* Modified: Removed the bottom border on the "No Results" text (`.gv-no-results` CSS selector)
* Fixed: Deprecated `get_bloginfo()` usage

= 1.18.1 on November 3, 2016 =

* Updated: 100% Chinese translation—thank you [Michael Edi](https://www.transifex.com/user/profile/michaeledi/)!
* Fixed: Entry approval not working when using [custom entry slugs](https://docs.gravitykit.com/article/57-customizing-urls)
* Fixed: `Undefined index: is_active` warning is shown when editing entries with User Registration Addon active
* Fixed: Strip extra whitespace in Entry Note field templates

= 1.18 on October 11, 2016 =

* Updated minimum requirements: WordPress 3.5, Gravity Forms 1.9.14
* Modified: Entries that are unapproved (not approved or disapproved) are shown as yellow circles
* Added: Shortcut to create a View for an existing form
* Added: Entry Note emails now have a message "This note was sent from {url}" to provide context for the note recipient
* Fixed: Edit Entry did not save other field values when Post fields were in the Edit Entry form
* Fixed: When using "Start Fresh" View presets, form fields were not being added to the "Add Field" field picker
* Fixed: Hidden visible inputs were showing in the "Add Field" picker (for example, the "Middle Name" input was hidden in the Name field, but showing as an option)
* Fixed: Fatal error when editing Post Content and Post Image fields
* Fixed: Lightbox images not loading
* Fixed: Lightbox loading indicator displaying below the overlay
* Fixed: "New form created" message was not shown when saving a draft using a "Start Fresh" View preset
* Gravity Forms User Registration Addon changes:
    * Gravity Forms User Registration 2.0 is no longer supported
    * Fixed Processing "Update User" feeds
    * Fixed: Inactive User Registration feeds were being processed
    * Fixed: User Registration "Update User" feeds were being processed, even if the Update Conditions weren't met
    * Fixed: Unable to use `gravityview/edit_entry/user_registration/trigger_update` filter
* Fixed: Prevent negative entry counts when approving and disapproving entries
* Fixed: PHP notice when WooCommerce Memberships is active
* Tweak: Entry Note emails now have paragraphs automatically added to them
* Tweak: When the global "Show Support Port" setting is "Hide", always hide; if set to "Show", respect each user's Support Port display preference
* Updated: Complete German translation—thank you [hubert123456](https://www.transifex.com/user/profile/hubert123456/)!

__Developer Notes__

* Migrated `is_approved` entry meta values; statuses are now managed by the `GravityView_Entry_Approval_Status` class
    - "Approved" => `1`, use `GravityView_Entry_Approval_Status::APPROVED` constant
    - "0" => `2`, use `GravityView_Entry_Approval_Status::DISAPPROVED` constant
    - Use `$new_value = GravityView_Entry_Approval_Status::maybe_convert_status( $old_value )` to reliably translate meta values
* Added: `GVCommon::get_entry_id()` method to get the entry ID from a slug or ID
* Added: `gravityview_go_back_url` filter to modify the link URL used for the single entry back-link in `gravityview_back_link()` function
* Added: `gravityview/field/notes/wpautop_email` filter to disable `wpautop()` on Entry Note emails
* Added: `$email_footer` to the `gravityview/field/notes/email_content` filter content
* Modified: `note-add-note.php` template: added `current-url` hidden field
* Modified: `list-single.php` template file: added `.gv-grid-col-1-3` CSS class to the `.gv-list-view-content-image` container
* Fixed: Mask the Entry ID in the link to lightbox files

= 1.17.4 on September 7, 2016 =

* Added: Support for editing [Gravity Perks Unique ID](https://gravitywiz.com/documentation/gp-unique-id/) fields
* Fixed: Issue searching and sorting fields with multiple inputs (like names)
* Fixed: Restore Gravity Forms Quiz Addon details in the field picker

__Developer Notes__

* Added: `gravityview_get_directory_widgets()`, `gravityview_set_directory_widgets()` wrapper functions to get and set View widget configurations
* Added: Second `$apply_filter` parameter to `GVCommon::get_directory_fields()` function to set whether or not to apply the `gravityview/configuration/fields` filter

= 1.17.3 on August 31, 2016 =

* Added: Search Bar support for Gravity Forms Survey fields: filter by survey responses
* Added: Search Bar support for Gravity Flow: search entries by the current Step, Step Status, or Workflow Status
* Added: `[gvlogic]` and other shortcodes now can be used inside Email field settings content
* Added: Support for embedding Views in the front page of a site; the [GravityView - Allow Front Page Views plugin](https://github.com/gravityview/gravityview-front-page-views) is no longer required
* Tweak: In Edit View, holding down the option (or alt) key while switching forms allows you to change forms without resetting field configurations - this is useful if you want to switch between duplicate forms
* Fixed: Restored correct Gravity Flow status and workflow values
* Fixed: Conflict when editing an entry in Gravity Flow
* Fixed: Tooltip title text of the field and widget "gear" icon
* Changed the plugin author from "Katz Web Services, Inc." to "GravityView" - it seemed like it was time!

__Developer Notes__

* Modified: `gravityview_get_forms()` function and `GVCommon::get_forms()` method to be compatible with `GFAPI::get_forms()`. Now accepts `$active` and `$trash` arguments, as well as returning all form data (not just `id` and `title` keys)
* Modified: `template/fields/post_image.php` file to use `gravityview_get_link()` to generate the anchor link
* Modified: `rel="noopener noreferrer"` now added to all links generated using `gravityview_get_link()` with `target="_blank"`. This fixes a generic security issue (not specific to GravityView) when displaying links to submitted websites and "Open link in new window" is checked - [read more about it here](https://dev.to/ben/the-targetblank-vulnerability-by-example)
* Modified: Don't convert underscores to periods if not numeric in `GravityView_Widget_Search::prepare_field_filter()` - this fixes searching entry meta
* Modified: Added third `gravityview_search_field_label` parameter: `$field` - it's the field configuration array passed by the Search Bar
* Modified: HTML tags are now stripped from Email field body and subject content
* Modified: Moved `GravityView_Admin_View_Item`, `GravityView_Admin_View_Field`, and `GravityView_Admin_View_Widget` to their own files
* Added: Deprecation notices for methods that haven't been used since Version 1.2!

= 1.17.2 on August 9, 2016 =

* Fixed: "Start Fresh" fails when there are no pre-existing forms in Gravity Forms
* Fixed: Edit Entry not saving values for fields that were initially hidden
* Added: Support for embedding Views in Ultimate Member profile tabs
* Fixed: File Upload fields potentially displaying PHP warnings
* Fixed: Check plugin and theme existence before loading hooks
* Fixed: "Hide empty fields" not working when "Make Phone Number Clickable" is checked for Phone fields
* Fixed: Potential PHP warning when adding Password fields in Edit View
* Fixed: Dutch (Netherlands) `nl_NL` translation file fixed
* Fixed: Divi theme shortcode buttons and modal form added to Edit View screen
* Fixed: Possible for Approve Entries checkbox to use the wrong Form ID
* Fixed: Search issues with special characters
    - Searches that contained ampersands `&` were not working
    - Searches containing plus signs `+` were not working
    - The "Select" Search Bar input type would not show the active search if search term contained an `&`
* Fixed: Multisite issue: when Users are logged-in but not added to any sites, they aren't able to see View content
* Fixed: Never show GravityView Toolbar menu to users who aren't able to edit Views, Forms, or Entries
* Fixed: Allow passing `post_id` in `[gravityview]` shortcode
* Tweak: Use system fonts instead of Open Sans in the admin
* Modified: The default setting for "No-Conflict Mode" is now "On". GravityView _should look good_ on your site!
* Updated translations (thank you!)
    - Turkish translation by Süha Karalar
    - Chinese translation by Michael Edi

__Developer Notes:__

* Added: `gravityview_view_saved` action, triggered after a View has been saved in the admin
* Modified: Changed the Phone field template to use `gravityview_get_link()` to generate the anchor tag
* Added: `gravityview/common/get_entry_id_from_slug/form_id` filter to modify the form ID used to generate entry slugs, in order to avoid hash collisions with data from other forms

= 1.17.1 on June 27 =
* Fixed: Entry approval with Gravity Forms 2.0
    * Added: Approved/Disapproved filters to Gravity Forms "Entries" page
    * Fixed: Bulk Approve/Disapprove
    * Fixed: Approve column and Bulk Actions not visible on Gravity Forms Entries page
    * Tweak: Improved speed of approving/disapproving entries
* Fixed: "Reply To" reference fixed in `GVCommon::send_email()` function
* Added: Improved logging for creation of Custom Slug hash ids
* Translations updated:
    - Updated Chinese translation by [@michaeledi](https://www.transifex.com/user/profile/michaeledi/)
    - Updated Persian translation by [@azadmojtaba](https://www.transifex.com/user/profile/azadmojtaba/)

= 1.17 on June 14 =

* Fully compatible with Gravity Forms 2.0
* Added: Entry Notes field
    - Add and delete Entry Notes from the frontend
    - Allows users to email Notes when they are added
    - Display notes to logged-out users
    - New [user capabilities](https://docs.gravitykit.com/article/311-gravityview-capabilities) to limit access (`gravityview_add_entry_notes`, `gravityview_view_entry_notes`, `gravityview_delete_entry_notes`, `gravityview_email_entry_notes`)
* Added: Merge Tag modifiers - now set a maximum length of content, and automatically add paragraphs to Merge Tags. [Read how to use the new Merge Tag modifiers](https://docs.gravitykit.com/article/350-merge-tag-modifiers).
    - `:maxwords:{number}` - Limit output to a set number of words
    - `:wpautop` - Automatically add line breaks and paragraphs to content
    - `:timestamp` - Convert dates into timestamp values
* Modified: Major changes to the Search Bar design
* Added: Field setting to display the input value, label, or check mark, depending on field type. Currently supported: Checkbox, Radio, Drop Down fields.
* Added: RTL ("right to left") language support in default and List template styles (Added: `gv-default-styles-rtl.css` and `list-view-rtl.css` stylesheets)
* Added: Option to make Phone numbers click-to-call
* Added: GravityView parent menu to Toolbar; now you can edit the form connected to a View directly from the View
    * Changed: Don't show Edit View in the Admin Bar; it's now under the GravityView parent menu
    * Fixed: Don't remove Edit Post/Page admin bar menu item
* Added: Support for [Gravity Flow](https://gravityflow.io) "Workflow Step" and Workflow "Final Status" fields
* Added: Support for Password fields. You probably shouldn't display them (in most cases!) but now you *can*
* Modified: When deleting/trashing entries with GravityView, the connected posts created by Gravity Forms will now also be deleted/trashed
* Edit Entry improvements
    * Added: Edit Entry now fully supports [Gravity Forms Content Templates](https://www.gravityhelp.com/documentation/article/create-content-template/)
    * Fixed: Edit Entry didn't pre-populate List inputs if they were part of a Post Custom Field field type
    * Fixed: Updating Post Image fields in Edit Entry when the field is not set to "Featured Image" in Gravity Forms
    * Fixed: "Rank" and "Ratings" Survey Field types not being displayed properly in Edit Entry
    * Fixed: Signature field not displaying existing signatures in Edit Entry
    * Fixed: Post Category fields will now update to show the Post's current categories
    * Fixed: Allow multiple Post Category fields in Edit Entry
    * Fixed: PHP warning caused when a form had "Anti-spam honeypot" enabled
* Fixed: When inserting a GravityView shortcode using the "Add View" button, the form would flow over the window
* Fixed: [Church Themes](https://churchthemes.com) theme compatibility
* Fixed: Inactive and expired licenses were being shown the wrong error message
* Fixed: Moving domains would prevent GravityView from updating
* Fixed: When using the User Opt-in field together with the View setting "Show Only Approved Entries", entries weren't showing
* Fixed: If a label is set for Search Bar "Link" fields, use the label. Otherwise, "Show only:" will be used
* Fixed: Showing the first column of a List field was displaying all the field's columns
* Translations: New Persian translation by [@azadmojtaba](https://www.transifex.com/user/profile/azadmojtaba/) (thank you!)

__Developer Notes__

* Templates changed:
    * `list-single.php` and `list-body.php`: changed `#gv_list_{entry_id}` to `#gv_list_{entry slug}`. If using custom entry slugs, the ID attribute will change. Otherwise, no change.
    * `list-body.php`: Removed `id` attribute from entry title `<h3>`
* Added: Override GravityView CSS files by copying them to a template's `/gravityview/css/` sub-directory
* Added: `gravityview_css_url()` function to check for overriding CSS files in templates
* Added: `gravityview_use_legacy_search_style` filter; return `true` to use previous Search Bar stylesheet
* Major CSS changes for the Search Bar.
    - Search inputs `<div>`s now have additional CSS classes based on the input type: `.gv-search-field-{input_type}` where `{input_type}` is:
    `search_all` (search everything text box), `link`, `date`, `checkbox` (list of checkboxes), `single_checkbox`, `text`, `radio`, `select`,
    `multiselect`, `date_range`, `entry_id`, `entry_date`
    - Added `gv-search-date-range` CSS class to containers that have date ranges
    - Moved `gv-search-box-links` CSS class from the `<p>` to the `<div>` container
    - Fixed: `<label>` `for` attribute was missing quotes
* Added:
    - `gravityview/edit_entry/form_fields` filter to modify the fields displayed in Edit Entry form
    - `gravityview/edit_entry/field_value_{field_type}` filter to change the value of an Edit Entry field for a specific field type
    - `gravityview/edit-entry/render/before` action, triggered before the Edit Entry form is rendered
    - `gravityview/edit-entry/render/after` action, triggered after the Edit Entry form is rendered
* Fixed: PHP Warning for certain hosting `open_basedir` configurations
* Added: `gravityview/delete-entry/delete-connected-post` Filter to modify behavior when entry is deleted. Return false to prevent posts from being deleted or trashed when connected entries are deleted or trashed. See `gravityview/delete-entry/mode` filter to modify the default behavior, which is "delete".
* Added: `gravityview/edit_entry/post_content/append_categories` filter to modify whether post categories should be added to or replaced?
* Added: `gravityview/common/get_form_fields` filter to modify fields used in the "Add Field" selector, View "Filters" dropdowns, and Search Bar
* Added: `gravityview/search/searchable_fields` filter to modify fields used in the Search Bar field dropdown
* Added: `GVCommon::send_email()`, a public alias of `GFCommon::send_email()`
* Added: `GravityView_Field_Notes` class, with lots of filters to modify output
* Added: `$field_value` parameter to `gravityview_get_field_label()` function and `GVCommon::get_field_label()` method
* Added: `$force` parameter to `GravityView_Plugin::frontend_actions()` to force including files
* Modified: Added second parameter `$entry` to `gravityview/delete-entry/trashed` and `gravityview/delete-entry/deleted` actions
* Fixed: An image with no `src` output a broken HTML `<img>` tag

= 1.16.5.1 on April 7 =

* Fixed: Edit Entry links didn't work

= 1.16.5 on April 6 =

* Fixed: Search Bar inputs not displaying for Number fields
* Fixed: Compatibility issue with [ACF](https://wordpress.org/plugins/advanced-custom-fields/) plugin when saving a View
* Fixed (for real this time): Survey field values weren't displaying in Edit Entry
* Tweak: Made it clearer when editing a View that GravityView is processing in the background
* Added: Chinese translation (thanks, Edi Weigh!)
* Updated: German translation (thanks, [@akwdigital](https://www.transifex.com/user/profile/akwdigital/)!)

__Developer Notes__

* Added: `gravityview/fields/custom/decode_shortcodes` filter to determine whether to process shortcodes inside Merge Tags in Custom Content fields. Off by default, for security reasons.
* Fixed: Potential fatal errors when activating GravityView if Gravity Forms isn't active
* Updated: Gamajo Template Loader to Version 1.2
* Verified compatibility with WordPress 4.5

= 1.16.4.1 on March 23 =
* Fixed: Major display issue caused by output buffering introduced in 1.16.4. Sorry!

= 1.16.4 on March 21 =
* Fixed: `[gravityview]` shortcodes sometimes not rendering inside page builder shortcodes
* Fixed: Individual date inputs (Day, Month, Year) always would show full date.
* Fixed: Quiz and Poll fields weren't displaying properly
* Fixed: Survey field CSS styles weren't enqueued properly when viewing survey results
* Fixed: Survey field values weren't displaying in Edit Entry. We hope you "likert" this update a lot ;-)
* Added: Option to set the search mode ("any" or "all") on the GravityView Search WordPress widget.
* Added: Option to show/hide "Show Answer Explanation" for Gravity Forms Quiz Addon fields
* Tweak: Don't show GravityView Approve Entry column in Gravity Forms Entries table if there are no entries
* Updated: Turkish translation. Thanks, [@suhakaralar](https://www.transifex.com/accounts/profile/suhakaralar/)!
* Tested and works with [Gravity Forms 2.0 Beta 1](https://www.gravityforms.com/gravity-forms-v2-0-beta-1-released/)

__Developer Notes:__

* Tweak: Updated `templates/fields/date.php` template to use new `GravityView_Field_Date::date_display()` method.
* Added `gv-widgets-no-results` and `gv-container-no-results` classes to the widget and View container `<div>`s. This will make it easier to hide empty View content and/or Widgets.
* Added: New action hooks when entry is deleted (`gravityview/delete-entry/deleted`) or trashed (`gravityview/delete-entry/trashed`).
* Added: Use the hook `gravityview/search/method` to change the default search method from `GET` to `POST` (hiding the search filters from the View url)
* Added: `gravityview/extension/search/select_default` filter to modify default value for Drop Down and Multiselect Search Bar fields.
* Added: `gravityview_get_input_id_from_id()` helper function to get the Input ID from a Field ID.

= 1.16.3 on February 28 =

* Fixed: Date range search not working
* Fixed: Display fields with calculation enabled on the Edit Entry view
* Fixed: Large images in a gallery not resizing (when using [.gv-gallery](https://docs.gravitykit.com/article/247-create-a-gallery))
* Tweak: Start and end date in search are included in the results

__Developer Notes:__

* Added: `gravityview/approve_entries/bulk_actions` filter to modify items displayed in the Gravity Forms Entries "Bulk action" dropdown, in the "GravityView" `<optgroup>`
* Added: `gravityview/edit_entry/button_labels` filter to modify the Edit Entry view buttons labels (defaults: `Cancel` and `Update`)
* Added: `gravityview/approve_entries/add-note` filter to modify whether to add a note when the entry has been approved or disapproved (default: `true`)
* Fixed: Removed deprecated `get_currentuserinfo()` function usage

= 1.16.2.2 on February 17 =

* This fixes Edit Entry issues introduced by 1.16.2.1. If you are running 1.16.2.1, please update. Sorry for the inconvenience!

= 1.16.2.1 on February 16 =

* Fixed: Edit Entry calculation fields not being able to calculate values when the required fields weren't included in Edit Entry layout
* Fixed: Prevent Section fields from being searchable
* Fixed: Setting User Registration 3.0 "create" vs "update" feed type

= 1.16.2 on February 15 =

* Added: Support for Post Image field on the Edit Entry screen
* Added: Now use any Merge Tags as `[gravityview]` parameters
* Fixed: Support for User Registration Addon Version 3
* Fixed: Support for rich text editor for Post Body fields
* Fixed: Admin-only fields may get overwritten when fields aren't visible during entry edit by user (non-admin)
* Fixed: Address fields displayed hidden inputs
* Fixed: Merge Tag dropdown list can be too wide when field names are long
* Fixed: When sorting, recent entries disappeared from results
* Fixed: Searches that included apostrophes  or ampersands returned no results
* Fixed: Zero values not set in fields while in Edit Entry
* Fixed: Re-calculate fields where calculation is enabled after entry is updated
* Fixed: Warning message when Number fields not included in custom Edit Entry configurations
* Translation updates:
    - Bengali - thank you [@tareqhi](https://www.transifex.com/accounts/profile/tareqhi/) for 100% translation!
    - Turkish by [@dbalage](https://www.transifex.com/accounts/profile/dbalage/)


__Developer Notes:__

* Reminder: <strong>GravityView will soon require PHP 5.3</strong>
* Added: `gravityview/widgets/container_css_class` filter to modify widget container `<div>` CSS class
    - Added `gv-widgets-{zone}` class to wrapper (`{zone}` will be either `header` or `footer`)
* Fixed: Conflict with some plugins when `?action=delete` is processed in the Admin ([#624](https://github.com/gravityview/GravityView/issues/624), reported by [dcavins](https://github.com/dcavins))
* Fixed: Removed `icon` CSS class name from the table sorting icon links. Now just `gv-icon` instead of `icon gv-icon`.
* Fixed: "Clear" search link now set to `display: inline-block` instead of `display: block`
* Added: `gravityview/common/get_entry/check_entry_display` filter to disable validating whether to show entries or not against View filters
* Fixed: `GravityView_API::replace_variables` no longer requires `$form` and `$entry` arguments

= 1.16.1 on January 21 =

* Fixed: GravityView prevented Gravity Forms translations from loading
* Fixed: Field Width setting was visible in Edit Entry
* Fixed: Don't display embedded Gravity Forms forms when editing an entry in GravityView

__Developer Notes:__

* Added: `gravityview_excerpt_more` filter. Modify the "Read more" link used when "Maximum Words" setting is enabled and the output is truncated.
    * Removed: `excerpt_more` filter on `textarea.php` - many themes use permalink values to generate links.

= 1.16 on January 14 =
* Happy New Year! We have big things planned for GravityView in 2016, including a new View Builder. Stay tuned :-)
* Added: Merge Tags. [See all GravityView Merge Tags](https://docs.gravitykit.com/article/76-merge-tags)
    * `{date_created}` The date an entry was created. [Read how to use it here](https://docs.gravitykit.com/article/331-date-created-merge-tag).
    * `{payment_date}` The date the payment was received. Formatted using [the same modifiers](https://docs.gravitykit.com/article/331-date-created-merge-tag) as `{date_created}`
    * `{payment_status}` The current payment status of the entry (ie "Processing", "Pending", "Active", "Expired", "Failed", "Cancelled", "Approved", "Reversed", "Refunded", "Voided")
    * `{payment_method}` The way the entry was paid for (ie "Credit Card", "PayPal", etc.)
    * `{payment_amount}` The payment amount, formatted as the currency (ie `$75.25`). Use `{payment_amount:raw}` for the un-formatted number (ie `75.25`)
    * `{currency}` The currency with which the entry was submitted (ie "USD", "EUR")
    * `{is_fulfilled}` Whether the order has been fulfilled. Displays "Not Fulfilled" or "Fulfilled"
    * `{transaction_id}` the ID of the transaction returned by the payment gateway
    * `{transaction_type}` Indicates the transaction type of the entry/order. "Single Payment" or "Subscription".
* Fixed: Custom merge tags not being replaced properly by GravityView
* Fixed: Connected form links were not visible in the Data Source metabox
* Fixed: Inaccurate "Key missing" error shown when license key is invalid
* Fixed: Search Bar could show "undefined" search fields when security key has expired. Now, a helpful message will appear.
* Tweak: Only show Add View button to users who are able to publish Views
* Tweak: Reduce the number of database calls by fetching forms differently
* Tweak: Only show license key notices to users who have capability to edit settings, and only on GravityView pages
* Tweak: Improved load time of Views screen in the admin
* Tweak: Make sure entry belongs to correct form before displaying
* Tweak: Removed need for one database call per displayed entry
* Translations, thanks to:
    - Brazilian Portuguese by [@marlosvinicius](https://www.transifex.com/accounts/profile/marlosvinicius.info/)
    - Mexican Spanish by [@janolima](https://www.transifex.com/accounts/profile/janolima/)

__Developer Notes:__

* New: Added `get_content()` method to some `GravityView_Fields` subclasses. We plan on moving this to the parent class soon. This allows us to not use `/templates/fields/` files for every field type.
* New: `GVCommon::format_date()` function formats entry and payment dates in more ways than `GFCommon::format_date`
* New: `gravityview_get_terms_choices()` function generates array of categories ready to be added to Gravity Forms $choices array
* New: `GVCommon::has_product_field()` method to check whether a form has product fields
* New: Added `add_filter( 'gform_is_encrypted_field', '__return_false' );` before fetching entries
* Added: `gv-container-{view id}` CSS class to `gv_container_class()` function output. This will be added to View container `<div>`s
* Added: `$group` parameter to `GravityView_Fields::get_all()` to get all fields in a specified group
* Added: `gravityview_field_entry_value_{field_type}_pre_link` filter to modify field values before "Show As Link" setting is applied
* Added: Second parameter `$echo` (boolean) to `gv_container_class()`
* Added: Use the `$is_sortable` `GravityView_Field` variable to define whether a field is sortable. Overrides using the  `gravityview/sortable/field_blacklist` filter.
* Fixed: `gv_container_class()` didn't return value
* Fixed: Don't add link to empty field value
* Fixed: Strip extra whitespace in `gravityview_sanitize_html_class()`
* Fixed: Don't output widget structural HTML if there are no configured widgets
* Fixed: Empty HTML `<h4>` label container output in List layout, even when "Show Label" was unchecked
* Fixed: Fetching the current entry can improperly return an empty array when using `GravityView_View->getCurrentEntry()` in DataTables extension
* Fixed: `gravityview/sortable/formfield_{form}_{field_id}` filter [detailed here](https://docs.gravitykit.com/article/231-how-to-disable-the-sorting-control-on-one-table-column)
* Fixed: `gravityview/sortable/field_blacklist` filter docBlock fixed
* Tweak: Set `max-width: 50%` for `div.gv-list-view-content-image`
* Tweak: Moved `gv_selected()` to `helper-functions.php` from `class-api.php`

= 1.15.2 on December 3 =

* Fixed: Approval column not being added properly on the Form Entries screen for Gravity Forms 1.9.14.18+
* Fixed: Select, multi-select, radio, checkbox, and post category field types should use exact match search
* Fixed: Cannot delete entry notes from Gravity Forms Entry screen
* Fixed: Date Range search field label not working
* Fixed: Date Range searches did not include the "End Date" day
* Fixed: Support Port docs not working on HTTPS sites
* Fixed: When deleting an entry, only show "Entry Deleted" message for the deleted entry's View
* Fixed: "Open link in a new tab or window?" setting for Paragraph Text fields
* Fixed: Custom Labels not being used as field label in the View Configuration screen
    * Tweak: Custom Labels will be used as the field label, even when the "Show Label" checkbox isn't checked
* Tweak: Show available plugin updates, even when license is expired
* Tweak: Improve spacing of the Approval column on the Entries screen
* Tweak: Added support for new accessibility labels added in WordPress 4.4

__Developer Notes:__

* Fixed: Make `gravityview/fields/fileupload/link_atts` filter available when not using lightbox with File Uploads field
* Renamed files:
    - `includes/fields/class.field.php` => `includes/fields/class-gravityview-field.php`
    - `includes/class-logging.php` => `includes/class-gravityview-logging.php`
    - `includes/class-image.php` => `includes/class-gravityview-image.php`
    - `includes/class-migrate.php` => `includes/class-gravityview-migrate.php`
    - `includes/class-change-entry-creator.php` => `includes/class-gravityview-change-entry-creator.php`
* New: `gravityview/delete-entry/verify_nonce` Override Delete Entry nonce validation. Return true to declare nonce valid.
* New: `gravityview/entry_notes/add_note` filter to modify GravityView note properties before being added
* New: `gravityview_post_type_supports` filter to modify `gravityview` post type support values
* New: `gravityview_publicly_queryable` filter to modify whether Views be accessible using `example.com/?post_type=gravityview`. Default: Whether the current user has `read_private_gravityviews` capability (Editor or Administrator by default)

= 1.15.1 on October 27 =
* New: Use `{get}` Merge Tags as `[gravityview]` attributes
* Fixed: Edit Entry and Delete Entry links weren't working in DataTables
* Fixed: Some Gravity Forms Merge Tags weren't working, like `{embed_post:post_title}`
* Fixed: Display Checkbox and Radio field labels in the Search Bar
	* New: If you prefer how the searches looked before the labels were visible, you can set the "Label" for the search field to a blank space. That will hide the label.
	* Removed extra whitespace from search field `<label>`s
* Fixed: Update the required Gravity Forms version to 1.9.9.10
* Fixed: Section fields should not be affected by "Hide empty fields" View setting
* Fixed: Add ability to check post custom fields for `[gravityview]` shortcode. This fixes issues with some themes and page builder plugins.
* Fixed: Return type wasn't boolean for `has_gravityview_shortcode()` function
* Tweak: Improve notifications logic
	* Only show notices to users with appropriate capabilities
	* Allow dismissing all notices
	* Clear dismissed notices when activating the plugin
	* Fixed showing notice to enter license key
* Tweak: Added previously-supported `{created_by:roles}` Merge Tag to available tags dropdown
* Tweak: Allow overriding `gravityview_sanitize_html_class()` function
* Tweak: Make `GravityView_Merge_Tags::replace_get_variables()` method public
* Tweak: Rename `GravityView_Merge_Tags::_gform_replace_merge_tags()` method `GravityView_Merge_Tags::replace_gv_merge_tags()` for clarity

= 1.15 on October 15 =
* Added: `{get}` Merge Tag that allows passing data via URL to be safely displayed in Merge Tags. [Learn how this works](https://docs.gravitykit.com/article/314-the-get-merge-tag).
	- Example: When adding `?first-name=Floaty` to a URL, the Custom Content `My name is {get:first-name}` would be replaced with `My name is Floaty`
* Added: GravityView Capabilities: restrict access to GravityView functionality to certain users and roles. [Learn more](https://docs.gravitykit.com/article/311-gravityview-capabilities).
	- Fixed: Users without the ability to create Gravity Forms forms are able to create a new form via "Start Fresh"
	- Only add the Approve Entries column if user has the `gravityview_moderate_entries` capability (defaults to Editor role or higher)
	- Fixed: Contributors now have access to the GravityView "Getting Started" screen
* Added: `[gv_entry_link]` shortcode to link directly to an entry. [Learn more](https://docs.gravitykit.com/article/287-edit-entry-and-delete-entry-shortcodes).
	- Existing `[gv_delete_entry_link]` and `[gv_edit_entry_link]` shortcodes will continue to work
* Added: Ability to filter View by form in the Admin. [Learn more](https://docs.gravitykit.com/article/313-the-views-list-on-the-dashboard).
* Added: Option to delete GravityView data when the plugin is uninstalled, then deleted. [Learn more](https://docs.gravitykit.com/article/312-how-to-delete-the-gravityview-data-when-the-plugin-is-uninstalled).
* Added: New support "Beacon" to easily search documentation and ask support questions
* Added: Clear search button to the Search Widget (WP widget)
* Fixed: `number_format()` PHP warning on blank Number fields
* Fixed: `{created_by}` merge tags weren't being escaped using `esc_html()`
* Fixed: Checkmark icons weren't always available when displaying checkbox input field
* Fixed: When "Shorten Link Display" was enabled for Website fields, "Link Text" wasn't respected
* Fixed: Only process "Create" Gravity Forms User Registration Addon feeds, by default the user role and the user display name format persist
* Fixed: Error with List field  `Call to undefined method GF_Field::get_input_type()`
* Fixed: BuddyPress/bbPress `bbp_setup_current_user()` warning
* Fixed: `gravityview_is_admin_page()` wasn't recognizing the Settings page as a GravityView admin page
* Fixed: Custom Content Widgets didn't replace Merge Tags
* Fixed: PHP Warnings
* Fixed: WordPress Multisite fatal error when Gravity Forms not Network Activated
* Tweak: Don't show Data Source column in Views screen to users who don't have permissions to see any of the data anyway
* Tweak: Entry notes are now created using `GravityView_Entry_Notes` class
* Tweak: Improved automated code testing
* Tweak: Added `gravityview/support_port/display` filter to enable/disable displaying Support Port
* Tweak: Added `gravityview/support_port/show_profile_setting` filter to disable adding the Support Port setting on User Profile pages
* Tweak: Removed `gravityview/admin/display_live_chat` filter
* Tweak: Removed `gravityview_settings_capability` filter
* Tweak: Escape form name in dropdowns

= 1.14.2 & 1.14.3 on September 17 =
* Fixed: Issue affecting Gravity Forms User Registration Addon. Passwords were being reset when an user edited their own entry.

= 1.14.1 on September 16 =
* Fixed: Error with older versions of Maps Premium View

= 1.14 on September 16 =
* Added: Search Bar now supports custom label text
* Added: Show the value of a single column of a "Multiple Columns" List field
* Added: Sorting by time now works. Why is this "Added" and not "Fixed"? Because Gravity Forms doesn't natively support sorting by time!
* Added: Display the roles of the entry creator by using `{created_by:roles}` Merge Tag
* Fixed: Field containers were being rendered even when empty
* Fixed: Widgets were not being displayed when using page builders and themes that pre-process shortcodes
* Fixed: Don't show "Width %" setting when in Single Entry configuration
* Fixed: Error in extension class that assumes GravityView is active
* Fixed: Add check for `{all_fields_display_empty}` Gravity Forms merge tag
* Fixed: Hide metabox until View Data Source is configured
* Fixed: Search Bar "Link" input type wasn't highlighting properly based on the value of the filter
* Fixed: Improved speed of getting users for Search Bar and GravityView Search Widgets with "Submitted by" fields, and in the Edit Entry screen (the Change Entry Creator dropdown)
* Fixed: Conflict with other icon fonts in the Dashboard
* Fixed: Allow HTML in Source URL "Link Text" field setting
* Fixed: Gravity Forms User Registration Addon conflicts
	- When editing an entry, an user's roles and display name were reset to the Addon's feed configuration settings
	- Users receive "Password Updated" emails in WordPress 4.3+, even if the password wasn't changed
* Fixed: Prevent sorting by List fields, which aren't sortable due to their data storage method
* Tweak: Support for plugin banner images in the plugin changelog screen
* Tweak: Updated default Search Bar configuration to be a single input with "Search Everything"
* Tweak: Sort user dropdown by display name instead of username
* Tweak: Reduce size of AJAX responses
* Tweak: Add "Template" column to the All Views list table - now you can better see what template is being used
* Tweak: Remove redundant close icon for field and widget settings
* Tweak: When adding notes via GravityView, set the note type to `gravityview` to allow for better searchability
* Added: Automated code testing
* Updated: Bengali translation by [@tareqhi](https://www.transifex.com/accounts/profile/tareqhi/). Thank you!

= 1.13.1 on August 26 =
* Fixed: Potential XSS security issue. **Please update.**
* Fixed: The cache was not being reset properly for entry changes, including:
	- Starring/unstarring
	- Moving to/from the trash
	- Changing entry owner
	- Being marked as spam
* Fixed: Delete entry URL not properly passing some parameters (only affecting pages with multiple `[gravityview]` shortcodes)
* Added: `gravityview/delete-entry/mode` filter. When returning "trash", "Delete Entry" moves entries to the trash instead of permanently deleting them.
* Added: `gravityview/admin/display_live_chat` filter to disable live chat widget
* Added: `gravityview/delete-entry/message` filter to modify the "Entry Deleted" message content
* Tweak: Improved license activation error handling by linking to relevant account functions
* Tweak: Added settings link to plugin page actions
* Tweak: Improved code documentation
* Updated Translations:
	- Bengali translation by [@tareqhi](https://www.transifex.com/accounts/profile/tareqhi/)
	- Turkish translation by [@suhakaralar](https://www.transifex.com/accounts/profile/suhakaralar/)
* New: Released a new [GravityView Codex](http://codex.gravitykit.com) for developers

= 1.13 on August 20 =
* Fixed: Wildcard search broken for Gravity Forms 1.9.12+
* Fixed: Edit Entry validation messages not displaying for Gravity Forms 1.9.12+
* Added: Number field settings
	- Format number: Display numbers with thousands separators
	- Decimals: Precision of the number of decimal places. Leave blank to use existing precision.
* Added: `detail` parameter to the `[gravityview]` shortcode. [Learn more](https://docs.gravitykit.com/article/73-using-the-shortcode#detail-parameter)
* Added: `context` parameter to the `[gvlogic]` shortcode to show/hide content based on current mode (Multiple Entries, Single Entry, Edit Entry). [Learn more](https://docs.gravitykit.com/article/252-gvlogic-shortcode#context)
* Added: Allow to override the entry saved value by the dynamic populated value on the Edit Entry view using the `gravityview/edit_entry/pre_populate/override` filter
* Added: "Edit View" link in the Toolbar when on an embedded View screen
* Added: `gravityview_is_hierarchical` filter to enable defining a Parent View
* Added: `gravityview/merge_tags/do_replace_variables` filter to enable/disable replace_variables behavior
* Added: `gravityview/edit_entry/verify_nonce` filter to override nonce validation in Edit Entry
* Added: `gravityview_strip_whitespace()` function to strip new lines, tabs, and multiple spaces and replace with single spaces
* Added: `gravityview_ob_include()` function to get the contents of a file using combination of `include()` and `ob_start()`
* Fixed: Edit Entry link not showing for non-admins when using the DataTables template
* Fixed: Cache wasn't being used for `get_entries()`
* Fixed: Extension class wasn't properly checking requirements
* Fixed: Issue with some themes adding paragraphs to Javascript tags in the Edit Entry screen
* Fixed: Duplicated information in the debugging logs
* Updated: "Single Entry Title" and "Back Link Label" settings now support shortcodes, allowing for you to use [`[gvlogic]`](https://docs.gravitykit.com/article/252-gvlogic-shortcode)
* Updated: German and Portuguese translations

= 1.12 on August 5 =
* Fixed: Conflicts with Advanced Filter extension when using the Recent Entries widget
* Fixed: Sorting icons were being added to List template fields when embedded on the same page as Table templates
* Fixed: Empty Product fields would show a string (", Qty: , Price:") instead of being empty. This prevented "Hide empty fields" from working
* Fixed: When searching on the Entry Created date, the date used GMT, not blog timezone
* Fixed: Issue accessing settings page on Multisite
* Fixed: Don't show View post types if GravityView isn't valid
* Fixed: Don't redirect to the List of Changes screen if you've already seen the screen for the current version
* Fixed: When checking license status, the plugin can now fix PHP warnings caused by other plugins that messed up the requests
* Fixed: In Multisite, only show notices when it makes sense to
* Added: `gravityview/common/sortable_fields` filter to override which fields are sortable
* Tweak: Extension class added ability to check for required minimum PHP versions
* Tweak: Made the `GravityView_Plugin::$theInstance` private and renamed it to `GravityView_Plugin::$instance`. If you're a developer using this, please use `GravityView_Plugin::getInstance()` instead.
* Updated: French translation

= 1.11.2 on July 22 =
* Fixed: Bug when comparing empty values with `[gvlogic]`
* Fixed: Remove extra whitespace when comparing values using `[gvlogic]`
* Modified: Allow Avada theme Javascript in "No-Conflict Mode"
* Updated: French translation

= 1.11.1 on July 20 =
* Added: New filter hook to customise the cancel Edit Entry link: `gravityview/edit_entry/cancel_link`
* Fixed: Extension translations
* Fixed: Dropdown inputs with long field names could overflow field and widget settings
* Modified: Allow Genesis Framework CSS and Javascript in "No-Conflict Mode"
* Updated: Danish translation (thanks [@jaegerbo](https://www.transifex.com/accounts/profile/jaegerbo/)!) and German translation

= 1.11 on July 15 =
* Added: GravityView now updates WordPress user profiles when an entry is updated while using the Gravity Forms User Registration Add-on
* Fixed: Removed User Registration Add-on validation when updating an entry
* Fixed: Field custom class not showing correctly on the table header
* Fixed: Editing Time fields wasn't displaying saved value
* Fixed: Conflicts with the date range search when search inputs are empty
* Fixed: Conflicts with the Other Entries field when placing a search:
    - Developer note: the filter hook `gravityview/field/other_entries/args` was replaced by "gravityview/field/other_entries/criteria". If you are using this filter, please [contact support](mailto:support@gravitykit.com) before updating so we can help you transition
* Updated: Turkish translation (thanks [@suhakaralar](https://www.transifex.com/accounts/profile/suhakaralar/)!) and Mexican translation (thanks [@jorgepelaez](https://www.transifex.com/accounts/profile/jorgepelaez/)!)

= 1.10.1 on July 2 =
* Fixed: Edit Entry link and Delete Entry link in embedded Views go to default view url
* Fixed: Duplicated fields on the Edit Entry view
* Fixed: Warning on bulk edit

= 1.10 on June 26 =
* Update: Due to the new Edit Entry functionality, GravityView now requires Gravity Forms 1.9 or higher
* Fixed: Editing Hidden fields restored
* Fixed: Edit Entry and Delete Entry may not always show in embedded Views
* Fixed: Search Bar "Clear" button Javascript warning in Internet Explorer
* Fixed: Edit Entry styling issues with input sizes. Edit Entry now uses 100% Gravity Forms styles.
* Added: `[gv_edit_entry_link]` and `[gv_delete_entry_link]` shortcodes. [Read how to use them](https://docs.gravitykit.com/article/287-edit-entry-and-delete-entry-shortcodes)

= 1.9.1 on June 24 =
* Fixed: Allow "Admin Only" fields to appear in Edit Entry form
	- New behavior: If the Edit Entry tab isn't configured in GravityView (which means all fields will be shown by default), GravityView will hide "Admin Only" fields from being edited by non-administrators. If the Edit Entry tab is configured, then GravityView will use the field settings in the configuration, overriding Gravity Forms settings.
* Tweak: Changed `gravityview/edit-entry/hide-product-fields` filter to `gravityview/edit_entry/hide-product-fields` for consistency

= 1.9 on June 23 =
* Added: Edit Entry now takes place in the Gravity Forms form layout, not in the previous layout. This means:
	- Edit Entry now supports Conditional Logic - as expected, fields will show and hide based on the form configuration
	- Edit Entry supports [Gravity Forms CSS Ready Classes](https://docs.gravityforms.com/list-of-css-ready-classes/) - the layout you have configured for your form will be used for Edit Entry, too.
	- If you customized the CSS of your Edit Entry layout, **you will need to update your stylesheet**. Sorry for the inconvenience!
	- If visiting an invalid Edit Entry link, you are now provided with a back link
	- Product fields are now hidden by default, since they aren't editable. If you want to instead display the old message that "product fields aren't editable," you can show them using the new `gravityview/edit_entry/hide-product-fields` filter
* Added: Define column widths for fields in each field's settings (for Table and DataTable View Types only)
* Added: `{created_by}` Merge Tag that displays information from the creator of the entry ([learn more](https://docs.gravitykit.com/article/281-the-createdby-merge-tag))
* Added: Edit Entry field setting to open link in new tab/window
* Added: CSS classes to the Update/Cancel/Delete buttons ([learn more](https://docs.gravitykit.com/article/63-css-guide#edit-entry))
* Fixed: Shortcodes not processing properly in DataTables Extension
* Tweak: Changed support widget to a Live Chat customer support and feedback form widget

= 1.8.3 on June 12 =
* Fixed: Missing title and subtitle field zones on `list-single.php` template

= 1.8.2 on June 10 =
* Fixed: Error on `list-single.php` template

= 1.8.1 on June 9 =
* Added: New search filter for Date fields to allow searching over date ranges ("from X to Y")
* Updated: The minimum required version of Gravity Forms is now 1.8.7. **GravityView will be requiring Gravity Forms 1.9 soon.** Please update Gravity Forms if you are running an older version!
* Fixed: Conflicts with [A-Z Filter Extension](https://www.gravitykit.com/extensions/a-z-filter/) and View sorting due to wrong field mapping
* Fixed: The "links" field type on the GravityView WordPress search widget was opening the wrong page
* Fixed: IE8 Javascript error when script debugging is on. Props, [@Idealien](https://github.com/Idealien). [Issue #361 on Github](https://github.com/katzwebservices/GravityView/issues/361)
* Fixed: PHP warning when trashing entries. [Issue #370 on Github](https://github.com/katzwebservices/GravityView/issues/370)
* Tweak: Updated the `list-single.php`, `table-body.php`, `table-single.php` templates to use `GravityView_View->getFields()` method

= 1.8 on May 26 =
* View settings have been consolidated to a single location. [Learn more about the new View Settings layout](https://docs.gravitykit.com/article/275-view-settings).
* Added: Custom Link Text in Website fields
* Added: Poll Addon GravityView widget
* Added: Quiz Addon support: add Quiz score fields to your View configuration
* Added: Possibility to search by entry creator on Search Bar and Widget
* Fixed: `[gvlogic]` shortcode now properly handles comparing empty values.
    * Use `[gvlogic if="{example} is=""]` to determine if a value is blank.
    * Use `[gvlogic if="{example} isnot=""]` to determine if a value is not blank.
    * See "Matching blank values" in the [shortcode documentation](https://docs.gravitykit.com/article/252-gvlogic-shortcode)
* Fixed: Sorting by full address. Now defaults to sorting by city. Use the `gravityview/sorting/address` filter to modify what data to use ([here's how](https://gist.github.com/zackkatz/8b8f296c6f7dc99d227d))
* Fixed: Newly created entries cannot be directly accessed when using the custom slug feature
* Fixed: Merge Tag autocomplete hidden behind the Field settings (did you know you can type `{` in a field that has Merge Tags enabled and you will get autocomplete?)
* Fixed: For sites not using [Permalinks](http://codex.wordpress.org/Permalinks), the Search Bar was not working for embedded Views
* Tweak: When GravityView is disabled, only show "Could not activate the Extension; GravityView is not active." on the Plugins page
* Tweak: Added third parameter to `gravityview_widget_search_filters` filter that passes the search widget arguments
* Updated Translations:
    - Italian translation by [@Lurtz](https://www.transifex.com/accounts/profile/Lurtz/)
	- Bengali translation by [@tareqhi](https://www.transifex.com/accounts/profile/tareqhi/)
    - Danish translation by [@jaegerbo](https://www.transifex.com/accounts/profile/jaegerbo/)

= 1.7.6.2 on May 12 =
* Fixed: PHP warning when trying to update an entry with the approved field.
* Fixed: Views without titles in the "Connected Views" dropdown would appear blank

= 1.7.6.1 on May 7 =
* Fixed: Pagination links not working when a search is performed
* Fixed: Return false instead of error if updating approved status fails
* Added: Hooks when an entry approval is updated, approved, or disapproved:
    - `gravityview/approve_entries/updated` - Approval status changed (passes $entry_id and status)
    - `gravityview/approve_entries/approved` - Entry approved (passes $entry_id)
    - `gravityview/approve_entries/disapproved` - Entry disapproved (passes $entry_id)

= 1.7.6 on May 5 =
* Added WordPress Multisite settings page support
    - By default, settings aren't shown on single blogs if GravityView is Network Activated
* Fixed: Security vulnerability caused by the usage of `add_query_arg` / `remove_query_arg`. [Read more about it](https://blog.sucuri.net/2015/04/security-advisory-xss-vulnerability-affecting-multiple-wordpress-plugins.html)
* Fixed: Not showing the single entry when using Advanced Filter (`ANY` mode) with complex fields types like checkboxes
* Fixed: Wrong width for the images in the list template (single entry view)
* Fixed: Conflict with the "The Events Calendar" plugin when saving View Advanced Filter configuration
* Fixed: When editing an entry in the frontend it gets unapproved when not using the approve form field
* Added: Option to convert text URI, www, FTP, and email addresses on a paragraph field in HTML links
* Fixed: Activate/Check License buttons weren't properly visible
* Added: `gravityview/field/other_entries/args` filter to modify arguments used to generate the Other Entries list. This allows showing other user entries from any View, not just the current view
* Added: `gravityview/render/hide-empty-zone` filter to hide empty zone. Use `__return_true` to prevent wrapper `<div>` from being rendered
* Updated Translations:
	- Bengali translation by [@tareqhi](https://www.transifex.com/accounts/profile/tareqhi/)
	- Turkish translation by [@suhakaralar](https://www.transifex.com/accounts/profile/suhakaralar/)
	- Hungarian translation by [@Darqebus](https://www.transifex.com/accounts/profile/Darqebus/)

= 1.7.5.1 on April 10 =
* Fixed: Path issue with the A-Z Filters Extension

= 1.7.5 on April 10 =
* Added: `[gvlogic]` Shortcode - allows you to show or hide content based on the value of merge tags in Custom Content fields! [Learn how to use the shortcode](https://docs.gravitykit.com/article/252-gvlogic-shortcode).
* Fixed: White Screen error when license key wasn't set and settings weren't migrated (introduced in 1.7.4)
* Fixed: No-Conflict Mode not working (introduced in 1.7.4)
* Fixed: PHP notices when visiting complex URLs
* Fixed: Path to plugin updater file, used by Extensions
* Fixed: Extension global settings layout improved (yet to be implemented)
* Tweak: Restructure plugin file locations
* Updated: Dutch translation by [@erikvanbeek](https://www.transifex.com/accounts/profile/erikvanbeek/). Thanks!

= 1.7.4.1 on April 7 =
* Fixed: Fatal error when attempting to view entry that does not exist (introduced in 1.7.4)
* Updated: Turkish translation by [@suhakaralar](https://www.transifex.com/accounts/profile/suhakaralar/). Thanks!

= 1.7.4 on April 6 =
* Modified: The List template is now responsive! Looks great on big and small screens.
* Fixed: When editing an entry in the frontend it gets unapproved
* Fixed: Conflicts between the Advanced Filter extension and the Single Entry mode (if using `ANY` mode for filters)
* Fixed: Sorting by full name. Now sorts by first name by default.
    * Added `gravityview/sorting/full-name` filter to sort by last name ([see how](https://gist.github.com/zackkatz/cd42bee4f361f422824e))
* Fixed: Date and Time fields now properly internationalized (using `date_i18n` instead of `date`)
* Added: `gravityview_disable_change_entry_creator` filter to disable the Change Entry Creator functionality
* Modified: Migrated to use Gravity Forms settings
* Modified: Updated limit to 750 users (up from 300) in Change Entry Creator dropdown.
* Confirmed WordPress 4.2 compatibility
* Updated: Dutch translation (thanks, [@erikvanbeek](https://www.transifex.com/accounts/profile/erikvanbeek/)!)

= 1.7.3 on March 25 =
* Fixed: Prevent displaying a single Entry that doesn't match configured Advanced Filters
* Fixed: Issue with permalink settings needing to be re-saved after updating GravityView
* Fixed: Embedding entries when not using permalinks
* Fixed: Hide "Data Source" metabox links in the Screen Options tab in the Admin
* Added: `gravityview_has_archive` filter to enable View archive (see all Views by going to [sitename.com]/view/)
* Added: Third parameter to `GravityView_API::entry_link()` method:
    * `$add_directory_args` *boolean* True: Add URL parameters to help return to directory; False: only include args required to get to entry
* Tweak: Register `entry` endpoint even when not using rewrites
* Tweak: Clear `GravityView_View->_current_entry` after the View is displayed (fixes issue with Social Sharing Extension, coming soon!)
* Added: Norwegian translation (thanks, [@aleksanderespegard](https://www.transifex.com/accounts/profile/aleksanderespegard/)!)

= 1.7.2 on March 18 =
* Added: Other Entries field - Show what other entries the entry creator has in the current View
* Added: Ability to hide the Approve/Reject column when viewing Gravity Forms entries ([Learn how](https://docs.gravitykit.com/article/248-how-to-hide-the-approve-reject-entry-column))
* Fixed: Missing Row Action links for non-View types (posts, pages)
* Fixed: Embedded DataTable Views with `search_value` not filtering correctly
* Fixed: Not possible to change View status to 'Publish'
* Fixed: Not able to turn off No-Conflict mode on the Settings page (oh, the irony!)
* Fixed: Allow for non-numeric search fields in `gravityview_get_entries()`
* Fixed: Social icons displaying on GravityView settings page
* Tweak: Improved Javascript & PHP speed and structure

= 1.7.1 on March 11 =
* Fixed: Fatal error on the `list-body.php` template

= 1.7 on March 10 =
* Added: You can now edit most Post Fields in Edit Entry mode
    - Supports Post Content, Post Title, Post Excerpt, Post Tags, Post Category, and most Post Custom Field configurations ([Learn more](https://docs.gravitykit.com/article/245-editable-post-fields))
* Added: Sort Table columns ([read how](https://docs.gravitykit.com/article/230-how-to-enable-the-table-column-sorting-feature))
* Added: Post ID field now available - shows the ID of the post that was created by the Gravity Forms entry
* Fixed: Properly reset `$post` after Live Post Data is displayed
* Tweak: Display spinning cursor while waiting for View configurations to load
* Tweak: Updated GravityView Form Editor buttons to be 1.9 compatible
* Added: `gravityview/field_output/args` filter to modify field output settings before rendering
* Fixed: Don't show date field value if set to Unix Epoch (1/1/1970), since this normally means that in fact, no date has been set
* Fixed: PHP notices when choosing "Start Fresh"
* Fixed: If Gravity Forms is installed using a non-standard directory name, GravityView would think it wasn't activated
* Fixed: Fixed single entry links when inserting views with `the_gravityview()` template tag
* Updated: Portuguese translation (thanks, Luis!)
* Added: `gravityview/fields/email/javascript_required` filter to modify message displayed when encrypting email addresses and Javascript is disabled
* Added: `GFCommon:js_encrypt()` method to encrypt text for Javascript email encryption
* Fixed: Recent Entries widget didn't allow externally added settings to save properly
* Fixed: Delete Entry respects previous pagination and sorting
* Tweak: Updated View Presets to have improved Search Bar configurations
* Fixed: `gravityview/get_all_views/params` filter restored (Modify Views returned by the `GVCommon::get_all_views()` method)
* GravityView will soon require Gravity Forms 1.9 or higher. If you are running Gravity Forms Version 1.8.x, please update to the latest version.

= 1.6.2 on February 23 =
* Added: Two new hooks in the Custom Content field to enable conditional logic or enable `the_content` WordPress filter which will trigger the Video embed ([read how](https://docs.gravitykit.com/article/227-how-can-i-transform-a-video-link-into-a-player-using-the-custom-content-field))
* Fixed: Issue when embedding multiple DataTables views in the same page
* Tweak: A more robust "Save View" procedure to prevent losing field configuration on certain browsers
* Updated Translations:
	- Bengali translation by [@tareqhi](https://www.transifex.com/accounts/profile/tareqhi/)
	- Turkish translation by [@suhakaralar](https://www.transifex.com/accounts/profile/suhakaralar/)

= 1.6.1 on February 17 =
* Added: Allow Recent Entries to have an Embed Page ID
* Fixed: # of Recent Entries not saving
* Fixed: Link to Embed Entries how-to on the Welcome page
* Fixed: Don't show "Please select View to search" message until Search Widget is saved
* Fixed: Minor Javascript errors for new WordPress Search Widget
* Fixed: Custom template loading from the theme directory
* Fixed: Adding new search fields to the Search Bar widget in the Edit View screen
* Fixed: Entry creators can edit their own entries in Gravity Forms 1.9+
* Fixed: Recent Entries widget will be hidden in the Customizer preview until View ID is configured
* Tweak: Added Floaty icon to Customizer widget selectors
* Updated: Hungarian, Norwegian, Portuguese, Swedish, Turkish, and Spanish translations (thanks to all the translators!)

= 1.6 on February 12 =
* Our support site has moved to [docs.gravitykit.com](https://docs.gravitykit.com). We hope you enjoy the improved experience!
* Added: GravityView Search Widget - Configure a WordPress widget that searches any of your Views. [Read how to set it up](https://docs.gravitykit.com/article/222-the-search-widget)
* Added: Duplicate View functionality allows you to clone a View from the All Views screen. [Learn more](https://docs.gravitykit.com/article/105-how-to-duplicate-or-copy-a-view)
* Added: Recent Entries WordPress Widget - show the latest entries for your View. [Learn more](https://docs.gravitykit.com/article/223-the-recent-entries-widget)
* Added: Embed Single Entries - You can now embed entries in a post or page! [See how](https://docs.gravitykit.com/article/105-how-to-duplicate-or-copy-a-view)
* Fixed: Fatal errors caused by Gravity Forms 1.9.1 conflict
* Fixed: Respect Custom Input Labels added in Gravity Forms 1.9
* Fixed: Edit Entry Admin Bar link
* Fixed: Single Entry links didn't work when previewing a draft View
* Fixed: Edit entry validation hooks not running when form has multiple pages
* Fixed: Annoying bug where you would have to click Add Field / Add Widget buttons twice to open the window
* Added: `gravityview_get_link()` function to standardize generating HTML anchors
* Added: `GravityView_API::entry_link_html()` method to generate entry link HTML
* Added: `gravityview_field_entry_value_{$field_type}` filter to modify the value of a field (in `includes/class-api.php`)
* Added: `field_type` key has been added to the field data in the global `$gravityview_view->field_data` array
* Added: `GravityView_View_Data::maybe_get_view_id()` method to determine whether an ID, post content, or object passed to it is a View or contains a View shortcode.
* Added: Hook to customise the text message "You have attempted to view an entry that is not visible or may not exist." - `gravityview/render/entry/not_visible`
* Added: Included in hook `gravityview_widget_search_filters` the labels for search all, entry date and entry id.
* Tweak: Allow [WordPress SEO](http://wordpress.org/plugins/wordpress-seo/) scripts and styles when in "No Conflict Mode"
* Fixed: For Post Dynamic Data, make sure Post ID is set
* Fixed: Make sure search field choices are available before displaying field

= 1.5.4 on January 29, 2015 =
* Added: "Hide View data until search is performed" setting - only show the Search Bar until a search is entered
* Added: "Clear" button to your GravityView Search Bar - allows easy way to remove all searches & filters
* Added: You can now add Custom Content GravityView Widgets (not just fields) - add custom text or HTMLin the header or footer of a View
* Added: `gravityview/comments_open` filter to modify whether comments are open or closed for GravityView posts (previously always false)
* Added: Hook to filter the success Edit Entry message and link `gravityview/edit_entry/success`
* Added: Possibility to add custom CSS classes to multiple view widget wrapper ([Read how](https://www.gravitykit.com/support/documentation/204144575/))
* Added: Field option to enable Live Post Data for Post Image field
* Fixed: Loading translation files for Extensions
* Fixed: Edit entry when embedding multiple views for the same form in the same page
* Fixed: Conflicts with Advanced Filter extension when embedding multiple views for the same form in the same page
* Fixed: Go Back link on embedded single entry view was linking to direct view url instead of page permalink
* Fixed: Searches with quotes now work properly
* Tweak: Moved `includes/css/`, `includes/js/` and `/images/` folders into `/assets/`
* Tweak: Improved the display of the changelog (yes, "this is *so* meta!")
* Updated: Swedish translation - thanks, [@adamrehal](https://www.transifex.com/accounts/profile/adamrehal/)
* Updated: Hungarian translation - thanks, [@Darqebus](https://www.transifex.com/accounts/profile/Darqebus/) (a new translator!) and [@dbalage](https://www.transifex.com/accounts/profile/dbalage/)

= 1.5.3 on December 22 =
* Fixed: When adding more than 100 fields to the View some fields weren't saved.
* Fixed: Do not set class tickbox for non-images files
* Fixed: Display label "Is Fulfilled" on the search bar
* Fixed: PHP Notice with Gravity Forms 1.9 and PHP 5.4+
* Tested with Gravity Forms 1.9beta5 and WordPress 4.1
* Updated: Turkish translation by [@suhakaralar](https://www.transifex.com/accounts/profile/suhakaralar/) and Hungarian translation by [@dbalage](https://www.transifex.com/accounts/profile/dbalage/). Thanks!

= 1.5.2 on December 11 =
* Added: Possibility to show the label of Dropdown field types instead of the value ([learn more](https://www.gravitykit.com/support/documentation/202889199/ "How to display the text label (not the value) of a dropdown field?"))
* Fixed: Sorting numeric columns (field type number)
* Fixed: View entries filter for Featured Entries extension
* Fixed: Field options showing delete entry label
* Fixed: PHP date formatting now keeps backslashes from being stripped
* Modified: Allow license to be defined in `wp-config.php` ([Read how here](https://www.gravitykit.com/support/documentation/202870789/))
* Modified: Added `$post_id` parameter as the second argument for the `gv_entry_link()` function. This is used to define the entry's parent post ID.
* Modified: Moved `GravityView_API::get_entry_id_from_slug()` to `GVCommon::get_entry_id_from_slug()`
* Modified: Added second parameter to `gravityview_get_entry()`, which forces the ability to fetch an entry by ID, even if custom slugs are enabled and `gravityview_custom_entry_slug_allow_id` is false.
* Updated Translations:
	- Bengali translation by [@tareqhi](https://www.transifex.com/accounts/profile/tareqhi/)
	- Romanian translation by [@ArianServ](https://www.transifex.com/accounts/profile/ArianServ/)
	- Mexican Spanish translation by [@jorgepelaez](https://www.transifex.com/accounts/profile/jorgepelaez/)

= 1.5.1 on December 2 =

* Added: Delete Entry functionality!
	- New "User Delete" setting allows the user who created an entry to delete it
	- Adds a "Delete" link in the Edit Entry form
	- Added a new "Delete Link" Field to the Field Picker
* Fixed: DataTables Extension hangs when a View has Custom Content fields
* Fixed: Search Bar - When searching on checkbox field type using multiselect input not returning results
* Fixed: Search Bar - supports "Match Any" search mode by default ([learn more](https://www.gravitykit.com/support/documentation/202722979/ "How do I modify the Search mode?"))
* Fixed: Single Entry View title when view is embedded
* Fixed: Refresh the results cache when an entry is deleted or is approved/disapproved
* Fixed: When users are created using the User Registration Addon, the resulting entry is now automatically assigned to them
* Fixed: Change cache time to one day (from one week) so that Edit Link field nonces aren't invalidated
* Fixed: Incorrect link shortening for domains when it is second-level (for example, `example.co.uk` or `example.gov.za`)
* Fixed: Cached directory link didn't respect page numbers
* Fixed: Edit Entry Admin Bar link wouldn't work when using Custom Entry Slug
* Added: Textarea field now supports an option to trim the number of words shown
* Added: Filter to alter the default behaviour of wrapping images (or image names) with a link to the content object ([learn more](https://www.gravitykit.com/support/documentation/202705059/ "Read the support doc for the filter"))
* Updated: Portuguese translation (thanks [@luistinygod](https://www.transifex.com/accounts/profile/luistinygod/)), Mexican translation (thanks, [@jorgepelaez](https://www.transifex.com/accounts/profile/jorgepelaez/)), Turkish translation (thanks [@suhakaralar](https://www.transifex.com/accounts/profile/suhakaralar/))

= 1.5 on November 12 =
* Added: New "Edit Entry" configuration
	- Configure which fields are shown when editing an entry
	- Set visibility for the fields (Entry Creator, Administrator, etc.)
	- Set custom edit labels
* Fixed: Single entry view now respects View settings
	- If an entry isn't included in View results, the single entry won't be available either
	- If "Show Only Approved" is enabled, prevent viewing of unapproved entries
	- Respects View filters, including those added by the Advanced Filtering extension
* Fixed: Single entry Go back button context on Embedded Views
* Fixed: Delete signature fields in Edit Entry (requires the Gravity Forms Signature Addon)
* Fixed: Gravity Forms tooltip translations being overridden
* Added: Choose to open the link from a website field in the same window (field option)
* Updated: Spanish (Mexican) translation by [@jorgepelaez](https://www.transifex.com/accounts/profile/jorgepelaez/), Dutch translation by [@erikvanbeek](https://www.transifex.com/accounts/profile/erikvanbeek/) and [@leooosterloo](https://www.transifex.com/accounts/profile/leooosterloo/), Turkish translation by [@suhakaralar](https://www.transifex.com/accounts/profile/suhakaralar/)

= 1.4 on October 28 =
* Added: Custom entry slug capability. Instead of `/entry/123`, you can now use entry values in the URL, like `/entry/{company name}/` or `/entry/{first name}-{last name}/`. Requires some customization; [learn more here](https://www.gravitykit.com/support/documentation/202239919)
* Fixed: GravityView auto-updater script not showing updates
* Fixed: Edit Entry when a form has required Upload Fields
* Fixed: "Return to Directory" link not always working for sites in subdirectories
* Fixed: Broken links to single entries when viewing paginated results
* Fixed: Loaded field configurations when using "Start Fresh" presets
* Fixed: Searches ending in a space caused PHP warning
* Fixed: Custom "Edit Link Text" settings respected
* Fixed: Don't rely on Gravity Forms code for escaping query
* Fixed: When multiple Views are displayed on a page, Single Entry mode displays empty templates.
* Fixed: PHP error when displaying Post Content fields using Live Data for a post that no longer is published
* Tweak: Search Bar "Links" Input Type
	- Make link bold when filter is active
	- Clicking on an active filter removes the filter
* Tweak: Fixed updates for Multisite installations
* Modified: Now you can override which post a single entry links to. For example, if a shortcode is embedded on a home page and you want single entries to link to a page with an embedded View, not the View itself, you can pass the `post_id` parameter. This accepts the ID of the page where the View is embedded.
* Modified: Added `$add_pagination` parameter to `GravityView_API::directory_link()`
* Added: Indonesian translation (thanks, [@sariyanta](https://www.transifex.com/accounts/profile/sariyanta/))!
* Updated: Swedish translation 100% translated - thanks, [@adamrehal](https://www.transifex.com/accounts/profile/adamrehal/)!
* Updated: Dutch translation (thanks, [@leooosterloo](https://www.transifex.com/accounts/profile/leooosterloo/))!

= 1.3 on October 13 =
* Speed improvements - [Learn more about GravityView caching](https://www.gravitykit.com/support/documentation/202827685/)
	- Added caching functionality that saves results to be displayed
	- Automatically clean up expired caches
	- Reduce number of lookups for where template files are located
	- Store the path to the permalink for future reference when rendering a View
	- Improve speed of Gravity Forms fetching field values
* Modified: Allow `{all_fields}` and `{pricing_fields}` Merge Tags in Custom Content field. [See examples of how to use these fields](https://www.gravitykit.com/support/documentation/201874189/).
* Fixed: Message restored when creating a new View
* Fixed: Searching advanced input fields
* Fixed: Merge Tags available immediately when adding a new field
* Fixed: Issue where jQuery Cookie script wouldn't load due to `mod_security` issues. [Learn more here](http://docs.woothemes.com/document/jquery-cookie-fails-to-load/)
* Fixed (hopefully): Auto-updates for WordPress Multisite
* Fixed: Clicking overlay to close field/widget settings no longer scrolls to top of page
* Fixed: Make sure Gravity Forms scripts are added when embedding Gravity Forms shortcodes in a Custom Field
* Fixed: Remove double images of Floaty in the warning message when GravityView is disabled
* Fixed: PHP warnings related to Section field descriptions
* Fixed: When using an advanced input as a search field in the Search Bar, the label would always show the parent field's label (Eg: "Address" when it should have shown "City")
	- Added: `gravityview_search_field_label` filter to allow modifying search bar labels
* Fixed: Field label disappears on closing settings if the field title is empty
* Fixed: Sub-fields retain label after opening field settings in the View Configuration
* Modified: Allow passing an array of form IDs to `gravityview_get_entries()`
* Tweak: If the View hasn't been configured yet, don't show embed shortcode in Publish metabox
* Tweak: Add version info to scripts and styles to clear caches with plugin updates
* Added: Swedish translation (thanks, [@adamrehal](https://www.transifex.com/accounts/profile/adamrehal/))!
* Updated: Spanish (Mexican) translation by, [@jorgepelaez](https://www.transifex.com/accounts/profile/jorgepelaez/), Dutch translation by [@erikvanbeek](https://www.transifex.com/accounts/profile/erikvanbeek/), and Turkish translation by [@suhakaralar](https://www.transifex.com/accounts/profile/suhakaralar/)
* Updated: Changed Turkish language code from `tr` to `tr_TR` to match WordPress locales

= 1.2 on October 8 =
* Added: New Search Bar!
	- No longer check boxes in each field to add a field to the search form
	- Add any searchable form fields, not just fields added to the View
	- Easy new drag & drop way to re-order fields
	- Horizontal and Vertical layouts
	- Choose how your search fields are displayed (if you have a checkbox field, for example, you can choose to have a drop-down, a multiselect field, checkboxes, radio buttons, or filter links)
	- Existing search settings will be migrated over on upgrade
* Added: "Custom Content" field type
	- Insert arbitrary text or HTML in a View
	- Supports shortcodes (including Gravity Forms shortcodes)!
* Added: Support for Gravity Forms Section & HTML field types
* Added: Improved textarea field support. Instead of using line breaks, textareas now output with paragraphs.
	- Added new `/templates/fields/textarea.php` file
* Added: A new File Upload field setting. Force uploads to be displayed as links and not visually embedded by checking the "Display as a Link" checkbox.
* Added: Option to disable "Map It" link for the full Address field.
	- New `gravityview_get_map_link()` function with `gravityview_map_link` filter. To learn how to modify the map link, [refer to this how-to article](https://www.gravitykit.com/support/documentation/201608159)
	- The "Map It" string is now translatable
* Added: When editing a View, there are now links in the Data Source box to easily access the Form: edit form, form entries, form settings and form preview
* Added: Additional information in the "Add Field" or "Add Widget" picker (also get details about an item by hovering over the name in the View Configuration)
* Added: Change Entry Creator functionality. Easily change the creator of an entry when editing the entry in the Gravity Forms Edit Entry page
	- If you're using the plugin downloaded from [the how-to page](https://www.gravitykit.com/support/documentation/201991205/), you can de-activate it
* Modified: Changed translation textdomain to `gravityview` instead of `gravity-view`
* Modified: Always show label by default, regardless of whether in List or Table View type
* Modified: It's now possible to override templates on a Form ID, Post ID, and View ID basis. This allows custom layouts for a specific View, rather than site-wide. See "Template File Hierarchy" in [the override documentation](http://www.gravitykit.com/support/documentation/202551113/) to learn more.
* Modified: File Upload field output no longer run through `wpautop()` function
* Modified: Audio and Video file uploads are now displayed using WordPress' built-in [audio](http://codex.wordpress.org/Audio_Shortcode) and [video](http://codex.wordpress.org/Video_Shortcode) shortcodes (requires WordPress 3.6 or higher)
	- Additional file type support
	- Added `gravityview_video_settings` and `gravityview_audio_settings` filters to modify the parameters passed to the shortcode
* Fixed: Shortcode attributes not overriding View defaults
* Fixed: Uploading and deleting files works properly in Edit Entry mode
* Fixed: Configurations get truncated when configuring Views with many fields
* Fixed: Empty `<span class="gv-field-label">` tags no longer output
	- Modified: `gv_field_label()` no longer returns the label with a trailing space. Instead, we use the `.gv-field-label` CSS class to add spacing using CSS padding.
* Fixed: Conflict with Relevanssi plugin
* Fixed: If a date search isn't valid, remove the search parameter so it doesn't cause an error in Gravity Forms
* Fixed: Email field was displaying label even when email was empty.
* Settings page improvements
	- When changing the license value and saving the form, GravityView now re-checks the license status
	- Improved error messages
	- Made license settings translatable
* Modified: Added support for Gravity Forms "Post Image" field captions, titles, and descriptions.
* Updated list of allowed image formats to include `.bmp`, `.jpe`, `.tiff`, `.ico`
* Modified: `/templates/fields/fileupload.php` file - removed the logic for how to output the different file types and moved it to the `gravityview_get_files_array()` function in `includes/class-api.php`
* Modified: `gv_value()` no longer needs the `$field` parameter
* Tweak: Fixed email setting description text.
* Tweak: Don't show Entry Link field output on single entry
* Tweak: Improved Javascript performance in the Admin
* Tweak: "Custom Label" is now shown as the field title in View Configuration
* Tweak: Fixed "Left Footer" box not properly cleared
* Tweak: Show warning if the Directory plugin is running
* Tweak: Use icon font in Edit Entry mode for the download/delete file buttons. Now stylable using `.gv-edit-entry-wrapper .dashicons` CSS class.
* Updated: Turkish translation by [@suhakaralar](https://www.transifex.com/accounts/profile/suhakaralar/), Dutch translation by [@leooosterloo](https://www.transifex.com/accounts/profile/leooosterloo/), Portuguese translation by [@luistinygod](https://www.transifex.com/accounts/profile/luistinygod/)

= 1.1.6 on September 8 =
* Fixed: Approve / Disapprove all entries using Gravity Forms bulk edit entries form (previously, only visible entries were affected)
* Added: Email field settings
	- Email addresses are now encrypted by default to prevent scraping by spammers
	- Added option to display email plaintext or as a link
	- Added subject and body settings: when the link is clicked, you can choose to have these values pre-filled
* Added: Source URL field settings, including show as a link and custom link text
* Added: Signature field improvements (when using the Gravity Forms Signature Add-on) - now shows full size
* Fixed: Empty truncated URLs no longer get shown
* Fixed: License Activation works when No-Conflict Mode is enabled
* Fixed: When creating a new View, "View Type" box was visible when there were no existing Gravity Forms
* Fixed: Fields not always saving properly when adding lots of fields with the "Add All Fields" button
* Fixed: Recognizing single entry when using WordPress "Default" Permalink setting
* Fixed: Date Created field now respects the blog's timezone setting, instead of using UTC time
* Fixed: Edit Entry issues
	* Fixed form validation errors when a scheduled form has expired and also when a form has reached its entry limit
	* Fixed PHP warning messages when editing entries
	* When an Edit Entry form is submitted and there are errors, the submitted values stay in the form; the user won't need to fill in the form again.
* Fixed: Product sub-fields (Name, Quantity & Price) displayed properly
* Fixed: Empty entry display when using Job Board preset caused by incorrect template files being loaded
* Fixed: Files now can be deleted when a non-administrator is editing an entry
* Fixed: PHP Notices on Admin Views screen for users without edit all entries capabilities
* Modified: Added ability to customize and translate the Search Bar's date picker. You can now fully customize the date picker.
	* Added: Full localization for datepicker calendar (translate the days of the week, month, etc)
	* Modified: Changed year picker to +/- 5 years instead of +20/-100
* Tweak: Enabled Merge Tags for Table view "Custom CSS Class" field settings
* Tweak: In the Edit View screen, show a link icon when a field is being used as a link to the Single Entry mode
* Tweak: Added helper text when a new form is created by GravityView
* Tweak: Renamed "Description" drop zone to "Other Fields" to more accurately represent use
* Tweak: Remove all fields from a zone by holding down the Alt key while clicking the remove icon

#### Developers

* Modified: `template/fields/date_created.php` file
* Added: `gravityview_date_created_adjust_timezone` filter to disable timezone support and use UTC (returns boolean)
* Added: `get_settings()` and `get_setting()` methods to the `GravityView_Widget` class. This allows easier access to widget settings.
* Modified: Added `gravityview_js_localization` filter to add Javascript localization
* Added: `gravityview_datepicker_settings` filter to modify the datepicker settings using the setting names from the [jQuery DatePicker options](http://api.jqueryui.com/datepicker/)
* Modified: `gravityview_entry_class` filter to modify the CSS class for each entry wrapper
* Modified: Added `gravityview_widget_search_filters` filter to allow reordering search filters, so that they display in a different order in search widget
* Modified: Addded `gravityview_default_page_size` filter to modify default page size for Views (25 by default)
* Modified: Added actions to the `list-body.php` template file:
	- `gravityview_list_body_before`: Before the entry output
	- `gravityview_entry_before`: Inside the entry wrapper
	- `gravityview_entry_title_before`, `gravityview_entry_title_after`: Before and after the entry title and subtitle output
	- `gravityview_entry_content_before`, `gravityview_entry_content_after`: Before and after the entry content area (image and description zones)
	- `gravityview_entry_footer_before`, `gravityview_entry_footer_after`: Before and after the entry footer
	- `gravityview_entry_after`: Before the entry wrapper closing tag
	- `gravityview_list_body_after`: After entry output
* Modified: Added `gravityview_get_entry_ids()` function to fetch array of entry IDs (not full entry arrays) that match a search result
* Tweak: Removed duplicate `GravityView_frontend::hide_field_check_conditions()` and `GravityView_frontend::filter_fields()` methods
* Modified: Added `get_cap_choices()` method to be used for fetching GravityView roles array

= 1.1.5 =
* Added: "Edit" link in Gravity Forms Entries screen
* Fixed: Show tooltips when No Conflict Mode is enabled
* Fixed: Merge Vars for labels in Single Entry table layouts
* Fixed: Duplicate "Edit Entry" fields in field picker
* Fixed: Custom date formatting for Date Created field
* Fixed: Searching full names or addresses now works as expected
* Fixed: Custom CSS classes are now added to cells in table-based Views
* Updated: Turkish translation by [@suhakaralar](https://www.transifex.com/accounts/profile/suhakaralar/)
* Tweak: Redirect to Changelog instead of Getting Started if upgrading

= 1.1.4 =
* Fixed: Sort & Filter box not displaying
* Fixed: Multi-select fields now display as drop-down field instead of text field in the search bar widget
* Fixed: Edit Entry now compatibile with Gravity Forms forms when "No Duplicates" is enabled
* Added: `gravityview_field_output()` function to generate field output.
* Added: `gravityview_page_links_args` filter to modify the Page Links widget output. Passes standard [paginate_links()](http://codex.wordpress.org/Function_Reference/paginate_links) arguments.
* Modified: `list-body.php` and `list-single.php` template files - field output are now generated using the `gravityview_field_output()` function

= 1.1.3 =
* Fixed: Fatal error on activation when running PHP 5.2
* Fixed: PHP notice when in No-Conflict mode

= 1.1.2 =
* Added: Extensions framework to allow for extensions to auto-update
* Fixed: Entries not displaying in Visual Composer plugin editor
* Fixed: Allow using images as link to entry
* Fixed: Updated field layout in Admin to reflect actual layout of listings (full-width title and subtitle above image)
* Fixed: Editing entry updates the Approved status
* Fixed: When trying to access an entry that doesn't exist (it had been permanently deleted), don't throw an error
* Fixed: Default styles not being enqueued when embedded using the shortcode (fixes vertical pagination links)
* Fixed: Single entry queries were being run twice
* Fixed: Added Enhanced Display style in Edit Entry mode
* Modified: How single entries are accessed; now allows for advanced filtering. Converted `gravityview_get_entry()` to use `GFAPI::get_entries()` instead of `GFAPI::get_entry()`
* Modified: Form ID can be 0 in `gravityview_get_entries()`
* Modified: Improved Edit Entry styling
* Modified: Convert to using `GravityView_View_Data::get_default_args()` instead of duplicating the settings arrays. Used for tooltips, insert shortcode dialog and View metaboxes.
* Modified: Add a check for whether a view exists in `GravityView_View_Data::add_view()`
* Modified: Convert `GravityView_Admin_Views::render_select_option()` to use the key as the value and the value as the label instead of using associative array with `value` and `label` keys.
* Translation updates - thank you, everyone!
	* Romanian translation by [@ArianServ](https://www.transifex.com/accounts/profile/ArianServ/)
	* Finnish translation by [@harjuja](https://www.transifex.com/accounts/profile/harjuja/)
	* Spanish translation by [@jorgepelaez](https://www.transifex.com/accounts/profile/jorgepelaez/)

= 1.1.1 =
* __We fixed license validation and auto-updates__. Sorry for the inconvenience!
* Added: View Setting to allow users to edit only entries they created.
* Fixed: Could not edit an entry with Confirm Email fields
* Fixed: Field setting layouts not persisting
* Updated: Bengali translation by [@tareqhi](https://www.transifex.com/accounts/profile/tareqhi/)
* Fixed: Logging re-enabled in Admin
* Fixed: Multi-upload field button width no longer cut off
* Tweak: Added links to View Type picker to live demos of presets.
* Tweak: Added this "List of Changes" tab.

= 1.1 =
* Refactored (re-wrote) View data handling. Now saves up to 10 queries on each page load.
* Fixed: Infinite loop for rendering `post_content` fields
* Fixed: Page length value now respected for DataTables
* Fixed: Formatting of DataTables fields is now processed the same way as other fields. Images now work, for example.
* Modified: Removed redundant `gravityview_hide_empty_fields` filters
* Fixed/Modified: Enabled "wildcard" search instead of strict search for field searches.
* Added: `gravityview_search_operator` filter to modify the search operator used by the search.
* Added: `gravityview_search_criteria` filter to modify all search criteria before being passed to Gravity Forms
* Added: Website Field setting to display shortened link instead of full URL
* Fixed: Form title gets replaced properly in merge tags
* Modified: Tweaked preset templates

= 1.0.10 =
* Added: "Connected Views" in the Gravity Forms Toolbar. This makes it simple to see which Views are using the current form as a data source.
* Fixed: Edit Entry link in Multiple Entries view

= 1.0.9 on July 18 =
* Added: Time field support, with date format default and options
* Added: "Event Listings" View preset
* Added: "Show Entry On Website" Gravity Forms form button. This is meant to be an opt-in checkbox that the user sees and can control, unlike the "Approve/Reject" button, which is designed for adminstrators to manage approval.
* Modified: Improved horizontal search widget layout
* Modified: Improved "Start Fresh" and "Switch View" visual logic when Starting Fresh and switching forms
* Fixed: Single Entry showing 404 errors
* Fixed: PHP notice on WooCommerce pages
* Fixed: Don't display empty date/time value
* Fixed: Only show Edit Entry link to logged-in users
* Fixed: Re-enabled "Minimum Gravity Forms Version" error message
* Updated: Dutch translation by [@leooosterloo](https://www.transifex.com/accounts/profile/leooosterloo/) (100% coverage, thank you!)
* Tweak: Added "Preview" link to Data Source
* Modified: Created new `class-post-types.php` include file to handle post type & URL rewrite actions.

= 1.0.8.1 on July 17 =
* Fixed: DataTables
	- Restored pageSize
	- Prevented double-initilization
	- FixedHeader & FixedColumns work (now prevent scrolling)
	- Changed default Scroller height from 400 to 500px
* Fixed: Filtering by date
* Fixed: PHP warning in `gv_class()`
* Fixed: Debug Bar integration not printing Warnings
* Removed settings panel tracking script

= 1.0.7 & 1.0.8 on July 17 =
* __Edit Entry__ - you can add an Edit Entry link using the "Add Field" buttons in either the Multiple Entries or Single Entry tab.
	- For now, if the user has the ability to edit entries in Gravity Forms, they’ll be able to edit entries in GravityView. Moving forward, we'll be adding refined controls over who can edit which entries.
	- It supports modifying existing Entry uploads and the great Multiple-File Upload field.
* Modified: Approved Entry functionality
	* Approve/Reject Entries now visible on all forms, regardless of whether the form has an "Approved" field.
	* The Approved field now supports being renamed
* Added: Very cool DataTables extensions:
	* Scroller: dynamically load in new entries as you scroll - no need for pagination)
	* TableTools: Export your entries to CSV and PDF
	* FixedHeader: As you scroll a large DataTable result, the headers of the table stay at the top of the screen. Also, FixedColumns, which does the same for the main table column.
* Added: Shortcodes for outputting Widgets such as pagination and search. Note: they only work on embedded views if the shortcode has already been processed. This is going to be improved.
* Added: Search form fields now displayed horizontally by default.
* Added: Easy links to "Edit Form", "Settings" and "Entries" for the Data Source Gravity Forms form in the All Views admin screen
* Added: Integration with the [Debug Bar](http://wordpress.org/plugins/debug-bar/) plugin - very helpful for developers to see what's going on behind the scenes.
* Fixed: Insert View embed code.
* Fixed: Now supports View shortcodes inside other shortcodes (such as `[example][gravityview][/example]`)
* Fixed: Conflict with WordPress SEO OpenGraph meta data generators
* Fixed: Enforced image max-width so images don't spill out of their containers
* Fixed: Sanitized "Custom Class" field setting values to make sure the HTML doesn't break.
* Fixed: Search field with "default" permalink structure
* Fixed: 1.0.8 fixes an issue accessing single entries that was introduced in 1.0.7
* Modified: Updated `GravityView_Admin_Views::is_gravityview_admin_page()` to fetch post if not yet set.
* Modified: Enabled merge tags in Custom Class field settings
* Modified: Set margin and padding to `0` on pagination links to override theme conflicts
* Modified: Updated `gv_class()` calls to pass form and entry fields to allow for merge tags
* Modified: Default visibility capabilities: added "Can View/Edit Gravity Forms Entries" as options
* Modified: Added custom `class` attribute sanitizer function
`gravityview_sanitize_html_class`
* Tweak: Improved the Embed View form layout
* Tweak: Hide "Switch View" button when already choosing a view
* Tweak: Moved shortcode hint to Publish metabox and added ability to easily select the text
* Tweak: Added tooltips to fields in the View editor
* Tweak: Remove WordPress SEO score calculation on Views
* Tweak: Use `$User->ID` instead of `$User->id` in Name fields
* Tweak: Added tooltip capability to field settings by using `tooltip` parameter. Uses the Gravity Forms tooltip array key.
* Translation updates - thank you, everyone! The # of strings will stay more stable once the plugin's out of beta :-)
	* Added: Portuguese translation by [@luistinygod](https://www.transifex.com/accounts/profile/luistinygod/) - thanks!
	* Updated: Bengali translation by [@tareqhi](https://www.transifex.com/accounts/profile/tareqhi/)
	* Updated: Turkish translation by [@suhakaralar](https://www.transifex.com/accounts/profile/suhakaralar/)
	* Updated: Dutch translation by [@leooosterloo](https://www.transifex.com/accounts/profile/leooosterloo/)
	* If you'd like to contribute translations, [please sign up here](https://www.transifex.com/projects/p/gravityview/).


= 1.0.6 on June 26 =
* Fixed: Fatal error when Gravity Forms is inactive
* Fixed: Undefined index for `id` in Edit View
* Fixed: Undefined variable: `merge_class`
* Fixed: Javascript error when choosing a Start Fresh template. (Introduced by the new Merge Tags functionality in 1.0.5)
* Fixed: Merge Tags were available in Multiple Entries view for the Table layout
* Fixed: Remove Merge Tags when switching forms
* Fixed: That darn settings gear showing up when it shouldn't
* Fixed: Disappearing dialog when switching forms
* Fixed: Display of Entry Link field
* Fixed: Per-field settings weren't working
	* Added: "Link to the post" setting for Post fields
	* Added: "Use live post data" setting for Post fields. Allows you to use the current post information (like title, tags, or content) instead of the original submitted data.
	* Added: Link to category or tag setting for Post Categories and Post Tags fields
	* Added: "Link Text" setting for the Entry Link field
* Modified: Moved admin functionality into new files
	- AJAX calls now live in `class-ajax.php`
	- Metaboxes now live in `class-metabox.php`
* Tweak: Updated change forms dialog text
* Tweak: Removed "use as search filter" from Link to Entry field options
* Translation updates.
	* Added: French translation by [@franckt](https://www.transifex.com/accounts/profile/franckt/) - thanks!
	* Updated: Bengali translation by [@tareqhi](https://www.transifex.com/accounts/profile/tareqhi/)
	* Updated: Turkish translation by [@suhakaralar](https://www.transifex.com/accounts/profile/suhakaralar/)
	* If you'd like to contribute translations, [please sign up here](https://www.transifex.com/projects/p/gravityview/).

= 1.0.5 =
* Added: Lightbox for images (in View Settings metabox)
* Added: Merge Tags - You can now modify labels and settings using dynamic text based on the value of a field. (requires Gravity Forms 1.8.6 or higher)
* Added: Customize the return to directory link anchor text (in the View Settings metabox, under Single Entry Settings)
* Added: Set the title for the Single Entry
* Added: Choose whether to hide empty fields on a per-View basis
* Improved: DataTables styling now set to `display` by default. Can be overridden by using the filter `gravityview_datatables_table_class`
* Improved: Speed!
	* Added `form` item to global `$gravityview_view` data instead of looking it up in functions. Improves `gv_value()` and `gv_label()` speed.
	* Added `replace_variables()` method to `GravityView_API` to reduce time to process merge tags by checking if there are any curly brackets first.
* Improved: "No Views found" text now more helpful for getting started.
* Fixed: Approve Entries column not displaying when clicking Forms > Entries link in admin menu
* Fixed: Field Settings gear no longer showing for widgets without options
* Fixed: Added Gravity Forms minimum version notice when using < 1.8
* Fixed: Column "Data Source" content being displayed in other columns

= 1.0.4 =
* Added: __DataTables integration__ Created a new view type for existing forms that uses the [DataTables](http://datatables.net) script.
We're just getting started with what can be done with DataTables. We'll have much more cool stuff like [DataTables Extensions](http://datatables.net/extensions/index).
* Added: "Add All Fields" option to bottom of the "Add Field" selector
* Added: Per-field-type options structure to allow for different field types to override default Field Settings
	* Added: Choose how to display User data. In the User field settings, you can now choose to display the "Display Name", username, or ID
	* Added: Custom date format using [PHP date format](https://www.php.net//manual/en/function.date.php) available for Entry Date and Date fields
	* Fixed: Default setting values working again
	* Fixed: Field type settings now working
* Added: `search_field` parameter to the shortcode. This allows you to specify a field ID where you want the search performed (The search itself is defined in `search_value`)
* Added: [Using the Shortcode](https://docs.gravitykit.com/article/73-using-the-shortcode) help article
* Added: Data Source added to the Views page
* Fixed: Field labels escaping issue (`It's an Example` was displaying as `It\'s an Example`)
* Fixed: Settings "gear" not showing when adding a new field
* Fixed: Sorting issues
	- Remove the option to sort by composite fields like Name, Address, Product; Gravity Forms doesn't process those sort requests properly
	- Remove List and Paragraph fields from being sortable
	- Known bug: Price fields are sorted alphabetically, not numerically. For example, given $20,000, $2,000 and $20, Gravity Forms will sort the array like this: $2,000, $20, $20,000. We've filed a bug report with Gravity Forms.
* Improved: Added visibility toggles to some Field Settings. For example, if the "Show Label" setting is not checked, then the "Custom Label" setting is hidden.
* Modified how data is sent to the template: removed the magic methods getter/setters setting the `$var` variable - not data is stored directly as object parameters.
* Added many translations. Thanks everyone!
	* Bengali translation by [@tareqhi](https://www.transifex.com/accounts/profile/tareqhi/)
	* German translation by [@seschwarz](https://www.transifex.com/accounts/profile/seschwarz/)
	* Turkish translation by [@suhakaralar](https://www.transifex.com/accounts/profile/suhakaralar/)
	* Dutch translation by [@leooosterloo](https://www.transifex.com/accounts/profile/leooosterloo/)
	* If you'd like to contribute translations, [please sign up here](https://www.transifex.com/projects/p/gravityview/). Thanks again to all who have contributed!

= 1.0.3 =
* Added: Sort by field, sort direction, Start & End date now added to Post view
	- Note: When using the shortcode, the shortcode settings override the View settings.
* Fixed: Fatal errors caused by Gravity Forms not existing.
* Added a setting for Support Email - please make sure your email is accurate; otherwise we won't be able to respond to the feedback you send
* Fixed: Custom CSS classes didn't apply to images in list view
* Improved Settings layout
* Tweak: Hide WordPress SEO, Genesis, and WooThemes metaboxes until a View has been created
* Tweak: Field layout improvements; drag-and-drop works smoother now
* Tweak: Add icon to Multiple Entries / Single Entry tabs
* Tweak: Dialog boxes now have a backdrop
* Fixed: Don't show field/widget settings link if there are no settings (like on the Show Pagination Info widget)
* Fixed: Security warning by the WordFence plugin: it didn't like a line in a sample entry data .csv file
* Fixed: Don't show welcome screen on editing the plugin using the WordPress Plugin Editor
* Tweak: Close "Add Field" and "Add Widget" boxes by pressing the escape key
* Added: Hungarian translation. Thanks, [@dbalage](https://www.transifex.com/accounts/profile/dbalage/)!
* Added: Italian translation. Thanks, [@ClaraDiGennaro](https://www.transifex.com/accounts/profile/ClaraDiGennaro/)
* If you'd like to contribute translations, [please sign up here](https://www.transifex.com/projects/p/gravityview/).

= 1.0.2 =
* Added: Show Views in Nav menu builder
* Fixed: "Add Fields" selector no longer closes when clicking to drag the scrollbar
* Fixed: Issue affecting Gravity Forms styles when Gravity Forms' "No Conflict Mode" is enabled
* Fixed: Footer widget areas added back to Single Entry views using Listing layout
* Changed the look and feel of the Add Fields dialog and field settings. Let us know what you think!

= 1.0.1 =
* Added: "Getting Started" link to the Views menu
* Fixed: Fatal error for users with Gravity Forms versions 1.7 or older
* Fixed: Entries in trash no longer show in View
* Tweak: When modifying the "Only visible to logged in users with role" setting, if choosing a role other than "Any", check the checkbox.
* Tweak: `gravityview_field_visibility_caps` filter to add/remove capabilities from the field dropdowns
* Added: Translation files. If you'd like to contribute translations, [please sign up here](https://www.transifex.com/projects/p/gravityview/).

= 1.0 =

* Liftoff!

== Upgrade Notice ==

= 1.0.1 =
* Added: "Getting Started" link to the Views menu
* Fixed: Fatal error for users with Gravity Forms versions 1.7 or older
* Fixed: Entries in trash no longer show in View
* Tweak: When modifying the "Only visible to logged in users with role" setting, if choosing a role other than "Any", check the checkbox.
* Tweak: `gravityview_field_visibility_caps` filter to add/remove capabilities from the field dropdowns
* Added: Translation files. If you'd like to contribute translations, [please sign up here](https://www.transifex.com/projects/p/gravityview/).

= 1.0 =

* Liftoff!<|MERGE_RESOLUTION|>--- conflicted
+++ resolved
@@ -21,24 +21,16 @@
 
 == Changelog ==
 
-<<<<<<< HEAD
-= develop =
-
-#### Added
-* A widget to export all entries as CSV or TSV.
-
-#### Fixed
-* An entry link was added to the CSV output.
-=======
 = 2.21 [unreleased] =
 
+* Added: A widget to export all entries as CSV or TSV.
 * Added: Support for SVG images.
 * Added: Search Bar support for Gravity Flow "Workflow User" and "Workflow Multi-User" fields.
 * Fixed: PHP 8.2 deprecation notices.
+* Fixed: An entry link was added to the CSV output.
 * Updated: [Foundation](https://www.gravitykit.com/foundation/) to version 1.2.11
     - GravityKit product updates are now showing on the Plugins page.
     - Database options that are no longer used are now automatically removed.
->>>>>>> f2b8c4ef
 
 = 2.20.2 on March 4, 2024 =
 

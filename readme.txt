=== GravityView ===
Tags: gravity forms, directory, gravity forms directory
Requires at least: 4.7
Tested up to: 6.8.1
Requires PHP: 7.4.0
Stable tag: trunk
Contributors: The GravityKit Team
License: GPL 3 or higher

Beautifully display and edit your Gravity Forms entries.

== Description ==

Beautifully display your Gravity Forms entries. Learn more on [gravitykit.com](https://www.gravitykit.com).

== Installation ==

1. Upload plugin files to your plugins folder, or install using WordPress' built-in Add New Plugin installer
2. Activate the plugin
3. Follow the instructions

== Changelog ==

= 2.41 on July 3, 2025 =

This release adds a GravityBoard widget for embedding boards in Views, resolves block rendering issues when previewing them as shortcodes, fixes Chained Selects field display, and alerts users to potential conflicts with Formidable Views.

#### 🚀 Added
* [GravityBoard](https://www.gravitykit.com/products/gravityboard/) widget to embed a board in a View.

#### 🐛 Fixed
* For some users, adding a Chained Selects Add-On field to the Search Bar causes JavaScript code to be visible and the field would not work as expected.
<<<<<<< HEAD
* Single Entry and Edit Entry were not working when Views were embedded in some plugin membership pages. These plugins include LearnDash, BuddyBoss and BuddyPress, Ultimate Member, and WooCommerce Account Pages.
=======
* When "Preview as shortcode" was enabled in the View editor, some blocks would not render properly on the frontend.
* Added a compatibility notice when using Formidable Views and GravityView at the same time.
>>>>>>> d74f309c

#### 💻 Developer Updates
* `requires` and `requires-not` field setting conditional display were not working correctly for radio buttons.
* Added `GVCommon::is_rest_request()` method to check if the current request is a REST request, a clone of the `wp_is_serving_rest_request()` function.
* CSS files are now versioned using `filemtime()` instead of the plugin version, ensuring browsers always load the latest styles after updates.

= 2.40 on May 29, 2025 =

This release fixes issues with editing entries that include File Upload fields and downloading files with spaces in their filenames, corrects CSV export of Survey Add-On values, and adds support for the `{get}` merge tag inside the `[gv_entry_link]` shortcode.

#### 🚀 Added
* Support for the `{get}` merge tag inside the `[gv_entry_link]` shortcode.

#### 🐛 Fixed
* Multiple issues with the File Upload field on the Edit Entry screen.
* CSV export of Survey Add-On fields now correctly outputs data values instead of raw HTML markup.
* Filenames with spaces in File Upload field links were incorrectly encoded, preventing files from opening or downloading. Thanks, Jake!

= 2.39.1 on April 25, 2025 =

This hotfix resolves a fatal error that occurred when updating the plugin from version 2.38 or earlier.

#### 🐛 Fixed
* Fatal error when updating the plugin from version 2.38 or earlier.

#### 🔧 Updated
* [Foundation](https://www.gravitykit.com/foundation/) to version 1.2.25.

= 2.39 on April 24, 2025 =

This update speeds up form loading in the View editor, fixes GravityEdit compatibility and translation issues in WordPress 6.8, and includes other fixes and improvements.

#### 🐛 Fixed
* Uploaded files are kept on the Edit Entry form if validation fails.

#### ✨ Improved
* Faster form fetching in the Data Source dropdown in the View editor.
* Expand/contract button is no longer shown in View editor warning dialogs.

#### 🐛 Fixed
* Compatibility issue with GravityEdit when using the Layout Builder template.
* PHP notice in WordPress 6.8 caused by initializing product translations too early.

#### 🔧 Updated
* [Foundation](https://www.gravitykit.com/foundation/) to version 1.2.24.

#### 💻 Developer Updates
* The `$forms` array passed to the `gravityview/metaboxes/data-source/before` and `gravityview/metaboxes/data-source/after` filters now includes only form IDs as keys and titles as values, instead of full form objects.
* The `gk/gravityview/common/get_forms` filter is no longer applied to forms shown in the Data Source dropdown.
* Added `gk/gravityview/lightbox/entry/link` filter to modify the markup of Single Entry and Edit Entry links that open in a lightbox.

= 2.38 on April 9, 2025 =

This release adds a new setting for Edit Entry locking and fixes issues with multi-page form entry editing, shortcode rendering inside the Layout Builder template, entry locking, and more.

#### 🚀 Added
* View editor setting to control how frequently requests to take control of a locked entry are checked when Edit Locking is enabled.

#### 🐛 Fixed
* Navigation between pages in multi-page forms was broken when editing entries.
* GravityView View field in the Single Entry layout may not display results when accessed from a paginated View.
* `[gv_entry_link]` shortcode was not rendering inside the Custom Content field when using the Layout Builder template.
* Fatal error when a Chained Selects Add-On search field was added to the Search Bar, then removed from the connected form.
* Entry locking not working in certain cases.
* Browser performance issue when a View is rendered in the Elementor preview area.

#### 💻 Developer Updates
* Added `gk/gravityview/edit-entry/user-can-edit-field` filter to allow modifying field visibility in Edit Entry.

= 2.37 on March 24, 2025 =

This release enhances dialogs in the View editor, improves button and link positioning on the Edit Entry page, and resolves missing settings, embed issues in page builders, unsaved changes warnings, and more.

#### 🚀 Added
* Expand/contract button to field and widget settings in the View editor.
  - When the dialog is expanded, the code editor will expand to the full width of the dialog.

#### ✨ Improved
* The display of action buttons/links on the Edit Entry page.

#### 🐛 Fixed
* Missing settings in the View editor for customizing next/previous page button text on the Edit Entry screen.
* Missing hooks in the Layout Builder template prevented extensions like Ratings & Reviews from working.
* Broken Entry Edit link inside the lightbox when viewing a single entry.
* Settings text may not wrap correctly in the View editor.
* The "Are you sure you want to leave this page?" unsaved changes warning appears after opening field settings and navigating away from the Edit View page, even if no changes were made.
* Embedding a View via a page builder (e.g., Elementor) prevented a GravityView View field in the Single Entry layout from rendering.

= 2.36 on March 13, 2025 =

This update introduces a new notification event for duplicated entries, along with fixes and improvements to GravityView blocks, shortcodes, and Views using joined data from multiple forms.

#### 🚀 Added
* New notification event "GravityView - Entry is duplicated" that runs when entries are duplicated using GravityView.

#### ✨ Improved
* Forms in the form selection filter on the Views page are now sorted alphabetically.
* Security enhancements for GravityView blocks and shortcodes.

#### 🐛 Fixed
* View Details block could not be previewed when enhanced security was enabled on the View.
* Adding the GravityView shortcode or View block in the block editor prevented content from being saved when the View was configured to redirect on no entries.
* `[gravityview]` shortcode not returning results when the `search_value` attribute value contains an apostrophe.
* Issues in Views using joined data ([Multiple Forms](https://www.gravitykit.com/extensions/multiple-forms/) extension):
  - Single Entry layout not working in a lightbox;
  - Invalid `GravityView > Edit Entry` link in the top admin bar when editing an entry;
  - PHP notice triggered when editing entries in a lightbox.

= 2.35 on February 12, 2025 =

This update adds random sorting to the GravityView block, improves how partial entries are handled, and fixes several issues, including a fatal error in Gravity Forms 2.9.3 or newer.

#### 🚀 Added
* Random sorting option in the GravityView block.

#### ✨ Improved
* Partial entries no longer appear as "Unapproved" on the Entries page.

#### 🐛 Fixed
* Random sorting was not working when overriding the View sorting using the `sort_direction` shortcode attribute.
* Entry notes not displaying in the DataTables extension when the first View field is a Date field.
* Gravity Flow fields were displaying as available when Gravity Flow was not active.
* Result Number field would not reset counts when multiple Views were displayed on the same page.
* Random sorting of View entries did not work unless View caching was explicitly disabled.
* Fatal error in Gravity Forms 2.9.3 or newer when editing an entry with a File Upload field.

#### 🔧 Updated
* [Foundation](https://www.gravitykit.com/foundation/) to version 1.2.23.

= 2.34.2 on February 4, 2025 =

This release fixes a PHP notice in WordPress 6.7+ and a display issue in Views using the Layout Builder template.

#### 🐛 Fixed
* `function _load_textdomain_just_in_time was called incorrectly` PHP notice in WordPress 6.7 or newer.
* Display issue caused by a malformed `div` tag in the Layout Builder View template.

= 2.34.1 on January 30, 2025 =

This update resolves multiple issues, including problems with search bar visibility in Layout Builder, entry management in multisite environments, and non-functional entry locking and notes, among others.

#### 🐛 Fixed
* The Search Bar would not always be visible in Views using the Layout Builder.
* Users belonging to the main network site in a multisite environment couldn’t delete their own entries on subsites.
* Entry locking not working.
* JavaScript error preventing entry notes from being added when using the Twenty Twenty-Two theme or newer.
* Using a comma in the `:format` merge tag modifier with Date fields caused partial results to be returned.

#### 💻 Developer Updates
* Added `gk/gravityview/edit-entry/renderer/enqueue-entry-lock-assets` filter to override whether to load the entry lock UI assets.
* Added `gk/gravityview/edit-entry/renderer/entry-lock-dialog-markup` filter to modify the entry locking UI dialog window markup.

= 2.34 on January 9, 2025 =

This release introduces the [Layout Builder](https://www.gravitykit.com/announcing-gravityview-2-34-all-new-layout-builder) that allows creating custom layouts with rows and columns directly in the View editor, adds support for exporting entries by Approval Status, and includes various fixes and improvements.

#### 🚀 Added
* New Layout Builder View type for creating custom layouts with single or multi-column configurations and adjustable widths.
* Support for using entry Approval Status in conditional logic rules on the Gravity Forms Export Entries page.

#### ✨ Improved
* Entries added via the Gravity Forms API or while GravityView is inactive can now be filtered using the "Unapproved" status on the Entries page.

#### 🐛 Fixed
* Fatal error when searching entries by Approval Status in Views joined with another form using the Multiple Forms extension.
* Some [merge tag modifiers](https://docs.gravitykit.com/article/350-merge-tag-modifiers) (e.g., `:maxwords`) not being processed.
* WordPress's timezone offset not applying to Date field output with the `:format` merge tag modifier.

= 2.33.2 on December 31, 2024 =

This update removes debugging code from the Entry Notes field.

#### 🐛 Fixed
* Debugging code being shown in the Entry Notes field output.
* Output of the User Activation field not being sanitized.

= 2.33.1 on December 30, 2024 =

This update removes debugging code from the Entry Notes field.

#### 🐛 Fixed

* Debugging code being shown in the Entry Notes field output.

= 2.33 on December 19, 2024 =

This release introduces support for the Source ID meta (Gravity Forms 2.9+), adds a new User Activation field to the View editor, and includes various fixes and enhancements.

#### 🚀 Added
* Support for the Source ID meta introduced in Gravity Forms 2.9.
* New User Activation field in the View editor to activate users added by the Gravity Forms User Registration add-on.
* Client-side validation of View editor settings to prevent incorrect values.
* `:initials` merge tag modifier for Name fields to display initials.
* `:format` merge tag modifier for field inputs (e.g., `{Event Field:1.1:format:Y-m-d}`).

#### 🐛 Fixed
* Merge tags in redirect URLs were not processed after editing or deleting an entry in the lightbox.
* Individual Checkboxes field inputs incorrectly exported in CSV.
* Custom permalinks not being used in embedded Views.
* Deprecated filter notice when both the Advanced Filter extension (version 3 or newer) and Gravity Flow are active.
* Labels for fields with empty values disappearing in mobile view when joining forms using the Multiple Forms extension.
* Views defaulting to English instead of the site's language for users without certain capabilities.

#### 🔧 Updated
* [Foundation](https://www.gravitykit.com/foundation/) to version 1.2.22.

#### 💻 Developer Updates
* Added `gravityview/template/field/csv/tick` filter to programmatically modify the checkbox "check" output in CSV.
* Added `gravityview/shortcode/after-processing` action after a `[gravityview]` shortcode is finished.

= 2.32 on November 21, 2024 =

This release adds a new form notification option for updated entries, resolves file upload issues on the Edit Entry screen, and includes developer-focused enhancements.

#### 🚀 Added
* New notification option for forms, triggered when an entry is updated.

#### 🐛 Fixed
* File upload field issues on the Edit Entry screen:
  - Delete/download icons not displaying in Gravity Forms 2.9+;
  - Unable to select files for upload when the form field's "Multiple Files" setting was enabled without a "Maximum Number of Files" value.

#### 🔧 Updated
* [Foundation](https://www.gravitykit.com/foundation/) to version 1.2.21.

#### 💻 Developer Updates
* Added `gk/gravityview/view/entries/join-conditions` filter to modify the join conditions applied when retrieving View entries.
* Added `gk/gravityview/template/options` filter to programmatically modify field settings in the View editor.
* Added `gravityview/row-added` JavaScript event, triggered when a new row is added to a widget or field area.

= 2.31.1 on November 8, 2024 =

This hotfix release resolves display issues with certain View layouts.

#### 🐛 Fixed
* Rendering issue affecting certain View layouts, such as Maps, introduced in the previous release.

= 2.31 on November 4, 2024 =

This release introduces [flexible widget positioning](https://docs.gravitykit.com/article/1027-dynamic-widget-placement?utm_source=gravityview&utm_medium=changelog&utm_campaign=release) in Views, enhances entry-in-a-lightbox functionality, and adds support for the Gravity Forms 2.9+ Image Choice field. It also addresses compatibility issues with LiteSpeed, Divi, and LifterLMS, along with various other fixes and improvements.

#### 🚀 Added
* Ability to position widgets in the View editor using predefined layouts, offering a range of single or multi-column configurations with varying widths.
* View setting to control what happens when a user clicks the Cancel link when editing an entry in the lightbox.
* Support for the upcoming Image Choice field in Gravity Forms 2.9+.

#### 🐛 Fixed
* GravityView tab not displaying in certain cases under GravityKit > Settings menu.
* Widgets could not be configured after being added to a new, unsaved View.
* Compatibility with the Divi theme that prevented the Signature field from being edited on the Edit Entry screen.
* Conflict with the LiteSpeed plugin that caused a fatal error when redirecting users after duplicating an entry.
* JavaScript enqueued in the site's footer was not executed when editing an entry in the lightbox.
* It was not possible to add new entry notes when viewing a single entry in the lightbox.
* Validation error displayed when adding merge tags to the Entry Slug setting input in the View editor.
* The search box in the Change Entry Creator field did not return results when editing an entry on the Forms > Entries screen.
* Fatal error when activating LifterLMS with GravityView active.
* Searching across all fields not working as expected when the search value contains special characters or accents (e.g., ä, ß, İ).

#### 🔧 Updated
* [Foundation](https://www.gravitykit.com/foundation/) to version 1.2.20.

#### 💻 Developer Updates
* Added `gk/gravityview/lightbox/entry/before-output` action that fires before the entry content is output in the lightbox.
* Added `gk/gravityview/lightbox/entry/output/head-before` action that fires after the <head> tag is opened.
* Added `gk/gravityview/lightbox/entry/output/head-after` action that fires before the </head> tag is closed.
* Added `gk/gravityview/lightbox/entry/output/content-before` action that fires after the <body> tag is opened and before the content is rendered.
* Added `gk/gravityview/lightbox/entry/output/content-after` action that fires after the content is rendered and before the footer.
* Added `gk/gravityview/lightbox/entry/output/footer-after` action that fires after the footer and before the closing </body> tag.
* Added `gravityview/fields/image_choice/image_markup` filter to modify the Image Choice field (Gravity Forms 2.9+) markup.
* Added `gravityview/fields/image_choice/output_label` filter to control whether to display the value or label of an Image Choice field.

= 2.30.1 on October 15, 2024 =

This hotfix release resolves an issue with the Multiple Forms extension.

#### 🐛 Fixed
* Fatal error in the View editor when using joined data from multiple forms.

= 2.30 on October 14, 2024 =

This release adds the ability to change the entry creator from the Edit Entry screen, improves upload handling, fixes various bugs, and updates internal components.

#### 🚀 Added
* Entry creator can now be changed from the Edit Entry screen.
* `{now}`, `{yesterday}`, and `{tomorrow}` relative date merge tags.

#### ✨ Improved
* Handling of multi-file uploads on the Edit Entry screen.

#### 🐛 Fixed
* Entry loading inside a lightbox did not work in some cases when BuddyPress was active.
* Resending notifications from the Entries screen did not work when sending to all entries filtered by approval status.
* Conflict with the Wordfence plugin caused a fatal error when redirecting users after deleting an entry.
* Fatal error when rendering a GravityView View field with a non-existent View ID.
* Survey field (Rating type) values were displayed in reverse order when a View was embedded inside another View.
* Unexpected scrolling in the View editor after adding a field.
* PHP notice when rendering a View with a field associated with an inactive add-on.
* Entry duplication not working on the Entries page.

#### 🔧 Updated
* [Foundation](https://www.gravitykit.com/foundation/) to version 1.2.19.

= 2.29 on October 1, 2024 =

This release introduces a much-requested [lightbox feature](https://docs.gravitykit.com/article/1020-opening-and-editing-entry-details-in-a-lightbox-modal-popup) for displaying and editing entries, settings for customizing View URLs, new options for [displaying Name field initials](https://docs.gravitykit.com/article/1021-show-name-fields-as-initials) and Custom Content fields in full width, and a merge tag modifier to show date field values in a human-readable format. Several bugs have also been fixed.

#### 🚀 Added
* Ability to edit and display entries inside a lightbox.
* Global and individual View settings to customize the URL structure for all or specific Views.
* `:human` merge tag modifier for date fields to display in human-readable format (e.g., `10 minutes ago`, `5 days from now`).
* Option to display the Name field value as initials.
* Option to display Custom Content field full width on the Single Entry screen.

#### 🐛 Fixed
* Clearing search removed all URL query parameters and, in some cases, redirected to the homepage.
* Searching the View added duplicate search parameters to the URL.
* PHP 8.2 deprecation notice related to dynamic property creation.
* Entries not displaying when a View using DataTables was embedded in a Single Entry page with the List layout.
* PHP warning when displaying a View with an Event field without an active Gravity Forms Event Fields Add-On.
* Sorting entries in random order was not working.
* Multi Select field values starting with a square bracket were not displayed as selected on the Edit Entry screen.

#### 🔧 Updated
* [Foundation](https://www.gravitykit.com/foundation/) to version 1.2.18.

#### 💻 Developer Updates
* Added `gk/gravityview/field/name/display` filter to modify the Name field display value.
* Added `gk/gravityview/permalinks/reserved-terms` filter to modify the list of reserved terms that are excluded from permalinks.

= 2.28 on August 29, 2024 =

This update adds support for plain-text URLs in entry moderation merge tags, and fixes several bugs, including critical errors in the View editor. Starting with this version, PHP 7.4 or newer is required.

**Note: GravityView now requires PHP 7.4 or newer.**

#### 🚀 Added
* Modifier for entry moderation merge tags to output plain-text URLs (e.g., `{gv_approve_entry:url}`).

#### 🐛 Fixed
* "Text domain not found" error when trying to install a layout during the View creation process.
* Fatal error in the View editor when the user does not have the necessary capabilities to install plugins.
* Merge tag support in the Source URL "Link Text" field setting.
* Deprecated filter notice when using GravityView Maps 3.1.0 or newer.
* PHP 8.2 deprecation notice due to passing an empty value to `htmlspecialchars()` and creating dynamic class properties.
* The maximum number of files allowed in the File Upload field was not respected when editing an entry.
* Sorting the View by the Name field yielded incorrect results.

#### 🔧 Updated
* [TrustedLogin](https://www.trustedlogin.com/) to version 1.9.0.

#### 💻 Developer Updates
* Added `gk/gravityview/view/entries/query/sorting-parameters` filter to modify the sorting parameters applied during the retrieval of View entries.

= 2.27.1 on August 14, 2024 =

This release fixes an issue with adding fields in the View editor's Edit Entry layout when the Multiple Forms extension is enabled.

#### 🐛 Fixed
* Fields added to the Edit Entry layout in the View editor could not be configured and would disappear after saving the View when Multiple Forms was enabled.

= 2.27 on August 13, 2024 =

This update resolves several issues related to the Multiple Forms extension, fixes the recently introduced `:format` merge tag modifier to return the Time field value in the local timezone, and adds a new filter to control which fields are added by default when creating a new View.

#### 🐛 Fixed
* Time zone selection in the Search Bar did not persist after searching a View, causing it to reset upon page refresh.
* Fields added to the View could not be configured and would disappear after saving the View when Multiple Forms was enabled.
* Fatal error occurred on the Edit Entry screen when Multiple Forms was enabled.
* The `:format` merge tag modifier on the Time field returned a UTC-adjusted time value.

#### 💻 Developer Updates
* Added `gk/gravityview/view/configuration/multiple-entries/initialize-with-all-form-fields` filter that, when set to `true`, initializes the Multiple Entries layout with all form fields when creating a new View. The default is `false`, which populates the View with only the fields configured in the Gravity Forms Entries table.

= 2.26 on August 8, 2024 =

This update resolves various issues, including compatibility with Yoast SEO, improves performance through enhanced View entries caching, and adds new functionality.

#### 🚀 Added
* Ability to modify the entry creator’s information on the Edit Entry screen.
* Merge tag modifier for formatting Date and Time fields (e.g., `{Date Field:1:format:Y-m-d}`).
* Placeholders in View Settings to inform you that additional functionality is available.

#### ✨ Improved
* The "Sort By" option in the GravityView Gutenberg block now offers a dropdown selection of fields instead of requiring manual entry of the field ID.
* Caching of View entries to prevent unnecessary database queries. Thanks, Shehroz!

#### 🐛 Fixed
* Timeout issue when rendering a page/post with GravityView Gutenberg blocks when Yoast SEO is active.
* View editor fields added to the Single or Edit Entry layouts inheriting options from the View type set in the Multiple Entries layout.
* An issue in the Search Bar widget configuration where adding a Date field caused the search mode ("any" and "all") to no longer be toggleable.
* `[gv_entry_link]` shortcode not rendering inside the Custom HTML block.

#### 🔧 Updated
* [Foundation](https://www.gravitykit.com/foundation/) and [TrustedLogin](https://www.trustedlogin.com/) to versions 1.2.17 and 1.8.0, respectively.

#### 💻 Developer Updates
* Added `gk/gravityview/feature/upgrade/disabled` filter to disable the functionality placeholders. Return `true` to disable the placeholders.
* Added `gk/gravityview/metabox/content/before` and `gk/gravityview/metabox/content/after` actions, triggered before and after the View metabox is rendered.

= 2.25 on June 5, 2024 =

This update improves how entries are automatically marked as "Read" and adds a new View setting to control this functionality.

**Note: GravityView now requires Gravity Forms 2.6 (released in March 2022) or newer.**

#### 🚀 Added
* New View setting under the Single Entry tab to mark an entry as "Read". [Read more about the feature](https://docs.gravitykit.com/article/1008-marking-entries-as-read).

#### ✨ Improved
* Marking an entry as "Read" is now handled in the backend and also supports the Multiple Forms extension.

#### 🐛 Fixed
* Appearance of the Merge Tag picker in the field settings of the View editor.

#### 💻 Developer Updates
* Removed the `gk/gravityview/field/is-read/print-script` filter in favor of the improved functionality that marks entries as "Read".

= 2.24 on May 28, 2024 =

This release introduces the ability to use different view types for Multiple Entries and Single Entry layouts, adds a new View field to display an entry's read status, and fixes issues with the File Upload field, product search, and merge tag processing in entry-based notifications. [Read the announcement](https://www.gravitykit.com/announcing-gravityview-2-24/) for more details.

#### 🚀 Added
* Ability to select different View types for Multiple Entries and Single Entry layouts. [Learn all about the new View type switcher!](https://www.gravitykit.com/announcing-gravityview-2-24/)
* "Read Status" field to display whether an entry has been read or not.
  - Customize the labels for "Read" and "Unread" statuses.
  - Sort a View by "Read Status".
* Entries are now marked as "Read" when users who have the ability to edit entries visit an entry in the front-end.

#### 🐛 Fixed
* File Upload field values not rendering in the View if filenames have non-Latin characters.
* Product search now returns correct results when using all search input types in the search bar.
* View's Export Link widget would not respect date range search filters.
* Removed the unsupported "date" input type for the Date Entry field under the Search Bar widget settings.
* Merge tags in GravityView notifications are now properly processed for fields dynamically populated by Gravity Wiz's Populate Anything add-on.

#### 💻 Developer Updates
* Added `gk/gravityview/field/is-read/print-script` filter to modify whether to print the script in the frontend that marks an entry as "Read".
* Added `gk/gravityview/field/is-read/label` filter to change the "Is Read" field's "Read" and "Unread" labels.
* Added `gk/gravityview/entry-approval/choices` filter to modify strings used for entry approval ("Approved", "Unapproved", "Disapproved", etc.).

= 2.23 on May 17, 2024 =

This update adds support for Nested Forms' entry meta, addresses several bugs, including critical ones, and improves GravityKit's Settings and Manage Your Kit screens.

#### 🚀 Added
* Support for Gravity Wiz's Gravity Forms Nested Forms entry meta (parent form and entry IDs, child form field ID) in the View editor and merge tags.

#### 🐛 Fixed
* Export link View widget would cause a fatal error during multi-word searches.
* Fatal error when the search bar is configured with a Gravity Flow field and the Gravity Flow plugin is not active.
* Duplicating entries no longer fails to refresh the entry list when View-based caching is enabled.
* View cache not being invalidated when updating entries on a form joined using the Multiple Forms extension.
* Number field output now respects the form field's format settings, such as decimals and currency.

#### 🔧 Updated
* [Foundation](https://www.gravitykit.com/foundation/) to version 1.2.14.
  - Added an option to subscribe to GravityKit's newsletter from the Manage Your Kit screen.
  - Added a setting in GravityKit > Settings > GravityKit to specify the GravityKit menu position in the Dashboard.
  - Improved internal check for product updates that could still interfere with third-party plugin updates. Thanks, Aaron!
  - Fixed a bug that prevented WordPress from loading third-party plugin translations after their updates. Thanks, Jérôme!
  - Success message now shows correct product name after activation/deactivation.

#### 💻 Developer Updates
* Added `gk/gravityview/entry/approval-link/params` filter to modify entry approval link parameters.

= 2.22 on April 16, 2024 =

This release introduces [support for search modifiers](https://docs.gravitykit.com/article/995-gravityview-search-modifiers) and [range-based searching for numeric fields](https://docs.gravitykit.com/article/996-number-range-search), enables easy duplication and precise insertion of View fields and widgets, and resolves critical issues with Yoast SEO and LifterLMS. [Read the announcement](https://www.gravitykit.com/gravityview-2-22/) for more details.

#### 🚀 Added
* Support for negative, positive, and exact-match search modifiers in the Search Bar.
* Range-based search for Number, Product (user-defined price), Quantity and Total fields in the Search Bar.
* Ability to duplicate View fields and widgets, and to insert them at a desired position.

#### 🐛 Fixed
* Editing an entry with Yoast SEO active resulted in changes being saved twice.
* Views secured with a secret code did not display inside LifterLMS dashboards.
* View editor display issues when LifterLMS is active.
* Fatal error when editing posts/pages containing GravityView blocks.

#### 🔧 Updated
* [Foundation](https://www.gravitykit.com/foundation/) to version 1.2.12.
  - Fixed a bug that hid third-party plugin updates on the Plugins and Updates pages.
  - Resolved a dependency management issue that incorrectly prompted for a Gravity Forms update before activating, installing, or updating GravityKit products.

__Developer Updates:__
* `gk/gravityview/common/quotation-marks` filter to modify the quotation marks used for exact-match searches.
* `gk/gravityview/search/number-range/step` filter to adjust the interval between numbers in input fields for range-based searches.

= 2.21.2 on March 28, 2024 =

This update fixes an issue with previewing GravityView blocks for Views with enhanced security and resolves a problem where blocks were previously rendered only for logged-in users.

#### 🐛 Fixed
* Previewing a GravityView block for a View that has enhanced security enabled no longer results in a notice about a missing `secret` shortcode attribute.
* GravityView blocks now render for all users, not just those who are logged in.

= 2.21.1 on March 22, 2024 =

This hotfix release addresses a critical error that occurred when activating the plugin without Gravity Forms installed.

#### 🐛 Fixed
* Critical error when activating the plugin without Gravity Forms installed.

= 2.21 on March 18, 2024 =

This release enhances security, introduces support for LifterLMS, adds a new CSV/TSV export widget to the View editor along with the option to add Gravity Flow fields to the Search Bar, addresses PHP 8.2 deprecation notices, fixes a conflict with BuddyBoss Platform, and improves performance with updates to essential components.

#### 🚀 Added
* A View editor widget to export entries in CSV or TSV formats.
* Support for SVG images.
* Support for Gravity Flow's "Workflow User" and "Workflow Multi-User" fields inside the Search Bar.
* Integration with LifterLMS that allows embedding Views inside Student Dashboards.
* Notice to inform administrators that an embedded View was moved to "trash" and an option to restore it.
* Click-to-copy shortcode functionality in the View editor and when listing existing Views.

#### 🐛 Fixed
* PHP 8.2 deprecation notices.
* Fields linked to single entry layouts are now exported as plain text values, not hyperlinks, in CSV/TSV files.
* Issue preventing the saving of pages/posts with GravityView Gutenberg blocks when BuddyBoss Platform is active.

#### 🔐 Security
* Enhanced security by adding a `secret` attribute to shortcodes and blocks connected to Views.

#### 🔧 Updated
* [Foundation](https://www.gravitykit.com/foundation/) to version 1.2.11.
  - GravityKit product updates are now showing on the Plugins page.
  - Database options that are no longer used are now automatically removed.

* Added: You can now search exact-match phrases by wrapping a search term in quotes (e.g., `"blue motorcycle"`). This will search for text exactly matching `"blue motorcycle"`)

__Developer Updates:__

* Added: `gk/gravityview/widget/search/clear-button/params` filter to modify the parameters of the Clear button in the search widget.

= 2.20.2 on March 4, 2024 =

This release enhances performance by optimizing caching and managing transients more effectively.

#### ✨ Improved
* Enhanced detection of duplicate queries, resulting in fewer cache records stored in the database.

#### 🔧 Updated
* Updated [Foundation](https://www.gravitykit.com/foundation/) to version 1.2.10.
  - Transients are no longer autoloaded.

= 2.20.1 on February 29, 2024 =

This release fixes an issue with View caching and improves compatibility with the Advanced Custom Fields plugin.

#### 🐛 Fixed
* Disappearing pagination and incorrect entry count when View caching is enabled.
* Potential timeout issue when embedding GravityView shortcodes with Advanced Custom Fields plugin.
* PHP 8.1+ deprecation notice.

= 2.20 on February 22, 2024 =

This release introduces new settings for better control over View caching, adds support for the Advanced Post Creation Add-On when editing entries, fixes a fatal error when exporting entries to CSV, and updates internal components for better performance and compatibility.

#### 🚀 Added
* Global and View-specific settings to control caching of View entries. [Learn more about GravityView caching](https://docs.gravitykit.com/article/58-about-gravityview-caching).
* Support for the [Advanced Post Creation Add-On](https://www.gravityforms.com/add-ons/advanced-post-creation/) when editing entries in GravityView's Edit Entry mode.

#### ✨ Improved
* If Gravity Forms is not installed and/or activated, a notice is displayed to alert users when creating new or listing existing Views.

#### 🐛 Fixed
* Deprecation notice in PHP 8.1+ when displaying a View with file upload fields.
* Fatal error when exporting entries to CSV.

#### 🔧 Updated
* [Foundation](https://www.gravitykit.com/foundation/) to version 1.2.9.
  - GravityKit products that are already installed can now be activated without a valid license.
  - Fixed PHP warning messages that appeared when deactivating the last active product with Foundation installed.

#### 🐛 Fixed
* The GravityView capabilities for a specific role were overwritten on every admin request.

= 2.19.6 on February 7, 2024 =

This update introduces the ability to send notifications using Gravity Forms when an entry is deleted, improves sorting and survey field ratings, and updates key components for better performance and compatibility.

#### 🚀 Added
* Ability to send notifications using Gravity Forms when an entry is deleted by selecting the "GravityView - Entry is deleted" event from the event dropdown in Gravity Forms notifications settings.

#### 🐛 Fixed
* Sorting the View by entry ID in ascending and descending order would yield the same result.
* Survey fields without a rating would show a 1-star rating.
* Editing Gravity Forms [Custom Post Fields](https://docs.gravityforms.com/post-custom/#h-general-settings) with a Field Type set to "File Uploads" inside in Edit Entry.

#### 🔧 Updated
* [Foundation](https://www.gravitykit.com/foundation/) and [TrustedLogin](https://www.trustedlogin.com/) to versions 1.2.8 and 1.7.0, respectively.
  - Transients are now set and retrieved correctly when using object cache plugins.
  - Fixed a JavaScript warning that occurred when deactivating license keys and when viewing products without the necessary permissions.
  - Resolved PHP warning messages on the Plugins page.

__Developer Updates:__

* Added: `GravityView_Notifications` class as a wrapper for Gravity Forms notifications.
* Modified: Added the current `\GV\View` object as a second parameter for the `gravityview/search-all-split-words` and `gravityview/search-trim-input` filters.
* Modified: Attach listeners in the View editor to `$( document.body )` instead of `$('body')` for speed improvements.

= 2.19.5 on December 7, 2023 =

* Fixed: PHP 8.1+ deprecation notice when editing an entry with the Gravity Forms User Registration add-on enabled
* Updated: [Foundation](https://www.gravitykit.com/foundation/) to version 1.2.6

= 2.19.4 on November 2, 2023 =

* Improved: View editor performance, especially with Views with a large number of fields
* Improved: "Link to Edit Entry," "Link to Single Entry," and "Delete Entry" fields are now more easily accessible at the top of the field picker in the View editor
* Fixed: PHP 8.1+ deprecation notice

= 2.19.3 on October 25, 2023 =

* Fixed: Using merge tags as values for search and start/end date override settings was not working in Views embedded as a field
* Fixed: Deprecation notice in PHP 8.2+

= 2.19.2 on October 19, 2023 =

* Fixed: Merge tags were still not working in the Custom Content field after the fix in 2.19.1

= 2.19.1 on October 17, 2023 =

* Fixed: PHP 8+ deprecation notice appearing on 404 pages
* Fixed: Merge tags not working in the Custom Content field
* Improved: PHP 8.1 compatibility

= 2.19 on October 12, 2023 =

* Added: Embed a Gravity Forms form using a field in the View editor
* Added: Embed a GravityView View using a field in the View editor
* Added: New Custom Code tab in the View Setting metabox to add custom CSS and JavaScript to the View
* Fixed: Appearance of HTML tables nested within View fields, including Gravity Forms Survey Add-On fields
* Fixed: Clicking the "?" tooltip icon would not go to the article if the Support Port is disabled
* Tweak: Improved Chained Select field output when the Chained Select Add-On is disabled
* Updated: [Foundation](https://www.gravitykit.com/foundation/) to version 1.2.5

__Developer Updates:__

* Added: Entries submitted using the new Gravity Forms Field will have `gk_parent_entry_id` and `gk_parent_form_id` entry meta added to them to better support connecting Views

= 2.18.7 on September 21, 2023 =

* Added: Support for embedding Views inside [WooCommerce Account Pages](https://iconicwp.com/products/woocommerce-account-pages/)
* Improved: `[gvlogic]` shortcode now works with the [Dashboard Views](https://github.com/GravityKit/Dashboard-Views) add-on in the WordPress admin area
* Fixed: The Recent Entries widget results would be affected when browsing a View: the search query, page number, and sorting would affect the displayed entries
* Fixed: Activation of View types (e.g., Maps, DataTables) would fail in the View editor
* Fixed: Image preview (file upload field) not working if the file is uploaded to Dropbox using the Gravity Forms Dropbox add-on
* Updated: [Foundation](https://www.gravitykit.com/foundation/) to version 1.2.4

__Developer Updates:__

* Added: `gk/gravityview/approve-link/return-url` filter to modify the return URL after entry approval
* Added: Second parameter to the `GravityView_Fields::get_all()` method to allow for filtering by context
* Improved: Added third argument to `gravityview_get_connected_views()` to prevent including joined forms in the search
* Implemented: The `GravityView_Field::$contexts` property is now respected; if defined, fields that are not in a supported context will not render

= 2.18.6 on September 7, 2023 =

* Improved: Introduced a gear icon to the editor tabs that brings you directly to the Settings metabox
* Improved: Support for RTL languages
* Updated: [Foundation](https://www.gravitykit.com/foundation/) to version 1.2.2

= 2.18.5 on September 1, 2023 =

* Fixed: Fatal error caused by GravityView version 2.18.4

= 2.18.4 on August 31, 2023 =

* Added: A "Direct Access" summary in the Publish box in the View editor that makes it easy to see and modify whether a View is accessible directly
* Improved: Views will now remember the Settings tab you are on after you save a View
* Fixed: Resolved a fatal error that occurred under certain circumstances due to passing the wrong parameter type to a WordPress function
* Updated: The video on the Getting Started page
* Updated: [Foundation](https://www.gravitykit.com/foundation/) to version 1.2

= 2.18.3 on July 20, 2023 =

* Fixed: Incorrect total entry count and hidden pagination when View contains an Entry Edit field

= 2.18.2 on July 12, 2023 =

* Fixed: Performance issue
* Fixed: [WP-CLI](https://wp-cli.org/) not displaying available GravityKit product updates
* Updated: [Foundation](https://www.gravitykit.com/foundation/) to version 1.1.1

__Developer Notes:__

* Added: `gk/gravityview/view/entries/cache` filter to provide control over the caching of View entries (default: `true`)

= 2.18.1 on June 20, 2023 =

* Fixed: PHP warning message that appeared when attempting to edit a View

= 2.18 on June 20, 2023 =

* Fixed: Issue where "Edit Entry" link was not appearing under the Single Entry layout when the View was filtered using the "Created By" criterion with the "{user:ID}" merge tag
* Fixed: REST API response breaking the functionality of Maps Layout 2.0
* Updated: [Foundation](https://www.gravitykit.com/foundation/) to version 1.1

__Developer Notes:__

* Deprecated: `get_gravityview()` and the `the_gravityview()` global functions
* Added: `GravityView_Field_Delete_Link` class to render the Delete Entry link instead of relying on filtering
	- `delete_link` will now be properly returned in the `GravityView_Fields::get_all('gravityview');` response

= 2.17.8 on May 16, 2023 =

* Improved: Performance when using Gravity Forms 2.6.9 or older
* Improved: Form ID now appears beside the form title for easier data source selection in the View editor
* Fixed: Fatal error when adding a GravityView block in Gutenberg editor
* Fixed: Error when activating an installed but deactivated View type (e.g., Maps) from within the View editor
* Fixed: File Upload fields may incorrectly show empty values

__Developer Notes:__

* Added: `gk/gravityview/metaboxes/data-source/order-by` filter to modify the default sorting order of forms in the View editor's data source dropdown menu (default: `title`)
* Added: `gk/gravityview/renderer/should-display-configuration-notice` filter to control the display of View configuration notices (default: `true`)

= 2.17.7 on May 4, 2023 =

* Fixed: Fatal error when using the Radio input types in the Search Bar (introduced in 2.17.6)

= 2.17.6 on May 3, 2023 =

* Added: Filter entries by payment status using a drop-down, radio, multi-select, or checkbox inputs in the Search Bar (previously, only searchable using a text input)
* Modified: Added "(Inactive)" suffix to inactive forms in the Data Source dropdown
* Fixed: Incompatibility with some plugins/themes that use Laravel components
* Fixed: Appearance of Likert survey fields when using Gravity Forms Survey Add-On Version 3.8 or newer
* Fixed: Appearance of the Poll widget when using Gravity Forms Poll Add-On Version 4.0 or newer
* Fixed: `[gvlogic]` not working when embedded in a Post or Page
* Fixed: `[gvlogic if="context" is="multiple"]` not working when a View is embedded
* Fixed: Consent field always showing checked status when there are two or more Consent fields in the form
* Fixed: Selecting all entries on the Entries page would not properly apply all the search filters

__Developer Notes:__

* Added: `gk/gravityview/common/get_forms` filter to modify the forms returned by `GVCommon::get_forms()`
* Modified: Removed `.hidden` from compiled CSS files to prevent potential conflicts with other plugins/themes (use `.gv-hidden` instead)
* Modified: Added `gvlogic`-related shortcodes to the `no_texturize_shortcodes` array to prevent shortcode attributes from being encoding
* Modified: Updated Gravity Forms CSS file locations for the Survey, Poll, and Quiz Add-Ons
* Modified: Likert survey responses are now wrapped in `div.gform-settings__content.gform-settings-panel__content` to match the Gravity Forms Survey Add-On 3.8 appearance
* Fixed: Properly suppress PHP warnings when calling `GFCommon::gv_vars()` in the Edit View screen
* Updated: [Foundation](https://www.gravitykit.com/foundation/) to version 1.0.12
* Updated: TrustedLogin to version 1.5.1

= 2.17.5 on April 12, 2023 =

* Fixed: Do not modify the Single Entry title when the "Prevent Direct Access" setting is enabled for a View
* Fixed: Fatal error when performing a translations scan with the WPML plugin

= 2.17.4 on April 7, 2023 =

* Fixed: Fatal error rendering some Maps Layout Views introduced in 2.17.2
* Fixed: When a View is embedded multiple times on the same page, Edit Entry, Delete Entry, and Duplicate Entry links could be hidden after the first View
* Fixed: "The Single Entry layout has not been configured" notice shows when embedding a View into another View's Single Entry page using a Custom Content field

= 2.17.3 on April 6, 2023 =

* Fixed: Fatal error rendering multiple Views on the same page/post introduced in 2.17.2

__Developer Updates:__

* Added: A `$context` argument of `\GV\Template_Context` is now passed to `\GV\Widget\pre_render_frontend()`

= 2.17.2 on April 5, 2023 =

**Note: GravityView now requires Gravity Forms 2.5.1 or newer**

* Added: "No Entries Behavior" option to hide the View when there are no entries visible to the current user (not applied to search results)
* Fixed: Performance issue introduced in 2.17 that resulted in a large number of queries
* Fixed: PHP 8+ fatal error when displaying connected Views in the Gravity Forms form editor or forms list
* Fixed: PHP 8+ warning messages when creating a new View
* Fixed: PHP warning when a View checks for the ability to edit an entry that has just been deleted using code
* Fixed: On sites running the GiveWP plugin, the View Editor would look bad
* Updated: [Foundation](https://www.gravitykit.com/foundation/) to version 1.0.11

__Developer Updates:__

* Added: View blocks are also parsed when running `\GV\View_Collection::from_content()`
* Added: New filter, to be used by Multiple Forms extension: `gravityview/view/get_entries/should_apply_legacy_join_is_approved_query_conditions`
* Modified: `gravityview()->views->get()` now parses the content of the global `$post` object and will detect View shortcodes or blocks stored in the `$post->post_content`
* Modified: `gravityview()->views->get()` now may return a `GV\View_Collection` object when it detects multiple Views in the content
* Updated: HTML tags that had used `.hidden` now use the `.gv-hidden` CSS class to prevent potential conflicts with other plugins/themes

= 2.17.1 on February 20, 2023 =

* Updated: [Foundation](https://www.gravitykit.com/foundation/) to version 1.0.9

= 2.17 on February 13, 2023 =

**Note: GravityView now requires PHP 7.2 or newer**

* It's faster than ever to create a new View! (Table and DataTables View types only)
	- Fields configured in the [Gravity Forms Entry Columns](https://docs.gravityforms.com/entries/#h-entry-columns) are added to the Multiple Entries layout
	- The first field in the Multiple Entries layout is linked to the Single Entry layout
	- All form fields are added to the Single Entry layout
	- An Edit Entry Link field is added to the bottom of the Single Entry layout
* Added: New "No Entries Behavior" setting: when a View has no entries visible to the current user, you can now choose to display a message, show a Gravity Forms form, or redirect to a URL
* Modified: The field picker now uses Gravity Forms field icons
* Fixed: ["Pre-filter choices"](https://docs.gravitykit.com/article/701-show-choices-that-exist) Search Bar setting not working for Address fields
* Fixed: `[gventry]` shortcode not working the Entry ID is set to "first" or "last"
* Fixed: Fatal error when using the Gravity Forms Survey Add-On
* Tweak: The field picker in the View editor now uses Gravity Forms field icons

__Developer Updates:__

* Modified: If you use the `gravityview/template/text/no_entries` or `gravitview_no_entries_text` filters, the output is now passed through the `wpautop()` function prior to applying the filters, not after
	* Added `$unformatted_output` parameter to the `gravityview/template/text/no_entries` filter to return the original value before being passed through `wpautop()`
* Modified: Container classes for no results output change based on the "No Entries Behavior" setting:
	- `.gv-no-results.gv-no-results-text` when set to "Show a Message"
	- `.gv-no-results.gv-no-results-form` when set to "Display a Form"
	- Updated `templates/views/list/list-body.php`, `templates/views/table/table-body.php`
* Added: `$form_id` parameter to `gravityview_get_directory_fields()` function and `GVCommon::get_directory_fields()` method

= 2.16.6 on January 12, 2023 =

* Fixed: Fatal error due to an uncaught PHP exception
* Fixed: It was not possible to select any content inside the field settings window in the View editor

= 2.16.5 on January 5, 2023 =

* Updated: [Foundation](https://www.gravitykit.com/foundation/) to version 1.0.8
* Improved: Internal changes to allow using Custom Content fields on the Edit Screen with the [DIY Layout](https://www.gravitykit.com/extensions/diy-layout/)

= 2.16.4 on December 23, 2022 =

* Fixed: Prevent possible conflict in the View editor with themes/plugins that use Bootstrap's tooltip library

= 2.16.3 on December 21, 2022 =

* Fixed: Caching wouldn't always clear when an entry was added or modified
* Fixed: Fatal error on some hosts due to a conflict with one of the plugin dependencies (psr/log)
* Fixed: PHP 8.1 notices
* Fixed: View scripts and styles not loading for some logged-in users

= 2.16.2 on December 14, 2022 =

* Fixed: Views would take an abnormally long time to load
* Fixed: Fatal error on some hosts that use weak security keys and salts

= 2.16.1 on December 7, 2022 =

* Fixed: Date picker and other JavaScript not working on the Edit Entry screen
* Fixed: JavaScript error preventing the Search Bar widget properties from opening when creating a new View
* Fixed: CodeMirror editor initializing multiple times when opening the custom content field properties in the View
* Fixed: Secure download link for the file upload field was not showing the file name as the link text
* Fixed: The saved View would not recognize fields added from a joined form when using the [Multiple Forms](https://www.gravitykit.com/extensions/multiple-forms/) extension

= 2.16.0.4 on December 2, 2022 =

* Fixed: Incompatibility with some plugins/themes that could result in a blank WordPress Dashboard

= 2.16.0.3 on December 2, 2022 =

* Fixed: Fatal error when downloading plugin translations

= 2.16.0.2 on December 1, 2022 =

* Fixed: Fatal error when Maps isn't installed

= 2.16.0.1 on December 1, 2022 =

* Fixed: Admin menu not expanded when on a GravityView page

= 2.16 on December 1, 2022 =

* Added: New WordPress admin menu where you can now centrally manage all your GravityKit product licenses and settings ([learn more about the new GravityKit menu](https://www.gravitykit.com/foundation/))
    - Go to the WordPress sidebar and check out the GravityKit menu!
    - We have automatically migrated your existing licenses and settings, which were previously entered in the Views→Settings page
    - Request support using the "Grant Support Access" menu item
* Added: Support for defining `alt` text in File Upload fields
* Added: "Pre-Filter Choices" Search Bar setting will only display choices that exist in submitted entries ([learn more about Pre-Filter Choices](https://docs.gravitykit.com/article/701-s))
* Improved: When creating a new View, it is now possible to install a View type (if included in the license) straight from the View editor
* Improved: Reduce the number of queries when displaying a View
* Improved: The Edit View screen loads faster
* Fixed: Merge Tags were not processed inside Custom Content fields when using the [`[gventry]` edit mode](https://docs.gravitykit.com/article/463-gventry-shortcode)
* Fixed: Gravity Forms poll results was not being refreshed after editing a Poll field in GravityView Edit Entry
* Fixed: Survey field "Rating" stars were not displaying properly in the frontend
* Fixed: JavaScript error when creating a new View
* Fixed: JavaScript error when opening field settings in a new View
* Fixed: Merge Tag picker not initializing when changing View type for an existing View
* Fixed: "Field connected to XYZ field was deleted from the form" notice when adding a new field to a View created from a form preset
* Fixed: Edit Entry may partially save changes if form fields have conditional logic; thanks, Jurriaan!
* Fixed: View presets not working
* Fixed: "This View is configured using the View type, which is disabled" notice when creating a new View after activating or installing a View type (e.g., Maps, DIY, DataTables)
* Fixed: Incorrect search mode is set when one of the View search widget fields uses a "date range" input type
* Fixed: Multiple files upload error (e.g., when editing an entry using GravityEdit)

__Developer Updates:__

* Added: `gravityview/template/field/survey/rating/before` filter that fires before the Survey field rating stars markup
* Added: `$return_view` parameter to `\GV\Request::is_view()` method, reducing the need to build a \GV\View object when simply checking if a request is a View
* Added: `$expiration` parameter to `GravityView_Cache::set()` method to allow for different cache lifetimes
* Fixed: `GravityView_Cache` was not used when the `WP_DEBUG` constant was set to `true`. This resulted in the cache being effectively disabled on many sites.
	- Improved: Only run `GravityView_Cache::use_cache()` once per request
	- Added: `GRAVITYVIEW_DISABLE_CACHE` constant to disable the cache. Note: `gravityview_use_cache` filter will still be run.

= 2.15 on September 21, 2022 =

* Added: Entire View contents are wrapped in a container, allowing for better styling ([learn about, and how to modify, the container](https://docs.gravitykit.com/article/867-modifying-the-view-container-div))
* Added: When submitting a search form, the page will scroll to the search form
* Modified: Select and Multiselect search inputs will now use the connected field's "Placeholder" values, if defined in Gravity Forms ([read about Search Bar placeholders](https://docs.gravitykit.com/article/866-search-bar-placeholder))
* Improved: Date comparisons when using `[gvlogic]` with `greater_than` or `less_than` comparisons
* Fixed: Reduced the number of database queries to render a View, especially when using Custom Content, Entry Link, Edit Link, and Delete Link fields
* Fixed: Removed the Gravity Forms Partial Entries Add-On privacy notice when using Edit Entry because auto-saving in Edit Entry is not supported
* Fixed: The "entry approval is changed" notification, if configured, was being sent for new form submissions
* Fixed: Views would not render in PHP 8.1
* Fixed: Multiple PHP 8 and PHP 8.1 warnings

__Developer Updates:__

* Added: `gravityview/widget/search/append_view_id_anchor` filter to control appending the unique View anchor ID to the search URL (enabled by default)
* Added: `gravityview/view/wrapper_container` filter to wrap to optionally wrap the View in a container (enabled by default) — [see examples of modifying the container](https://docs.gravitykit.com/article/867-modifying-the-view-container-div)
* Added: `gravityview/view/anchor_id` filter to control the unique View anchor ID
* Modified the following template files:
	- `includes/widgets/search-widget/templates/search-field-multiselect.php`
	- `includes/widgets/search-widget/templates/search-field-select.php`
	- `templates/views/list.php`
	- `templates/views/table.php`
	- `templates/fields/field-custom.php`
	- `templates/fields/field-duplicate_link-html.php`
	- `templates/fields/field-delete_link-html.php`
	- `templates/fields/field-edit_link-html.php`
	- `templates/fields/field-entry_link-html.php`
	- `templates/fields/field-website-html.php`
	- `templates/deprecated/fields/custom.php`
	- `templates/deprecated/fields/website.php`

= 2.14.7 on July 31, 2022 =

* Fixed: GravityView plugin updates were not shown in the plugin update screen since version 2.14.4 (April 27, 2022)

= 2.14.6 on May 27, 2022 =

* [GravityView (the company) is now GravityKit!](https://www.gravitykit.com/rebrand/)
* Fixed: Embedding Edit Entry context directly in a page/post using the `[gventry edit="1"]` shortcode ([learn more](https://docs.gravitykit.com/article/463-gventry-shortcode))
* Fixed: Edit Entry link wasn't working in the Single Entry context of an embedded View
* Fixed: Search Bar GravityView widget was not saving the chosen fields
* Fixed: Gravity PDF shortcodes would not be processed when bulk-approving entries using GravityView. Thanks, Jake!
* Fixed: Sometimes embedding a GravityView shortcode in the block editor could cause a fatal error
* Fixed: Multiple PHP 8 warnings

__Developer Updates:__

* Added: `redirect_url` parameter to the `gravityview/edit_entry/success` filter
* Added `redirect_url` and `back_link` parameters to the `gravityview/shortcodes/gventry/edit/success` filter

= 2.14.5 on May 4, 2022 =

* Added: A link that allows administrators to disable the "Show only approved entries" View setting from the front-end
* Fixed: Configuring new Search Bar WordPress widgets wasn't working in WordPress 5.8+
* Fixed: Styling of form settings dropdowns on the Gravity Forms "Forms" page

= 2.14.4 on April 27, 2022 =

* Added: Search Bar support for the [Chained Selects](https://www.gravityforms.com/add-ons/chained-selects/) field type
* Improved: Plugin updater script now supports auto-updates and better supports multisite installations
* Improved: If a View does not support joined forms, log as a notice, not an error
* Fixed: Merge Tag picker behavior when using Gravity Forms 2.6
* Fixed: Deleting a file when editing an entry as a non-administrator user on Gravity Forms 2.6.1 results in a server error
* Fixed: When The Events Calendar Pro plugin is active, Views became un-editable
* Tweak: Additional translation strings related to View editing

Note: We will be requiring Gravity Forms 2.5 and WordPress 5.3 in the near future; please upgrade!

__Developer Updates:__

* Added: Search URLs now support `input_{field ID}` formats as well as `filter_{field ID}`; the following will both be treated the same:
	- `/view/example/?filter_3=SEARCH`
	- `/view/example/?input_3=SEARCH`
* Added: In the admin, CSS classes are now added to the `body` tag based on Gravity Forms version. See `GravityView_Admin_Views::add_gf_version_css_class()`
* Modified: Allow non-admin users with "edit entry" permissions to delete uploaded files
* Updated: EDD_SL_Plugin_Updater script to version 1.9.1

= 2.14.3 on March 24, 2022 =

* Added: Support for displaying WebP images
* Improved: Internal logging of notices and errors
* Fixed: Images hosted on Dropbox sometimes would not display properly on the Safari browser. Thanks, Kevin M. Dean!

__Developer Updates:__

* Added: `GravityView_Image::get_image_extensions()` static method to fetch full list of extension types interpreted as images by GravityView.
* Added: `webp` as a valid image extension

= 2.14.2.1 on March 11, 2022 =

* Fixed: Empty values in search widget fields may return incorrect results

__Developer Updates:__

* Added: `gravityview/search/ignore-empty-values` filter to control strict matching of empty field values

= 2.14.2 on March 10, 2022 =

* Fixed: Potential fatal error on PHP 8 when exporting View entries in CSV and TSV formats
* Fixed: Search widget would cause a fatal error when the Number field is used with the "is" operator
* Fixed: Search widget returning incorrect results when a field value is blank and the operator is set to "is"
* Fixed: Gravity Forms widget icon not showing
* Fixed: Gravity Forms widget not displaying available forms when the View is saved

= 2.14.1 on January 25, 2022 =

* Tested with WordPress 5.9
* Improved: The [Members plugin](https://wordpress.org/plugins/members/) now works with No-Conflict Mode enabled
* Improved: Performance when saving Views with many fields
* Improved: Performance when loading the Edit View screen when a View has many fields
* Fixed: Gravity Forms widget used in the View editor would initialize on all admin pages
* Fixed: PHP notice when editing an entry in Gravity Forms that was created by user that no longer exists
* Fixed: Error activating on sites that use the Danish language
* Fixed: Entry approval scripts not loading properly when using Full Site Editing themes in WordPress 5.9
* Updated: TrustedLogin client to Version 1.2, which now supports logins for WordPress Multisite installations
* Updated: Polish translation. Thanks, Dariusz!

__Developer Updates:__

* Modified: Refactored drag & drop in the View editor to improve performance: we only initialize drag & drop on the active tab instead of globally.
	* Added: `gravityview/tab-ready` jQuery trigger to `body` when each GravityView tab is ready (drag & drop initialized). [See example of binding to this event](https://gist.github.com/zackkatz/a2844e9f6b68879e79ba7d6f66ba0850).

= 2.14.0.1 on December 30, 2021 =

Fixed: Deprecated filter message when adding fields to the View

= 2.14 on December 21, 2021 =

This would be a minor version update (2.13.5), except that we renamed many functions. See "Developer Updates" for this release below.

* Added: `{is_starred}` Merge Tag. [Learn more about using `{is_starred}`](https://docs.gravitykit.com/article/820-the-isstarred-merge-tag)
* Fixed: Media files uploaded to Dropbox were not properly embedded
* Fixed: JavaScript error when trying to edit entry's creator
* Fixed: Recent Entries widget would cause a fatal error on WP 5.8 or newer
* Fixed: When using Multiple Forms, editing an entry in a joined form now works properly if the "Edit Entry" tab has not been configured
* Fixed: View settings not hiding automatically on page load

__Developer Updates:__

We renamed all instances of `blacklist` to `blocklist` and `whitelist` to `allowlist`. All methods and filters have been deprecated using `apply_filters_deprecated()` and `_deprecated_function()`. [See a complete list of modified methods and filters](https://docs.gravitykit.com/article/816-renamed-filters-methods-in-2-14).

= 2.13.4 on November 4, 2021 =

* Fixed: View scripts and styles would not load when manually outputting the contents of the `[gravityview]` shortcode

__Developer Updates:__

* Added: `gravityview/shortcode/before-processing` action that runs before the GravityView shortcode is processed
* Added: `gravityview/edit_entry/cancel_onclick` filter to modify the "Back" link `onclick` HTML attribute
	- Modified: `/includes/extensions/edit-entry/partials/form-buttons.php` file to add the filter

= 2.13.3 on October 14, 2021 =

* Fixed: Edit Entry would not accept zero as a value for a Number field marked as required
* Modified: Refined the capabilities assigned to GravityView support when access is granted using TrustedLogin. Now our support will be able to debug theme-related issues and use the [Code Snippets](https://wordpress.org/plugins/code-snippets/) plugin.

= 2.13.2 on October 7, 2021 =

* Fixed: Entry Approval not working when using DataTables in responsive mode (requires DataTables 2.4.9 or newer).

__Developer Updates:__

* Updated: Upgraded to [Fancybox 4](https://fancyapps.com/docs/ui/fancybox).
* Updated: [TrustedLogin Client](https://github.com/trustedlogin/client) to Version 1.0.2.
* Modified: Added Code Snippets CSS file to No Conflict allow list.
* Modified: Moved internal (but public) method `GravityView_Admin_ApproveEntries::process_bulk_action` to new `GravityView_Bulk_Actions` class.

= 2.13.1 on September 27, 2021 =

* Improved: Views now load faster due to improved template caching.
* Added: Ability to configure an "Admin Label" for Custom Content widgets. This makes it easier to see your widget configuration a glance.
* Fixed: Issue where non-support users may see a "Revoke TrustedLogin" admin bar link.

= 2.13 on September 23, 2021 =

* Added: Integrated with TrustedLogin, the easiest & most secure way to grant access to your website. [Learn more about TrustedLogin](https://www.trustedlogin.com/about/easy-and-safe/).
	- Need to share access with support? Click the new "Grant Support Access" link in the "Views" menu.

= 2.12.1 on September 1, 2021 =

* Fixed: The Gravity Forms widget in the View editor would always use the source form of the View
* Fixed: The field picker didn't use available translations
* Fixed: Importing [exported Views](https://docs.gravitykit.com/article/119-importing-and-exporting-configured-views) failed when Custom Content or [DIY Layout](https://www.gravitykit.com/extensions/diy-layout/) fields included line breaks.
* Fixed: When first installing GravityView, the message was for an invalid license instead of inactive.
* Fixed: The "Affiliate ID" setting would not toggle properly when loading GravityView settings. [P.S. — Become an affiliate and earn money referring GravityView!](https://www.gravitykit.com/account/affiliates/#about-the-program)
* Tweak: Changed the icon of the Presets preview

= 2.12 on July 29, 2021 =

* Fixed: Add latest Yoast SEO scripts to the No-Conflict approved list
* Fixed: Updating an entry with a multi-file upload field may erase existing contents when using Gravity Forms 2.5.8

= 2.11 on July 15, 2021 =

* Added: Settings to customize "Update", "Cancel", and "Delete" button text in Edit Entry
* Improved: Much better Gravity Forms Survey Add-On integration! [Learn more in the release announcement](https://www.gravitykit.com/gravityview-2-11/).
	- Ratings can be displayed as text or stars
	- Multi-row Likert fields can be shown as Text or Score
	- Improved display of a single row from a multi-row Likert field
	- Single checkbox inputs are now supported
* Improved: Search widget clear/reset button behavior
* Improved: Allow unassigning an entry's Entry Creator when editing an entry
* Improved: When editing an entry, clicking the "Cancel" button will take you to the prior browser page rather than a specific URL
* Improved: Conditionally update "Clear Search" button text in the Search Bar
* Fixed: When Time fields were submitted with a single `0` for hour and minute inputs, instead of displaying midnight (`0:0`), it would display the current time
* Fixed: Delete Entry links did not work when custom entry slugs were enabled
* Fixed: Editing an entry in Gravity Forms that was created by a logged-out user forced an entry to be assigned to a user
* Fixed: Missing download/delete icons for file upload field in Edit Entry when running Gravity Forms ≥ 2.5.6.4
* Fixed: A broken German translation file caused a fatal error (only for the `de_DE` localization)
* Updated: Dutch translation (thanks René S.!) and German translation (thanks Aleksander K-W.!)

__Developer Updates:__

* Added: `gravityview/template/field/survey/glue` filter to modify how the multi-row Likert field values are combined. Default: `; `
* Modified: `templates/deprecated/fields/time.php` and `templates/fields/field-time-html.php` to include the commented `strtotime()` check
* Modified: `includes/extensions/edit-entry/partials/form-buttons.php` to add Cancel button enhancements
* Fixed: `gravityview/search/sieve_choices` didn't filter by Created By
* Fixed: `\GV\Utils::get()` didn't properly support properties available using PHP magic methods. Now supports overriding using the `__isset()` magic method.
* Updated: EDD auto-updates library to version 1.8

= 2.10.3.2 on June 2, 2021 =

* Improved: Loading of plugin dependencies
* Fixed: Field's required attribute was ignored in certain scenarios when using Edit Entry

= 2.10.3.1 on May 27, 2021 =

* Fixed: The "delete file" button was transparent in Edit Entry when running Gravity Forms 2.5 or newer
* Security enhancements

= 2.10.3 on May 20, 2021 =

* Added: Support for the [All in One SEO](https://wordpress.org/plugins/all-in-one-seo-pack/) plugin
* Fixed: GravityView styles and scripts not loading when embedding View as a block shortcode in GeneratePress
* Fixed: PHP notice appearing when a translation file is not available for the chosen locale
* Fixed: Search clear button disappearing when using GravityView Maps layout

__Developer Updates:__

* Added: `gravityview/fields/custom/form` filter to modify form used as the source for View entries
* Added: `gravityview/fields/custom/entry` filter to modify entry being displayed

= 2.10.2.2 on April 19, 2021 =

* Improved: Previous fix for an issue that affected HTML rendering of some posts and pages

= 2.10.2.1 on April 13, 2021 =

* Fixed: Issue introduced in Version 2.10.2 that affected HTML rendering of some posts and pages
* Fixed: Undefined function error for sites running WordPress 4.x introduced in Version 2.10.2

= 2.10.2 on April 12, 2021 =

* Fixed: Using the GravityView shortcode inside a [reusable block](https://wordpress.org/news/2021/02/gutenberg-tutorial-reusable-blocks/) in the WordPress Editor would prevent CSS and JavaScript from loading
* Fixed: "Open in new tab/window" checkbox is missing from Link to Single Entry and Link to Edit Entry links
* Fixed: Searching while on a paginated search result fails; it shows no entries because the page number isn't removed
* Fixed: Sorting by Entry ID resulted in a MySQL error

= 2.10.1 on March 31, 2021 =

* Added: Allow comparing multiple values when using `[gvlogic]` shortcode
	- Use `&&` to match all values `[gvlogic if="abc" contains="a&&b"]`
	- Use `||` to match any values `[gvlogic if="abc" equals="abc||efg"]`
* Added: `{site_url}` Merge Tag that returns the current site URL. This can be helpful when migrating sites or deploying from staging to live.
* Fixed: Paragraph fields have a "Link to single entry" field setting, even though it doesn't make sense
* Fixed: PDF and Text files were not opened in a lightbox
* Fixed: Show File Upload files as links if they aren't an image, audio, or video file (like a .zip, .txt, or .pdf file)
* Fixed: Lightbox script was being loaded for Views even if it was not being used
* Fixed: Don't show the icon for the "Source URL" field in the View editor
* Fixed: Change Entry Creator not working properly on non-English sites
* Updated _so many translations_! Thank you to all the translators!
	- Arabic translation (thanks Salman!)
	- Dutch translation (thanks Desiree!)
	- Russian translation (thanks Victor S.!)
	- Romanian (thanks Cazare!)
	- Chinese (thanks Edi Weigh!)
	- Turkish (thanks Süha!)
	- Swedish (thanks Adam!)
	- Portuguese (thanks Luis and Rafael!)
	- Dutch (thanks Erik!)
	- Norwegian (thanks Aleksander!)
	- Italian (thanks Clara!)
	- Hungarian (thanks dbalage!)
	- Hebrew
	- French
	- Canadian French (thanks Nicolas!)
	- Finnish (thanks Jari!)
	- Iranian (thanks amir!)
	- Mexican Spanish (thanks Luis!)
	- Spanish (thanks Joaquin!)
	- German (thanks Hubert!)
	- Danish (thanks Lisbeth!)
	- Bosnian (thanks Damir!)
	- Bengali (thanks Akter!)

= 2.10 on March 9, 2021 =

* A beautiful visual refresh for the View editor!
	- Brand new field picker for more easily creating your View
	- Visually see when Single Entry and Edit Entry layouts haven't been configured
	- See at a glance which fields link to Single Entry and Edit Entry
	- Manage and activate layouts from the View editor
	- Added: Show a notice when "Show only approve entries" setting is enabled for a View and no entries are displayed because of the setting
	- Added: Custom Content now supports syntax highlighting, making it much easier to write HTML (to disable, click on the Users sidebar menu, select Profile. Check the box labeled "Disable syntax highlighting when editing code" and save your profile)
	- Added: Warning when leaving Edit View screen if there are unsaved changes
	- Added: See the details of the current field while configuring field settings
	- Added: "Clear all" link to remove all fields from the View editor at once
	- Fixed: It was possible to drag and drop a field while the field settings screen was showing. Now it's not!
	- Fixed: See when fields have been deleted from a form
* New: Brand-new lightbox script, now using [Fancybox](http://fancyapps.com/fancybox/3/). It's fast, it's beautiful, and mobile-optimized.
	- Fixes issue with Gravity Forms images not loading in lightboxes due to secure URLs
* Ready for Gravity Forms 2.5!
* Added: Better support for the Consent field
* Improved layout of the Manage Add-Ons screen
	- Added a "Refresh" link to the Manage Add-Ons screen. This is helpful if you've upgraded your license and are ready to get started!
	- Allow enabling/disabling installed add-ons regardless of license status
* Added: A dropdown in the "All Views" screen to filter Views by the layout (Table, List, DataTables, DIY, Map, etc.)
* Added: Export entries in TSV format by adding `/tsv/` to the View URL
* Fixed: Approval Status field contains HTML in CSV and TSV exports
* Fixed: Updating an entry associated with an unactivated user (Gravity Forms User Registration) would also change entry creator's information
* Fixed: PHP warning `The magic method must have public visibility` appearing in PHP 8.0
* Fixed: PHP notice `Undefined property: stdClass::$icons` appearing on Plugins page
* Fixed: "At least one field must be filled out" validation errors (thanks <a href="https://gravitypdf.com">Gravity PDF</a>!)

__Developer Updates:__

* New: FancyBox is now being used for the lightbox
	- Thickbox is no longer used
	- Modify settings using `gravityview/lightbox/provider/fancybox/settings`
	- [See options available here](https://fancyapps.com/fancybox/3/docs/#options)
	- If you prefer, a [Featherlight lightbox option is available](https://github.com/gravityview/gv-snippets/tree/addon/featherlight-lightbox)
	- Easily add support for your own lightbox script by extending the new `GravityView_Lightbox_Provider` abstract class (the [Featherbox lightbox script](https://github.com/gravityview/gv-snippets/tree/addon/featherlight-lightbox) is a good example).
	- Modified: Formally deprecated the mis-spelled `gravity_view_lightbox_script` and `gravity_view_lightbox_style` filters in favor of  `gravityview_lightbox_script` and `gravityview_lightbox_style` (finally!)
	- Fixed: `gravityview_lightbox_script` filter wasn't being applied
	- Removed `gravityview/fields/fileupload/allow_insecure_lightbox` filter, since it's no longer needed
* Modified: `$_GET` args are now passed to links by default.
	- Added: Prevent entry links (single, edit, duplicate) from including $_GET query args by returning false to the filter `gravityview/entry_link/add_query_args`
	- Added: Prevent entry links being added to *delete* links by returning false to the filter `gravityview/delete-entry/add_query_args`
* Added: `gv_get_query_args()` function to return $_GET query args, with reserved args removed
	- Added: `gravityview/api/reserved_query_args` filter to modify internal reserved URL query args
* Added: `field-is_approved-html.php` and `field-is_approved-csv.php` template files for the Is Approved field
* Modified: Removed
* Modified: `templates/fields/field-entry_link-html.php` template to add `gv_get_query_args()` functionality
* Breaking CSS change: Removed `.gv-list-view` CSS class from the List layout container `<div>`. The CSS class was also used in the looped entry containers, making it hard to style. This issue was introduced in GravityView 2.0. For background, see [the GitHub issue](https://github.com/gravityview/GravityView/issues/1026).

= 2.9.4 on January 25, 2021 =

* Added: Apply `{get}` merge tag replacements in `[gvlogic]` attributes and content
* Modified: Made View Settings changes preparing for a big [Math by GravityView](https://www.gravitykit.com/extensions/math/) update!
* Fixed: "Change Entry Creator" would not work with Gravity Forms no-conflict mode enabled

__Developer Updates:__

* Added: `gravityview/metaboxes/multiple_entries/after` action to `includes/admin/metabox/views/multiple-entries.php` to allow extending Multiple Entries View settings

= 2.9.3 on December 15, 2020 =

* Improved: Add search field to the Entry Creator drop-down menu
* Tweak: Hide field icons (for now) when editing a View...until our refreshed design is released 😉
* Fixed: Some JavaScript warnings on WordPress 5.6
* Fixed: Uncaught error when one of GravityView's methods is used before WordPress finishes loading
* Fixed: Duplicate Entry link would only be displayed to users with an administrator role
* Fixed: Search entries by Payment Date would not yield results
* Fixed: Lightbox didn't work with secure images
* New: New lightbox gallery mode for File Upload fields with Multi-File Upload enabled

__Developer Updates:__

* Added: `gravityview/search-trim-input` filter to strip or preserve leading/trailing whitespaces in Search Bar values
* Added: Future WordPress version compatibility check
* Tweak: Improved logging output
* Modified: `gravityview_date_created_adjust_timezone` default is now set to false (use UTC value)

= 2.9.2.1 on October 26, 2020 =

* Improved: Plugin license information layout when running Gravity Forms 2.5
* Fixed: View Settings overflow their container (introduced in 2.9.2)

= 2.9.2 on October 21, 2020 =

* Added: GravityView is now 100% compatible with upcoming [Gravity Forms 2.5](https://www.gravityforms.com/gravity-forms-2-5-beta-2/)!
* Added: New View setting to redirect users to a custom URL after deleting an entry
* Added: An option to display "Powered by GravityView" link under your Views. If you're a [GravityView affiliate](https://www.gravitykit.com/account/affiliate/), you can earn 20% of sales generated from your link!
* Improved: Duplicate Entry field is only visible for logged-in users with edit or duplicate entry permissions
* Modified: Remove HTML from Website and Email fields in CSV output
* Fixed: Possible fatal error when Gravity Forms is inactive
* Fixed: Export of View entries as a CSV would result in a 404 error on some hosts
* Fixed: Entries filtered by creation date using relative dates (e.g., "today", "-1 day") did not respect WordPress's timezone offset
* Fixed: Partial entries edited in GravityView were being duplicated
* Fixed: Trying to activate a license disabled due to a refund showed an empty error message
* Tweak: Improvements to tooltip behavior in View editor
* Tweak: When "Make Phone Number Clickable" is checked, disable the "Link to single entry" setting in Phone field settings
* Tweak: Don't show "Open links in new window" for Custom Content field
* Tweak: Removed "Open link in the same window?" setting from Website field
	- Note: For existing Views, if both "Open link in the same window?" and "Open link in a new tab or window?" settings were checked, the link will now _not open in a new tab_. We hope no one had them both checked; this would have caused a rift in space-time and a room full of dark-matter rainbows.

__Developer Updates:__

* Added brand-new unit testing and acceptance testing...stay tuned for a write-up on how to easily run the GravityView test suite
* Changed: `/templates/fields/field-website-html.php` and `/templates/deprecated/fields/website.php` to use new `target=_blank` logic
* Fixed: License key activation when `GRAVITYVIEW_LICENSE_KEY` was defined
* Deprecated: Never used method `GravityView_Delete_Entry::set_entry()`

= 2.9.1 on September 1, 2020 =

* Improved: Changed the Support Port icon & text to make it clearer
* Updated: Updater script now handles WordPress 5.5 auto-updates
* Fixed: Add Yoast SEO 14.7 scripts to the No-Conflict approved list
* Fixed: Available Gravity Forms forms weren't appearing in the Gravity Forms widget when configuring a View

__Developer Updates:__

* Improved: Gravity Forms 2.5 beta support
* Fixed: Issue when server doesn't support `GLOB_BRACE`
* Fixed: Removed references to non-existent source map files

= 2.9.0.1 on July 23, 2020 =

* Fixed: Loading all Gravity Forms forms on the frontend
	* Fixes Map Icons field not working
	* Fixes conflict with gAppointments and Gravity Perks
* Fixed: Fatal error when Gravity Forms is inactive

= 2.9 on July 16, 2020 =

* Added: A "Gravity Forms" widget to easily embed a form above and below a View
* Added: Settings for changing the "No Results" text and "No Search Results" text
* Added: "Date Updated" field to field picker and sorting options
* Modified: When clicking the "GravityView" link in the Admin Toolbar, go to GravityView settings
* Improved: Add new Yoast SEO plugin scripts to the No-Conflict approved list
* Improved: Add Wicked Folders plugin scripts to the No-Conflict approved list
* Fixed: Don't allow sorting by the Duplicate field
* Fixed: Multi-site licenses not being properly shared with single sites when GravityView is not Network Activated
* Fixed: Potential fatal error for Enfold theme

__Developer Updates:__

* Fixed: Settings not able to be saved when using the `GRAVITYVIEW_LICENSE_KEY` constant
* Fixed: License not able to be activated when using the `GRAVITYVIEW_LICENSE_KEY` constant
* Fixed: Potential PHP warning when using the `{created_by}` Merge Tag
* Modified: Added index of the current file in the loop to the `gravityview/fields/fileupload/file_path` filter

= 2.8.1 on April 22, 2020 =

* Added: Better inline documentation for View Settings
* Improved: When clicking "Add All Form Fields" in the "+ Add Field" picker
* Modified: Changed default settings for new Views to "Show only approved entries"
* Modified: When adding a field to a table-based layout, "+ Add Field" now says "+ Add Column"
* Fixed: Single Entry "Hide empty fields" not working in Table and DataTables layouts

= 2.8 on April 16, 2020 =

* Added: User Fields now has many more options, including avatars, first and last name combinations, and more
* Added: A new [Gravatar (Globally Recognized Avatar)](https://en.gravatar.com) field
* Added: "Display as HTML" option for Paragraph fields - By default, safe HTML will be shown. If disabled, only text will be shown.
* Added: Support for Gravity Forms Partial Entries Add-On. When editing an entry, the entry's "Progress" will now be updated.
* Modified: Sort forms by title in Edit View, rather than Date Created (thanks, Rochelle!)
* Modified: The [`{created_by}` Merge Tag](https://docs.gravitykit.com/article/281-the-createdby-merge-tag)
	* When an entry was created by a logged-out user, `{created_by}` will now show details for a logged-out user (ID `0`), instead of returning an unmodified Merge Tag
	* When `{created_by}` is passed without any modifiers, it now will return the ID of the user who created the entry
	* Fixed PHP warning when `{created_by}` Merge Tag was passed without any modifiers
* Fixed: The "Single Entry Title" setting was not working properly
* Fixed: Recent Entries widget filters not being applied
* Updated translations: Added Formal German translation (thanks, Felix K!) and updated Polish translation (thanks, Dariusz!)

__Developer Updates:__

* Added: `gravityview/fields/textarea/allow_html` filter to toggle whether Paragraph field output should allow HTML or should be sanitized with `esc_html()`
* Added: `gravityview/field/created_by/name_display` filter for custom User Field output.
* Added: `gravityview/field/created_by/name_display/raw` allow raw (unescaped) output for `gravityview/field/created_by/name_display`.
* Added: `gravityview/fields/gravatar/settings` filter to modify the new Gravatar field's settings
* Added: `gravityview/search/sieve_choices` filter in Version 2.5 that enables only showing choices in the Search Bar that exist in entries ([learn more about this filter](https://docs.gravitykit.com/article/701-show-choices-that-exist))
* Modified: `gravityview_get_forms()` and `GVCommon::get_forms()` have new `$order_by` and `$order` parameters (Thanks, Rochelle!)
* Fixed: `gravityview/edit_entry/user_can_edit_entry` and `gravityview/capabilities/allow_logged_out` were not reachable in Edit Entry and Delete Entry since Version 2.5

= 2.7.1 on February 24, 2020 =

* Fixed: Fatal error when viewing entries using WPML or Social Sharing & SEO extensions

= 2.7 on February 20, 2020 =

* Added: "Enable Edit Locking" View setting to toggle on and off entry locking (in the "Edit Entry" tab of the View Settings)
* Fixed: Broken Toolbar link to Gravity Forms' entry editing while editing an entry in GravityView
* Fixed: PHP undefined index when editing an entry with empty File Upload field
* Fixed: When adding a field in the View Configuration, the browser window would resize

__Developer Updates:__

* Modified: The way Hidden Fields are rendered in Edit Entry no fields are configured. [Read what has changed around Hidden Fields](https://docs.gravitykit.com/article/678-edit-entry-hidden-fields-field-visibility#timeline)
	* Fixed: Rendering Hidden Fields as `input=hidden` when no fields are configured in Edit Entry (fixing a regression in 2.5)
	* Modified: The default value for the `gravityview/edit_entry/reveal_hidden_field` filter is now `false`
	* Added: `gravityview/edit_entry/render_hidden_field` filter to modify whether to render Hidden Field HTML in Edit Entry (default: `true`)
* Modified: Changed `GravityView_Edit_Entry_Locking::enqueue_scripts()` visibility to protected

= 2.6 on February 12, 2020 =

* Added: Implement Gravity Forms Entry Locking - see when others are editing an entry at the same time ([learn more](https://docs.gravitykit.com/article/676-entry-locking))
* Added: Easily duplicate entries in Gravity Forms using the new "Duplicate" link in Gravity Forms Entries screen ([read how](https://docs.gravitykit.com/article/675-duplicate-gravity-forms-entry))
* Improved: Speed up loading of Edit View screen
* Improved: Speed of adding fields in the View Configuration screen
* Modified: Reorganized some settings to be clearer
* Fixed: Potential fatal error when activating extensions with GravityView not active
* Updated: Russian translation (thank you, Victor S!)

__Developer Updates:__

* Added: `gravityview/duplicate/backend/enable` filter to disable adding a "Duplicate" link for entries
* Added: `gravityview/request/is_renderable` filter to modify what request classes represent valid GravityView requests
* Added: `gravityview/widget/search/form/action` filter to change search submission URL as needed
* Added: `gravityview/entry-list/link` filter to modify Other Entries links as needed
* Added: `gravityview/edit/link` filter to modify Edit Entry link as needed
* Fixed: A rare issue where a single entry is prevented from displaying with Post Category filters
* Modified: Important! `gravityview_get_entry()` and `GVCommon::get_entry()` require a View object as the fourth parameter. While the View will be retrieved from the context if the parameter is missing, it's important to supply it.
* Modified: `GVCommon::check_entry_display` now requires a View object as the second parameter. Not passing it will return an error.
* Modified: `gravityview/common/get_entry/check_entry_display` filter has a third View parameter passed from `GVCommon::get_entry`
* Modified: Bumped future minimum Gravity Forms version to 2.4

= 2.5.1 on December 14, 2019 =

* Modified: "Show Label" is now off by default for non-table layouts
* Improved: The View Configuration screen has been visually simplified. Fewer borders, larger items, and rounder corners.
* Accessibility improvements. Thanks to [Rian Rietveld](https://rianrietveld.com) and Gravity Forms for their support.
	- Color contrast ratios now meet [Web Content Accessibility Guidelines (WCAG) 2.0](https://www.w3.org/TR/WCAG20/) recommendations
	- Converted links that act as buttons to actual buttons
	- Added keyboard navigation support for "Add Field" and "Add Widget" pickers
	- Auto-focus the field search field when Add Field is opened
	- Improved Search Bar HTML structure for a better screen reader experience
	- Added ARIA labels for Search Bar configuration buttons
	- Improved touch target size and spacing for Search Bar add/remove field buttons
* Fixed: "Search All" with Multiple Forms plugin now works as expected in both "any" and "all" search modes.

__Developer Updates:__

* Added: `gravityview_lightbox_script` and `gravityview_lightbox_style` filters.
* Deprecated: `gravity_view_lightbox_script` and `gravity_view_lightbox_style` filters. Use `gravityview_lightbox_script` and `gravityview_lightbox_style` instead.

= 2.5 on December 5, 2019 =

This is a **big update**! Lots of improvements and fixes.

#### All changes:

* **GravityView now requires WordPress 4.7 or newer.**
* Added: A new "Duplicate Entry" allows you to duplicate entries from the front-end
* View Configuration
    * Added: You can now add labels for Custom Content in the View editor (this helps keep track of many Custom Content fields at once!)
    * Modified: New Views will be created with a number of default widgets preset
    * Fixed: View configuration could be lost when the "Update" button was clicked early in the page load or multiple times rapidly
    * Fixed: Some users were unable to edit a View, although having the correct permissions
* Improved CSV output
    * Modified: Multiple items in exported CSVs are now separated by a semicolon instead of new line. This is more consistent with formatting from other services.
    * Fixed: Checkbox output in CSVs will no longer contain HTML by default
    * Fixed: Textarea (Paragraph) output in CSVs will no longer contain `<br />` tags by default
* Edit Entry
    * Added: Directly embed the Edit Entry screen using the shortcode `[gventry edit="1"]`
    * Fixed: Editing an entry with Approve/Disapprove field hidden would disapprove an unapproved entry
    * Fixed: Field visibility when editing entries. Hidden fields remain hidden unless explicitly allowed via field configuration.
    * Fixed: Hidden calculation fields were being recalculated on Edit Entry
* Sorting and Search
    * Fixed: User sorting does not work when the `[gravityview]` shortcode defines a sorting order
    * Fixed: Proper sorting capabilities for Time and Date fields
    * Fixed: Page Size widget breaks when multiple search filters are set
    * Fixed: Page Size widget resets itself when a search is performed
* [Multiple Forms](https://www.gravitykit.com/extensions/multiple-forms/) fixes
    * Fixed: Global search not working with joined forms
    * Fixed: Custom Content fields now work properly with Multiple Forms
    * Fixed: [Gravity PDF](https://gravitypdf.com) support with Multiple Forms plugin and Custom Content fields
    * Fixed: Entry Link, Edit Link and Delete Link URLs may be incorrect with some Multiple Forms setups
* Integrations
    * Added: "Show as score" setting for Gravity Forms Survey fields
    * Added: Support for [Gravity Forms Pipe Add-On](https://www.gravityforms.com/add-ons/pipe-video-recording/)
    * Added: Track the number of pageviews entries get by using the new `[gv_pageviews]` shortcode integration with the lightweight [Pageviews](https://pageviews.io/) plugin
    * Fixed: [GP Nested Forms](https://gravitywiz.com/documentation/gravity-forms-nested-forms/) compatibility issues
    * Fixed: PHP warnings appeared when searching Views for sites running GP Populate Anything with "Default" permalinks enabled
* Improved: When a View is embedded on a post or page with an incompatible URL Slug, show a warning ([read more](https://docs.gravitykit.com/article/659-reserved-urls))
* Fixed: Number field decimal precision formatting not being respected
* Fixed: Lifetime licenses showed "0" instead of "Unlimited" sites available
* Updated: Polish translation (Thanks, Dariusz!)

__Developer Updates:__

* Added: `[gventry edit="1"]` mode where edit entry shortcodes can be used now (experimental)
* Added: `gravityview/template/field/csv/glue` filter to modify the glue used to separate multiple values in the CSV export (previously "\n", now default is ';')
* Added: `gravityview/shortcodes/gventry/edit/success` filter to modify [gventry] edit success message
* Added: `gravityview/search/sieve_choices` filter that sieves Search Widget field filter choices to only ones that have been used in entries (a UI is coming soon)
* Added: `gravityview/search/filter_details` filter for developers to modify search filter configurations
* Added: `gravityview/admin/available_fields` filter for developers to add their own assignable fields to View configurations
* Added: `gravityview/features/paged-edit` A super-secret early-bird filter to enable multiple page forms in Edit Entry
* Added: `$form_id` parameter for the `gravityview_template_$field_type_options` filter
* Added: `gravityview/security/require_unfiltered_html` filter now has 3 additional parameters: `user_id`, `cap` and `args`.
* Added: `gravityview/gvlogic/atts` filter for `[gvlogic]`
* Added: `gravityview/edit_entry/page/success` filter to alter the message between edit entry pages.
* Added: `gravityview/approve_entries/update_unapproved_meta` filter to modify entry update approval status.
* Added: `gravityview/search/searchable_fields/whitelist` filter to modify allowed URL-based searches.
* Fixed: Some issues with `unfiltered_html` user capabilities being not enough to edit a View
* Fixed: Partial form was being passed to `gform_after_update_entry` filter after editing an entry. Full form will now be passed.
* Fixed: Widget form IDs would not change when form ID is changed in the View Configuration screen
* Fixed: Intermittent `[gvlogic2]` and nested `else` issues
    * The `[gvlogic]` shortcode has been rewritten for more stable, stateless behavior
* Fixed: `GravityView_Entry_Notes::get_notes()` can return null; cast `$notes` as an array in `templates/fields/field-notes-html.php` and `includes/extensions/entry-notes/fields/notes.php` template files
* Fixed: Prevent error logs from filling with "union features not supported"
* Modified: Cookies will no longer be set for Single Entry back links
* Modified: Default 250px `image_width` setting for File Upload images is now easily overrideable
* Removed: The `gravityview/gvlogic/parse_atts/after` action is no longer available. See `gravityview/gvlogic/atts` filter instead
* Removed: The `GVLogic_Shortcode` class is now a lifeless stub. See `\GV\Shortcodes\gvlogic`.
* Deprecated: `gravityview_get_current_view_data` — use the `\GV\View` API instead

= 2.4.1.1 on August 27, 2019 =

* Fixed: Inconsistent sorting behavior for Views using Table layouts
* Fixed: Searching all fields not searching Multi Select fields
* Fixed: Error activating GravityView when Gravity Forms is disabled
* Fixed: "Getting Started" and "List of Changes" page layouts in WordPress 5.3
* Fixed: Don't show error messages twice when editing a View with a missing form
* Tweak: Don't show "Create a View" on trashed forms action menus

= 2.4 on July 17, 2019 =

**We tightened security by limiting who can edit Views. [Read how to grant Authors and Editors access](https://docs.gravitykit.com/article/598-non-administrator-edit-view).**

* Added: A new Result Number field and `{sequence}` Merge Tag [learn all about it!](https://docs.gravitykit.com/article/597-the-sequence-merge-tag)
* Added: `{date_updated}` Merge Tag ([see all GravityView Merge Tags](https://docs.gravitykit.com/article/76-merge-tags))
* Added: Option to output all CSV entries, instead of a single page of results
* Fixed: Settings compatibility issues on Multisite
* Fixed: CSV output for address fields contained Google Maps link
* Fixed: When editing an entry in Gravity Forms, clicking the "Cancel" button would not exit edit mode
* Fixed: Some fatal errors when Gravity Forms is deactivated while GravityView is active
* Fixed: Search All Fields functionality with latest Gravity Forms

__Developer Updates:__

* **Breaking Change:** Users without the `unfiltered_html` capability can no longer edit Views.
* Added: `gravityview/security/allow_unfiltered_html` to not require `unfiltered_html`. Dangerous!
* Added: `gravityview/template/field/address/csv/delimiter` filter for CSV output of addresses

= 2.3.2 on May 3, 2019 =

* Re-fixed: Conditional Logic breaks in Edit Entry if the condition field is not present

__Developer Updates:__

* Fixed: `strtolower()` warnings in `class-frontend-views.php`
* Fixed: `gravityview/fields/fileupload/link_atts` filter didn't work on link-wrapped images
* Fixed: PHP notice triggered when using the Poll widget
* Updated: Updater script, which should improve license check load time

= 2.3.1 on April 18, 2019 =

* Added: Entry Approval now features a popover that allows you to select from all approval statuses
* Fixed: Issues accessing Edit Entry for Views using [Multiple Forms](https://www.gravitykit.com/extensions/multiple-forms/)
* Fixed: Issues with Edit Entry where fields were duplicated. This temporarily reverts the conditional logic fix added in 2.3.
* Fixed: Maps will now properly use global API key settings on Multisite installations

__Developer Updates:__

* Fixed: Issues searching Address fields that contain custom states
* Added: `gravityview/approve_entries/popover_placement` filter to modify the placement of the approval popover (default: right)

= 2.3 on April 2, 2019 =

**Gravity Forms 2.3 is required**. Some functionality will not work if you are using Gravity Forms 2.2. If this affects you, please [let us know](mailto:support@gravitykit.com?subject=Gravity%20Forms%202.3%20Requirement)

* Added: Multi-Sorting! Example: Sort first by Last Name, then sort those results by First Name [Read more about multi-sorting](https://docs.gravitykit.com/article/570-sorting-by-multiple-columns)
    - Works great with our [DataTables extension](https://www.gravitykit.com/extensions/datatables/), too!
* Added: `[gvlogic logged_in="true"]` support to easily check user login status - [read how it works](https://docs.gravitykit.com/article/252-gvlogic-shortcode#logged-in-parameter)
* Added: Dropdown, Radio and Link input support for searching product fields
* Fixed: Conditional Logic breaks in Edit Entry if the condition field is not present
* Fixed: Sorting numbers with decimals
* Fixed: CSV output of List and File Upload fields
* Fixed: "Hide empty fields" setting not working Product and Quantity fields
* Fixed: Month and day reversed in multi-input date search fields
* Fixed: Join issues with embedded Views when using [Multiple Forms](https://www.gravitykit.com/extensions/multiple-forms/)
* Fixed: Other Entries empty text override was not working
* Updated: 100% translated for Dutch, German, and French

__Developer Updates:__

* Added: `gravityview/search/created_by/text` filter to override dropdown and radio text in "created by" search UI
* Added: `gravityview/approve_entries/after_submission` filter to prevent `is_approved` meta from being added automatically after entry creation
* Modified: List and File Upload fields are now output as objects/arrays in REST API JSON
* Modified: [Business Hours](https://wordpress.org/plugins/gravity-forms-business-hours/) field support in CSV and JSON output
* Fixed: Fatal error when custom templates are loaded without `\GV\Template_Context`
* Fixed: Potential PHP warning with PHP 7.2
* Added notice for users to upgrade to PHP 5.6, since WordPress will be bumping the minimum version soon


= 2.2.5 on February 4, 2019 =

* Added: Support for nested dropdown selection in Search Bar
* Fixed: State search dropdown type for custom address types
* Fixed: Don't show Credit Card fields on the Edit Entry screen (#1219)
* REST API and CSV fixes
    * Fixed: Email field being output as links in CSV
    * Fixed: CSVs could not contain more than one special field (Entry ID, Custom Content, etc.)
    * Fixed: CSV and JSON REST API did not output duplicate headers (Entry ID, Custom Content, etc.)
    * Fixed: JSON REST API endpoint did not render Custom Content fields
    * Modified: In the REST API duplicate keys are now suffixed with (n), for example: id(1), id(2), instead of not showing them at all
* Updated: Script used to provide built-in Support Port
* Updated: Russian translation by [@awsswa59](https://www.transifex.com/user/profile/awsswa59/)

__Developer Updates:__

* Added: `gravityview/edit_entry/before_update` hook
* Added: `gravityview/api/field/key` filter to customize the generated REST API entry JSON keys
* Added: `gravityview/template/csv/field/raw` filter to allow raw output of specific fields
* Modified: CSV REST API endpoint returns binary data instead of JSON-encoded data

= 2.2.4 on January 14, 2019 =

* Fixed: Other Entries field would display all entries without filtering
* Fixed: Entry Date searches not working (broken in 2.2)
* Fixed: CSV outputting wrong date formats for Date and Date Created fields
* Fixed: CSV outputting empty content for Custom Content fields
* Fixed: Changelog formatting so that the 2.2.1, 2.2.2, and 2.2.3 updates are shown
* Fixed: The picture of Floaty was _really big_ in the Getting Started screen
* Updated Translations for Italian and Iranian. Thanks, Farhad!

= 2.2.3 on December 20, 2018 =

* Fixed: Issue loading translation files on Windows IIS servers

__Developer Updates:__

* Added: Third argument to `gravityview_search_operator` filter (the current `\GV\View` object)
* Added: `GravityView_Image::is_valid_extension()` to determine whether an extension is valid for an image
* Fixed: Search operator overrides that broke in 2.2
* Modified: SVG files are now processed as images in GravityView
* Modified: Changed translation file loading order to remove paths that didn't work! [See this article for the updated paths](https://docs.gravitykit.com/article/530-translation-string-loading-order).

= 2.2.2 on December 11, 2018 =

* Added: Support for the new [Multiple Forms beta](https://www.gravitykit.com/extensions/multiple-forms/)!
* **Minor CSS Change**: Reduced Search Bar negative margins to fix the Search Bar not aligning properly
* Fixed: Calculation fields that were not added to the Edit Entry fields were being emptied (except the price)
* Updated translations - thank you, translators!
    - Turkish translated by [@suhakaralar](https://www.transifex.com/accounts/profile/suhakaralar/)
    - Russian translated by [@awsswa59](https://www.transifex.com/user/profile/awsswa59/)
    - Polish translated by [@dariusz.zielonka](https://www.transifex.com/user/profile/dariusz.zielonka/)

__Developer Updates:__

* Template Change: Updated `widget-poll.php` template to display poll results for all Multiple Forms fields
* Added: `gravityview/query/class` filter to allow query class overrides, needed for Multiple Forms extension
* Added: `gravityview/approve_entries/autounapprove/status` filter to change the approval status set when an entry is modified in Edit Entry
* Added: `$unions` property to `\GV\View`, for future use with [Multiple Forms plugin](https://www.gravitykit.com/extensions/multiple-forms/)

= 2.2.1 on December 4, 2018 =

* Confirmed compatibility with WordPress 5.0 and the new Gutenberg editor ([use the shortcode block to embed](https://docs.gravitykit.com/article/526-does-gravityview-support-gutenberg))
* Added: Support for upcoming [Multiple Forms plugin](https://www.gravitykit.com/extensions/multiple-forms/)
* Fixed: Edit Entry writes incorrectly-formatted empty values in some cases.
* Fixed: "Hide View data until search is performed" not working for [Maps layout](https://www.gravitykit.com/extensions/maps/)
* Fixed: Entries are not accessible when linked to from second page of results
* Fixed: Search redirects to home page when previewing an unpublished View

__Developer Updates:__

* Fixed: Error loading GravityView when server has not defined `GLOB_BRACE` value for the `glob()` function
* Added: `gravityview/entry/slug` filter to modify entry slug. It runs after the slug has been generated by `GravityView_API::get_entry_slug()`
* Added: `\GV\Entry::is_multi()` method to check whether the request's entry is a `Multi_Entry` (contains data from multiple entries because of joins)

= 2.2 on November 28, 2018 =

* Yes, GravityView is fully compatible with Gravity Forms 2.4!
* Added: Choose where users go after editing an entry
* Added: Search entries by approval status with new "Approval Status" field in the Search Bar
* Added: More search input types added for "Created By" searches
* Added: When searching "Created By", set the input type to "text" to search by user email, login and name fields
* Fixed: Issue installing plugins from the Extensions page on a Multisite network
* Fixed: When a View is embedded on the homepage of a site, Single Entry and Edit Entry did not work (404 not found error)
* Fixed: Stray "Advanced Custom Fields" editor at the bottom of Edit View pages
* Fixed: Labels and quantities removed when editing an entry that had product calculations
* Fixed: When multiple Views are embedded on a page, Single Entry could sometimes show "You are not allowed to view this content"
* Fixed: Major search and filtering any/all mode combination issues, especially with "Show only approved entries" mode, A-Z Filters, Featured Entries, Advanced Filtering plugins
* Fixed: Support all [documented date formats](https://docs.gravitykit.com/article/115-changing-the-format-of-the-search-widgets-date-picker) in Search Bar date fields
* Fixed: Issues with [Advanced Filtering](https://www.gravitykit.com/extensions/advanced-filter/) date fields (including human strings, less than, greater than)
* Fixed: Security issue when Advanced Filter was configured with an "Any form field" filter (single entries were not properly secured)
* Fixed: The Quiz Letter Grade is lost if Edit Entry does not contain all Gravity Forms Quiz Add-On fields

__Developer Updates:__

* Updated: `search-field-select.php` template to gracefully handle array values
* Added: Filters for new "Created By" search. [Learn how to modify what fields are searched](https://docs.gravitykit.com/article/523-created-by-text-search).

= 2.1.1 on October 26, 2018 =

* Added: A "Connected Views" menu on the Gravity Forms Forms page - hover over a form to see the new Connected Views menu!
* Fixed: Additional slashes being added to the custom date format for Date fields
* Fixed: Quiz Letter Grade not updated after editing an entry that has Gravity Forms Quiz fields
* Fixed: Single Entry screen is inaccessible when the category is part of a URL path (using the `%category%` tag in the site's Permalinks settings)
* Fixed: Issue where GravityView CSS isn't loading in the Dashboard for some customers
* Fixed: Display uploaded files using Gravity Forms' secure link URL format, if enabled
* Updated Polish translation. Dziękuję Ci, [@dariusz.zielonka](https://www.transifex.com/user/profile/dariusz.zielonka/)!

__Developer Updates:__

* Added: `gravityview/template/table/use-legacy-style` filter to  use the legacy Table layout stylesheet without any responsive layout styles (added in GravityView 2.1) - [Here's code you can use](https://gist.github.com/zackkatz/45d869e096cd5114a87952d292116d3f)
* Added: `gravityview/view/can_render` filter to allow you to override whether a View can be rendered or not
* Added: `gravityview/widgets/search/datepicker/format` filter to allow you to modify only the format used, rather than using the `gravityview_search_datepicker_class` filter
* Fixed: Fixed an issue when using [custom entry slugs](https://docs.gravitykit.com/article/57-customizing-urls) where non-unique values across forms cause the entries to not be accessible
* Fixed: Undefined index PHP warning in the GravityView Extensions screen
* Fixed: Removed internal usage of deprecated GravityView functions
* Limitation: "Enable lightbox for images" will not work on images when using Gravity Forms secure URL format. [Contact support](mailto:support@gravitykit.com) for a work-around, or use a [different lightbox script](https://docs.gravitykit.com/article/277-using-the-foobox-lightbox-plugin-instead-of-the-default).

= 2.1.0.2 and 2.1.0.3 on September 28, 2018 =

* Fixed: Slashes being added to field quotes
* Fixed: Images showing as links for File Upload fields

= 2.1.0.1 on September 27, 2018 =

* Fixed: Responsive table layout labels showing sorting icon HTML
* Fixed: Responsive table layout showing table footer

= 2.1 on September 27, 2018 =

* Added: You can now send email notifications when an entry is approved, disapproved, or the approval status has changed. [Learn how](https://docs.gravitykit.com/article/488-notification-when-entry-approved)
* Added: Automatically un-approve an entry when it has been updated by an user without the ability to moderate entries
* Added: Easy way to install GravityView Extensions and our stand-alone plugins [Learn how](https://docs.gravitykit.com/article/489-managing-extensions)
* Added: Enable CSV output for Views [Learn how](https://docs.gravitykit.com/article/491-csv-export)
* Added: A "Page Size" widget allows users to change the number of entries per page
* Added: Support for displaying a single input value of a Chained Select field
* Added: The Table layout is now mobile-responsive!
* Improved: Added a shortcut to reset entry approval on the front-end of a View: "Option + Click" on the Entry Approval field
* Fixed: Custom date format not working with the `{date_created}` Merge Tag
* Fixed: Embedding a View inside an embedded entry didn't work
* Fixed: "Link to entry" setting not working for File Upload fields
* Fixed: Approval Status field not showing anything
* Updated translations - thank you, translators!
    - Polish translated by [@dariusz.zielonka](https://www.transifex.com/user/profile/dariusz.zielonka/)
    - Russian translated by [@awsswa59](https://www.transifex.com/user/profile/awsswa59/)
    - Turkish translated by [@suhakaralar](https://www.transifex.com/accounts/profile/suhakaralar/)
    - Chinese translated by [@michaeledi](https://www.transifex.com/user/profile/michaeledi/)

__Developer Notes:__

* Added: Process shortcodes inside [gv_entry_link] shortcodes
* Added: `gravityview/shortcodes/gv_entry_link/output` filter to modify output of the `[gv_entry_link]` shortcode
* Added `gravityview/widget/page_size/settings` and `gravityview/widget/page_size/page_sizes` filters to modify new Page Size widget
* Modified: Added `data-label` attributes to all Table layout cells to make responsive layout CSS-only
* Modified: Added responsive CSS to the Table layout CSS ("table-view.css")
* Improved: Reduced database lookups when using custom entry slugs
* Introduced `\GV\View->can_render()` method to reduce code duplication
* Fixed: Don't add `gvid` unless multiple Views embedded in a post
* Fixed: PHP 5.3 warning in when using `array_combine()` on empty arrays
* Fixed: Apply `addslashes` to View Configuration when saving, fixing `{date_created}` format
* REST API: Allow setting parent post or page with the REST API request using `post_id={id}` ([learn more](https://docs.gravitykit.com/article/468-rest-api))
* REST API: Added `X-Item-Total` header and meta to REST API response

= 2.0.14.1 on July 19, 2018 =

* Fixed: Potential XSS ("Cross Site Scripting") security issue. **Please update.**
* Fixed: GravityView styles weren't being loaded for some users

= 2.0.14 on July 9, 2018 =

* Added: Allow filtering entries by Unapproved status in Gravity Forms
* Added: Reset entry approval status by holding down Option/Alt when clicking entry approval icon
* Fixed: Merge Tags not working in field Custom Labels
* Fixed: Enable sorting by approval status all the time, not just when a form has an Approval field
* Fixed: When a View is saved without a connected form, don't show "no longer exists" message
* Fixed: Inline Edit plugin not updating properly when GravityView is active

__Developer Notes:__

* Added: `gravityview/approve_entries/after_submission/default_status` filter to modify the default status of an entry as it is created.
* Modified: No longer delete `is_approved` entry meta when updating entry status - leave the value to be `GravityView_Entry_Approval_Status::UNAPPROVED` (3)
* Fixed: Allow for "in" and "not_in" comparisons when using `GravityView_GFFormsModel::is_value_match`
* Tweak: If "Search Mode" key is set, but there is no value, use "all"
* Tweak: Reduced number of database queries when rendering a View

= 2.0.13.1 on June 26, 2018 =

* Fixed: Custom Content fields not working with DIY Layout
* Fixed: Error when displaying plugin updates on a single site of a Multisite installation

= 2.0.13 on June 25, 2018 =

* Fixed: When View is embedded in a page, the "Delete Entry" link redirects the user to the View URL instead of embedded page URL
* Fixed: Custom Content fields not working with DIY Layout since 2.0.11
* Fixed: Fatal error when migrating settings from (very) old versions of GravityView
* Fixed: oEmbed not working when using "plain" URLs with numeric View ID slugs

__Developer Notes__

* Added: Code to expose Entry Notes globally, to fix conflict with DataTables (future DataTables update required)
* Added: `data-viewid` attribute to the Search Bar form with the current View ID
* Added: Current Post ID parameter to the `gravityview/edit-entry/publishing-action/after` action

= 2.0.12 on June 12, 2018 =

* Fixed: On the Plugins page, "Update now" not working for GravityView Premium Plugins, Views & Extensions
* Fixed: Always show that plugin updates are available, even if a license is expired

= 2.0.11 on June 12, 2018 =

* Added: Search for fields by name when adding fields to your View configuration (it's really great!)
* Fixed: GravityView license details not saving when the license was activated (only when the Update Settings button was clicked)
* Fixed: Entry filtering for single entries
* Fixed: Per-user language setting not being used in WordPress 4.7 or newer

__Developer Notes__

* Added: `\GV\View::get_joins()` method to fetch array of `\GV\Joins` connected with a View
* Added: `\GV\View::get_joined_forms()` method to get array of `\GV\GF_Forms` connected with a View

= 2.0.10 on June 6, 2018 =

* Fixed: Password-protected Views were showing "You are not allowed to view this content" instead of the password form
* Fixed: When Map View is embedded, Search Bar pointed to View URL, not page URL

= 2.0.9 on June 1, 2018 =

* Added: Allow passing `{get}` Merge Tags to [gventry] and [gvfield] shortcodes
* Fixed: Searching by entry creator using the Search Bar wasn't working
* Fixed: Edit Entry showing "Invalid link" warnings when multiple Views are embedded on a page
* Fixed: Issues with legacy template back-compatiblity (A-Z Filters) and newer API widgets (Maps)
* Fixed: Translations for entry "meta", like "Created By" or "Date Created"
* Fixed: When searching State/Province with the Search Bar, use "exact match" search

__Developer Notes__

* Added: Auto-prefixing for all CSS rules, set to cover 99.7% of browsers. We were already prefixing, so it doesn't change much, but it will update automatically from now on, based on browser support.

= 2.0.8.1 on May 31, 2018 =

* Fixed: Standalone map fields not displaying on the [Maps layout](https://www.gravitykit.com/extensions/maps/)
* Fixed: `[gv_entry_link]` when embedded in a post or page, not a View
* Fixed: `[gv_entry_link]` returning a broken link when the entry isn't defined
* Fixed: Conflict with Testimonials Widget plugin (and other plugins) loading outdated code
* Fixed: PHP notice when displaying Gravity Flow "Workflow" field

= 2.0.8 on May 25, 2018 =

* Fixed: Table layout not using field Column Width settings
* Fixed: With "Show Label" disabled, "Custom Label" setting is being displayed (if set)
* Fixed: List Field columns were being shown as searchable in Search Bar
* Fixed: Conflict with Gravity Forms Import Entries file upload process
* Fixed: Empty searches could show results when "Hide View data until search is performed" is enabled
* Fixed: When "Start Date" and "End Date" are the same day, results may not be accurate

__Developer Updates__

* Fixed: `gv_value()` didn't have necessary View global data set for backward compatibility (`gv_value()` is now deprecated! Use `Use \GV\Field_Template::render()` instead.)

= 2.0.7.1 on May 24, 2018 =

* Fixed: Merge Tags not being shown in Custom Content fields in Edit Entry
* Fixed: "gvGlobals not defined" JavaScript error on Edit Entry screen affecting some themes
* Fixed: Don't clear Search Bar configuration when switching View layouts

= 2.0.7 on May 23, 2018 =

* Fixed: Entry visibility when View is embedded
* Fixed: Don't show widgets if we're oEmbedding an entry
* Fixed: Don't apply "Hide Until Search" on entry pages
* Fixed: "Hide View data until search is performed" not working for Views on embedded pages
* Fixed: Restore Advanced Custom Fields plugin compatibility
* Tweak: When activating a license, remove the notice immediately
* Fixed: Maps API key settings resetting after 24 hours

__Developer Updates__

* Changed: gravityview_get_context() now returns empty string if not GravityView post type

= 2.0.6.1 on May 21, 2018 =

* Fixed: "Hide View data until search is performed" not working
* Added: Support for SiteOrigin Page Builder and LiveMesh SiteOrigin Widgets
* Fixed: Enfold Theme layout builder no longer rendering Views

= 2.0.6 on May 17, 2018 =

* Fixed: Conflicts with Yoast SEO & Jetpack plugins that prevent widgets from displaying
* Fixed: Some fields display as HTML (fixes Gravity Flow Discussion field, for example)
* Fixed: Some Merge Tag modifiers not working, such as `:url` for List fields
* Fixed: Give Floaty a place to hang out on the GravityView Settings screen with new Gravity Forms CSS

__Developer Updates__

* Fixed: Backward-compatibility for using global `$gravityview_view->_current_field` (don't use in new code!)

= 2.0.5 on May 16, 2018 =

* Fixed: Entry Link fields and `[gv_entry_link]` shortcode not working properly with DataTables when embedded
* Fixed: Do not output other shortcodes in single entry mode
* Fixed: Error when deleting an entry
* Fixed: When multiple Views are embedded on a page, and one or more has Advanced Filters enabled, no entries will be displayed
* Fixed: PHP warning with `[gravitypdf]` shortcode
* Fixed: When multiple table layout Views are embedded on a page, there are multiple column sorting links displayed
* Fixed: Error displaying message that a license is expired

= 2.0.4 on May 12, 2018 =

* Fixed: Slow front-end performance, affecting all layout types
* Fixed: Search not performing properly
* Fixed: "Enable sorting by column" option for Table layouts
* GravityView will require Gravity Forms 2.3 in the future; please make sure you're using the latest version of Gravity Forms!

__Developer Updates__

* Fixed: `GravityView_frontend::get_view_entries()` search generation
* Fixed: `gravityview_get_template_settings()` not returning settings
* Tweak: Cache View and Field magic getters into variables for less overhead.

= 2.0.3 on May 10, 2018 =

* Fixed: Compatibility with `[gravitypdf]` shortcode
* Fixed: When using `[gravityview]` shortcode, the `page_size` setting wasn't being respected
* Fixed: `[gravityview detail="last_entry" /]` not returning the correct entry
* Fixed: Widgets not being properly rendered when using oEmbed
* Fixed: Note fields not rendering properly

__Developer Notes__

* Fixed: `GravityView_View::getInstance()` not returning information about a single entry
* Added: `gravityview/shortcode/detail/$key` filter

= 2.0.1 & 2.0.2 on May 9, 2018 =

* Fixed: Widgets not displayed when a View is embedded
* Fixed: Saving new settings can cause fatal error
* Fixed: Prevent commonly-used front end function from creating an error in the Dashboard
* Fixed: Hide labels if "Show Label" is not checked
* Fixed: CSS borders on List layout
* Fixed: Error when fetching GravityView Widget with DataTables Extension 2.2
* Fixed: Fail gracefully when GravityView Maps is installed on a server running PHP 5.2.4

= Version 2.0 on May 8, 2018 =

We are proud to share this release with you: we have been working on this release since 2016, and although most of the changes won’t be seen, GravityView has a brand-new engine that will power the plugin into the future! ��
\- Zack with GravityView

---

**Note: GravityView now requires PHP 5.3 or newer**

_This is a major release. Please back up your site before updating._ We have tested the plugin thoroughly, but we suggest backing up your site before updating all plugins.

**New functionality**

* `[gventry]`: embed entries in a post, page or a View ([learn more](https://docs.gravitykit.com/article/462-gvfield-embed-gravity-forms-field-values))
* `[gvfield]`: embed single field values ([learn more](https://docs.gravitykit.com/article/462-gvfield-embed-gravity-forms-field-values))
* [Many new Merge Tag modifiers](https://docs.gravitykit.com/article/350-merge-tag-modifiers) - These enable powerful new abilities when using the Custom Content field!
* Use oEmbed with Custom Content fields - easily embed YouTube videos, Tweets (and much more) on your Custom Content field
* "Is Starred" field - display whether an entry is "Starred" in Gravity Forms or not, and star/unstar it from the front end of your site
* Added Bosnian, Iranian, and Canadian French translations, updated many others (thank you all!)

**Smaller changes**

* Added `{gv_entry_link}` Merge Tag, alias of `[gv_entry_link]` shortcode in `{gv_entry_link:[post id]:[action]}` format. This allows you to use `{gv_entry_link}` inside HTML tags, where you are not able to use the `[gv_entry_link]` shortcode.
* Default `[gvlogic]` comparison is now set to `isnot=""`; this way, you can just use `[gvlogic if="{example:1}"]` instead of `[gvlogic if="{example:1}" isnot=""]` to check if a field has a value.

**Developer Updates**

This release is the biggest ever for developers! Even so, we have taken great care to provide backward compatibility with GravityView 1.x. Other than increasing the minimum version of PHP to 5.3, **no breaking changes were made.**

* We have rewritten the plugin from the ground up. [Learn all about it here](https://github.com/gravityview/GravityView/wiki/The-Future-of-GravityView).
* New REST API! Fetch GravityView details and entries using the WordPress REST API endpoint. It's disabled by default, but can be enabled or disabled globally on GravityView Settings screen, or per-View in View Settings. [Learn about the endpoints](https://github.com/gravityview/GravityView/wiki/REST-API).
* New `gravityview()` API wrapper function, now used for easy access to everything you could want
* New template structure ([learn how to migrate your custom template files](https://github.com/gravityview/GravityView/wiki/Template-Migration))
* We have gotten rid of global state; actions and filters are now passed a `$context` argument, a [`\GV\Template_Context` object](https://github.com/gravityview/GravityView/blob/v2.0/future/includes/class-gv-context-template.php)
* When HTML 5 is enabled in Gravity Forms, now the Search All field will use `type="search"`
* _Countless_ new filters and actions! Additional documentation will be coming, both on [docs.gravitykit.com](https://docs.gravitykit.com) as well as [codex.gravitykit.com](https://codex.gravitykit.com).

A special thanks to [Gennady](https://codeseekah.com) for your tireless pursuit of better code, insistence on backward compatibility, and your positive attitude. ��

= 1.22.6 on April 4, 2018 =

* Fixed: Line breaks being added to `[gvlogic]` shortcode output
* Fixed: Gravity Forms 2.3 compatibility notice
* Fixed: "The ID is required." message when configuring the GravityView Search WordPress widget
* Fixed: Slashes were being added to Post Image details

__Developer Updates:__

* Added `gravityview/edit_entry/reveal_hidden_field` filter, which allows you to prevent Hidden fields from becoming Text fields in Edit Entry context
* Added `gravityview/edit_entry/field_visibility` filter to set field visibility on Edit Entry (default is always "visible")

= 1.22.5 on January 25, 2018 =

* Improves support for [DIY Layout](https://www.gravitykit.com/extensions/diy-layout/), a layout for designers & developers to take full advantage of GravityView
* Tweak: Show "Embed Shortcode" helper if a View has widgets configured but not Fields
* Fixed: Add Note support for Gravity Forms 2.3 (it's coming soon)
* Fixed: `tabindex` not properly set for Update/Cancel/Delete buttons in Edit Entry
* Fixed: Hide Yoast SEO Content & SEO Analysis functionality when editing a View
* Fixed: Line breaks were being added to Custom Content fields and widgets, even when "Automatically add paragraphs to content" wasn't checked

__Developer Updates:__

* Add `$nl2br`, `$format`, `$aux_data` parameters to `GravityView_API::replace_variables()` to be consistent with `GFCommon::replace_variables()`

= 1.22.4? =

Yes, we skipped a minor release (1.22.4 exists only in our hearts). Thanks for noticing!

= 1.22.3 on December 21, 2017 =

* Added: Support for displaying files uploaded using the Gravity Forms Dropbox Addon (thanks, @mgratch and @ViewFromTheBox!)
* Added: Merge Tags now are replaced when in `[gvlogic]` shortcodes not in a View
* Fixed: Filtering by date in Advanced Filters prevented single entries from being visible
* Fixed: `gravityview/capabilities/allow_logged_out` filter wasn't living up to its name (allowing logged-out visitors to edit entries)

__Developer Updates:__

* Modified: We're reverting changes made to Advanced Custom Field plugin compatibility
* Added: `gravityview/fields/fileupload/file_path` filter in `class-gravityview-field-fileupload.php`
* Modified: Removed `!important` from the CSS height rule for the `.gv-notes .gv-note-add textarea` rule

= 1.22.2 on December 7, 2017 =

* Fixed: Fatal error when running Ultimate Member 2.0 beta
* Fixed: Issue deleting entries when Advanced Filter rules don't match
* Fixed: Delete Entry messages not displaying when entry is deleted
* Fixed: ACF shortcodes in WYSIWYG fields no longer processed since 1.22.1
* Fixed: Fatal error when using old installations of Gravity Forms

__Developer Updates:__

* Added: `gravityview/edit_entry/unset_hidden_field_values` filter to prevent deleting values for fields hidden by Conditional Logic

= 1.22.1.1 on November 30, 2017 =

* Fixed: When displaying Email fields, PHP warning about `StandalonePHPEnkoder.php`

= 1.22.1 on November 29, 2017 =

* Moved "Custom Content" field to top of field picker, in what Rafael calls the "Best idea of 2017 �""
* Added: When Gravity Forms 2.3 is released, support for "Random" entry order will be enabled
* Fixed: Entry oEmbeds not working when using "Plain" URL formats to embed
* Fixed: Only published Views showing in Gravity Forms "Connected Views" menu
* Fixed: Deleting entries can cause entries to be displayed from a different View when Advanced Filters is activated and multiple Views are embedded on a page
* Fixed: Infinite loop when using `[gravityview]` shortcode inside ACF fields

__Developer Updates:__

* Added: `GravityView_HTML_Elements` class for generating commonly-used HTML elements
* Added: Way to disable front-end cookies for our friends in Europe ([see code here](https://gist.github.com/zackkatz/354a71dc47ffef072ed725706cf455ed))
* Added: `gravityview/metaboxes/data-source/before` and `gravityview/metaboxes/data-source/after` hooks
* Added: Second `$args` param added to `gravityview_get_connected_views()` function
* Modified: Pass fifth parameter `$input_type` to `GravityView_Template::assign_field_options` method

= 1.22 on September 4, 2017=

* Added: Support for Gravity Forms 2.3
* Fixed: Fatal error when Divi (and other Elegant Themes) try to load GravityView widgets while editing a post with a sidebar block in it—now the sidebar block will not be rendered
* Fixed: Inline Edit plugin not working when displaying a single entry
* Fixed: Featured Entries plugin not adding correct CSS selector to the single entry container

__Developer Updates:__

* Modified: Template files `list-header.php`, `list-single.php`, `table-header.php`, `table-single.php`
* Fixed: When `GRAVITYVIEW_LICENSE_KEY` constant is defined, it will always be used, and the license field will be disabled
* Fixed: List View and Table View templates have more standardized CSS selectors for single & multiple contexts ([Learn more](https://docs.gravitykit.com/article/63-css-guide))
* Fixed: Permalink issue when embedding a View on a page, then making it the site's Front Page
* Fixed: Transient cache issues when invalidating cache
* Fixed: `gv_empty()` now returns false for an array with all empty values
* Fixed: Delay plugin compatibility checks until `plugins_loaded`

= 1.21.5.3 on July 24, 2017 =

* Fixed: For some field types, the value "No" would be interpreted as `false`
* Fixed: In Edit Entry, when editing a form that has a Post Custom Field field type—configured as checkboxes—file upload fields would not be saved
* Fixed: If a form connected to a View is in the trash, there will be an error when editing the View
* Fixed: Embedding single entries with WordPress 4.8
* Fixed: Fatal error when using older version of WPML

= 1.21.5.2 on June 26, 2017 =

* Tweak: Improved plugin speed by reducing amount of information logged
* Fixed: Duplicate descriptions on the settings screen
* Fixed: Our "No-Conflict Mode" made the settings screen look bad. Yes, we recognize the irony.
* Updated: Translations - thank you, translators!
    - Turkish translation by [@suhakaralar](https://www.transifex.com/accounts/profile/suhakaralar/)
    - Dutch translations by Thom

= 1.21.5.1 on June 13, 2017 =

* Modified: We stopped allowing any HTML in Paragraph Text fields in 1.21.5, but this functionality was used by lots of people. We now use a different function to allow safe HTML by default.
* Added: `gravityview/fields/textarea/allowed_kses` filter to modify the allowed HTML to be displayed.

= 1.21.5 on June 8, 2017 =

* Added: The `{current_post}` Merge Tag adds information about the current post. [Read more about it](https://docs.gravitykit.com/article/412-currentpost-merge-tag).
* Added: `gravityview/gvlogic/parse_atts/after` action to modify `[gvlogic]` shortcode attributes after it's been parsed
* Added: A new setting to opt-in for access to the latest pre-release versions of GravityView (in Views > Settings)
* Added: Support for Restrict Content Pro when in "No-Conflict Mode"
* Fixed: Saving an entry could strip the entry creator information. Now, when the entry creator is not in the "Change Entry Creator" users list, we add them back in to the list.
* Fixed: Potential security issue
* Fixed: Multiple notifications could sometimes be sent when editing an entry in GravityView.
* Fixed: Gravity Forms tooltip scripts being loaded admin-wide.
* Updated: Dutch translations (thanks, Thom!)

= 1.21.4 on April 13, 2017 =

* Fixed: "Enable sorting by column" not visible when using table-based View Presets
* Fixed: Error activating the plugin when Gravity Forms is not active
* Fixed: Numeric sorting
* Fixed: Compatibility issue with WPML 3.6.1 and lower
* Tweak: When using `?cache` to disable entries caching, cached data is removed

= 1.21.3 on April 4, 2017 =

* Fixed: Post Images stopped working in Edit Entry
* Fixed: Conflict with our Social Sharing & SEO Extension
* Fixed: Unable to search for a value of `0`
* Fixed: Inaccurate search results when using the `search_field` and `search_value` settings in the `[gravityview]` shortcode
    - The search mode will now always be set to `all` when using these settings

__Developer Updates:__

* We decided to not throw exceptions in the new `gravityview()` wrapper function. Instead, we will log errors via Gravity Forms logging.

= 1.21.2 on March 31, 2017 =

* Added: Support for embedding `[gravityview]` shortcodes in Advanced Custom Fields (ACF) fields
* Fixed: PHP warnings and notices

= 1.21.1 on March 30, 2017 =

* Fixed: Advanced Filters no longer filtered ��
* Fixed: Fatal error when viewing Single Entry with a Single Entry Title setting that included Merge Tags
* Fixed: Cache wasn't cleared when an entry was created using Gravity Forms API (thanks Steve with Gravity Flow!)

= 1.21 on March 29, 2017 =

* Fixed: Edit Entry compatibility with Gravity Forms 2.2
* Fixed: Single Entry not accessible when filtering a View by Gravity Flow's "Final Status" field
* Fixed: Needed to re-save permalink settings for Single Entry and Edit Entry to work
* Fixed: Incorrect pagination calculations when passing `offset` via the `[gravityview]` shortcode

__Developer Updates:__

* Modified: `GVCommon::check_entry_display()` now returns WP_Error instead of `false` when an error occurs. This allows for additional information to be passed.
* Added: `gravityview/search-all-split-words` filter to change search behavior for the "Search All" search input. Default (`true`) converts words separated by spaces into separate search terms. `false` will search whole word.
* Much progress has been made on the `gravityview()` wrapper function behind the scenes. Getting closer to parity all the time.

= 1.20.1 on March 1, 2017 =

* Added: Support for comma-separated email addresses when adding a note and using "Other email address"
* Fixed: Edit Entry issue with File Uploads not saving properly
* Fixed: Support for `offset` attribute in the `[gravityview]` shortcode
* Updated: Auto-upgrade script

= 1.20 on February 24, 2017 =

* Added: Product Fields are now editable
    - Quantity,
    - Product fields are hidden if the entry contains external transaction data
    - Support for Coupon Addon
* Fixed: Single Entry not accessible when filtering by a Checkbox field in the Advanced Filters Extension
* Fixed: WPML links to Single Entry not working if using directory or sub-domain URL formats
* Fixed: Product field prices not always formatted as a currency
* Fixed: Product fields sometimes appeared twice in the Add Field field picker
* Fixed: PHP warning when updating entries. Thanks for reporting, Werner!
* Modified: Don't show CAPTCHA fields in Edit Entry
* Fixed: "Trying to get property of non-object" bug when updating an entry connected to Gravity Forms User Registration
* Fixed: Yoast SEO scripts and styles not loading properly on Edit View screen
* Updated: Minimum version of Gravity Forms User Registration updated to 3.2

__Developer Notes:__


* Added: `GVCommon::entry_has_transaction_data()` to check whether entry array contains payment gateway transaction information
* Added: `gravityview/edit_entry/hide-coupon-fields` to modify whether to hide Coupon fields in Edit Entry (default: `false`)
* Added: `GravityView_frontend::get_view_entries_parameters()` method to get the final entry search parameters for a View without fetching the entries as well
* Added: `GVCommon::get_product_field_types()` to fetch Gravity Forms product field types array
* Added: `gravityview/edit_entry/field_blacklist` filter to modify what field types should not be shown in Edit Entry
* Added: `GravityView_Plugin_Hooks_Gravity_Forms_Coupon` class
* Added: Third `GravityView_Edit_Entry_Render` parameter to `gravityview/edit_entry/field_value`, `gravityview/edit_entry/field_value_{field_type}` filters and `gravityview/edit_entry/after_update` action
* Updated: `list-body.php` and `list-single.php` template files to prevent empty `<div>` from rendering (and looking bad) when there are no fields configured for the zones
* Updated: `fields/product.php` template file
* Updated: Flexibility library for IE CSS flexbox support
* Modified: `gravityview/edit_entry/hide-product-fields` default will now be determined by whether entry has gateway transaction information
* Modified: Only print errors when running the unit tests if the `--debug` setting is defined, like `phpunit --debug --verbose`
* Modified: If overriding `get_field_input()` using `GravityView_Field`, returning empty value will now result in the default `GF_Field` input being used
* Modified: GravityView_Edit_Entry_User_Registration::restore_display_name() now returns a value instead of void
* Tweak: Edit Entry links no longer require `page=gf_entries&view=entry` at the end of the URL (in case you noticed)

= 1.19.4 on January 19, 2017 =

* **GravityView requirements will soon be updated**: Gravity Forms Version 2.0+, PHP 5.3+
* Updated: GravityView now requires WordPress 4.0 or newer
* Fixed: Search Bar search not working for states in the United States
* Fixed: WPML conflict where Single Entry or Edit Entry screens are inaccessible
* Fixed: Prevent PHP error when displaying GravityView using `get_gravityview()`
* Updated translations:
    - �� Danish *100% translated*d*
    - �� Norwegian *100% translated*d*
    - �� Swedish translation updateded

__Developer Notes: __

* New: We're starting the migration to a new wrapper API that will awesome. We will be rolling out new functionality and documentation over time. For now, we are just using it to load the plugin. [Very exciting time](https://i.imgur.com/xmkONOD.gif)!
* Fixed: Issue fetching image sizes when using `GravityView_Image` class and fetching from a site with invalid SSL cert.
* Added: `gravityview_directory_link` to modify the URL to the View directory context (in `GravityView_API::directory_link()`)

= 1.19.3 on January 9, 2017 =

First update of 2017! We've got great things planned for GravityView and our Extensions. As always, [contact us](mailto:support@gravitykit.com) with any questions or feedback. We don't bite!

* Fixed: List field inputs not loading in Edit Entry when values were empty or the field was hidden initially because of Conditional Logic
* Fixed: Prevent Approve Entry and Delete Entry fields from being added to Edit Entry field configuration
* Fixed: Don't render Views outside "the loop", prevents conflicts with other plugins that run `the_content` filter outside normal places
* Fixed: Only display "You have attempted to view an entry that is not visible or may not exist." warning once when multiple Views are embedded on a page
* Fixed: The `[gravityview]` shortcode would not be parsed properly due to HTML encoding when using certain page builders, including OptimizePress
* Fixed: Potential errors when non-standard form fields are added to Edit Entry configurations ("Creating default object from empty value" and "Cannot use object of type stdClass as array")
* Updated translations:
    - �� Chinese *100% translated* (thank you, Michael Edi!)!)
    - �� French *100% translated*d*
    - �� Brazilian Portuguese *100% translated* (thanks, Rafael!)!)
    - �� Dutch translation updated (thank you, Erik van Beek!)!)
    - �� Swedish translation updateded
    - Updated Spanish (Spain + Mexican) and German (`de` + `de_DE`) with each other

__Developer Notes:__

* `GVCommon::get_form_from_entry_id()` now correctly fetches forms with any status
* Moved `GravityView_Support_Port::get_related_plugins_and_extensions()` to `GV_License_Handler` class
* Updated the `install.sh` bash script
    - The 6th parameter now prevents database creation, and the 7th is the Gravity Forms source file
    - Script no longer breaks if there is a space in a directory name
    - `/tmp/` is no longer created in the GravityView directory; it's installed in the server's `/tmp/` directory
* Fixed Travis CI integration

= 1.19.2 on December 21, 2016 =

* Added: Search Bar now supports displaying State and Country fields as Select, List, or Radio input types (before, only text fields)
* Fixed: Single entries not accessible when a View has filters based on Gravity Forms "Advanced" fields like Address and Name
* Added: There is now a warning when a View tab has not been configured. The question "Why aren't my entries showing up?" is often due to a lack of configuration.
* Added: Notice for future PHP requirements.
    * Reminder: GravityView will soon require PHP 5.3. 97.6% of sites are already compatible.
* Fixed: Conflict with another plugin that prevented the Field Settings from being reachable in the Edit View screen
* Fixed: GravityView widgets repeating twice for some customers

__Developer Notes:__

* Added: `GravityView_View::getContextFields()` method allows fetching the fields configured for each View context (`directory`, `single`, `edit`)
    * Modified: `templates/list-body.php` and `templates/list-single.php` to add a check for context fields before rendering
* Added: `$field_id` as fourth argument passed to `gravityview/extension/search/input_type` filter
* Added: Added `$cap` and `$object_id` parameters to `GVCommon::generate_notice()` to be able to check caps before displaying a notice

= 1.19.1 on November 15, 2016 =

* Fixed: When creating a new View, the "form doesn't exist" warning would display

= 1.19 on November 14, 2016 =

* New: __Front-end entry moderation__! You can now approve and disapprove entries from the front of a View - [learn how to use front-end entry approval](https://docs.gravitykit.com/article/390-entry-approval)
    - Add entry moderation to your View with the new "Approve Entries" field
    - Displaying the current approval status by using the new "Approval Status" field
    - Views have a new "Show all entries to administrators" setting. This allows administrators to see entries with any approval status. [Learn how to use this new setting](https://docs.gravitykit.com/article/390-entry-approval#clarify-step-16)
* Fixed: Approval values not updating properly when using the "Approve/Reject" and "User Opt-In" fields
* Tweak: Show inactive forms in the Data Source form dropdown
* Tweak: If a View is connected to a form that is in the trash or does not exist, an error message is now shown
* Tweak: Don't show "Lost in space?" message when searching existing Views
* Added: New Russian translation - thank you, [George Kovalev](https://www.transifex.com/user/profile/gkovaleff/)!
    - Updated: Spanish translation (thanks [@matrixmercury](https://www.transifex.com/user/profile/matrixmercury/))

__Developer Notes:__

* Added: `field-approval.css` CSS file. [Learn how to override the design here](https://docs.gravitykit.com/article/388-front-end-approval-css).
* Modified: Removed the bottom border on the "No Results" text (`.gv-no-results` CSS selector)
* Fixed: Deprecated `get_bloginfo()` usage

= 1.18.1 on November 3, 2016 =

* Updated: 100% Chinese translation—thank you [Michael Edi](https://www.transifex.com/user/profile/michaeledi/)!
* Fixed: Entry approval not working when using [custom entry slugs](https://docs.gravitykit.com/article/57-customizing-urls)
* Fixed: `Undefined index: is_active` warning is shown when editing entries with User Registration Addon active
* Fixed: Strip extra whitespace in Entry Note field templates

= 1.18 on October 11, 2016 =

* Updated minimum requirements: WordPress 3.5, Gravity Forms 1.9.14
* Modified: Entries that are unapproved (not approved or disapproved) are shown as yellow circles
* Added: Shortcut to create a View for an existing form
* Added: Entry Note emails now have a message "This note was sent from {url}" to provide context for the note recipient
* Fixed: Edit Entry did not save other field values when Post fields were in the Edit Entry form
* Fixed: When using "Start Fresh" View presets, form fields were not being added to the "Add Field" field picker
* Fixed: Hidden visible inputs were showing in the "Add Field" picker (for example, the "Middle Name" input was hidden in the Name field, but showing as an option)
* Fixed: Fatal error when editing Post Content and Post Image fields
* Fixed: Lightbox images not loading
* Fixed: Lightbox loading indicator displaying below the overlay
* Fixed: "New form created" message was not shown when saving a draft using a "Start Fresh" View preset
* Gravity Forms User Registration Addon changes:
    * Gravity Forms User Registration 2.0 is no longer supported
    * Fixed Processing "Update User" feeds
    * Fixed: Inactive User Registration feeds were being processed
    * Fixed: User Registration "Update User" feeds were being processed, even if the Update Conditions weren't met
    * Fixed: Unable to use `gravityview/edit_entry/user_registration/trigger_update` filter
* Fixed: Prevent negative entry counts when approving and disapproving entries
* Fixed: PHP notice when WooCommerce Memberships is active
* Tweak: Entry Note emails now have paragraphs automatically added to them
* Tweak: When the global "Show Support Port" setting is "Hide", always hide; if set to "Show", respect each user's Support Port display preference
* Updated: Complete German translation—thank you [hubert123456](https://www.transifex.com/user/profile/hubert123456/)!

__Developer Notes__

* Migrated `is_approved` entry meta values; statuses are now managed by the `GravityView_Entry_Approval_Status` class
    - "Approved" => `1`, use `GravityView_Entry_Approval_Status::APPROVED` constant
    - "0" => `2`, use `GravityView_Entry_Approval_Status::DISAPPROVED` constant
    - Use `$new_value = GravityView_Entry_Approval_Status::maybe_convert_status( $old_value )` to reliably translate meta values
* Added: `GVCommon::get_entry_id()` method to get the entry ID from a slug or ID
* Added: `gravityview_go_back_url` filter to modify the link URL used for the single entry back-link in `gravityview_back_link()` function
* Added: `gravityview/field/notes/wpautop_email` filter to disable `wpautop()` on Entry Note emails
* Added: `$email_footer` to the `gravityview/field/notes/email_content` filter content
* Modified: `note-add-note.php` template: added `current-url` hidden field
* Modified: `list-single.php` template file: added `.gv-grid-col-1-3` CSS class to the `.gv-list-view-content-image` container
* Fixed: Mask the Entry ID in the link to lightbox files

= 1.17.4 on September 7, 2016 =

* Added: Support for editing [Gravity Perks Unique ID](https://gravitywiz.com/documentation/gp-unique-id/) fields
* Fixed: Issue searching and sorting fields with multiple inputs (like names)
* Fixed: Restore Gravity Forms Quiz Addon details in the field picker

__Developer Notes__

* Added: `gravityview_get_directory_widgets()`, `gravityview_set_directory_widgets()` wrapper functions to get and set View widget configurations
* Added: Second `$apply_filter` parameter to `GVCommon::get_directory_fields()` function to set whether or not to apply the `gravityview/configuration/fields` filter

= 1.17.3 on August 31, 2016 =

* Added: Search Bar support for Gravity Forms Survey fields: filter by survey responses
* Added: Search Bar support for Gravity Flow: search entries by the current Step, Step Status, or Workflow Status
* Added: `[gvlogic]` and other shortcodes now can be used inside Email field settings content
* Added: Support for embedding Views in the front page of a site; the [GravityView - Allow Front Page Views plugin](https://github.com/gravityview/gravityview-front-page-views) is no longer required
* Tweak: In Edit View, holding down the option (or alt) key while switching forms allows you to change forms without resetting field configurations - this is useful if you want to switch between duplicate forms
* Fixed: Restored correct Gravity Flow status and workflow values
* Fixed: Conflict when editing an entry in Gravity Flow
* Fixed: Tooltip title text of the field and widget "gear" icon
* Changed the plugin author from "Katz Web Services, Inc." to "GravityView" - it seemed like it was time!

__Developer Notes__

* Modified: `gravityview_get_forms()` function and `GVCommon::get_forms()` method to be compatible with `GFAPI::get_forms()`. Now accepts `$active` and `$trash` arguments, as well as returning all form data (not just `id` and `title` keys)
* Modified: `template/fields/post_image.php` file to use `gravityview_get_link()` to generate the anchor link
* Modified: `rel="noopener noreferrer"` now added to all links generated using `gravityview_get_link()` with `target="_blank"`. This fixes a generic security issue (not specific to GravityView) when displaying links to submitted websites and "Open link in new window" is checked - [read more about it here](https://dev.to/ben/the-targetblank-vulnerability-by-example)
* Modified: Don't convert underscores to periods if not numeric in `GravityView_Widget_Search::prepare_field_filter()` - this fixes searching entry meta
* Modified: Added third `gravityview_search_field_label` parameter: `$field` - it's the field configuration array passed by the Search Bar
* Modified: HTML tags are now stripped from Email field body and subject content
* Modified: Moved `GravityView_Admin_View_Item`, `GravityView_Admin_View_Field`, and `GravityView_Admin_View_Widget` to their own files
* Added: Deprecation notices for methods that haven't been used since Version 1.2!

= 1.17.2 on August 9, 2016 =

* Fixed: "Start Fresh" fails when there are no pre-existing forms in Gravity Forms
* Fixed: Edit Entry not saving values for fields that were initially hidden
* Added: Support for embedding Views in Ultimate Member profile tabs
* Fixed: File Upload fields potentially displaying PHP warnings
* Fixed: Check plugin and theme existence before loading hooks
* Fixed: "Hide empty fields" not working when "Make Phone Number Clickable" is checked for Phone fields
* Fixed: Potential PHP warning when adding Password fields in Edit View
* Fixed: Dutch (Netherlands) `nl_NL` translation file fixed
* Fixed: Divi theme shortcode buttons and modal form added to Edit View screen
* Fixed: Possible for Approve Entries checkbox to use the wrong Form ID
* Fixed: Search issues with special characters
    - Searches that contained ampersands `&` were not working
    - Searches containing plus signs `+` were not working
    - The "Select" Search Bar input type would not show the active search if search term contained an `&`
* Fixed: Multisite issue: when Users are logged-in but not added to any sites, they aren't able to see View content
* Fixed: Never show GravityView Toolbar menu to users who aren't able to edit Views, Forms, or Entries
* Fixed: Allow passing `post_id` in `[gravityview]` shortcode
* Tweak: Use system fonts instead of Open Sans in the admin
* Modified: The default setting for "No-Conflict Mode" is now "On". GravityView _should look good_ on your site!
* Updated translations (thank you!)
    - Turkish translation by Süha Karalar
    - Chinese translation by Michael Edi

__Developer Notes:__

* Added: `gravityview_view_saved` action, triggered after a View has been saved in the admin
* Modified: Changed the Phone field template to use `gravityview_get_link()` to generate the anchor tag
* Added: `gravityview/common/get_entry_id_from_slug/form_id` filter to modify the form ID used to generate entry slugs, in order to avoid hash collisions with data from other forms

= 1.17.1 on June 27 =
* Fixed: Entry approval with Gravity Forms 2.0
    * Added: Approved/Disapproved filters to Gravity Forms "Entries" page
    * Fixed: Bulk Approve/Disapprove
    * Fixed: Approve column and Bulk Actions not visible on Gravity Forms Entries page
    * Tweak: Improved speed of approving/disapproving entries
* Fixed: "Reply To" reference fixed in `GVCommon::send_email()` function
* Added: Improved logging for creation of Custom Slug hash ids
* Translations updated:
    - Updated Chinese translation by [@michaeledi](https://www.transifex.com/user/profile/michaeledi/)
    - Updated Persian translation by [@azadmojtaba](https://www.transifex.com/user/profile/azadmojtaba/)

= 1.17 on June 14 =

* Fully compatible with Gravity Forms 2.0
* Added: Entry Notes field
    - Add and delete Entry Notes from the frontend
    - Allows users to email Notes when they are added
    - Display notes to logged-out users
    - New [user capabilities](https://docs.gravitykit.com/article/311-gravityview-capabilities) to limit access (`gravityview_add_entry_notes`, `gravityview_view_entry_notes`, `gravityview_delete_entry_notes`, `gravityview_email_entry_notes`)
* Added: Merge Tag modifiers - now set a maximum length of content, and automatically add paragraphs to Merge Tags. [Read how to use the new Merge Tag modifiers](https://docs.gravitykit.com/article/350-merge-tag-modifiers).
    - `:maxwords:{number}` - Limit output to a set number of words
    - `:wpautop` - Automatically add line breaks and paragraphs to content
    - `:timestamp` - Convert dates into timestamp values
* Modified: Major changes to the Search Bar design
* Added: Field setting to display the input value, label, or check mark, depending on field type. Currently supported: Checkbox, Radio, Drop Down fields.
* Added: RTL ("right to left") language support in default and List template styles (Added: `gv-default-styles-rtl.css` and `list-view-rtl.css` stylesheets)
* Added: Option to make Phone numbers click-to-call
* Added: GravityView parent menu to Toolbar; now you can edit the form connected to a View directly from the View
    * Changed: Don't show Edit View in the Admin Bar; it's now under the GravityView parent menu
    * Fixed: Don't remove Edit Post/Page admin bar menu item
* Added: Support for [Gravity Flow](https://gravityflow.io) "Workflow Step" and Workflow "Final Status" fields
* Added: Support for Password fields. You probably shouldn't display them (in most cases!) but now you *can*
* Modified: When deleting/trashing entries with GravityView, the connected posts created by Gravity Forms will now also be deleted/trashed
* Edit Entry improvements
    * Added: Edit Entry now fully supports [Gravity Forms Content Templates](https://www.gravityhelp.com/documentation/article/create-content-template/)
    * Fixed: Edit Entry didn't pre-populate List inputs if they were part of a Post Custom Field field type
    * Fixed: Updating Post Image fields in Edit Entry when the field is not set to "Featured Image" in Gravity Forms
    * Fixed: "Rank" and "Ratings" Survey Field types not being displayed properly in Edit Entry
    * Fixed: Signature field not displaying existing signatures in Edit Entry
    * Fixed: Post Category fields will now update to show the Post's current categories
    * Fixed: Allow multiple Post Category fields in Edit Entry
    * Fixed: PHP warning caused when a form had "Anti-spam honeypot" enabled
* Fixed: When inserting a GravityView shortcode using the "Add View" button, the form would flow over the window
* Fixed: [Church Themes](https://churchthemes.com) theme compatibility
* Fixed: Inactive and expired licenses were being shown the wrong error message
* Fixed: Moving domains would prevent GravityView from updating
* Fixed: When using the User Opt-in field together with the View setting "Show Only Approved Entries", entries weren't showing
* Fixed: If a label is set for Search Bar "Link" fields, use the label. Otherwise, "Show only:" will be used
* Fixed: Showing the first column of a List field was displaying all the field's columns
* Translations: New Persian translation by [@azadmojtaba](https://www.transifex.com/user/profile/azadmojtaba/) (thank you!)

__Developer Notes__

* Templates changed:
    * `list-single.php` and `list-body.php`: changed `#gv_list_{entry_id}` to `#gv_list_{entry slug}`. If using custom entry slugs, the ID attribute will change. Otherwise, no change.
    * `list-body.php`: Removed `id` attribute from entry title `<h3>`
* Added: Override GravityView CSS files by copying them to a template's `/gravityview/css/` sub-directory
* Added: `gravityview_css_url()` function to check for overriding CSS files in templates
* Added: `gravityview_use_legacy_search_style` filter; return `true` to use previous Search Bar stylesheet
* Major CSS changes for the Search Bar.
    - Search inputs `<div>`s now have additional CSS classes based on the input type: `.gv-search-field-{input_type}` where `{input_type}` is:
    `search_all` (search everything text box), `link`, `date`, `checkbox` (list of checkboxes), `single_checkbox`, `text`, `radio`, `select`,
    `multiselect`, `date_range`, `entry_id`, `entry_date`
    - Added `gv-search-date-range` CSS class to containers that have date ranges
    - Moved `gv-search-box-links` CSS class from the `<p>` to the `<div>` container
    - Fixed: `<label>` `for` attribute was missing quotes
* Added:
    - `gravityview/edit_entry/form_fields` filter to modify the fields displayed in Edit Entry form
    - `gravityview/edit_entry/field_value_{field_type}` filter to change the value of an Edit Entry field for a specific field type
    - `gravityview/edit-entry/render/before` action, triggered before the Edit Entry form is rendered
    - `gravityview/edit-entry/render/after` action, triggered after the Edit Entry form is rendered
* Fixed: PHP Warning for certain hosting `open_basedir` configurations
* Added: `gravityview/delete-entry/delete-connected-post` Filter to modify behavior when entry is deleted. Return false to prevent posts from being deleted or trashed when connected entries are deleted or trashed. See `gravityview/delete-entry/mode` filter to modify the default behavior, which is "delete".
* Added: `gravityview/edit_entry/post_content/append_categories` filter to modify whether post categories should be added to or replaced?
* Added: `gravityview/common/get_form_fields` filter to modify fields used in the "Add Field" selector, View "Filters" dropdowns, and Search Bar
* Added: `gravityview/search/searchable_fields` filter to modify fields used in the Search Bar field dropdown
* Added: `GVCommon::send_email()`, a public alias of `GFCommon::send_email()`
* Added: `GravityView_Field_Notes` class, with lots of filters to modify output
* Added: `$field_value` parameter to `gravityview_get_field_label()` function and `GVCommon::get_field_label()` method
* Added: `$force` parameter to `GravityView_Plugin::frontend_actions()` to force including files
* Modified: Added second parameter `$entry` to `gravityview/delete-entry/trashed` and `gravityview/delete-entry/deleted` actions
* Fixed: An image with no `src` output a broken HTML `<img>` tag

= 1.16.5.1 on April 7 =

* Fixed: Edit Entry links didn't work

= 1.16.5 on April 6 =

* Fixed: Search Bar inputs not displaying for Number fields
* Fixed: Compatibility issue with [ACF](https://wordpress.org/plugins/advanced-custom-fields/) plugin when saving a View
* Fixed (for real this time): Survey field values weren't displaying in Edit Entry
* Tweak: Made it clearer when editing a View that GravityView is processing in the background
* Added: Chinese translation (thanks, Edi Weigh!)
* Updated: German translation (thanks, [@akwdigital](https://www.transifex.com/user/profile/akwdigital/)!)

__Developer Notes__

* Added: `gravityview/fields/custom/decode_shortcodes` filter to determine whether to process shortcodes inside Merge Tags in Custom Content fields. Off by default, for security reasons.
* Fixed: Potential fatal errors when activating GravityView if Gravity Forms isn't active
* Updated: Gamajo Template Loader to Version 1.2
* Verified compatibility with WordPress 4.5

= 1.16.4.1 on March 23 =
* Fixed: Major display issue caused by output buffering introduced in 1.16.4. Sorry!

= 1.16.4 on March 21 =
* Fixed: `[gravityview]` shortcodes sometimes not rendering inside page builder shortcodes
* Fixed: Individual date inputs (Day, Month, Year) always would show full date.
* Fixed: Quiz and Poll fields weren't displaying properly
* Fixed: Survey field CSS styles weren't enqueued properly when viewing survey results
* Fixed: Survey field values weren't displaying in Edit Entry. We hope you "likert" this update a lot ;-)
* Added: Option to set the search mode ("any" or "all") on the GravityView Search WordPress widget.
* Added: Option to show/hide "Show Answer Explanation" for Gravity Forms Quiz Addon fields
* Tweak: Don't show GravityView Approve Entry column in Gravity Forms Entries table if there are no entries
* Updated: Turkish translation. Thanks, [@suhakaralar](https://www.transifex.com/accounts/profile/suhakaralar/)!
* Tested and works with [Gravity Forms 2.0 Beta 1](https://www.gravityforms.com/gravity-forms-v2-0-beta-1-released/)

__Developer Notes:__

* Tweak: Updated `templates/fields/date.php` template to use new `GravityView_Field_Date::date_display()` method.
* Added `gv-widgets-no-results` and `gv-container-no-results` classes to the widget and View container `<div>`s. This will make it easier to hide empty View content and/or Widgets.
* Added: New action hooks when entry is deleted (`gravityview/delete-entry/deleted`) or trashed (`gravityview/delete-entry/trashed`).
* Added: Use the hook `gravityview/search/method` to change the default search method from `GET` to `POST` (hiding the search filters from the View url)
* Added: `gravityview/extension/search/select_default` filter to modify default value for Drop Down and Multiselect Search Bar fields.
* Added: `gravityview_get_input_id_from_id()` helper function to get the Input ID from a Field ID.

= 1.16.3 on February 28 =

* Fixed: Date range search not working
* Fixed: Display fields with calculation enabled on the Edit Entry view
* Fixed: Large images in a gallery not resizing (when using [.gv-gallery](https://docs.gravitykit.com/article/247-create-a-gallery))
* Tweak: Start and end date in search are included in the results

__Developer Notes:__

* Added: `gravityview/approve_entries/bulk_actions` filter to modify items displayed in the Gravity Forms Entries "Bulk action" dropdown, in the "GravityView" `<optgroup>`
* Added: `gravityview/edit_entry/button_labels` filter to modify the Edit Entry view buttons labels (defaults: `Cancel` and `Update`)
* Added: `gravityview/approve_entries/add-note` filter to modify whether to add a note when the entry has been approved or disapproved (default: `true`)
* Fixed: Removed deprecated `get_currentuserinfo()` function usage

= 1.16.2.2 on February 17 =

* This fixes Edit Entry issues introduced by 1.16.2.1. If you are running 1.16.2.1, please update. Sorry for the inconvenience!

= 1.16.2.1 on February 16 =

* Fixed: Edit Entry calculation fields not being able to calculate values when the required fields weren't included in Edit Entry layout
* Fixed: Prevent Section fields from being searchable
* Fixed: Setting User Registration 3.0 "create" vs "update" feed type

= 1.16.2 on February 15 =

* Added: Support for Post Image field on the Edit Entry screen
* Added: Now use any Merge Tags as `[gravityview]` parameters
* Fixed: Support for User Registration Addon Version 3
* Fixed: Support for rich text editor for Post Body fields
* Fixed: Admin-only fields may get overwritten when fields aren't visible during entry edit by user (non-admin)
* Fixed: Address fields displayed hidden inputs
* Fixed: Merge Tag dropdown list can be too wide when field names are long
* Fixed: When sorting, recent entries disappeared from results
* Fixed: Searches that included apostrophes or ampersands returned no results
* Fixed: Zero values not set in fields while in Edit Entry
* Fixed: Re-calculate fields where calculation is enabled after entry is updated
* Fixed: Warning message when Number fields not included in custom Edit Entry configurations
* Translation updates:
    - Bengali - thank you [@tareqhi](https://www.transifex.com/accounts/profile/tareqhi/) for 100% translation!
    - Turkish by [@dbalage](https://www.transifex.com/accounts/profile/dbalage/)


__Developer Notes:__

* Reminder: <strong>GravityView will soon require PHP 5.3</strong>
* Added: `gravityview/widgets/container_css_class` filter to modify widget container `<div>` CSS class
    - Added `gv-widgets-{zone}` class to wrapper (`{zone}` will be either `header` or `footer`)
* Fixed: Conflict with some plugins when `?action=delete` is processed in the Admin ([#624](https://github.com/gravityview/GravityView/issues/624), reported by [dcavins](https://github.com/dcavins))
* Fixed: Removed `icon` CSS class name from the table sorting icon links. Now just `gv-icon` instead of `icon gv-icon`.
* Fixed: "Clear" search link now set to `display: inline-block` instead of `display: block`
* Added: `gravityview/common/get_entry/check_entry_display` filter to disable validating whether to show entries or not against View filters
* Fixed: `GravityView_API::replace_variables` no longer requires `$form` and `$entry` arguments

= 1.16.1 on January 21 =

* Fixed: GravityView prevented Gravity Forms translations from loading
* Fixed: Field Width setting was visible in Edit Entry
* Fixed: Don't display embedded Gravity Forms forms when editing an entry in GravityView

__Developer Notes:__

* Added: `gravityview_excerpt_more` filter. Modify the "Read more" link used when "Maximum Words" setting is enabled and the output is truncated.
    * Removed: `excerpt_more` filter on `textarea.php` - many themes use permalink values to generate links.

= 1.16 on January 14 =
* Happy New Year! We have big things planned for GravityView in 2016, including a new View Builder. Stay tuned :-)
* Added: Merge Tags. [See all GravityView Merge Tags](https://docs.gravitykit.com/article/76-merge-tags)
    * `{date_created}` The date an entry was created. [Read how to use it here](https://docs.gravitykit.com/article/331-date-created-merge-tag).
    * `{payment_date}` The date the payment was received. Formatted using [the same modifiers](https://docs.gravitykit.com/article/331-date-created-merge-tag) as `{date_created}`
    * `{payment_status}` The current payment status of the entry (ie "Processing", "Pending", "Active", "Expired", "Failed", "Cancelled", "Approved", "Reversed", "Refunded", "Voided")
    * `{payment_method}` The way the entry was paid for (ie "Credit Card", "PayPal", etc.)
    * `{payment_amount}` The payment amount, formatted as the currency (ie `$75.25`). Use `{payment_amount:raw}` for the un-formatted number (ie `75.25`)
    * `{currency}` The currency with which the entry was submitted (ie "USD", "EUR")
    * `{is_fulfilled}` Whether the order has been fulfilled. Displays "Not Fulfilled" or "Fulfilled"
    * `{transaction_id}` the ID of the transaction returned by the payment gateway
    * `{transaction_type}` Indicates the transaction type of the entry/order. "Single Payment" or "Subscription".
* Fixed: Custom merge tags not being replaced properly by GravityView
* Fixed: Connected form links were not visible in the Data Source metabox
* Fixed: Inaccurate "Key missing" error shown when license key is invalid
* Fixed: Search Bar could show "undefined" search fields when security key has expired. Now, a helpful message will appear.
* Tweak: Only show Add View button to users who are able to publish Views
* Tweak: Reduce the number of database calls by fetching forms differently
* Tweak: Only show license key notices to users who have capability to edit settings, and only on GravityView pages
* Tweak: Improved load time of Views screen in the admin
* Tweak: Make sure entry belongs to correct form before displaying
* Tweak: Removed need for one database call per displayed entry
* Translations, thanks to:
    - Brazilian Portuguese by [@marlosvinicius](https://www.transifex.com/accounts/profile/marlosvinicius.info/)
    - Mexican Spanish by [@janolima](https://www.transifex.com/accounts/profile/janolima/)

__Developer Notes:__

* New: Added `get_content()` method to some `GravityView_Fields` subclasses. We plan on moving this to the parent class soon. This allows us to not use `/templates/fields/` files for every field type.
* New: `GVCommon::format_date()` function formats entry and payment dates in more ways than `GFCommon::format_date`
* New: `gravityview_get_terms_choices()` function generates array of categories ready to be added to Gravity Forms $choices array
* New: `GVCommon::has_product_field()` method to check whether a form has product fields
* New: Added `add_filter( 'gform_is_encrypted_field', '__return_false' );` before fetching entries
* Added: `gv-container-{view id}` CSS class to `gv_container_class()` function output. This will be added to View container `<div>`s
* Added: `$group` parameter to `GravityView_Fields::get_all()` to get all fields in a specified group
* Added: `gravityview_field_entry_value_{field_type}_pre_link` filter to modify field values before "Show As Link" setting is applied
* Added: Second parameter `$echo` (boolean) to `gv_container_class()`
* Added: Use the `$is_sortable` `GravityView_Field` variable to define whether a field is sortable. Overrides using the  `gravityview/sortable/field_blacklist` filter.
* Fixed: `gv_container_class()` didn't return value
* Fixed: Don't add link to empty field value
* Fixed: Strip extra whitespace in `gravityview_sanitize_html_class()`
* Fixed: Don't output widget structural HTML if there are no configured widgets
* Fixed: Empty HTML `<h4>` label container output in List layout, even when "Show Label" was unchecked
* Fixed: Fetching the current entry can improperly return an empty array when using `GravityView_View->getCurrentEntry()` in DataTables extension
* Fixed: `gravityview/sortable/formfield_{form}_{field_id}` filter [detailed here](https://docs.gravitykit.com/article/231-how-to-disable-the-sorting-control-on-one-table-column)
* Fixed: `gravityview/sortable/field_blacklist` filter docBlock fixed
* Tweak: Set `max-width: 50%` for `div.gv-list-view-content-image`
* Tweak: Moved `gv_selected()` to `helper-functions.php` from `class-api.php`

= 1.15.2 on December 3 =

* Fixed: Approval column not being added properly on the Form Entries screen for Gravity Forms 1.9.14.18+
* Fixed: Select, multi-select, radio, checkbox, and post category field types should use exact match search
* Fixed: Cannot delete entry notes from Gravity Forms Entry screen
* Fixed: Date Range search field label not working
* Fixed: Date Range searches did not include the "End Date" day
* Fixed: Support Port docs not working on HTTPS sites
* Fixed: When deleting an entry, only show "Entry Deleted" message for the deleted entry's View
* Fixed: "Open link in a new tab or window?" setting for Paragraph Text fields
* Fixed: Custom Labels not being used as field label in the View Configuration screen
    * Tweak: Custom Labels will be used as the field label, even when the "Show Label" checkbox isn't checked
* Tweak: Show available plugin updates, even when license is expired
* Tweak: Improve spacing of the Approval column on the Entries screen
* Tweak: Added support for new accessibility labels added in WordPress 4.4

__Developer Notes:__

* Fixed: Make `gravityview/fields/fileupload/link_atts` filter available when not using lightbox with File Uploads field
* Renamed files:
    - `includes/fields/class.field.php` => `includes/fields/class-gravityview-field.php`
    - `includes/class-logging.php` => `includes/class-gravityview-logging.php`
    - `includes/class-image.php` => `includes/class-gravityview-image.php`
    - `includes/class-migrate.php` => `includes/class-gravityview-migrate.php`
    - `includes/class-change-entry-creator.php` => `includes/class-gravityview-change-entry-creator.php`
* New: `gravityview/delete-entry/verify_nonce` Override Delete Entry nonce validation. Return true to declare nonce valid.
* New: `gravityview/entry_notes/add_note` filter to modify GravityView note properties before being added
* New: `gravityview_post_type_supports` filter to modify `gravityview` post type support values
* New: `gravityview_publicly_queryable` filter to modify whether Views be accessible using `example.com/?post_type=gravityview`. Default: Whether the current user has `read_private_gravityviews` capability (Editor or Administrator by default)

= 1.15.1 on October 27 =
* New: Use `{get}` Merge Tags as `[gravityview]` attributes
* Fixed: Edit Entry and Delete Entry links weren't working in DataTables
* Fixed: Some Gravity Forms Merge Tags weren't working, like `{embed_post:post_title}`
* Fixed: Display Checkbox and Radio field labels in the Search Bar
	* New: If you prefer how the searches looked before the labels were visible, you can set the "Label" for the search field to a blank space. That will hide the label.
	* Removed extra whitespace from search field `<label>`s
* Fixed: Update the required Gravity Forms version to 1.9.9.10
* Fixed: Section fields should not be affected by "Hide empty fields" View setting
* Fixed: Add ability to check post custom fields for `[gravityview]` shortcode. This fixes issues with some themes and page builder plugins.
* Fixed: Return type wasn't boolean for `has_gravityview_shortcode()` function
* Tweak: Improve notifications logic
	* Only show notices to users with appropriate capabilities
	* Allow dismissing all notices
	* Clear dismissed notices when activating the plugin
	* Fixed showing notice to enter license key
* Tweak: Added previously-supported `{created_by:roles}` Merge Tag to available tags dropdown
* Tweak: Allow overriding `gravityview_sanitize_html_class()` function
* Tweak: Make `GravityView_Merge_Tags::replace_get_variables()` method public
* Tweak: Rename `GravityView_Merge_Tags::_gform_replace_merge_tags()` method `GravityView_Merge_Tags::replace_gv_merge_tags()` for clarity

= 1.15 on October 15 =
* Added: `{get}` Merge Tag that allows passing data via URL to be safely displayed in Merge Tags. [Learn how this works](https://docs.gravitykit.com/article/314-the-get-merge-tag).
	- Example: When adding `?first-name=Floaty` to a URL, the Custom Content `My name is {get:first-name}` would be replaced with `My name is Floaty`
* Added: GravityView Capabilities: restrict access to GravityView functionality to certain users and roles. [Learn more](https://docs.gravitykit.com/article/311-gravityview-capabilities).
	- Fixed: Users without the ability to create Gravity Forms forms are able to create a new form via "Start Fresh"
	- Only add the Approve Entries column if user has the `gravityview_moderate_entries` capability (defaults to Editor role or higher)
	- Fixed: Contributors now have access to the GravityView "Getting Started" screen
* Added: `[gv_entry_link]` shortcode to link directly to an entry. [Learn more](https://docs.gravitykit.com/article/287-edit-entry-and-delete-entry-shortcodes).
	- Existing `[gv_delete_entry_link]` and `[gv_edit_entry_link]` shortcodes will continue to work
* Added: Ability to filter View by form in the Admin. [Learn more](https://docs.gravitykit.com/article/313-the-views-list-on-the-dashboard).
* Added: Option to delete GravityView data when the plugin is uninstalled, then deleted. [Learn more](https://docs.gravitykit.com/article/312-how-to-delete-the-gravityview-data-when-the-plugin-is-uninstalled).
* Added: New support "Beacon" to easily search documentation and ask support questions
* Added: Clear search button to the Search Widget (WP widget)
* Fixed: `number_format()` PHP warning on blank Number fields
* Fixed: `{created_by}` merge tags weren't being escaped using `esc_html()`
* Fixed: Checkmark icons weren't always available when displaying checkbox input field
* Fixed: When "Shorten Link Display" was enabled for Website fields, "Link Text" wasn't respected
* Fixed: Only process "Create" Gravity Forms User Registration Addon feeds, by default the user role and the user display name format persist
* Fixed: Error with List field  `Call to undefined method GF_Field::get_input_type()`
* Fixed: BuddyPress/bbPress `bbp_setup_current_user()` warning
* Fixed: `gravityview_is_admin_page()` wasn't recognizing the Settings page as a GravityView admin page
* Fixed: Custom Content Widgets didn't replace Merge Tags
* Fixed: PHP Warnings
* Fixed: WordPress Multisite fatal error when Gravity Forms not Network Activated
* Tweak: Don't show Data Source column in Views screen to users who don't have permissions to see any of the data anyway
* Tweak: Entry notes are now created using `GravityView_Entry_Notes` class
* Tweak: Improved automated code testing
* Tweak: Added `gravityview/support_port/display` filter to enable/disable displaying Support Port
* Tweak: Added `gravityview/support_port/show_profile_setting` filter to disable adding the Support Port setting on User Profile pages
* Tweak: Removed `gravityview/admin/display_live_chat` filter
* Tweak: Removed `gravityview_settings_capability` filter
* Tweak: Escape form name in dropdowns

= 1.14.2 & 1.14.3 on September 17 =
* Fixed: Issue affecting Gravity Forms User Registration Addon. Passwords were being reset when an user edited their own entry.

= 1.14.1 on September 16 =
* Fixed: Error with older versions of Maps Premium View

= 1.14 on September 16 =
* Added: Search Bar now supports custom label text
* Added: Show the value of a single column of a "Multiple Columns" List field
* Added: Sorting by time now works. Why is this "Added" and not "Fixed"? Because Gravity Forms doesn't natively support sorting by time!
* Added: Display the roles of the entry creator by using `{created_by:roles}` Merge Tag
* Fixed: Field containers were being rendered even when empty
* Fixed: Widgets were not being displayed when using page builders and themes that pre-process shortcodes
* Fixed: Don't show "Width %" setting when in Single Entry configuration
* Fixed: Error in extension class that assumes GravityView is active
* Fixed: Add check for `{all_fields_display_empty}` Gravity Forms merge tag
* Fixed: Hide metabox until View Data Source is configured
* Fixed: Search Bar "Link" input type wasn't highlighting properly based on the value of the filter
* Fixed: Improved speed of getting users for Search Bar and GravityView Search Widgets with "Submitted by" fields, and in the Edit Entry screen (the Change Entry Creator dropdown)
* Fixed: Conflict with other icon fonts in the Dashboard
* Fixed: Allow HTML in Source URL "Link Text" field setting
* Fixed: Gravity Forms User Registration Addon conflicts
	- When editing an entry, an user's roles and display name were reset to the Addon's feed configuration settings
	- Users receive "Password Updated" emails in WordPress 4.3+, even if the password wasn't changed
* Fixed: Prevent sorting by List fields, which aren't sortable due to their data storage method
* Tweak: Support for plugin banner images in the plugin changelog screen
* Tweak: Updated default Search Bar configuration to be a single input with "Search Everything"
* Tweak: Sort user dropdown by display name instead of username
* Tweak: Reduce size of AJAX responses
* Tweak: Add "Template" column to the All Views list table - now you can better see what template is being used
* Tweak: Remove redundant close icon for field and widget settings
* Tweak: When adding notes via GravityView, set the note type to `gravityview` to allow for better searchability
* Added: Automated code testing
* Updated: Bengali translation by [@tareqhi](https://www.transifex.com/accounts/profile/tareqhi/). Thank you!

= 1.13.1 on August 26 =
* Fixed: Potential XSS security issue. **Please update.**
* Fixed: The cache was not being reset properly for entry changes, including:
	- Starring/unstarring
	- Moving to/from the trash
	- Changing entry owner
	- Being marked as spam
* Fixed: Delete entry URL not properly passing some parameters (only affecting pages with multiple `[gravityview]` shortcodes)
* Added: `gravityview/delete-entry/mode` filter. When returning "trash", "Delete Entry" moves entries to the trash instead of permanently deleting them.
* Added: `gravityview/admin/display_live_chat` filter to disable live chat widget
* Added: `gravityview/delete-entry/message` filter to modify the "Entry Deleted" message content
* Tweak: Improved license activation error handling by linking to relevant account functions
* Tweak: Added settings link to plugin page actions
* Tweak: Improved code documentation
* Updated Translations:
	- Bengali translation by [@tareqhi](https://www.transifex.com/accounts/profile/tareqhi/)
	- Turkish translation by [@suhakaralar](https://www.transifex.com/accounts/profile/suhakaralar/)
* New: Released a new [GravityView Codex](http://codex.gravitykit.com) for developers

= 1.13 on August 20 =
* Fixed: Wildcard search broken for Gravity Forms 1.9.12+
* Fixed: Edit Entry validation messages not displaying for Gravity Forms 1.9.12+
* Added: Number field settings
	- Format number: Display numbers with thousands separators
	- Decimals: Precision of the number of decimal places. Leave blank to use existing precision.
* Added: `detail` parameter to the `[gravityview]` shortcode. [Learn more](https://docs.gravitykit.com/article/73-using-the-shortcode#detail-parameter)
* Added: `context` parameter to the `[gvlogic]` shortcode to show/hide content based on current mode (Multiple Entries, Single Entry, Edit Entry). [Learn more](https://docs.gravitykit.com/article/252-gvlogic-shortcode#context)
* Added: Allow to override the entry saved value by the dynamic populated value on the Edit Entry view using the `gravityview/edit_entry/pre_populate/override` filter
* Added: "Edit View" link in the Toolbar when on an embedded View screen
* Added: `gravityview_is_hierarchical` filter to enable defining a Parent View
* Added: `gravityview/merge_tags/do_replace_variables` filter to enable/disable replace_variables behavior
* Added: `gravityview/edit_entry/verify_nonce` filter to override nonce validation in Edit Entry
* Added: `gravityview_strip_whitespace()` function to strip new lines, tabs, and multiple spaces and replace with single spaces
* Added: `gravityview_ob_include()` function to get the contents of a file using combination of `include()` and `ob_start()`
* Fixed: Edit Entry link not showing for non-admins when using the DataTables template
* Fixed: Cache wasn't being used for `get_entries()`
* Fixed: Extension class wasn't properly checking requirements
* Fixed: Issue with some themes adding paragraphs to Javascript tags in the Edit Entry screen
* Fixed: Duplicated information in the debugging logs
* Updated: "Single Entry Title" and "Back Link Label" settings now support shortcodes, allowing for you to use [`[gvlogic]`](https://docs.gravitykit.com/article/252-gvlogic-shortcode)
* Updated: German and Portuguese translations

= 1.12 on August 5 =
* Fixed: Conflicts with Advanced Filter extension when using the Recent Entries widget
* Fixed: Sorting icons were being added to List template fields when embedded on the same page as Table templates
* Fixed: Empty Product fields would show a string (", Qty: , Price:") instead of being empty. This prevented "Hide empty fields" from working
* Fixed: When searching on the Entry Created date, the date used GMT, not blog timezone
* Fixed: Issue accessing settings page on Multisite
* Fixed: Don't show View post types if GravityView isn't valid
* Fixed: Don't redirect to the List of Changes screen if you've already seen the screen for the current version
* Fixed: When checking license status, the plugin can now fix PHP warnings caused by other plugins that messed up the requests
* Fixed: In Multisite, only show notices when it makes sense to
* Added: `gravityview/common/sortable_fields` filter to override which fields are sortable
* Tweak: Extension class added ability to check for required minimum PHP versions
* Tweak: Made the `GravityView_Plugin::$theInstance` private and renamed it to `GravityView_Plugin::$instance`. If you're a developer using this, please use `GravityView_Plugin::getInstance()` instead.
* Updated: French translation

= 1.11.2 on July 22 =
* Fixed: Bug when comparing empty values with `[gvlogic]`
* Fixed: Remove extra whitespace when comparing values using `[gvlogic]`
* Modified: Allow Avada theme Javascript in "No-Conflict Mode"
* Updated: French translation

= 1.11.1 on July 20 =
* Added: New filter hook to customise the cancel Edit Entry link: `gravityview/edit_entry/cancel_link`
* Fixed: Extension translations
* Fixed: Dropdown inputs with long field names could overflow field and widget settings
* Modified: Allow Genesis Framework CSS and Javascript in "No-Conflict Mode"
* Updated: Danish translation (thanks [@jaegerbo](https://www.transifex.com/accounts/profile/jaegerbo/)!) and German translation

= 1.11 on July 15 =
* Added: GravityView now updates WordPress user profiles when an entry is updated while using the Gravity Forms User Registration Add-on
* Fixed: Removed User Registration Add-on validation when updating an entry
* Fixed: Field custom class not showing correctly on the table header
* Fixed: Editing Time fields wasn't displaying saved value
* Fixed: Conflicts with the date range search when search inputs are empty
* Fixed: Conflicts with the Other Entries field when placing a search:
    - Developer note: the filter hook `gravityview/field/other_entries/args` was replaced by "gravityview/field/other_entries/criteria". If you are using this filter, please [contact support](mailto:support@gravitykit.com) before updating so we can help you transition
* Updated: Turkish translation (thanks [@suhakaralar](https://www.transifex.com/accounts/profile/suhakaralar/)!) and Mexican translation (thanks [@jorgepelaez](https://www.transifex.com/accounts/profile/jorgepelaez/)!)

= 1.10.1 on July 2 =
* Fixed: Edit Entry link and Delete Entry link in embedded Views go to default view url
* Fixed: Duplicated fields on the Edit Entry view
* Fixed: Warning on bulk edit

= 1.10 on June 26 =
* Update: Due to the new Edit Entry functionality, GravityView now requires Gravity Forms 1.9 or higher
* Fixed: Editing Hidden fields restored
* Fixed: Edit Entry and Delete Entry may not always show in embedded Views
* Fixed: Search Bar "Clear" button Javascript warning in Internet Explorer
* Fixed: Edit Entry styling issues with input sizes. Edit Entry now uses 100% Gravity Forms styles.
* Added: `[gv_edit_entry_link]` and `[gv_delete_entry_link]` shortcodes. [Read how to use them](https://docs.gravitykit.com/article/287-edit-entry-and-delete-entry-shortcodes)

= 1.9.1 on June 24 =
* Fixed: Allow "Admin Only" fields to appear in Edit Entry form
	- New behavior: If the Edit Entry tab isn't configured in GravityView (which means all fields will be shown by default), GravityView will hide "Admin Only" fields from being edited by non-administrators. If the Edit Entry tab is configured, then GravityView will use the field settings in the configuration, overriding Gravity Forms settings.
* Tweak: Changed `gravityview/edit-entry/hide-product-fields` filter to `gravityview/edit_entry/hide-product-fields` for consistency

= 1.9 on June 23 =
* Added: Edit Entry now takes place in the Gravity Forms form layout, not in the previous layout. This means:
	- Edit Entry now supports Conditional Logic - as expected, fields will show and hide based on the form configuration
	- Edit Entry supports [Gravity Forms CSS Ready Classes](https://docs.gravityforms.com/list-of-css-ready-classes/) - the layout you have configured for your form will be used for Edit Entry, too.
	- If you customized the CSS of your Edit Entry layout, **you will need to update your stylesheet**. Sorry for the inconvenience!
	- If visiting an invalid Edit Entry link, you are now provided with a back link
	- Product fields are now hidden by default, since they aren't editable. If you want to instead display the old message that "product fields aren't editable," you can show them using the new `gravityview/edit_entry/hide-product-fields` filter
* Added: Define column widths for fields in each field's settings (for Table and DataTable View Types only)
* Added: `{created_by}` Merge Tag that displays information from the creator of the entry ([learn more](https://docs.gravitykit.com/article/281-the-createdby-merge-tag))
* Added: Edit Entry field setting to open link in new tab/window
* Added: CSS classes to the Update/Cancel/Delete buttons ([learn more](https://docs.gravitykit.com/article/63-css-guide#edit-entry))
* Fixed: Shortcodes not processing properly in DataTables Extension
* Tweak: Changed support widget to a Live Chat customer support and feedback form widget

= 1.8.3 on June 12 =
* Fixed: Missing title and subtitle field zones on `list-single.php` template

= 1.8.2 on June 10 =
* Fixed: Error on `list-single.php` template

= 1.8.1 on June 9 =
* Added: New search filter for Date fields to allow searching over date ranges ("from X to Y")
* Updated: The minimum required version of Gravity Forms is now 1.8.7. **GravityView will be requiring Gravity Forms 1.9 soon.** Please update Gravity Forms if you are running an older version!
* Fixed: Conflicts with [A-Z Filter Extension](https://www.gravitykit.com/extensions/a-z-filter/) and View sorting due to wrong field mapping
* Fixed: The "links" field type on the GravityView WordPress search widget was opening the wrong page
* Fixed: IE8 Javascript error when script debugging is on. Props, [@Idealien](https://github.com/Idealien). [Issue #361 on Github](https://github.com/katzwebservices/GravityView/issues/361)
* Fixed: PHP warning when trashing entries. [Issue #370 on Github](https://github.com/katzwebservices/GravityView/issues/370)
* Tweak: Updated the `list-single.php`, `table-body.php`, `table-single.php` templates to use `GravityView_View->getFields()` method

= 1.8 on May 26 =
* View settings have been consolidated to a single location. [Learn more about the new View Settings layout](https://docs.gravitykit.com/article/275-view-settings).
* Added: Custom Link Text in Website fields
* Added: Poll Addon GravityView widget
* Added: Quiz Addon support: add Quiz score fields to your View configuration
* Added: Possibility to search by entry creator on Search Bar and Widget
* Fixed: `[gvlogic]` shortcode now properly handles comparing empty values.
    * Use `[gvlogic if="{example} is=""]` to determine if a value is blank.
    * Use `[gvlogic if="{example} isnot=""]` to determine if a value is not blank.
    * See "Matching blank values" in the [shortcode documentation](https://docs.gravitykit.com/article/252-gvlogic-shortcode)
* Fixed: Sorting by full address. Now defaults to sorting by city. Use the `gravityview/sorting/address` filter to modify what data to use ([here's how](https://gist.github.com/zackkatz/8b8f296c6f7dc99d227d))
* Fixed: Newly created entries cannot be directly accessed when using the custom slug feature
* Fixed: Merge Tag autocomplete hidden behind the Field settings (did you know you can type `{` in a field that has Merge Tags enabled and you will get autocomplete?)
* Fixed: For sites not using [Permalinks](http://codex.wordpress.org/Permalinks), the Search Bar was not working for embedded Views
* Tweak: When GravityView is disabled, only show "Could not activate the Extension; GravityView is not active." on the Plugins page
* Tweak: Added third parameter to `gravityview_widget_search_filters` filter that passes the search widget arguments
* Updated Translations:
    - Italian translation by [@Lurtz](https://www.transifex.com/accounts/profile/Lurtz/)
	- Bengali translation by [@tareqhi](https://www.transifex.com/accounts/profile/tareqhi/)
    - Danish translation by [@jaegerbo](https://www.transifex.com/accounts/profile/jaegerbo/)

= 1.7.6.2 on May 12 =
* Fixed: PHP warning when trying to update an entry with the approved field.
* Fixed: Views without titles in the "Connected Views" dropdown would appear blank

= 1.7.6.1 on May 7 =
* Fixed: Pagination links not working when a search is performed
* Fixed: Return false instead of error if updating approved status fails
* Added: Hooks when an entry approval is updated, approved, or disapproved:
    - `gravityview/approve_entries/updated` - Approval status changed (passes $entry_id and status)
    - `gravityview/approve_entries/approved` - Entry approved (passes $entry_id)
    - `gravityview/approve_entries/disapproved` - Entry disapproved (passes $entry_id)

= 1.7.6 on May 5 =
* Added WordPress Multisite settings page support
    - By default, settings aren't shown on single blogs if GravityView is Network Activated
* Fixed: Security vulnerability caused by the usage of `add_query_arg` / `remove_query_arg`. [Read more about it](https://blog.sucuri.net/2015/04/security-advisory-xss-vulnerability-affecting-multiple-wordpress-plugins.html)
* Fixed: Not showing the single entry when using Advanced Filter (`ANY` mode) with complex fields types like checkboxes
* Fixed: Wrong width for the images in the list template (single entry view)
* Fixed: Conflict with the "The Events Calendar" plugin when saving View Advanced Filter configuration
* Fixed: When editing an entry in the frontend it gets unapproved when not using the approve form field
* Added: Option to convert text URI, www, FTP, and email addresses on a paragraph field in HTML links
* Fixed: Activate/Check License buttons weren't properly visible
* Added: `gravityview/field/other_entries/args` filter to modify arguments used to generate the Other Entries list. This allows showing other user entries from any View, not just the current view
* Added: `gravityview/render/hide-empty-zone` filter to hide empty zone. Use `__return_true` to prevent wrapper `<div>` from being rendered
* Updated Translations:
	- Bengali translation by [@tareqhi](https://www.transifex.com/accounts/profile/tareqhi/)
	- Turkish translation by [@suhakaralar](https://www.transifex.com/accounts/profile/suhakaralar/)
	- Hungarian translation by [@Darqebus](https://www.transifex.com/accounts/profile/Darqebus/)

= 1.7.5.1 on April 10 =
* Fixed: Path issue with the A-Z Filters Extension

= 1.7.5 on April 10 =
* Added: `[gvlogic]` Shortcode - allows you to show or hide content based on the value of merge tags in Custom Content fields! [Learn how to use the shortcode](https://docs.gravitykit.com/article/252-gvlogic-shortcode).
* Fixed: White Screen error when license key wasn't set and settings weren't migrated (introduced in 1.7.4)
* Fixed: No-Conflict Mode not working (introduced in 1.7.4)
* Fixed: PHP notices when visiting complex URLs
* Fixed: Path to plugin updater file, used by Extensions
* Fixed: Extension global settings layout improved (yet to be implemented)
* Tweak: Restructure plugin file locations
* Updated: Dutch translation by [@erikvanbeek](https://www.transifex.com/accounts/profile/erikvanbeek/). Thanks!

= 1.7.4.1 on April 7 =
* Fixed: Fatal error when attempting to view entry that does not exist (introduced in 1.7.4)
* Updated: Turkish translation by [@suhakaralar](https://www.transifex.com/accounts/profile/suhakaralar/). Thanks!

= 1.7.4 on April 6 =
* Modified: The List template is now responsive! Looks great on big and small screens.
* Fixed: When editing an entry in the frontend it gets unapproved
* Fixed: Conflicts between the Advanced Filter extension and the Single Entry mode (if using `ANY` mode for filters)
* Fixed: Sorting by full name. Now sorts by first name by default.
    * Added `gravityview/sorting/full-name` filter to sort by last name ([see how](https://gist.github.com/zackkatz/cd42bee4f361f422824e))
* Fixed: Date and Time fields now properly internationalized (using `date_i18n` instead of `date`)
* Added: `gravityview_disable_change_entry_creator` filter to disable the Change Entry Creator functionality
* Modified: Migrated to use Gravity Forms settings
* Modified: Updated limit to 750 users (up from 300) in Change Entry Creator dropdown.
* Confirmed WordPress 4.2 compatibility
* Updated: Dutch translation (thanks, [@erikvanbeek](https://www.transifex.com/accounts/profile/erikvanbeek/)!)

= 1.7.3 on March 25 =
* Fixed: Prevent displaying a single Entry that doesn't match configured Advanced Filters
* Fixed: Issue with permalink settings needing to be re-saved after updating GravityView
* Fixed: Embedding entries when not using permalinks
* Fixed: Hide "Data Source" metabox links in the Screen Options tab in the Admin
* Added: `gravityview_has_archive` filter to enable View archive (see all Views by going to [sitename.com]/view/)
* Added: Third parameter to `GravityView_API::entry_link()` method:
    * `$add_directory_args` *boolean* True: Add URL parameters to help return to directory; False: only include args required to get to entry
* Tweak: Register `entry` endpoint even when not using rewrites
* Tweak: Clear `GravityView_View->_current_entry` after the View is displayed (fixes issue with Social Sharing Extension, coming soon!)
* Added: Norwegian translation (thanks, [@aleksanderespegard](https://www.transifex.com/accounts/profile/aleksanderespegard/)!)

= 1.7.2 on March 18 =
* Added: Other Entries field - Show what other entries the entry creator has in the current View
* Added: Ability to hide the Approve/Reject column when viewing Gravity Forms entries ([Learn how](https://docs.gravitykit.com/article/248-how-to-hide-the-approve-reject-entry-column))
* Fixed: Missing Row Action links for non-View types (posts, pages)
* Fixed: Embedded DataTable Views with `search_value` not filtering correctly
* Fixed: Not possible to change View status to 'Publish'
* Fixed: Not able to turn off No-Conflict mode on the Settings page (oh, the irony!)
* Fixed: Allow for non-numeric search fields in `gravityview_get_entries()`
* Fixed: Social icons displaying on GravityView settings page
* Tweak: Improved Javascript & PHP speed and structure

= 1.7.1 on March 11 =
* Fixed: Fatal error on the `list-body.php` template

= 1.7 on March 10 =
* Added: You can now edit most Post Fields in Edit Entry mode
    - Supports Post Content, Post Title, Post Excerpt, Post Tags, Post Category, and most Post Custom Field configurations ([Learn more](https://docs.gravitykit.com/article/245-editable-post-fields))
* Added: Sort Table columns ([read how](https://docs.gravitykit.com/article/230-how-to-enable-the-table-column-sorting-feature))
* Added: Post ID field now available - shows the ID of the post that was created by the Gravity Forms entry
* Fixed: Properly reset `$post` after Live Post Data is displayed
* Tweak: Display spinning cursor while waiting for View configurations to load
* Tweak: Updated GravityView Form Editor buttons to be 1.9 compatible
* Added: `gravityview/field_output/args` filter to modify field output settings before rendering
* Fixed: Don't show date field value if set to Unix Epoch (1/1/1970), since this normally means that in fact, no date has been set
* Fixed: PHP notices when choosing "Start Fresh"
* Fixed: If Gravity Forms is installed using a non-standard directory name, GravityView would think it wasn't activated
* Fixed: Fixed single entry links when inserting views with `the_gravityview()` template tag
* Updated: Portuguese translation (thanks, Luis!)
* Added: `gravityview/fields/email/javascript_required` filter to modify message displayed when encrypting email addresses and Javascript is disabled
* Added: `GFCommon:js_encrypt()` method to encrypt text for Javascript email encryption
* Fixed: Recent Entries widget didn't allow externally added settings to save properly
* Fixed: Delete Entry respects previous pagination and sorting
* Tweak: Updated View Presets to have improved Search Bar configurations
* Fixed: `gravityview/get_all_views/params` filter restored (Modify Views returned by the `GVCommon::get_all_views()` method)
* GravityView will soon require Gravity Forms 1.9 or higher. If you are running Gravity Forms Version 1.8.x, please update to the latest version.

= 1.6.2 on February 23 =
* Added: Two new hooks in the Custom Content field to enable conditional logic or enable `the_content` WordPress filter which will trigger the Video embed ([read how](https://docs.gravitykit.com/article/227-how-can-i-transform-a-video-link-into-a-player-using-the-custom-content-field))
* Fixed: Issue when embedding multiple DataTables views in the same page
* Tweak: A more robust "Save View" procedure to prevent losing field configuration on certain browsers
* Updated Translations:
	- Bengali translation by [@tareqhi](https://www.transifex.com/accounts/profile/tareqhi/)
	- Turkish translation by [@suhakaralar](https://www.transifex.com/accounts/profile/suhakaralar/)

= 1.6.1 on February 17 =
* Added: Allow Recent Entries to have an Embed Page ID
* Fixed: # of Recent Entries not saving
* Fixed: Link to Embed Entries how-to on the Welcome page
* Fixed: Don't show "Please select View to search" message until Search Widget is saved
* Fixed: Minor Javascript errors for new WordPress Search Widget
* Fixed: Custom template loading from the theme directory
* Fixed: Adding new search fields to the Search Bar widget in the Edit View screen
* Fixed: Entry creators can edit their own entries in Gravity Forms 1.9+
* Fixed: Recent Entries widget will be hidden in the Customizer preview until View ID is configured
* Tweak: Added Floaty icon to Customizer widget selectors
* Updated: Hungarian, Norwegian, Portuguese, Swedish, Turkish, and Spanish translations (thanks to all the translators!)

= 1.6 on February 12 =
* Our support site has moved to [docs.gravitykit.com](https://docs.gravitykit.com). We hope you enjoy the improved experience!
* Added: GravityView Search Widget - Configure a WordPress widget that searches any of your Views. [Read how to set it up](https://docs.gravitykit.com/article/222-the-search-widget)
* Added: Duplicate View functionality allows you to clone a View from the All Views screen. [Learn more](https://docs.gravitykit.com/article/105-how-to-duplicate-or-copy-a-view)
* Added: Recent Entries WordPress Widget - show the latest entries for your View. [Learn more](https://docs.gravitykit.com/article/223-the-recent-entries-widget)
* Added: Embed Single Entries - You can now embed entries in a post or page! [See how](https://docs.gravitykit.com/article/105-how-to-duplicate-or-copy-a-view)
* Fixed: Fatal errors caused by Gravity Forms 1.9.1 conflict
* Fixed: Respect Custom Input Labels added in Gravity Forms 1.9
* Fixed: Edit Entry Admin Bar link
* Fixed: Single Entry links didn't work when previewing a draft View
* Fixed: Edit entry validation hooks not running when form has multiple pages
* Fixed: Annoying bug where you would have to click Add Field / Add Widget buttons twice to open the window
* Added: `gravityview_get_link()` function to standardize generating HTML anchors
* Added: `GravityView_API::entry_link_html()` method to generate entry link HTML
* Added: `gravityview_field_entry_value_{$field_type}` filter to modify the value of a field (in `includes/class-api.php`)
* Added: `field_type` key has been added to the field data in the global `$gravityview_view->field_data` array
* Added: `GravityView_View_Data::maybe_get_view_id()` method to determine whether an ID, post content, or object passed to it is a View or contains a View shortcode.
* Added: Hook to customise the text message "You have attempted to view an entry that is not visible or may not exist." - `gravityview/render/entry/not_visible`
* Added: Included in hook `gravityview_widget_search_filters` the labels for search all, entry date and entry id.
* Tweak: Allow [WordPress SEO](http://wordpress.org/plugins/wordpress-seo/) scripts and styles when in "No Conflict Mode"
* Fixed: For Post Dynamic Data, make sure Post ID is set
* Fixed: Make sure search field choices are available before displaying field

= 1.5.4 on January 29, 2015 =
* Added: "Hide View data until search is performed" setting - only show the Search Bar until a search is entered
* Added: "Clear" button to your GravityView Search Bar - allows easy way to remove all searches & filters
* Added: You can now add Custom Content GravityView Widgets (not just fields) - add custom text or HTMLin the header or footer of a View
* Added: `gravityview/comments_open` filter to modify whether comments are open or closed for GravityView posts (previously always false)
* Added: Hook to filter the success Edit Entry message and link `gravityview/edit_entry/success`
* Added: Possibility to add custom CSS classes to multiple view widget wrapper ([Read how](https://www.gravitykit.com/support/documentation/204144575/))
* Added: Field option to enable Live Post Data for Post Image field
* Fixed: Loading translation files for Extensions
* Fixed: Edit entry when embedding multiple views for the same form in the same page
* Fixed: Conflicts with Advanced Filter extension when embedding multiple views for the same form in the same page
* Fixed: Go Back link on embedded single entry view was linking to direct view url instead of page permalink
* Fixed: Searches with quotes now work properly
* Tweak: Moved `includes/css/`, `includes/js/` and `/images/` folders into `/assets/`
* Tweak: Improved the display of the changelog (yes, "this is *so* meta!")
* Updated: Swedish translation - thanks, [@adamrehal](https://www.transifex.com/accounts/profile/adamrehal/)
* Updated: Hungarian translation - thanks, [@Darqebus](https://www.transifex.com/accounts/profile/Darqebus/) (a new translator!) and [@dbalage](https://www.transifex.com/accounts/profile/dbalage/)

= 1.5.3 on December 22 =
* Fixed: When adding more than 100 fields to the View some fields weren't saved.
* Fixed: Do not set class tickbox for non-images files
* Fixed: Display label "Is Fulfilled" on the search bar
* Fixed: PHP Notice with Gravity Forms 1.9 and PHP 5.4+
* Tested with Gravity Forms 1.9beta5 and WordPress 4.1
* Updated: Turkish translation by [@suhakaralar](https://www.transifex.com/accounts/profile/suhakaralar/) and Hungarian translation by [@dbalage](https://www.transifex.com/accounts/profile/dbalage/). Thanks!

= 1.5.2 on December 11 =
* Added: Possibility to show the label of Dropdown field types instead of the value ([learn more](https://www.gravitykit.com/support/documentation/202889199/ "How to display the text label (not the value) of a dropdown field?"))
* Fixed: Sorting numeric columns (field type number)
* Fixed: View entries filter for Featured Entries extension
* Fixed: Field options showing delete entry label
* Fixed: PHP date formatting now keeps backslashes from being stripped
* Modified: Allow license to be defined in `wp-config.php` ([Read how here](https://www.gravitykit.com/support/documentation/202870789/))
* Modified: Added `$post_id` parameter as the second argument for the `gv_entry_link()` function. This is used to define the entry's parent post ID.
* Modified: Moved `GravityView_API::get_entry_id_from_slug()` to `GVCommon::get_entry_id_from_slug()`
* Modified: Added second parameter to `gravityview_get_entry()`, which forces the ability to fetch an entry by ID, even if custom slugs are enabled and `gravityview_custom_entry_slug_allow_id` is false.
* Updated Translations:
	- Bengali translation by [@tareqhi](https://www.transifex.com/accounts/profile/tareqhi/)
	- Romanian translation by [@ArianServ](https://www.transifex.com/accounts/profile/ArianServ/)
	- Mexican Spanish translation by [@jorgepelaez](https://www.transifex.com/accounts/profile/jorgepelaez/)

= 1.5.1 on December 2 =

* Added: Delete Entry functionality!
	- New "User Delete" setting allows the user who created an entry to delete it
	- Adds a "Delete" link in the Edit Entry form
	- Added a new "Delete Link" Field to the Field Picker
* Fixed: DataTables Extension hangs when a View has Custom Content fields
* Fixed: Search Bar - When searching on checkbox field type using multiselect input not returning results
* Fixed: Search Bar - supports "Match Any" search mode by default ([learn more](https://www.gravitykit.com/support/documentation/202722979/ "How do I modify the Search mode?"))
* Fixed: Single Entry View title when view is embedded
* Fixed: Refresh the results cache when an entry is deleted or is approved/disapproved
* Fixed: When users are created using the User Registration Addon, the resulting entry is now automatically assigned to them
* Fixed: Change cache time to one day (from one week) so that Edit Link field nonces aren't invalidated
* Fixed: Incorrect link shortening for domains when it is second-level (for example, `example.co.uk` or `example.gov.za`)
* Fixed: Cached directory link didn't respect page numbers
* Fixed: Edit Entry Admin Bar link wouldn't work when using Custom Entry Slug
* Added: Textarea field now supports an option to trim the number of words shown
* Added: Filter to alter the default behaviour of wrapping images (or image names) with a link to the content object ([learn more](https://www.gravitykit.com/support/documentation/202705059/ "Read the support doc for the filter"))
* Updated: Portuguese translation (thanks [@luistinygod](https://www.transifex.com/accounts/profile/luistinygod/)), Mexican translation (thanks, [@jorgepelaez](https://www.transifex.com/accounts/profile/jorgepelaez/)), Turkish translation (thanks [@suhakaralar](https://www.transifex.com/accounts/profile/suhakaralar/))

= 1.5 on November 12 =
* Added: New "Edit Entry" configuration
	- Configure which fields are shown when editing an entry
	- Set visibility for the fields (Entry Creator, Administrator, etc.)
	- Set custom edit labels
* Fixed: Single entry view now respects View settings
	- If an entry isn't included in View results, the single entry won't be available either
	- If "Show Only Approved" is enabled, prevent viewing of unapproved entries
	- Respects View filters, including those added by the Advanced Filtering extension
* Fixed: Single entry Go back button context on Embedded Views
* Fixed: Delete signature fields in Edit Entry (requires the Gravity Forms Signature Addon)
* Fixed: Gravity Forms tooltip translations being overridden
* Added: Choose to open the link from a website field in the same window (field option)
* Updated: Spanish (Mexican) translation by [@jorgepelaez](https://www.transifex.com/accounts/profile/jorgepelaez/), Dutch translation by [@erikvanbeek](https://www.transifex.com/accounts/profile/erikvanbeek/) and [@leooosterloo](https://www.transifex.com/accounts/profile/leooosterloo/), Turkish translation by [@suhakaralar](https://www.transifex.com/accounts/profile/suhakaralar/)

= 1.4 on October 28 =
* Added: Custom entry slug capability. Instead of `/entry/123`, you can now use entry values in the URL, like `/entry/{company name}/` or `/entry/{first name}-{last name}/`. Requires some customization; [learn more here](https://www.gravitykit.com/support/documentation/202239919)
* Fixed: GravityView auto-updater script not showing updates
* Fixed: Edit Entry when a form has required Upload Fields
* Fixed: "Return to Directory" link not always working for sites in subdirectories
* Fixed: Broken links to single entries when viewing paginated results
* Fixed: Loaded field configurations when using "Start Fresh" presets
* Fixed: Searches ending in a space caused PHP warning
* Fixed: Custom "Edit Link Text" settings respected
* Fixed: Don't rely on Gravity Forms code for escaping query
* Fixed: When multiple Views are displayed on a page, Single Entry mode displays empty templates.
* Fixed: PHP error when displaying Post Content fields using Live Data for a post that no longer is published
* Tweak: Search Bar "Links" Input Type
	- Make link bold when filter is active
	- Clicking on an active filter removes the filter
* Tweak: Fixed updates for Multisite installations
* Modified: Now you can override which post a single entry links to. For example, if a shortcode is embedded on a home page and you want single entries to link to a page with an embedded View, not the View itself, you can pass the `post_id` parameter. This accepts the ID of the page where the View is embedded.
* Modified: Added `$add_pagination` parameter to `GravityView_API::directory_link()`
* Added: Indonesian translation (thanks, [@sariyanta](https://www.transifex.com/accounts/profile/sariyanta/))!
* Updated: Swedish translation 100% translated - thanks, [@adamrehal](https://www.transifex.com/accounts/profile/adamrehal/)!
* Updated: Dutch translation (thanks, [@leooosterloo](https://www.transifex.com/accounts/profile/leooosterloo/))!

= 1.3 on October 13 =
* Speed improvements - [Learn more about GravityView caching](https://www.gravitykit.com/support/documentation/202827685/)
	- Added caching functionality that saves results to be displayed
	- Automatically clean up expired caches
	- Reduce number of lookups for where template files are located
	- Store the path to the permalink for future reference when rendering a View
	- Improve speed of Gravity Forms fetching field values
* Modified: Allow `{all_fields}` and `{pricing_fields}` Merge Tags in Custom Content field. [See examples of how to use these fields](https://www.gravitykit.com/support/documentation/201874189/).
* Fixed: Message restored when creating a new View
* Fixed: Searching advanced input fields
* Fixed: Merge Tags available immediately when adding a new field
* Fixed: Issue where jQuery Cookie script wouldn't load due to `mod_security` issues. [Learn more here](http://docs.woothemes.com/document/jquery-cookie-fails-to-load/)
* Fixed (hopefully): Auto-updates for WordPress Multisite
* Fixed: Clicking overlay to close field/widget settings no longer scrolls to top of page
* Fixed: Make sure Gravity Forms scripts are added when embedding Gravity Forms shortcodes in a Custom Field
* Fixed: Remove double images of Floaty in the warning message when GravityView is disabled
* Fixed: PHP warnings related to Section field descriptions
* Fixed: When using an advanced input as a search field in the Search Bar, the label would always show the parent field's label (Eg: "Address" when it should have shown "City")
	- Added: `gravityview_search_field_label` filter to allow modifying search bar labels
* Fixed: Field label disappears on closing settings if the field title is empty
* Fixed: Sub-fields retain label after opening field settings in the View Configuration
* Modified: Allow passing an array of form IDs to `gravityview_get_entries()`
* Tweak: If the View hasn't been configured yet, don't show embed shortcode in Publish metabox
* Tweak: Add version info to scripts and styles to clear caches with plugin updates
* Added: Swedish translation (thanks, [@adamrehal](https://www.transifex.com/accounts/profile/adamrehal/))!
* Updated: Spanish (Mexican) translation by, [@jorgepelaez](https://www.transifex.com/accounts/profile/jorgepelaez/), Dutch translation by [@erikvanbeek](https://www.transifex.com/accounts/profile/erikvanbeek/), and Turkish translation by [@suhakaralar](https://www.transifex.com/accounts/profile/suhakaralar/)
* Updated: Changed Turkish language code from `tr` to `tr_TR` to match WordPress locales

= 1.2 on October 8 =
* Added: New Search Bar!
	- No longer check boxes in each field to add a field to the search form
	- Add any searchable form fields, not just fields added to the View
	- Easy new drag & drop way to re-order fields
	- Horizontal and Vertical layouts
	- Choose how your search fields are displayed (if you have a checkbox field, for example, you can choose to have a drop-down, a multiselect field, checkboxes, radio buttons, or filter links)
	- Existing search settings will be migrated over on upgrade
* Added: "Custom Content" field type
	- Insert arbitrary text or HTML in a View
	- Supports shortcodes (including Gravity Forms shortcodes)!
* Added: Support for Gravity Forms Section & HTML field types
* Added: Improved textarea field support. Instead of using line breaks, textareas now output with paragraphs.
	- Added new `/templates/fields/textarea.php` file
* Added: A new File Upload field setting. Force uploads to be displayed as links and not visually embedded by checking the "Display as a Link" checkbox.
* Added: Option to disable "Map It" link for the full Address field.
	- New `gravityview_get_map_link()` function with `gravityview_map_link` filter. To learn how to modify the map link, [refer to this how-to article](https://www.gravitykit.com/support/documentation/201608159)
	- The "Map It" string is now translatable
* Added: When editing a View, there are now links in the Data Source box to easily access the Form: edit form, form entries, form settings and form preview
* Added: Additional information in the "Add Field" or "Add Widget" picker (also get details about an item by hovering over the name in the View Configuration)
* Added: Change Entry Creator functionality. Easily change the creator of an entry when editing the entry in the Gravity Forms Edit Entry page
	- If you're using the plugin downloaded from [the how-to page](https://www.gravitykit.com/support/documentation/201991205/), you can de-activate it
* Modified: Changed translation textdomain to `gravityview` instead of `gravity-view`
* Modified: Always show label by default, regardless of whether in List or Table View type
* Modified: It's now possible to override templates on a Form ID, Post ID, and View ID basis. This allows custom layouts for a specific View, rather than site-wide. See "Template File Hierarchy" in [the override documentation](http://www.gravitykit.com/support/documentation/202551113/) to learn more.
* Modified: File Upload field output no longer run through `wpautop()` function
* Modified: Audio and Video file uploads are now displayed using WordPress' built-in [audio](http://codex.wordpress.org/Audio_Shortcode) and [video](http://codex.wordpress.org/Video_Shortcode) shortcodes (requires WordPress 3.6 or higher)
	- Additional file type support
	- Added `gravityview_video_settings` and `gravityview_audio_settings` filters to modify the parameters passed to the shortcode
* Fixed: Shortcode attributes not overriding View defaults
* Fixed: Uploading and deleting files works properly in Edit Entry mode
* Fixed: Configurations get truncated when configuring Views with many fields
* Fixed: Empty `<span class="gv-field-label">` tags no longer output
	- Modified: `gv_field_label()` no longer returns the label with a trailing space. Instead, we use the `.gv-field-label` CSS class to add spacing using CSS padding.
* Fixed: Conflict with Relevanssi plugin
* Fixed: If a date search isn't valid, remove the search parameter so it doesn't cause an error in Gravity Forms
* Fixed: Email field was displaying label even when email was empty.
* Settings page improvements
	- When changing the license value and saving the form, GravityView now re-checks the license status
	- Improved error messages
	- Made license settings translatable
* Modified: Added support for Gravity Forms "Post Image" field captions, titles, and descriptions.
* Updated list of allowed image formats to include `.bmp`, `.jpe`, `.tiff`, `.ico`
* Modified: `/templates/fields/fileupload.php` file - removed the logic for how to output the different file types and moved it to the `gravityview_get_files_array()` function in `includes/class-api.php`
* Modified: `gv_value()` no longer needs the `$field` parameter
* Tweak: Fixed email setting description text.
* Tweak: Don't show Entry Link field output on single entry
* Tweak: Improved Javascript performance in the Admin
* Tweak: "Custom Label" is now shown as the field title in View Configuration
* Tweak: Fixed "Left Footer" box not properly cleared
* Tweak: Show warning if the Directory plugin is running
* Tweak: Use icon font in Edit Entry mode for the download/delete file buttons. Now stylable using `.gv-edit-entry-wrapper .dashicons` CSS class.
* Updated: Turkish translation by [@suhakaralar](https://www.transifex.com/accounts/profile/suhakaralar/), Dutch translation by [@leooosterloo](https://www.transifex.com/accounts/profile/leooosterloo/), Portuguese translation by [@luistinygod](https://www.transifex.com/accounts/profile/luistinygod/)

= 1.1.6 on September 8 =
* Fixed: Approve / Disapprove all entries using Gravity Forms bulk edit entries form (previously, only visible entries were affected)
* Added: Email field settings
	- Email addresses are now encrypted by default to prevent scraping by spammers
	- Added option to display email plaintext or as a link
	- Added subject and body settings: when the link is clicked, you can choose to have these values pre-filled
* Added: Source URL field settings, including show as a link and custom link text
* Added: Signature field improvements (when using the Gravity Forms Signature Add-on) - now shows full size
* Fixed: Empty truncated URLs no longer get shown
* Fixed: License Activation works when No-Conflict Mode is enabled
* Fixed: When creating a new View, "View Type" box was visible when there were no existing Gravity Forms
* Fixed: Fields not always saving properly when adding lots of fields with the "Add All Fields" button
* Fixed: Recognizing single entry when using WordPress "Default" Permalink setting
* Fixed: Date Created field now respects the blog's timezone setting, instead of using UTC time
* Fixed: Edit Entry issues
	* Fixed form validation errors when a scheduled form has expired and also when a form has reached its entry limit
	* Fixed PHP warning messages when editing entries
	* When an Edit Entry form is submitted and there are errors, the submitted values stay in the form; the user won't need to fill in the form again.
* Fixed: Product sub-fields (Name, Quantity & Price) displayed properly
* Fixed: Empty entry display when using Job Board preset caused by incorrect template files being loaded
* Fixed: Files now can be deleted when a non-administrator is editing an entry
* Fixed: PHP Notices on Admin Views screen for users without edit all entries capabilities
* Modified: Added ability to customize and translate the Search Bar's date picker. You can now fully customize the date picker.
	* Added: Full localization for datepicker calendar (translate the days of the week, month, etc)
	* Modified: Changed year picker to +/- 5 years instead of +20/-100
* Tweak: Enabled Merge Tags for Table view "Custom CSS Class" field settings
* Tweak: In the Edit View screen, show a link icon when a field is being used as a link to the Single Entry mode
* Tweak: Added helper text when a new form is created by GravityView
* Tweak: Renamed "Description" drop zone to "Other Fields" to more accurately represent use
* Tweak: Remove all fields from a zone by holding down the Alt key while clicking the remove icon

#### Developers

* Modified: `template/fields/date_created.php` file
* Added: `gravityview_date_created_adjust_timezone` filter to disable timezone support and use UTC (returns boolean)
* Added: `get_settings()` and `get_setting()` methods to the `GravityView_Widget` class. This allows easier access to widget settings.
* Modified: Added `gravityview_js_localization` filter to add Javascript localization
* Added: `gravityview_datepicker_settings` filter to modify the datepicker settings using the setting names from the [jQuery DatePicker options](http://api.jqueryui.com/datepicker/)
* Modified: `gravityview_entry_class` filter to modify the CSS class for each entry wrapper
* Modified: Added `gravityview_widget_search_filters` filter to allow reordering search filters, so that they display in a different order in search widget
* Modified: Addded `gravityview_default_page_size` filter to modify default page size for Views (25 by default)
* Modified: Added actions to the `list-body.php` template file:
	- `gravityview_list_body_before`: Before the entry output
	- `gravityview_entry_before`: Inside the entry wrapper
	- `gravityview_entry_title_before`, `gravityview_entry_title_after`: Before and after the entry title and subtitle output
	- `gravityview_entry_content_before`, `gravityview_entry_content_after`: Before and after the entry content area (image and description zones)
	- `gravityview_entry_footer_before`, `gravityview_entry_footer_after`: Before and after the entry footer
	- `gravityview_entry_after`: Before the entry wrapper closing tag
	- `gravityview_list_body_after`: After entry output
* Modified: Added `gravityview_get_entry_ids()` function to fetch array of entry IDs (not full entry arrays) that match a search result
* Tweak: Removed duplicate `GravityView_frontend::hide_field_check_conditions()` and `GravityView_frontend::filter_fields()` methods
* Modified: Added `get_cap_choices()` method to be used for fetching GravityView roles array

= 1.1.5 =
* Added: "Edit" link in Gravity Forms Entries screen
* Fixed: Show tooltips when No Conflict Mode is enabled
* Fixed: Merge Vars for labels in Single Entry table layouts
* Fixed: Duplicate "Edit Entry" fields in field picker
* Fixed: Custom date formatting for Date Created field
* Fixed: Searching full names or addresses now works as expected
* Fixed: Custom CSS classes are now added to cells in table-based Views
* Updated: Turkish translation by [@suhakaralar](https://www.transifex.com/accounts/profile/suhakaralar/)
* Tweak: Redirect to Changelog instead of Getting Started if upgrading

= 1.1.4 =
* Fixed: Sort & Filter box not displaying
* Fixed: Multi-select fields now display as drop-down field instead of text field in the search bar widget
* Fixed: Edit Entry now compatibile with Gravity Forms forms when "No Duplicates" is enabled
* Added: `gravityview_field_output()` function to generate field output.
* Added: `gravityview_page_links_args` filter to modify the Page Links widget output. Passes standard [paginate_links()](http://codex.wordpress.org/Function_Reference/paginate_links) arguments.
* Modified: `list-body.php` and `list-single.php` template files - field output are now generated using the `gravityview_field_output()` function

= 1.1.3 =
* Fixed: Fatal error on activation when running PHP 5.2
* Fixed: PHP notice when in No-Conflict mode

= 1.1.2 =
* Added: Extensions framework to allow for extensions to auto-update
* Fixed: Entries not displaying in Visual Composer plugin editor
* Fixed: Allow using images as link to entry
* Fixed: Updated field layout in Admin to reflect actual layout of listings (full-width title and subtitle above image)
* Fixed: Editing entry updates the Approved status
* Fixed: When trying to access an entry that doesn't exist (it had been permanently deleted), don't throw an error
* Fixed: Default styles not being enqueued when embedded using the shortcode (fixes vertical pagination links)
* Fixed: Single entry queries were being run twice
* Fixed: Added Enhanced Display style in Edit Entry mode
* Modified: How single entries are accessed; now allows for advanced filtering. Converted `gravityview_get_entry()` to use `GFAPI::get_entries()` instead of `GFAPI::get_entry()`
* Modified: Form ID can be 0 in `gravityview_get_entries()`
* Modified: Improved Edit Entry styling
* Modified: Convert to using `GravityView_View_Data::get_default_args()` instead of duplicating the settings arrays. Used for tooltips, insert shortcode dialog and View metaboxes.
* Modified: Add a check for whether a view exists in `GravityView_View_Data::add_view()`
* Modified: Convert `GravityView_Admin_Views::render_select_option()` to use the key as the value and the value as the label instead of using associative array with `value` and `label` keys.
* Translation updates - thank you, everyone!
	* Romanian translation by [@ArianServ](https://www.transifex.com/accounts/profile/ArianServ/)
	* Finnish translation by [@harjuja](https://www.transifex.com/accounts/profile/harjuja/)
	* Spanish translation by [@jorgepelaez](https://www.transifex.com/accounts/profile/jorgepelaez/)

= 1.1.1 =
* __We fixed license validation and auto-updates__. Sorry for the inconvenience!
* Added: View Setting to allow users to edit only entries they created.
* Fixed: Could not edit an entry with Confirm Email fields
* Fixed: Field setting layouts not persisting
* Updated: Bengali translation by [@tareqhi](https://www.transifex.com/accounts/profile/tareqhi/)
* Fixed: Logging re-enabled in Admin
* Fixed: Multi-upload field button width no longer cut off
* Tweak: Added links to View Type picker to live demos of presets.
* Tweak: Added this "List of Changes" tab.

= 1.1 =
* Refactored (re-wrote) View data handling. Now saves up to 10 queries on each page load.
* Fixed: Infinite loop for rendering `post_content` fields
* Fixed: Page length value now respected for DataTables
* Fixed: Formatting of DataTables fields is now processed the same way as other fields. Images now work, for example.
* Modified: Removed redundant `gravityview_hide_empty_fields` filters
* Fixed/Modified: Enabled "wildcard" search instead of strict search for field searches.
* Added: `gravityview_search_operator` filter to modify the search operator used by the search.
* Added: `gravityview_search_criteria` filter to modify all search criteria before being passed to Gravity Forms
* Added: Website Field setting to display shortened link instead of full URL
* Fixed: Form title gets replaced properly in merge tags
* Modified: Tweaked preset templates

= 1.0.10 =
* Added: "Connected Views" in the Gravity Forms Toolbar. This makes it simple to see which Views are using the current form as a data source.
* Fixed: Edit Entry link in Multiple Entries view

= 1.0.9 on July 18 =
* Added: Time field support, with date format default and options
* Added: "Event Listings" View preset
* Added: "Show Entry On Website" Gravity Forms form button. This is meant to be an opt-in checkbox that the user sees and can control, unlike the "Approve/Reject" button, which is designed for adminstrators to manage approval.
* Modified: Improved horizontal search widget layout
* Modified: Improved "Start Fresh" and "Switch View" visual logic when Starting Fresh and switching forms
* Fixed: Single Entry showing 404 errors
* Fixed: PHP notice on WooCommerce pages
* Fixed: Don't display empty date/time value
* Fixed: Only show Edit Entry link to logged-in users
* Fixed: Re-enabled "Minimum Gravity Forms Version" error message
* Updated: Dutch translation by [@leooosterloo](https://www.transifex.com/accounts/profile/leooosterloo/) (100% coverage, thank you!)
* Tweak: Added "Preview" link to Data Source
* Modified: Created new `class-post-types.php` include file to handle post type & URL rewrite actions.

= 1.0.8.1 on July 17 =
* Fixed: DataTables
	- Restored pageSize
	- Prevented double-initilization
	- FixedHeader & FixedColumns work (now prevent scrolling)
	- Changed default Scroller height from 400 to 500px
* Fixed: Filtering by date
* Fixed: PHP warning in `gv_class()`
* Fixed: Debug Bar integration not printing Warnings
* Removed settings panel tracking script

= 1.0.7 & 1.0.8 on July 17 =
* __Edit Entry__ - you can add an Edit Entry link using the "Add Field" buttons in either the Multiple Entries or Single Entry tab.
	- For now, if the user has the ability to edit entries in Gravity Forms, they’ll be able to edit entries in GravityView. Moving forward, we'll be adding refined controls over who can edit which entries.
	- It supports modifying existing Entry uploads and the great Multiple-File Upload field.
* Modified: Approved Entry functionality
	* Approve/Reject Entries now visible on all forms, regardless of whether the form has an "Approved" field.
	* The Approved field now supports being renamed
* Added: Very cool DataTables extensions:
	* Scroller: dynamically load in new entries as you scroll - no need for pagination)
	* TableTools: Export your entries to CSV and PDF
	* FixedHeader: As you scroll a large DataTable result, the headers of the table stay at the top of the screen. Also, FixedColumns, which does the same for the main table column.
* Added: Shortcodes for outputting Widgets such as pagination and search. Note: they only work on embedded views if the shortcode has already been processed. This is going to be improved.
* Added: Search form fields now displayed horizontally by default.
* Added: Easy links to "Edit Form", "Settings" and "Entries" for the Data Source Gravity Forms form in the All Views admin screen
* Added: Integration with the [Debug Bar](http://wordpress.org/plugins/debug-bar/) plugin - very helpful for developers to see what's going on behind the scenes.
* Fixed: Insert View embed code.
* Fixed: Now supports View shortcodes inside other shortcodes (such as `[example][gravityview][/example]`)
* Fixed: Conflict with WordPress SEO OpenGraph meta data generators
* Fixed: Enforced image max-width so images don't spill out of their containers
* Fixed: Sanitized "Custom Class" field setting values to make sure the HTML doesn't break.
* Fixed: Search field with "default" permalink structure
* Fixed: 1.0.8 fixes an issue accessing single entries that was introduced in 1.0.7
* Modified: Updated `GravityView_Admin_Views::is_gravityview_admin_page()` to fetch post if not yet set.
* Modified: Enabled merge tags in Custom Class field settings
* Modified: Set margin and padding to `0` on pagination links to override theme conflicts
* Modified: Updated `gv_class()` calls to pass form and entry fields to allow for merge tags
* Modified: Default visibility capabilities: added "Can View/Edit Gravity Forms Entries" as options
* Modified: Added custom `class` attribute sanitizer function
`gravityview_sanitize_html_class`
* Tweak: Improved the Embed View form layout
* Tweak: Hide "Switch View" button when already choosing a view
* Tweak: Moved shortcode hint to Publish metabox and added ability to easily select the text
* Tweak: Added tooltips to fields in the View editor
* Tweak: Remove WordPress SEO score calculation on Views
* Tweak: Use `$User->ID` instead of `$User->id` in Name fields
* Tweak: Added tooltip capability to field settings by using `tooltip` parameter. Uses the Gravity Forms tooltip array key.
* Translation updates - thank you, everyone! The # of strings will stay more stable once the plugin's out of beta :-)
	* Added: Portuguese translation by [@luistinygod](https://www.transifex.com/accounts/profile/luistinygod/) - thanks!
	* Updated: Bengali translation by [@tareqhi](https://www.transifex.com/accounts/profile/tareqhi/)
	* Updated: Turkish translation by [@suhakaralar](https://www.transifex.com/accounts/profile/suhakaralar/)
	* Updated: Dutch translation by [@leooosterloo](https://www.transifex.com/accounts/profile/leooosterloo/)
	* If you'd like to contribute translations, [please sign up here](https://www.transifex.com/projects/p/gravityview/).


= 1.0.6 on June 26 =
* Fixed: Fatal error when Gravity Forms is inactive
* Fixed: Undefined index for `id` in Edit View
* Fixed: Undefined variable: `merge_class`
* Fixed: Javascript error when choosing a Start Fresh template. (Introduced by the new Merge Tags functionality in 1.0.5)
* Fixed: Merge Tags were available in Multiple Entries view for the Table layout
* Fixed: Remove Merge Tags when switching forms
* Fixed: That darn settings gear showing up when it shouldn't
* Fixed: Disappearing dialog when switching forms
* Fixed: Display of Entry Link field
* Fixed: Per-field settings weren't working
	* Added: "Link to the post" setting for Post fields
	* Added: "Use live post data" setting for Post fields. Allows you to use the current post information (like title, tags, or content) instead of the original submitted data.
	* Added: Link to category or tag setting for Post Categories and Post Tags fields
	* Added: "Link Text" setting for the Entry Link field
* Modified: Moved admin functionality into new files
	- AJAX calls now live in `class-ajax.php`
	- Metaboxes now live in `class-metabox.php`
* Tweak: Updated change forms dialog text
* Tweak: Removed "use as search filter" from Link to Entry field options
* Translation updates.
	* Added: French translation by [@franckt](https://www.transifex.com/accounts/profile/franckt/) - thanks!
	* Updated: Bengali translation by [@tareqhi](https://www.transifex.com/accounts/profile/tareqhi/)
	* Updated: Turkish translation by [@suhakaralar](https://www.transifex.com/accounts/profile/suhakaralar/)
	* If you'd like to contribute translations, [please sign up here](https://www.transifex.com/projects/p/gravityview/).

= 1.0.5 =
* Added: Lightbox for images (in View Settings metabox)
* Added: Merge Tags - You can now modify labels and settings using dynamic text based on the value of a field. (requires Gravity Forms 1.8.6 or higher)
* Added: Customize the return to directory link anchor text (in the View Settings metabox, under Single Entry Settings)
* Added: Set the title for the Single Entry
* Added: Choose whether to hide empty fields on a per-View basis
* Improved: DataTables styling now set to `display` by default. Can be overridden by using the filter `gravityview_datatables_table_class`
* Improved: Speed!
	* Added `form` item to global `$gravityview_view` data instead of looking it up in functions. Improves `gv_value()` and `gv_label()` speed.
	* Added `replace_variables()` method to `GravityView_API` to reduce time to process merge tags by checking if there are any curly brackets first.
* Improved: "No Views found" text now more helpful for getting started.
* Fixed: Approve Entries column not displaying when clicking Forms > Entries link in admin menu
* Fixed: Field Settings gear no longer showing for widgets without options
* Fixed: Added Gravity Forms minimum version notice when using < 1.8
* Fixed: Column "Data Source" content being displayed in other columns

= 1.0.4 =
* Added: __DataTables integration__ Created a new view type for existing forms that uses the [DataTables](http://datatables.net) script.
We're just getting started with what can be done with DataTables. We'll have much more cool stuff like [DataTables Extensions](http://datatables.net/extensions/index).
* Added: "Add All Fields" option to bottom of the "Add Field" selector
* Added: Per-field-type options structure to allow for different field types to override default Field Settings
	* Added: Choose how to display User data. In the User field settings, you can now choose to display the "Display Name", username, or ID
	* Added: Custom date format using [PHP date format](https://www.php.net//manual/en/function.date.php) available for Entry Date and Date fields
	* Fixed: Default setting values working again
	* Fixed: Field type settings now working
* Added: `search_field` parameter to the shortcode. This allows you to specify a field ID where you want the search performed (The search itself is defined in `search_value`)
* Added: [Using the Shortcode](https://docs.gravitykit.com/article/73-using-the-shortcode) help article
* Added: Data Source added to the Views page
* Fixed: Field labels escaping issue (`It's an Example` was displaying as `It\'s an Example`)
* Fixed: Settings "gear" not showing when adding a new field
* Fixed: Sorting issues
	- Remove the option to sort by composite fields like Name, Address, Product; Gravity Forms doesn't process those sort requests properly
	- Remove List and Paragraph fields from being sortable
	- Known bug: Price fields are sorted alphabetically, not numerically. For example, given $20,000, $2,000 and $20, Gravity Forms will sort the array like this: $2,000, $20, $20,000. We've filed a bug report with Gravity Forms.
* Improved: Added visibility toggles to some Field Settings. For example, if the "Show Label" setting is not checked, then the "Custom Label" setting is hidden.
* Modified how data is sent to the template: removed the magic methods getter/setters setting the `$var` variable - not data is stored directly as object parameters.
* Added many translations. Thanks everyone!
	* Bengali translation by [@tareqhi](https://www.transifex.com/accounts/profile/tareqhi/)
	* German translation by [@seschwarz](https://www.transifex.com/accounts/profile/seschwarz/)
	* Turkish translation by [@suhakaralar](https://www.transifex.com/accounts/profile/suhakaralar/)
	* Dutch translation by [@leooosterloo](https://www.transifex.com/accounts/profile/leooosterloo/)
	* If you'd like to contribute translations, [please sign up here](https://www.transifex.com/projects/p/gravityview/). Thanks again to all who have contributed!

= 1.0.3 =
* Added: Sort by field, sort direction, Start & End date now added to Post view
	- Note: When using the shortcode, the shortcode settings override the View settings.
* Fixed: Fatal errors caused by Gravity Forms not existing.
* Added a setting for Support Email - please make sure your email is accurate; otherwise we won't be able to respond to the feedback you send
* Fixed: Custom CSS classes didn't apply to images in list view
* Improved Settings layout
* Tweak: Hide WordPress SEO, Genesis, and WooThemes metaboxes until a View has been created
* Tweak: Field layout improvements; drag-and-drop works smoother now
* Tweak: Add icon to Multiple Entries / Single Entry tabs
* Tweak: Dialog boxes now have a backdrop
* Fixed: Don't show field/widget settings link if there are no settings (like on the Show Pagination Info widget)
* Fixed: Security warning by the WordFence plugin: it didn't like a line in a sample entry data .csv file
* Fixed: Don't show welcome screen on editing the plugin using the WordPress Plugin Editor
* Tweak: Close "Add Field" and "Add Widget" boxes by pressing the escape key
* Added: Hungarian translation. Thanks, [@dbalage](https://www.transifex.com/accounts/profile/dbalage/)!
* Added: Italian translation. Thanks, [@ClaraDiGennaro](https://www.transifex.com/accounts/profile/ClaraDiGennaro/)
* If you'd like to contribute translations, [please sign up here](https://www.transifex.com/projects/p/gravityview/).

= 1.0.2 =
* Added: Show Views in Nav menu builder
* Fixed: "Add Fields" selector no longer closes when clicking to drag the scrollbar
* Fixed: Issue affecting Gravity Forms styles when Gravity Forms' "No Conflict Mode" is enabled
* Fixed: Footer widget areas added back to Single Entry views using Listing layout
* Changed the look and feel of the Add Fields dialog and field settings. Let us know what you think!

= 1.0.1 =
* Added: "Getting Started" link to the Views menu
* Fixed: Fatal error for users with Gravity Forms versions 1.7 or older
* Fixed: Entries in trash no longer show in View
* Tweak: When modifying the "Only visible to logged in users with role" setting, if choosing a role other than "Any", check the checkbox.
* Tweak: `gravityview_field_visibility_caps` filter to add/remove capabilities from the field dropdowns
* Added: Translation files. If you'd like to contribute translations, [please sign up here](https://www.transifex.com/projects/p/gravityview/).

= 1.0 =

* Liftoff!

== Upgrade Notice ==

= 1.0.1 =
* Added: "Getting Started" link to the Views menu
* Fixed: Fatal error for users with Gravity Forms versions 1.7 or older
* Fixed: Entries in trash no longer show in View
* Tweak: When modifying the "Only visible to logged in users with role" setting, if choosing a role other than "Any", check the checkbox.
* Tweak: `gravityview_field_visibility_caps` filter to add/remove capabilities from the field dropdowns
* Added: Translation files. If you'd like to contribute translations, [please sign up here](https://www.transifex.com/projects/p/gravityview/).

= 1.0 =

* Liftoff!<|MERGE_RESOLUTION|>--- conflicted
+++ resolved
@@ -23,19 +23,16 @@
 
 = 2.41 on July 3, 2025 =
 
-This release adds a GravityBoard widget for embedding boards in Views, resolves block rendering issues when previewing them as shortcodes, fixes Chained Selects field display, and alerts users to potential conflicts with Formidable Views.
+This release adds a GravityBoard widget for embedding boards in Views, resolves issues with block rendering and Chained Selects fields, fixes Single and Edit Entry not working in membership plugins, and alerts users to potential conflicts with Formidable Views.
 
 #### 🚀 Added
 * [GravityBoard](https://www.gravitykit.com/products/gravityboard/) widget to embed a board in a View.
 
 #### 🐛 Fixed
 * For some users, adding a Chained Selects Add-On field to the Search Bar causes JavaScript code to be visible and the field would not work as expected.
-<<<<<<< HEAD
-* Single Entry and Edit Entry were not working when Views were embedded in some plugin membership pages. These plugins include LearnDash, BuddyBoss and BuddyPress, Ultimate Member, and WooCommerce Account Pages.
-=======
 * When "Preview as shortcode" was enabled in the View editor, some blocks would not render properly on the frontend.
 * Added a compatibility notice when using Formidable Views and GravityView at the same time.
->>>>>>> d74f309c
+* Single Entry and Edit Entry were not working when Views were embedded in some plugin membership pages. These plugins include LearnDash, BuddyBoss and BuddyPress, Ultimate Member, and WooCommerce Account Pages.
 
 #### 💻 Developer Updates
 * `requires` and `requires-not` field setting conditional display were not working correctly for radio buttons.

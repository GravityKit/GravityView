=== GravityView ===
Tags: gravity forms, directory, gravity forms directory
Requires at least: 4.7
Tested up to: 6.8.2
Requires PHP: 7.4.0
Stable tag: trunk
Contributors: The GravityKit Team
License: GPL 3 or higher

Beautifully display and edit your Gravity Forms entries.

== Description ==

Beautifully display your Gravity Forms entries. Learn more on [gravitykit.com](https://www.gravitykit.com).

== Installation ==

1. Upload plugin files to your plugins folder, or install using WordPress' built-in Add New Plugin installer
2. Activate the plugin
3. Follow the instructions

== Changelog ==

= develop =

* Added compatibility for Views embedded in Jetpack CRM Client Portal Pro pages.

= 2.42.2 on July 17, 2025 =

This hotfix resolves a display issue introduced in 2.42 affecting address subfields in the Search Bar widget, and fixes a fatal error related to the Image Hopper Post Image field.

#### 🐛 Fixed
* Address field subfields (State/Province, City, etc.) were not displaying in the Search Bar widget after the 2.42 update.
* Fatal error when editing an entry containing an Image Hopper Post Image field.

<<<<<<< HEAD
* Sorting entries by field values in Gravity Forms Entries table was not working when the "Unapproved" status filter was applied.
* For some users, adding a Chained Selects Add-On field to the Search Bar causes JavaScript code to be visible and the field would not work as expected.
=======
= 2.42.1 on July 16, 2025 =

This patch resolves a fatal error that could occur when using the plugin with older versions of Gravity Forms.

#### 🐛 Fixed
* Fatal error due to a call to an undefined method when using GravityView with Gravity Forms versions older than 2.9.

= 2.42 on July 10, 2025 =

This update delivers a major overhaul of the Search Bar widget, offering significantly more flexibility in how search fields are displayed and configured, along with new developer features and improved template handling for easier customization.

#### 🚀 Added
* A new `search_visible_fields` setting that restricts "Search Everything" searches to visible View fields.
* The Search Bar widget can now be configured with different row types, just like the Layout Builder.
* Advanced search fields are shown in a collapsible section, hidden by default for a cleaner interface.
* A dedicated Search Button field for more flexible placement.
* Added a Search Mode field (can be hidden or shown as radio buttons).
* Hide individual search fields based on user role.
* Sieving can now be set on a per-field basis for choice search fields.
* More granular control over search fields with specific settings for each one.
>>>>>>> a8ee5755

#### 💻 Developer Updates
* Added `gk/gravityview/widget/search/visible_fields_only` filter to modify whether "Search Everything" searches are limited for a View.
* Added a fourth `$data` attribute to `\GravityView_View::render()` for setting a `$data` global in View templates.
* Updated Search Bar templates to use the new global `$data` variable instead of `$gravityview_view`:
  - `$gravityview_view->search_fields` → `$data['search_fields']`
  - `$gravityview_view->permalink_fields` → `$data['permalink_fields']`
  - `$gravityview_view->search_layout` → `$data['search_layout']`
  - `$gravityview_view->search_mode` → `$data['search_mode']`
  - `$gravityview_view->search_class` → `$data['search_class']`
  - `$gravityview_view->search_clear` → `$data['search_clear']`
* Added `gk/gravityview/search/additional-reserved-args` filter to add additional reserved arguments for the Search Bar widget.

= 2.41 on July 3, 2025 =

This release adds a GravityBoard widget for embedding boards in Views, resolves issues with block rendering and Chained Selects fields, fixes Single and Edit Entry not working in membership plugins, and alerts users to potential conflicts with Formidable Views.

#### 🚀 Added
* [GravityBoard](https://www.gravitykit.com/products/gravityboard/) widget to embed a board in a View.

#### 🐛 Fixed
* For some users, adding a Chained Selects Add-On field to the Search Bar causes JavaScript code to be visible and the field would not work as expected.
* When "Preview as shortcode" was enabled in the View editor, some blocks would not render properly on the frontend.
* Added a compatibility notice when using Formidable Views and GravityView at the same time.
* Single Entry and Edit Entry were not working when Views were embedded in some plugin membership pages. These plugins include LearnDash, BuddyBoss and BuddyPress, Ultimate Member, and WooCommerce Account Pages.

#### 💻 Developer Updates
* `requires` and `requires-not` field setting conditional display were not working correctly for radio buttons.
* Added `GVCommon::is_rest_request()` method to check if the current request is a REST request, a clone of the `wp_is_serving_rest_request()` function.
* CSS files are now versioned using `filemtime()` instead of the plugin version, ensuring browsers always load the latest styles after updates.

= 2.40 on May 29, 2025 =

This release fixes issues with editing entries that include File Upload fields and downloading files with spaces in their filenames, corrects CSV export of Survey Add-On values, and adds support for the `{get}` merge tag inside the `[gv_entry_link]` shortcode.

#### 🚀 Added
* Support for the `{get}` merge tag inside the `[gv_entry_link]` shortcode.

#### 🐛 Fixed
* Multiple issues with the File Upload field on the Edit Entry screen.
* CSV export of Survey Add-On fields now correctly outputs data values instead of raw HTML markup.
* Filenames with spaces in File Upload field links were incorrectly encoded, preventing files from opening or downloading. Thanks, Jake!

= 2.39.1 on April 25, 2025 =

This hotfix resolves a fatal error that occurred when updating the plugin from version 2.38 or earlier.

#### 🐛 Fixed
* Fatal error when updating the plugin from version 2.38 or earlier.

#### 🔧 Updated
* [Foundation](https://www.gravitykit.com/foundation/) to version 1.2.25.

= 2.39 on April 24, 2025 =

This update speeds up form loading in the View editor, fixes GravityEdit compatibility and translation issues in WordPress 6.8, and includes other fixes and improvements.

#### 🐛 Fixed
* Uploaded files are kept on the Edit Entry form if validation fails.

#### ✨ Improved
* Faster form fetching in the Data Source dropdown in the View editor.
* Expand/contract button is no longer shown in View editor warning dialogs.

#### 🐛 Fixed
* Compatibility issue with GravityEdit when using the Layout Builder template.
* PHP notice in WordPress 6.8 caused by initializing product translations too early.

#### 🔧 Updated
* [Foundation](https://www.gravitykit.com/foundation/) to version 1.2.24.

#### 💻 Developer Updates
* The `$forms` array passed to the `gravityview/metaboxes/data-source/before` and `gravityview/metaboxes/data-source/after` filters now includes only form IDs as keys and titles as values, instead of full form objects.
* The `gk/gravityview/common/get_forms` filter is no longer applied to forms shown in the Data Source dropdown.
* Added `gk/gravityview/lightbox/entry/link` filter to modify the markup of Single Entry and Edit Entry links that open in a lightbox.

= 2.38 on April 9, 2025 =

This release adds a new setting for Edit Entry locking and fixes issues with multi-page form entry editing, shortcode rendering inside the Layout Builder template, entry locking, and more.

#### 🚀 Added
* View editor setting to control how frequently requests to take control of a locked entry are checked when Edit Locking is enabled.

#### 🐛 Fixed
* Navigation between pages in multi-page forms was broken when editing entries.
* GravityView View field in the Single Entry layout may not display results when accessed from a paginated View.
* `[gv_entry_link]` shortcode was not rendering inside the Custom Content field when using the Layout Builder template.
* Fatal error when a Chained Selects Add-On search field was added to the Search Bar, then removed from the connected form.
* Entry locking not working in certain cases.
* Browser performance issue when a View is rendered in the Elementor preview area.

#### 💻 Developer Updates
* Added `gk/gravityview/edit-entry/user-can-edit-field` filter to allow modifying field visibility in Edit Entry.

= 2.37 on March 24, 2025 =

This release enhances dialogs in the View editor, improves button and link positioning on the Edit Entry page, and resolves missing settings, embed issues in page builders, unsaved changes warnings, and more.

#### 🚀 Added
* Expand/contract button to field and widget settings in the View editor.
  - When the dialog is expanded, the code editor will expand to the full width of the dialog.

#### ✨ Improved
* The display of action buttons/links on the Edit Entry page.

#### 🐛 Fixed
* Missing settings in the View editor for customizing next/previous page button text on the Edit Entry screen.
* Missing hooks in the Layout Builder template prevented extensions like Ratings & Reviews from working.
* Broken Entry Edit link inside the lightbox when viewing a single entry.
* Settings text may not wrap correctly in the View editor.
* The "Are you sure you want to leave this page?" unsaved changes warning appears after opening field settings and navigating away from the Edit View page, even if no changes were made.
* Embedding a View via a page builder (e.g., Elementor) prevented a GravityView View field in the Single Entry layout from rendering.

= 2.36 on March 13, 2025 =

This update introduces a new notification event for duplicated entries, along with fixes and improvements to GravityView blocks, shortcodes, and Views using joined data from multiple forms.

#### 🚀 Added
* New notification event "GravityView - Entry is duplicated" that runs when entries are duplicated using GravityView.

#### ✨ Improved
* Forms in the form selection filter on the Views page are now sorted alphabetically.
* Security enhancements for GravityView blocks and shortcodes.

#### 🐛 Fixed
* View Details block could not be previewed when enhanced security was enabled on the View.
* Adding the GravityView shortcode or View block in the block editor prevented content from being saved when the View was configured to redirect on no entries.
* `[gravityview]` shortcode not returning results when the `search_value` attribute value contains an apostrophe.
* Issues in Views using joined data ([Multiple Forms](https://www.gravitykit.com/extensions/multiple-forms/) extension):
  - Single Entry layout not working in a lightbox;
  - Invalid `GravityView > Edit Entry` link in the top admin bar when editing an entry;
  - PHP notice triggered when editing entries in a lightbox.

= 2.35 on February 12, 2025 =

This update adds random sorting to the GravityView block, improves how partial entries are handled, and fixes several issues, including a fatal error in Gravity Forms 2.9.3 or newer.

#### 🚀 Added
* Random sorting option in the GravityView block.

#### ✨ Improved
* Partial entries no longer appear as "Unapproved" on the Entries page.

#### 🐛 Fixed
* Random sorting was not working when overriding the View sorting using the `sort_direction` shortcode attribute.
* Entry notes not displaying in the DataTables extension when the first View field is a Date field.
* Gravity Flow fields were displaying as available when Gravity Flow was not active.
* Result Number field would not reset counts when multiple Views were displayed on the same page.
* Random sorting of View entries did not work unless View caching was explicitly disabled.
* Fatal error in Gravity Forms 2.9.3 or newer when editing an entry with a File Upload field.

#### 🔧 Updated
* [Foundation](https://www.gravitykit.com/foundation/) to version 1.2.23.

= 2.34.2 on February 4, 2025 =

This release fixes a PHP notice in WordPress 6.7+ and a display issue in Views using the Layout Builder template.

#### 🐛 Fixed
* `function _load_textdomain_just_in_time was called incorrectly` PHP notice in WordPress 6.7 or newer.
* Display issue caused by a malformed `div` tag in the Layout Builder View template.

= 2.34.1 on January 30, 2025 =

This update resolves multiple issues, including problems with search bar visibility in Layout Builder, entry management in multisite environments, and non-functional entry locking and notes, among others.

#### 🐛 Fixed
* The Search Bar would not always be visible in Views using the Layout Builder.
* Users belonging to the main network site in a multisite environment couldn’t delete their own entries on subsites.
* Entry locking not working.
* JavaScript error preventing entry notes from being added when using the Twenty Twenty-Two theme or newer.
* Using a comma in the `:format` merge tag modifier with Date fields caused partial results to be returned.

#### 💻 Developer Updates
* Added `gk/gravityview/edit-entry/renderer/enqueue-entry-lock-assets` filter to override whether to load the entry lock UI assets.
* Added `gk/gravityview/edit-entry/renderer/entry-lock-dialog-markup` filter to modify the entry locking UI dialog window markup.

= 2.34 on January 9, 2025 =

This release introduces the [Layout Builder](https://www.gravitykit.com/announcing-gravityview-2-34-all-new-layout-builder) that allows creating custom layouts with rows and columns directly in the View editor, adds support for exporting entries by Approval Status, and includes various fixes and improvements.

#### 🚀 Added
* New Layout Builder View type for creating custom layouts with single or multi-column configurations and adjustable widths.
* Support for using entry Approval Status in conditional logic rules on the Gravity Forms Export Entries page.

#### ✨ Improved
* Entries added via the Gravity Forms API or while GravityView is inactive can now be filtered using the "Unapproved" status on the Entries page.

#### 🐛 Fixed
* Fatal error when searching entries by Approval Status in Views joined with another form using the Multiple Forms extension.
* Some [merge tag modifiers](https://docs.gravitykit.com/article/350-merge-tag-modifiers) (e.g., `:maxwords`) not being processed.
* WordPress's timezone offset not applying to Date field output with the `:format` merge tag modifier.

= 2.33.2 on December 31, 2024 =

This update removes debugging code from the Entry Notes field.

#### 🐛 Fixed
* Debugging code being shown in the Entry Notes field output.
* Output of the User Activation field not being sanitized.

= 2.33.1 on December 30, 2024 =

This update removes debugging code from the Entry Notes field.

#### 🐛 Fixed

* Debugging code being shown in the Entry Notes field output.

= 2.33 on December 19, 2024 =

This release introduces support for the Source ID meta (Gravity Forms 2.9+), adds a new User Activation field to the View editor, and includes various fixes and enhancements.

#### 🚀 Added
* Support for the Source ID meta introduced in Gravity Forms 2.9.
* New User Activation field in the View editor to activate users added by the Gravity Forms User Registration add-on.
* Client-side validation of View editor settings to prevent incorrect values.
* `:initials` merge tag modifier for Name fields to display initials.
* `:format` merge tag modifier for field inputs (e.g., `{Event Field:1.1:format:Y-m-d}`).

#### 🐛 Fixed
* Merge tags in redirect URLs were not processed after editing or deleting an entry in the lightbox.
* Individual Checkboxes field inputs incorrectly exported in CSV.
* Custom permalinks not being used in embedded Views.
* Deprecated filter notice when both the Advanced Filter extension (version 3 or newer) and Gravity Flow are active.
* Labels for fields with empty values disappearing in mobile view when joining forms using the Multiple Forms extension.
* Views defaulting to English instead of the site's language for users without certain capabilities.

#### 🔧 Updated
* [Foundation](https://www.gravitykit.com/foundation/) to version 1.2.22.

#### 💻 Developer Updates
* Added `gravityview/template/field/csv/tick` filter to programmatically modify the checkbox "check" output in CSV.
* Added `gravityview/shortcode/after-processing` action after a `[gravityview]` shortcode is finished.

= 2.32 on November 21, 2024 =

This release adds a new form notification option for updated entries, resolves file upload issues on the Edit Entry screen, and includes developer-focused enhancements.

#### 🚀 Added
* New notification option for forms, triggered when an entry is updated.

#### 🐛 Fixed
* File upload field issues on the Edit Entry screen:
  - Delete/download icons not displaying in Gravity Forms 2.9+;
  - Unable to select files for upload when the form field's "Multiple Files" setting was enabled without a "Maximum Number of Files" value.

#### 🔧 Updated
* [Foundation](https://www.gravitykit.com/foundation/) to version 1.2.21.

#### 💻 Developer Updates
* Added `gk/gravityview/view/entries/join-conditions` filter to modify the join conditions applied when retrieving View entries.
* Added `gk/gravityview/template/options` filter to programmatically modify field settings in the View editor.
* Added `gravityview/row-added` JavaScript event, triggered when a new row is added to a widget or field area.

= 2.31.1 on November 8, 2024 =

This hotfix release resolves display issues with certain View layouts.

#### 🐛 Fixed
* Rendering issue affecting certain View layouts, such as Maps, introduced in the previous release.

= 2.31 on November 4, 2024 =

This release introduces [flexible widget positioning](https://docs.gravitykit.com/article/1027-dynamic-widget-placement?utm_source=gravityview&utm_medium=changelog&utm_campaign=release) in Views, enhances entry-in-a-lightbox functionality, and adds support for the Gravity Forms 2.9+ Image Choice field. It also addresses compatibility issues with LiteSpeed, Divi, and LifterLMS, along with various other fixes and improvements.

#### 🚀 Added
* Ability to position widgets in the View editor using predefined layouts, offering a range of single or multi-column configurations with varying widths.
* View setting to control what happens when a user clicks the Cancel link when editing an entry in the lightbox.
* Support for the upcoming Image Choice field in Gravity Forms 2.9+.

#### 🐛 Fixed
* GravityView tab not displaying in certain cases under GravityKit > Settings menu.
* Widgets could not be configured after being added to a new, unsaved View.
* Compatibility with the Divi theme that prevented the Signature field from being edited on the Edit Entry screen.
* Conflict with the LiteSpeed plugin that caused a fatal error when redirecting users after duplicating an entry.
* JavaScript enqueued in the site's footer was not executed when editing an entry in the lightbox.
* It was not possible to add new entry notes when viewing a single entry in the lightbox.
* Validation error displayed when adding merge tags to the Entry Slug setting input in the View editor.
* The search box in the Change Entry Creator field did not return results when editing an entry on the Forms > Entries screen.
* Fatal error when activating LifterLMS with GravityView active.
* Searching across all fields not working as expected when the search value contains special characters or accents (e.g., ä, ß, İ).

#### 🔧 Updated
* [Foundation](https://www.gravitykit.com/foundation/) to version 1.2.20.

#### 💻 Developer Updates
* Added `gk/gravityview/lightbox/entry/before-output` action that fires before the entry content is output in the lightbox.
* Added `gk/gravityview/lightbox/entry/output/head-before` action that fires after the <head> tag is opened.
* Added `gk/gravityview/lightbox/entry/output/head-after` action that fires before the </head> tag is closed.
* Added `gk/gravityview/lightbox/entry/output/content-before` action that fires after the <body> tag is opened and before the content is rendered.
* Added `gk/gravityview/lightbox/entry/output/content-after` action that fires after the content is rendered and before the footer.
* Added `gk/gravityview/lightbox/entry/output/footer-after` action that fires after the footer and before the closing </body> tag.
* Added `gravityview/fields/image_choice/image_markup` filter to modify the Image Choice field (Gravity Forms 2.9+) markup.
* Added `gravityview/fields/image_choice/output_label` filter to control whether to display the value or label of an Image Choice field.

= 2.30.1 on October 15, 2024 =

This hotfix release resolves an issue with the Multiple Forms extension.

#### 🐛 Fixed
* Fatal error in the View editor when using joined data from multiple forms.

= 2.30 on October 14, 2024 =

This release adds the ability to change the entry creator from the Edit Entry screen, improves upload handling, fixes various bugs, and updates internal components.

#### 🚀 Added
* Entry creator can now be changed from the Edit Entry screen.
* `{now}`, `{yesterday}`, and `{tomorrow}` relative date merge tags.

#### ✨ Improved
* Handling of multi-file uploads on the Edit Entry screen.

#### 🐛 Fixed
* Entry loading inside a lightbox did not work in some cases when BuddyPress was active.
* Resending notifications from the Entries screen did not work when sending to all entries filtered by approval status.
* Conflict with the Wordfence plugin caused a fatal error when redirecting users after deleting an entry.
* Fatal error when rendering a GravityView View field with a non-existent View ID.
* Survey field (Rating type) values were displayed in reverse order when a View was embedded inside another View.
* Unexpected scrolling in the View editor after adding a field.
* PHP notice when rendering a View with a field associated with an inactive add-on.
* Entry duplication not working on the Entries page.

#### 🔧 Updated
* [Foundation](https://www.gravitykit.com/foundation/) to version 1.2.19.

= 2.29 on October 1, 2024 =

This release introduces a much-requested [lightbox feature](https://docs.gravitykit.com/article/1020-opening-and-editing-entry-details-in-a-lightbox-modal-popup) for displaying and editing entries, settings for customizing View URLs, new options for [displaying Name field initials](https://docs.gravitykit.com/article/1021-show-name-fields-as-initials) and Custom Content fields in full width, and a merge tag modifier to show date field values in a human-readable format. Several bugs have also been fixed.

#### 🚀 Added
* Ability to edit and display entries inside a lightbox.
* Global and individual View settings to customize the URL structure for all or specific Views.
* `:human` merge tag modifier for date fields to display in human-readable format (e.g., `10 minutes ago`, `5 days from now`).
* Option to display the Name field value as initials.
* Option to display Custom Content field full width on the Single Entry screen.

#### 🐛 Fixed
* Clearing search removed all URL query parameters and, in some cases, redirected to the homepage.
* Searching the View added duplicate search parameters to the URL.
* PHP 8.2 deprecation notice related to dynamic property creation.
* Entries not displaying when a View using DataTables was embedded in a Single Entry page with the List layout.
* PHP warning when displaying a View with an Event field without an active Gravity Forms Event Fields Add-On.
* Sorting entries in random order was not working.
* Multi Select field values starting with a square bracket were not displayed as selected on the Edit Entry screen.

#### 🔧 Updated
* [Foundation](https://www.gravitykit.com/foundation/) to version 1.2.18.

#### 💻 Developer Updates
* Added `gk/gravityview/field/name/display` filter to modify the Name field display value.
* Added `gk/gravityview/permalinks/reserved-terms` filter to modify the list of reserved terms that are excluded from permalinks.

= 2.28 on August 29, 2024 =

This update adds support for plain-text URLs in entry moderation merge tags, and fixes several bugs, including critical errors in the View editor. Starting with this version, PHP 7.4 or newer is required.

**Note: GravityView now requires PHP 7.4 or newer.**

#### 🚀 Added
* Modifier for entry moderation merge tags to output plain-text URLs (e.g., `{gv_approve_entry:url}`).

#### 🐛 Fixed
* "Text domain not found" error when trying to install a layout during the View creation process.
* Fatal error in the View editor when the user does not have the necessary capabilities to install plugins.
* Merge tag support in the Source URL "Link Text" field setting.
* Deprecated filter notice when using GravityView Maps 3.1.0 or newer.
* PHP 8.2 deprecation notice due to passing an empty value to `htmlspecialchars()` and creating dynamic class properties.
* The maximum number of files allowed in the File Upload field was not respected when editing an entry.
* Sorting the View by the Name field yielded incorrect results.

#### 🔧 Updated
* [TrustedLogin](https://www.trustedlogin.com/) to version 1.9.0.

#### 💻 Developer Updates
* Added `gk/gravityview/view/entries/query/sorting-parameters` filter to modify the sorting parameters applied during the retrieval of View entries.

= 2.27.1 on August 14, 2024 =

This release fixes an issue with adding fields in the View editor's Edit Entry layout when the Multiple Forms extension is enabled.

#### 🐛 Fixed
* Fields added to the Edit Entry layout in the View editor could not be configured and would disappear after saving the View when Multiple Forms was enabled.

= 2.27 on August 13, 2024 =

This update resolves several issues related to the Multiple Forms extension, fixes the recently introduced `:format` merge tag modifier to return the Time field value in the local timezone, and adds a new filter to control which fields are added by default when creating a new View.

#### 🐛 Fixed
* Time zone selection in the Search Bar did not persist after searching a View, causing it to reset upon page refresh.
* Fields added to the View could not be configured and would disappear after saving the View when Multiple Forms was enabled.
* Fatal error occurred on the Edit Entry screen when Multiple Forms was enabled.
* The `:format` merge tag modifier on the Time field returned a UTC-adjusted time value.

#### 💻 Developer Updates
* Added `gk/gravityview/view/configuration/multiple-entries/initialize-with-all-form-fields` filter that, when set to `true`, initializes the Multiple Entries layout with all form fields when creating a new View. The default is `false`, which populates the View with only the fields configured in the Gravity Forms Entries table.

= 2.26 on August 8, 2024 =

This update resolves various issues, including compatibility with Yoast SEO, improves performance through enhanced View entries caching, and adds new functionality.

#### 🚀 Added
* Ability to modify the entry creator’s information on the Edit Entry screen.
* Merge tag modifier for formatting Date and Time fields (e.g., `{Date Field:1:format:Y-m-d}`).
* Placeholders in View Settings to inform you that additional functionality is available.

#### ✨ Improved
* The "Sort By" option in the GravityView Gutenberg block now offers a dropdown selection of fields instead of requiring manual entry of the field ID.
* Caching of View entries to prevent unnecessary database queries. Thanks, Shehroz!

#### 🐛 Fixed
* Timeout issue when rendering a page/post with GravityView Gutenberg blocks when Yoast SEO is active.
* View editor fields added to the Single or Edit Entry layouts inheriting options from the View type set in the Multiple Entries layout.
* An issue in the Search Bar widget configuration where adding a Date field caused the search mode ("any" and "all") to no longer be toggleable.
* `[gv_entry_link]` shortcode not rendering inside the Custom HTML block.

#### 🔧 Updated
* [Foundation](https://www.gravitykit.com/foundation/) and [TrustedLogin](https://www.trustedlogin.com/) to versions 1.2.17 and 1.8.0, respectively.

#### 💻 Developer Updates
* Added `gk/gravityview/feature/upgrade/disabled` filter to disable the functionality placeholders. Return `true` to disable the placeholders.
* Added `gk/gravityview/metabox/content/before` and `gk/gravityview/metabox/content/after` actions, triggered before and after the View metabox is rendered.

= 2.25 on June 5, 2024 =

This update improves how entries are automatically marked as "Read" and adds a new View setting to control this functionality.

**Note: GravityView now requires Gravity Forms 2.6 (released in March 2022) or newer.**

#### 🚀 Added
* New View setting under the Single Entry tab to mark an entry as "Read". [Read more about the feature](https://docs.gravitykit.com/article/1008-marking-entries-as-read).

#### ✨ Improved
* Marking an entry as "Read" is now handled in the backend and also supports the Multiple Forms extension.

#### 🐛 Fixed
* Appearance of the Merge Tag picker in the field settings of the View editor.

#### 💻 Developer Updates
* Removed the `gk/gravityview/field/is-read/print-script` filter in favor of the improved functionality that marks entries as "Read".

= 2.24 on May 28, 2024 =

This release introduces the ability to use different view types for Multiple Entries and Single Entry layouts, adds a new View field to display an entry's read status, and fixes issues with the File Upload field, product search, and merge tag processing in entry-based notifications. [Read the announcement](https://www.gravitykit.com/announcing-gravityview-2-24/) for more details.

#### 🚀 Added
* Ability to select different View types for Multiple Entries and Single Entry layouts. [Learn all about the new View type switcher!](https://www.gravitykit.com/announcing-gravityview-2-24/)
* "Read Status" field to display whether an entry has been read or not.
  - Customize the labels for "Read" and "Unread" statuses.
  - Sort a View by "Read Status".
* Entries are now marked as "Read" when users who have the ability to edit entries visit an entry in the front-end.

#### 🐛 Fixed
* File Upload field values not rendering in the View if filenames have non-Latin characters.
* Product search now returns correct results when using all search input types in the search bar.
* View's Export Link widget would not respect date range search filters.
* Removed the unsupported "date" input type for the Date Entry field under the Search Bar widget settings.
* Merge tags in GravityView notifications are now properly processed for fields dynamically populated by Gravity Wiz's Populate Anything add-on.

#### 💻 Developer Updates
* Added `gk/gravityview/field/is-read/print-script` filter to modify whether to print the script in the frontend that marks an entry as "Read".
* Added `gk/gravityview/field/is-read/label` filter to change the "Is Read" field's "Read" and "Unread" labels.
* Added `gk/gravityview/entry-approval/choices` filter to modify strings used for entry approval ("Approved", "Unapproved", "Disapproved", etc.).

= 2.23 on May 17, 2024 =

This update adds support for Nested Forms' entry meta, addresses several bugs, including critical ones, and improves GravityKit's Settings and Manage Your Kit screens.

#### 🚀 Added
* Support for Gravity Wiz's Gravity Forms Nested Forms entry meta (parent form and entry IDs, child form field ID) in the View editor and merge tags.

#### 🐛 Fixed
* Export link View widget would cause a fatal error during multi-word searches.
* Fatal error when the search bar is configured with a Gravity Flow field and the Gravity Flow plugin is not active.
* Duplicating entries no longer fails to refresh the entry list when View-based caching is enabled.
* View cache not being invalidated when updating entries on a form joined using the Multiple Forms extension.
* Number field output now respects the form field's format settings, such as decimals and currency.

#### 🔧 Updated
* [Foundation](https://www.gravitykit.com/foundation/) to version 1.2.14.
  - Added an option to subscribe to GravityKit's newsletter from the Manage Your Kit screen.
  - Added a setting in GravityKit > Settings > GravityKit to specify the GravityKit menu position in the Dashboard.
  - Improved internal check for product updates that could still interfere with third-party plugin updates. Thanks, Aaron!
  - Fixed a bug that prevented WordPress from loading third-party plugin translations after their updates. Thanks, Jérôme!
  - Success message now shows correct product name after activation/deactivation.

#### 💻 Developer Updates
* Added `gk/gravityview/entry/approval-link/params` filter to modify entry approval link parameters.

= 2.22 on April 16, 2024 =

This release introduces [support for search modifiers](https://docs.gravitykit.com/article/995-gravityview-search-modifiers) and [range-based searching for numeric fields](https://docs.gravitykit.com/article/996-number-range-search), enables easy duplication and precise insertion of View fields and widgets, and resolves critical issues with Yoast SEO and LifterLMS. [Read the announcement](https://www.gravitykit.com/gravityview-2-22/) for more details.

#### 🚀 Added
* Support for negative, positive, and exact-match search modifiers in the Search Bar.
* Range-based search for Number, Product (user-defined price), Quantity and Total fields in the Search Bar.
* Ability to duplicate View fields and widgets, and to insert them at a desired position.

#### 🐛 Fixed
* Editing an entry with Yoast SEO active resulted in changes being saved twice.
* Views secured with a secret code did not display inside LifterLMS dashboards.
* View editor display issues when LifterLMS is active.
* Fatal error when editing posts/pages containing GravityView blocks.

#### 🔧 Updated
* [Foundation](https://www.gravitykit.com/foundation/) to version 1.2.12.
  - Fixed a bug that hid third-party plugin updates on the Plugins and Updates pages.
  - Resolved a dependency management issue that incorrectly prompted for a Gravity Forms update before activating, installing, or updating GravityKit products.

__Developer Updates:__
* `gk/gravityview/common/quotation-marks` filter to modify the quotation marks used for exact-match searches.
* `gk/gravityview/search/number-range/step` filter to adjust the interval between numbers in input fields for range-based searches.

= 2.21.2 on March 28, 2024 =

This update fixes an issue with previewing GravityView blocks for Views with enhanced security and resolves a problem where blocks were previously rendered only for logged-in users.

#### 🐛 Fixed
* Previewing a GravityView block for a View that has enhanced security enabled no longer results in a notice about a missing `secret` shortcode attribute.
* GravityView blocks now render for all users, not just those who are logged in.

= 2.21.1 on March 22, 2024 =

This hotfix release addresses a critical error that occurred when activating the plugin without Gravity Forms installed.

#### 🐛 Fixed
* Critical error when activating the plugin without Gravity Forms installed.

= 2.21 on March 18, 2024 =

This release enhances security, introduces support for LifterLMS, adds a new CSV/TSV export widget to the View editor along with the option to add Gravity Flow fields to the Search Bar, addresses PHP 8.2 deprecation notices, fixes a conflict with BuddyBoss Platform, and improves performance with updates to essential components.

#### 🚀 Added
* A View editor widget to export entries in CSV or TSV formats.
* Support for SVG images.
* Support for Gravity Flow's "Workflow User" and "Workflow Multi-User" fields inside the Search Bar.
* Integration with LifterLMS that allows embedding Views inside Student Dashboards.
* Notice to inform administrators that an embedded View was moved to "trash" and an option to restore it.
* Click-to-copy shortcode functionality in the View editor and when listing existing Views.

#### 🐛 Fixed
* PHP 8.2 deprecation notices.
* Fields linked to single entry layouts are now exported as plain text values, not hyperlinks, in CSV/TSV files.
* Issue preventing the saving of pages/posts with GravityView Gutenberg blocks when BuddyBoss Platform is active.

#### 🔐 Security
* Enhanced security by adding a `secret` attribute to shortcodes and blocks connected to Views.

#### 🔧 Updated
* [Foundation](https://www.gravitykit.com/foundation/) to version 1.2.11.
  - GravityKit product updates are now showing on the Plugins page.
  - Database options that are no longer used are now automatically removed.

* Added: You can now search exact-match phrases by wrapping a search term in quotes (e.g., `"blue motorcycle"`). This will search for text exactly matching `"blue motorcycle"`)

__Developer Updates:__

* Added: `gk/gravityview/widget/search/clear-button/params` filter to modify the parameters of the Clear button in the search widget.

= 2.20.2 on March 4, 2024 =

This release enhances performance by optimizing caching and managing transients more effectively.

#### ✨ Improved
* Enhanced detection of duplicate queries, resulting in fewer cache records stored in the database.

#### 🔧 Updated
* Updated [Foundation](https://www.gravitykit.com/foundation/) to version 1.2.10.
  - Transients are no longer autoloaded.

= 2.20.1 on February 29, 2024 =

This release fixes an issue with View caching and improves compatibility with the Advanced Custom Fields plugin.

#### 🐛 Fixed
* Disappearing pagination and incorrect entry count when View caching is enabled.
* Potential timeout issue when embedding GravityView shortcodes with Advanced Custom Fields plugin.
* PHP 8.1+ deprecation notice.

= 2.20 on February 22, 2024 =

This release introduces new settings for better control over View caching, adds support for the Advanced Post Creation Add-On when editing entries, fixes a fatal error when exporting entries to CSV, and updates internal components for better performance and compatibility.

#### 🚀 Added
* Global and View-specific settings to control caching of View entries. [Learn more about GravityView caching](https://docs.gravitykit.com/article/58-about-gravityview-caching).
* Support for the [Advanced Post Creation Add-On](https://www.gravityforms.com/add-ons/advanced-post-creation/) when editing entries in GravityView's Edit Entry mode.

#### ✨ Improved
* If Gravity Forms is not installed and/or activated, a notice is displayed to alert users when creating new or listing existing Views.

#### 🐛 Fixed
* Deprecation notice in PHP 8.1+ when displaying a View with file upload fields.
* Fatal error when exporting entries to CSV.

#### 🔧 Updated
* [Foundation](https://www.gravitykit.com/foundation/) to version 1.2.9.
  - GravityKit products that are already installed can now be activated without a valid license.
  - Fixed PHP warning messages that appeared when deactivating the last active product with Foundation installed.

#### 🐛 Fixed
* The GravityView capabilities for a specific role were overwritten on every admin request.

= 2.19.6 on February 7, 2024 =

This update introduces the ability to send notifications using Gravity Forms when an entry is deleted, improves sorting and survey field ratings, and updates key components for better performance and compatibility.

#### 🚀 Added
* Ability to send notifications using Gravity Forms when an entry is deleted by selecting the "GravityView - Entry is deleted" event from the event dropdown in Gravity Forms notifications settings.

#### 🐛 Fixed
* Sorting the View by entry ID in ascending and descending order would yield the same result.
* Survey fields without a rating would show a 1-star rating.
* Editing Gravity Forms [Custom Post Fields](https://docs.gravityforms.com/post-custom/#h-general-settings) with a Field Type set to "File Uploads" inside in Edit Entry.

#### 🔧 Updated
* [Foundation](https://www.gravitykit.com/foundation/) and [TrustedLogin](https://www.trustedlogin.com/) to versions 1.2.8 and 1.7.0, respectively.
  - Transients are now set and retrieved correctly when using object cache plugins.
  - Fixed a JavaScript warning that occurred when deactivating license keys and when viewing products without the necessary permissions.
  - Resolved PHP warning messages on the Plugins page.

__Developer Updates:__

* Added: `GravityView_Notifications` class as a wrapper for Gravity Forms notifications.
* Modified: Added the current `\GV\View` object as a second parameter for the `gravityview/search-all-split-words` and `gravityview/search-trim-input` filters.
* Modified: Attach listeners in the View editor to `$( document.body )` instead of `$('body')` for speed improvements.

= 2.19.5 on December 7, 2023 =

* Fixed: PHP 8.1+ deprecation notice when editing an entry with the Gravity Forms User Registration add-on enabled
* Updated: [Foundation](https://www.gravitykit.com/foundation/) to version 1.2.6

= 2.19.4 on November 2, 2023 =

* Improved: View editor performance, especially with Views with a large number of fields
* Improved: "Link to Edit Entry," "Link to Single Entry," and "Delete Entry" fields are now more easily accessible at the top of the field picker in the View editor
* Fixed: PHP 8.1+ deprecation notice

= 2.19.3 on October 25, 2023 =

* Fixed: Using merge tags as values for search and start/end date override settings was not working in Views embedded as a field
* Fixed: Deprecation notice in PHP 8.2+

= 2.19.2 on October 19, 2023 =

* Fixed: Merge tags were still not working in the Custom Content field after the fix in 2.19.1

= 2.19.1 on October 17, 2023 =

* Fixed: PHP 8+ deprecation notice appearing on 404 pages
* Fixed: Merge tags not working in the Custom Content field
* Improved: PHP 8.1 compatibility

= 2.19 on October 12, 2023 =

* Added: Embed a Gravity Forms form using a field in the View editor
* Added: Embed a GravityView View using a field in the View editor
* Added: New Custom Code tab in the View Setting metabox to add custom CSS and JavaScript to the View
* Fixed: Appearance of HTML tables nested within View fields, including Gravity Forms Survey Add-On fields
* Fixed: Clicking the "?" tooltip icon would not go to the article if the Support Port is disabled
* Tweak: Improved Chained Select field output when the Chained Select Add-On is disabled
* Updated: [Foundation](https://www.gravitykit.com/foundation/) to version 1.2.5

__Developer Updates:__

* Added: Entries submitted using the new Gravity Forms Field will have `gk_parent_entry_id` and `gk_parent_form_id` entry meta added to them to better support connecting Views

= 2.18.7 on September 21, 2023 =

* Added: Support for embedding Views inside [WooCommerce Account Pages](https://iconicwp.com/products/woocommerce-account-pages/)
* Improved: `[gvlogic]` shortcode now works with the [Dashboard Views](https://github.com/GravityKit/Dashboard-Views) add-on in the WordPress admin area
* Fixed: The Recent Entries widget results would be affected when browsing a View: the search query, page number, and sorting would affect the displayed entries
* Fixed: Activation of View types (e.g., Maps, DataTables) would fail in the View editor
* Fixed: Image preview (file upload field) not working if the file is uploaded to Dropbox using the Gravity Forms Dropbox add-on
* Updated: [Foundation](https://www.gravitykit.com/foundation/) to version 1.2.4

__Developer Updates:__

* Added: `gk/gravityview/approve-link/return-url` filter to modify the return URL after entry approval
* Added: Second parameter to the `GravityView_Fields::get_all()` method to allow for filtering by context
* Improved: Added third argument to `gravityview_get_connected_views()` to prevent including joined forms in the search
* Implemented: The `GravityView_Field::$contexts` property is now respected; if defined, fields that are not in a supported context will not render

= 2.18.6 on September 7, 2023 =

* Improved: Introduced a gear icon to the editor tabs that brings you directly to the Settings metabox
* Improved: Support for RTL languages
* Updated: [Foundation](https://www.gravitykit.com/foundation/) to version 1.2.2

= 2.18.5 on September 1, 2023 =

* Fixed: Fatal error caused by GravityView version 2.18.4

= 2.18.4 on August 31, 2023 =

* Added: A "Direct Access" summary in the Publish box in the View editor that makes it easy to see and modify whether a View is accessible directly
* Improved: Views will now remember the Settings tab you are on after you save a View
* Fixed: Resolved a fatal error that occurred under certain circumstances due to passing the wrong parameter type to a WordPress function
* Updated: The video on the Getting Started page
* Updated: [Foundation](https://www.gravitykit.com/foundation/) to version 1.2

= 2.18.3 on July 20, 2023 =

* Fixed: Incorrect total entry count and hidden pagination when View contains an Entry Edit field

= 2.18.2 on July 12, 2023 =

* Fixed: Performance issue
* Fixed: [WP-CLI](https://wp-cli.org/) not displaying available GravityKit product updates
* Updated: [Foundation](https://www.gravitykit.com/foundation/) to version 1.1.1

__Developer Notes:__

* Added: `gk/gravityview/view/entries/cache` filter to provide control over the caching of View entries (default: `true`)

= 2.18.1 on June 20, 2023 =

* Fixed: PHP warning message that appeared when attempting to edit a View

= 2.18 on June 20, 2023 =

* Fixed: Issue where "Edit Entry" link was not appearing under the Single Entry layout when the View was filtered using the "Created By" criterion with the "{user:ID}" merge tag
* Fixed: REST API response breaking the functionality of Maps Layout 2.0
* Updated: [Foundation](https://www.gravitykit.com/foundation/) to version 1.1

__Developer Notes:__

* Deprecated: `get_gravityview()` and the `the_gravityview()` global functions
* Added: `GravityView_Field_Delete_Link` class to render the Delete Entry link instead of relying on filtering
	- `delete_link` will now be properly returned in the `GravityView_Fields::get_all('gravityview');` response

= 2.17.8 on May 16, 2023 =

* Improved: Performance when using Gravity Forms 2.6.9 or older
* Improved: Form ID now appears beside the form title for easier data source selection in the View editor
* Fixed: Fatal error when adding a GravityView block in Gutenberg editor
* Fixed: Error when activating an installed but deactivated View type (e.g., Maps) from within the View editor
* Fixed: File Upload fields may incorrectly show empty values

__Developer Notes:__

* Added: `gk/gravityview/metaboxes/data-source/order-by` filter to modify the default sorting order of forms in the View editor's data source dropdown menu (default: `title`)
* Added: `gk/gravityview/renderer/should-display-configuration-notice` filter to control the display of View configuration notices (default: `true`)

= 2.17.7 on May 4, 2023 =

* Fixed: Fatal error when using the Radio input types in the Search Bar (introduced in 2.17.6)

= 2.17.6 on May 3, 2023 =

* Added: Filter entries by payment status using a drop-down, radio, multi-select, or checkbox inputs in the Search Bar (previously, only searchable using a text input)
* Modified: Added "(Inactive)" suffix to inactive forms in the Data Source dropdown
* Fixed: Incompatibility with some plugins/themes that use Laravel components
* Fixed: Appearance of Likert survey fields when using Gravity Forms Survey Add-On Version 3.8 or newer
* Fixed: Appearance of the Poll widget when using Gravity Forms Poll Add-On Version 4.0 or newer
* Fixed: `[gvlogic]` not working when embedded in a Post or Page
* Fixed: `[gvlogic if="context" is="multiple"]` not working when a View is embedded
* Fixed: Consent field always showing checked status when there are two or more Consent fields in the form
* Fixed: Selecting all entries on the Entries page would not properly apply all the search filters

__Developer Notes:__

* Added: `gk/gravityview/common/get_forms` filter to modify the forms returned by `GVCommon::get_forms()`
* Modified: Removed `.hidden` from compiled CSS files to prevent potential conflicts with other plugins/themes (use `.gv-hidden` instead)
* Modified: Added `gvlogic`-related shortcodes to the `no_texturize_shortcodes` array to prevent shortcode attributes from being encoding
* Modified: Updated Gravity Forms CSS file locations for the Survey, Poll, and Quiz Add-Ons
* Modified: Likert survey responses are now wrapped in `div.gform-settings__content.gform-settings-panel__content` to match the Gravity Forms Survey Add-On 3.8 appearance
* Fixed: Properly suppress PHP warnings when calling `GFCommon::gv_vars()` in the Edit View screen
* Updated: [Foundation](https://www.gravitykit.com/foundation/) to version 1.0.12
* Updated: TrustedLogin to version 1.5.1

= 2.17.5 on April 12, 2023 =

* Fixed: Do not modify the Single Entry title when the "Prevent Direct Access" setting is enabled for a View
* Fixed: Fatal error when performing a translations scan with the WPML plugin

= 2.17.4 on April 7, 2023 =

* Fixed: Fatal error rendering some Maps Layout Views introduced in 2.17.2
* Fixed: When a View is embedded multiple times on the same page, Edit Entry, Delete Entry, and Duplicate Entry links could be hidden after the first View
* Fixed: "The Single Entry layout has not been configured" notice shows when embedding a View into another View's Single Entry page using a Custom Content field

= 2.17.3 on April 6, 2023 =

* Fixed: Fatal error rendering multiple Views on the same page/post introduced in 2.17.2

__Developer Updates:__

* Added: A `$context` argument of `\GV\Template_Context` is now passed to `\GV\Widget\pre_render_frontend()`

= 2.17.2 on April 5, 2023 =

**Note: GravityView now requires Gravity Forms 2.5.1 or newer**

* Added: "No Entries Behavior" option to hide the View when there are no entries visible to the current user (not applied to search results)
* Fixed: Performance issue introduced in 2.17 that resulted in a large number of queries
* Fixed: PHP 8+ fatal error when displaying connected Views in the Gravity Forms form editor or forms list
* Fixed: PHP 8+ warning messages when creating a new View
* Fixed: PHP warning when a View checks for the ability to edit an entry that has just been deleted using code
* Fixed: On sites running the GiveWP plugin, the View Editor would look bad
* Updated: [Foundation](https://www.gravitykit.com/foundation/) to version 1.0.11

__Developer Updates:__

* Added: View blocks are also parsed when running `\GV\View_Collection::from_content()`
* Added: New filter, to be used by Multiple Forms extension: `gravityview/view/get_entries/should_apply_legacy_join_is_approved_query_conditions`
* Modified: `gravityview()->views->get()` now parses the content of the global `$post` object and will detect View shortcodes or blocks stored in the `$post->post_content`
* Modified: `gravityview()->views->get()` now may return a `GV\View_Collection` object when it detects multiple Views in the content
* Updated: HTML tags that had used `.hidden` now use the `.gv-hidden` CSS class to prevent potential conflicts with other plugins/themes

= 2.17.1 on February 20, 2023 =

* Updated: [Foundation](https://www.gravitykit.com/foundation/) to version 1.0.9

= 2.17 on February 13, 2023 =

**Note: GravityView now requires PHP 7.2 or newer**

* It's faster than ever to create a new View! (Table and DataTables View types only)
	- Fields configured in the [Gravity Forms Entry Columns](https://docs.gravityforms.com/entries/#h-entry-columns) are added to the Multiple Entries layout
	- The first field in the Multiple Entries layout is linked to the Single Entry layout
	- All form fields are added to the Single Entry layout
	- An Edit Entry Link field is added to the bottom of the Single Entry layout
* Added: New "No Entries Behavior" setting: when a View has no entries visible to the current user, you can now choose to display a message, show a Gravity Forms form, or redirect to a URL
* Modified: The field picker now uses Gravity Forms field icons
* Fixed: ["Pre-filter choices"](https://docs.gravitykit.com/article/701-show-choices-that-exist) Search Bar setting not working for Address fields
* Fixed: `[gventry]` shortcode not working the Entry ID is set to "first" or "last"
* Fixed: Fatal error when using the Gravity Forms Survey Add-On
* Tweak: The field picker in the View editor now uses Gravity Forms field icons

__Developer Updates:__

* Modified: If you use the `gravityview/template/text/no_entries` or `gravitview_no_entries_text` filters, the output is now passed through the `wpautop()` function prior to applying the filters, not after
	* Added `$unformatted_output` parameter to the `gravityview/template/text/no_entries` filter to return the original value before being passed through `wpautop()`
* Modified: Container classes for no results output change based on the "No Entries Behavior" setting:
	- `.gv-no-results.gv-no-results-text` when set to "Show a Message"
	- `.gv-no-results.gv-no-results-form` when set to "Display a Form"
	- Updated `templates/views/list/list-body.php`, `templates/views/table/table-body.php`
* Added: `$form_id` parameter to `gravityview_get_directory_fields()` function and `GVCommon::get_directory_fields()` method

= 2.16.6 on January 12, 2023 =

* Fixed: Fatal error due to an uncaught PHP exception
* Fixed: It was not possible to select any content inside the field settings window in the View editor

= 2.16.5 on January 5, 2023 =

* Updated: [Foundation](https://www.gravitykit.com/foundation/) to version 1.0.8
* Improved: Internal changes to allow using Custom Content fields on the Edit Screen with the [DIY Layout](https://www.gravitykit.com/extensions/diy-layout/)

= 2.16.4 on December 23, 2022 =

* Fixed: Prevent possible conflict in the View editor with themes/plugins that use Bootstrap's tooltip library

= 2.16.3 on December 21, 2022 =

* Fixed: Caching wouldn't always clear when an entry was added or modified
* Fixed: Fatal error on some hosts due to a conflict with one of the plugin dependencies (psr/log)
* Fixed: PHP 8.1 notices
* Fixed: View scripts and styles not loading for some logged-in users

= 2.16.2 on December 14, 2022 =

* Fixed: Views would take an abnormally long time to load
* Fixed: Fatal error on some hosts that use weak security keys and salts

= 2.16.1 on December 7, 2022 =

* Fixed: Date picker and other JavaScript not working on the Edit Entry screen
* Fixed: JavaScript error preventing the Search Bar widget properties from opening when creating a new View
* Fixed: CodeMirror editor initializing multiple times when opening the custom content field properties in the View
* Fixed: Secure download link for the file upload field was not showing the file name as the link text
* Fixed: The saved View would not recognize fields added from a joined form when using the [Multiple Forms](https://www.gravitykit.com/extensions/multiple-forms/) extension

= 2.16.0.4 on December 2, 2022 =

* Fixed: Incompatibility with some plugins/themes that could result in a blank WordPress Dashboard

= 2.16.0.3 on December 2, 2022 =

* Fixed: Fatal error when downloading plugin translations

= 2.16.0.2 on December 1, 2022 =

* Fixed: Fatal error when Maps isn't installed

= 2.16.0.1 on December 1, 2022 =

* Fixed: Admin menu not expanded when on a GravityView page

= 2.16 on December 1, 2022 =

* Added: New WordPress admin menu where you can now centrally manage all your GravityKit product licenses and settings ([learn more about the new GravityKit menu](https://www.gravitykit.com/foundation/))
    - Go to the WordPress sidebar and check out the GravityKit menu!
    - We have automatically migrated your existing licenses and settings, which were previously entered in the Views→Settings page
    - Request support using the "Grant Support Access" menu item
* Added: Support for defining `alt` text in File Upload fields
* Added: "Pre-Filter Choices" Search Bar setting will only display choices that exist in submitted entries ([learn more about Pre-Filter Choices](https://docs.gravitykit.com/article/701-s))
* Improved: When creating a new View, it is now possible to install a View type (if included in the license) straight from the View editor
* Improved: Reduce the number of queries when displaying a View
* Improved: The Edit View screen loads faster
* Fixed: Merge Tags were not processed inside Custom Content fields when using the [`[gventry]` edit mode](https://docs.gravitykit.com/article/463-gventry-shortcode)
* Fixed: Gravity Forms poll results was not being refreshed after editing a Poll field in GravityView Edit Entry
* Fixed: Survey field "Rating" stars were not displaying properly in the frontend
* Fixed: JavaScript error when creating a new View
* Fixed: JavaScript error when opening field settings in a new View
* Fixed: Merge Tag picker not initializing when changing View type for an existing View
* Fixed: "Field connected to XYZ field was deleted from the form" notice when adding a new field to a View created from a form preset
* Fixed: Edit Entry may partially save changes if form fields have conditional logic; thanks, Jurriaan!
* Fixed: View presets not working
* Fixed: "This View is configured using the View type, which is disabled" notice when creating a new View after activating or installing a View type (e.g., Maps, DIY, DataTables)
* Fixed: Incorrect search mode is set when one of the View search widget fields uses a "date range" input type
* Fixed: Multiple files upload error (e.g., when editing an entry using GravityEdit)

__Developer Updates:__

* Added: `gravityview/template/field/survey/rating/before` filter that fires before the Survey field rating stars markup
* Added: `$return_view` parameter to `\GV\Request::is_view()` method, reducing the need to build a \GV\View object when simply checking if a request is a View
* Added: `$expiration` parameter to `GravityView_Cache::set()` method to allow for different cache lifetimes
* Fixed: `GravityView_Cache` was not used when the `WP_DEBUG` constant was set to `true`. This resulted in the cache being effectively disabled on many sites.
	- Improved: Only run `GravityView_Cache::use_cache()` once per request
	- Added: `GRAVITYVIEW_DISABLE_CACHE` constant to disable the cache. Note: `gravityview_use_cache` filter will still be run.

= 2.15 on September 21, 2022 =

* Added: Entire View contents are wrapped in a container, allowing for better styling ([learn about, and how to modify, the container](https://docs.gravitykit.com/article/867-modifying-the-view-container-div))
* Added: When submitting a search form, the page will scroll to the search form
* Modified: Select and Multiselect search inputs will now use the connected field's "Placeholder" values, if defined in Gravity Forms ([read about Search Bar placeholders](https://docs.gravitykit.com/article/866-search-bar-placeholder))
* Improved: Date comparisons when using `[gvlogic]` with `greater_than` or `less_than` comparisons
* Fixed: Reduced the number of database queries to render a View, especially when using Custom Content, Entry Link, Edit Link, and Delete Link fields
* Fixed: Removed the Gravity Forms Partial Entries Add-On privacy notice when using Edit Entry because auto-saving in Edit Entry is not supported
* Fixed: The "entry approval is changed" notification, if configured, was being sent for new form submissions
* Fixed: Views would not render in PHP 8.1
* Fixed: Multiple PHP 8 and PHP 8.1 warnings

__Developer Updates:__

* Added: `gravityview/widget/search/append_view_id_anchor` filter to control appending the unique View anchor ID to the search URL (enabled by default)
* Added: `gravityview/view/wrapper_container` filter to wrap to optionally wrap the View in a container (enabled by default) — [see examples of modifying the container](https://docs.gravitykit.com/article/867-modifying-the-view-container-div)
* Added: `gravityview/view/anchor_id` filter to control the unique View anchor ID
* Modified the following template files:
	- `includes/widgets/search-widget/templates/search-field-multiselect.php`
	- `includes/widgets/search-widget/templates/search-field-select.php`
	- `templates/views/list.php`
	- `templates/views/table.php`
	- `templates/fields/field-custom.php`
	- `templates/fields/field-duplicate_link-html.php`
	- `templates/fields/field-delete_link-html.php`
	- `templates/fields/field-edit_link-html.php`
	- `templates/fields/field-entry_link-html.php`
	- `templates/fields/field-website-html.php`
	- `templates/deprecated/fields/custom.php`
	- `templates/deprecated/fields/website.php`

= 2.14.7 on July 31, 2022 =

* Fixed: GravityView plugin updates were not shown in the plugin update screen since version 2.14.4 (April 27, 2022)

= 2.14.6 on May 27, 2022 =

* [GravityView (the company) is now GravityKit!](https://www.gravitykit.com/rebrand/)
* Fixed: Embedding Edit Entry context directly in a page/post using the `[gventry edit="1"]` shortcode ([learn more](https://docs.gravitykit.com/article/463-gventry-shortcode))
* Fixed: Edit Entry link wasn't working in the Single Entry context of an embedded View
* Fixed: Search Bar GravityView widget was not saving the chosen fields
* Fixed: Gravity PDF shortcodes would not be processed when bulk-approving entries using GravityView. Thanks, Jake!
* Fixed: Sometimes embedding a GravityView shortcode in the block editor could cause a fatal error
* Fixed: Multiple PHP 8 warnings

__Developer Updates:__

* Added: `redirect_url` parameter to the `gravityview/edit_entry/success` filter
* Added `redirect_url` and `back_link` parameters to the `gravityview/shortcodes/gventry/edit/success` filter

= 2.14.5 on May 4, 2022 =

* Added: A link that allows administrators to disable the "Show only approved entries" View setting from the front-end
* Fixed: Configuring new Search Bar WordPress widgets wasn't working in WordPress 5.8+
* Fixed: Styling of form settings dropdowns on the Gravity Forms "Forms" page

= 2.14.4 on April 27, 2022 =

* Added: Search Bar support for the [Chained Selects](https://www.gravityforms.com/add-ons/chained-selects/) field type
* Improved: Plugin updater script now supports auto-updates and better supports multisite installations
* Improved: If a View does not support joined forms, log as a notice, not an error
* Fixed: Merge Tag picker behavior when using Gravity Forms 2.6
* Fixed: Deleting a file when editing an entry as a non-administrator user on Gravity Forms 2.6.1 results in a server error
* Fixed: When The Events Calendar Pro plugin is active, Views became un-editable
* Tweak: Additional translation strings related to View editing

Note: We will be requiring Gravity Forms 2.5 and WordPress 5.3 in the near future; please upgrade!

__Developer Updates:__

* Added: Search URLs now support `input_{field ID}` formats as well as `filter_{field ID}`; the following will both be treated the same:
	- `/view/example/?filter_3=SEARCH`
	- `/view/example/?input_3=SEARCH`
* Added: In the admin, CSS classes are now added to the `body` tag based on Gravity Forms version. See `GravityView_Admin_Views::add_gf_version_css_class()`
* Modified: Allow non-admin users with "edit entry" permissions to delete uploaded files
* Updated: EDD_SL_Plugin_Updater script to version 1.9.1

= 2.14.3 on March 24, 2022 =

* Added: Support for displaying WebP images
* Improved: Internal logging of notices and errors
* Fixed: Images hosted on Dropbox sometimes would not display properly on the Safari browser. Thanks, Kevin M. Dean!

__Developer Updates:__

* Added: `GravityView_Image::get_image_extensions()` static method to fetch full list of extension types interpreted as images by GravityView.
* Added: `webp` as a valid image extension

= 2.14.2.1 on March 11, 2022 =

* Fixed: Empty values in search widget fields may return incorrect results

__Developer Updates:__

* Added: `gravityview/search/ignore-empty-values` filter to control strict matching of empty field values

= 2.14.2 on March 10, 2022 =

* Fixed: Potential fatal error on PHP 8 when exporting View entries in CSV and TSV formats
* Fixed: Search widget would cause a fatal error when the Number field is used with the "is" operator
* Fixed: Search widget returning incorrect results when a field value is blank and the operator is set to "is"
* Fixed: Gravity Forms widget icon not showing
* Fixed: Gravity Forms widget not displaying available forms when the View is saved

= 2.14.1 on January 25, 2022 =

* Tested with WordPress 5.9
* Improved: The [Members plugin](https://wordpress.org/plugins/members/) now works with No-Conflict Mode enabled
* Improved: Performance when saving Views with many fields
* Improved: Performance when loading the Edit View screen when a View has many fields
* Fixed: Gravity Forms widget used in the View editor would initialize on all admin pages
* Fixed: PHP notice when editing an entry in Gravity Forms that was created by user that no longer exists
* Fixed: Error activating on sites that use the Danish language
* Fixed: Entry approval scripts not loading properly when using Full Site Editing themes in WordPress 5.9
* Updated: TrustedLogin client to Version 1.2, which now supports logins for WordPress Multisite installations
* Updated: Polish translation. Thanks, Dariusz!

__Developer Updates:__

* Modified: Refactored drag & drop in the View editor to improve performance: we only initialize drag & drop on the active tab instead of globally.
	* Added: `gravityview/tab-ready` jQuery trigger to `body` when each GravityView tab is ready (drag & drop initialized). [See example of binding to this event](https://gist.github.com/zackkatz/a2844e9f6b68879e79ba7d6f66ba0850).

= 2.14.0.1 on December 30, 2021 =

Fixed: Deprecated filter message when adding fields to the View

= 2.14 on December 21, 2021 =

This would be a minor version update (2.13.5), except that we renamed many functions. See "Developer Updates" for this release below.

* Added: `{is_starred}` Merge Tag. [Learn more about using `{is_starred}`](https://docs.gravitykit.com/article/820-the-isstarred-merge-tag)
* Fixed: Media files uploaded to Dropbox were not properly embedded
* Fixed: JavaScript error when trying to edit entry's creator
* Fixed: Recent Entries widget would cause a fatal error on WP 5.8 or newer
* Fixed: When using Multiple Forms, editing an entry in a joined form now works properly if the "Edit Entry" tab has not been configured
* Fixed: View settings not hiding automatically on page load

__Developer Updates:__

We renamed all instances of `blacklist` to `blocklist` and `whitelist` to `allowlist`. All methods and filters have been deprecated using `apply_filters_deprecated()` and `_deprecated_function()`. [See a complete list of modified methods and filters](https://docs.gravitykit.com/article/816-renamed-filters-methods-in-2-14).

= 2.13.4 on November 4, 2021 =

* Fixed: View scripts and styles would not load when manually outputting the contents of the `[gravityview]` shortcode

__Developer Updates:__

* Added: `gravityview/shortcode/before-processing` action that runs before the GravityView shortcode is processed
* Added: `gravityview/edit_entry/cancel_onclick` filter to modify the "Back" link `onclick` HTML attribute
	- Modified: `/includes/extensions/edit-entry/partials/form-buttons.php` file to add the filter

= 2.13.3 on October 14, 2021 =

* Fixed: Edit Entry would not accept zero as a value for a Number field marked as required
* Modified: Refined the capabilities assigned to GravityView support when access is granted using TrustedLogin. Now our support will be able to debug theme-related issues and use the [Code Snippets](https://wordpress.org/plugins/code-snippets/) plugin.

= 2.13.2 on October 7, 2021 =

* Fixed: Entry Approval not working when using DataTables in responsive mode (requires DataTables 2.4.9 or newer).

__Developer Updates:__

* Updated: Upgraded to [Fancybox 4](https://fancyapps.com/docs/ui/fancybox).
* Updated: [TrustedLogin Client](https://github.com/trustedlogin/client) to Version 1.0.2.
* Modified: Added Code Snippets CSS file to No Conflict allow list.
* Modified: Moved internal (but public) method `GravityView_Admin_ApproveEntries::process_bulk_action` to new `GravityView_Bulk_Actions` class.

= 2.13.1 on September 27, 2021 =

* Improved: Views now load faster due to improved template caching.
* Added: Ability to configure an "Admin Label" for Custom Content widgets. This makes it easier to see your widget configuration a glance.
* Fixed: Issue where non-support users may see a "Revoke TrustedLogin" admin bar link.

= 2.13 on September 23, 2021 =

* Added: Integrated with TrustedLogin, the easiest & most secure way to grant access to your website. [Learn more about TrustedLogin](https://www.trustedlogin.com/about/easy-and-safe/).
	- Need to share access with support? Click the new "Grant Support Access" link in the "Views" menu.

= 2.12.1 on September 1, 2021 =

* Fixed: The Gravity Forms widget in the View editor would always use the source form of the View
* Fixed: The field picker didn't use available translations
* Fixed: Importing [exported Views](https://docs.gravitykit.com/article/119-importing-and-exporting-configured-views) failed when Custom Content or [DIY Layout](https://www.gravitykit.com/extensions/diy-layout/) fields included line breaks.
* Fixed: When first installing GravityView, the message was for an invalid license instead of inactive.
* Fixed: The "Affiliate ID" setting would not toggle properly when loading GravityView settings. [P.S. — Become an affiliate and earn money referring GravityView!](https://www.gravitykit.com/account/affiliates/#about-the-program)
* Tweak: Changed the icon of the Presets preview

= 2.12 on July 29, 2021 =

* Fixed: Add latest Yoast SEO scripts to the No-Conflict approved list
* Fixed: Updating an entry with a multi-file upload field may erase existing contents when using Gravity Forms 2.5.8

= 2.11 on July 15, 2021 =

* Added: Settings to customize "Update", "Cancel", and "Delete" button text in Edit Entry
* Improved: Much better Gravity Forms Survey Add-On integration! [Learn more in the release announcement](https://www.gravitykit.com/gravityview-2-11/).
	- Ratings can be displayed as text or stars
	- Multi-row Likert fields can be shown as Text or Score
	- Improved display of a single row from a multi-row Likert field
	- Single checkbox inputs are now supported
* Improved: Search widget clear/reset button behavior
* Improved: Allow unassigning an entry's Entry Creator when editing an entry
* Improved: When editing an entry, clicking the "Cancel" button will take you to the prior browser page rather than a specific URL
* Improved: Conditionally update "Clear Search" button text in the Search Bar
* Fixed: When Time fields were submitted with a single `0` for hour and minute inputs, instead of displaying midnight (`0:0`), it would display the current time
* Fixed: Delete Entry links did not work when custom entry slugs were enabled
* Fixed: Editing an entry in Gravity Forms that was created by a logged-out user forced an entry to be assigned to a user
* Fixed: Missing download/delete icons for file upload field in Edit Entry when running Gravity Forms ≥ 2.5.6.4
* Fixed: A broken German translation file caused a fatal error (only for the `de_DE` localization)
* Updated: Dutch translation (thanks René S.!) and German translation (thanks Aleksander K-W.!)

__Developer Updates:__

* Added: `gravityview/template/field/survey/glue` filter to modify how the multi-row Likert field values are combined. Default: `; `
* Modified: `templates/deprecated/fields/time.php` and `templates/fields/field-time-html.php` to include the commented `strtotime()` check
* Modified: `includes/extensions/edit-entry/partials/form-buttons.php` to add Cancel button enhancements
* Fixed: `gravityview/search/sieve_choices` didn't filter by Created By
* Fixed: `\GV\Utils::get()` didn't properly support properties available using PHP magic methods. Now supports overriding using the `__isset()` magic method.
* Updated: EDD auto-updates library to version 1.8

= 2.10.3.2 on June 2, 2021 =

* Improved: Loading of plugin dependencies
* Fixed: Field's required attribute was ignored in certain scenarios when using Edit Entry

= 2.10.3.1 on May 27, 2021 =

* Fixed: The "delete file" button was transparent in Edit Entry when running Gravity Forms 2.5 or newer
* Security enhancements

= 2.10.3 on May 20, 2021 =

* Added: Support for the [All in One SEO](https://wordpress.org/plugins/all-in-one-seo-pack/) plugin
* Fixed: GravityView styles and scripts not loading when embedding View as a block shortcode in GeneratePress
* Fixed: PHP notice appearing when a translation file is not available for the chosen locale
* Fixed: Search clear button disappearing when using GravityView Maps layout

__Developer Updates:__

* Added: `gravityview/fields/custom/form` filter to modify form used as the source for View entries
* Added: `gravityview/fields/custom/entry` filter to modify entry being displayed

= 2.10.2.2 on April 19, 2021 =

* Improved: Previous fix for an issue that affected HTML rendering of some posts and pages

= 2.10.2.1 on April 13, 2021 =

* Fixed: Issue introduced in Version 2.10.2 that affected HTML rendering of some posts and pages
* Fixed: Undefined function error for sites running WordPress 4.x introduced in Version 2.10.2

= 2.10.2 on April 12, 2021 =

* Fixed: Using the GravityView shortcode inside a [reusable block](https://wordpress.org/news/2021/02/gutenberg-tutorial-reusable-blocks/) in the WordPress Editor would prevent CSS and JavaScript from loading
* Fixed: "Open in new tab/window" checkbox is missing from Link to Single Entry and Link to Edit Entry links
* Fixed: Searching while on a paginated search result fails; it shows no entries because the page number isn't removed
* Fixed: Sorting by Entry ID resulted in a MySQL error

= 2.10.1 on March 31, 2021 =

* Added: Allow comparing multiple values when using `[gvlogic]` shortcode
	- Use `&&` to match all values `[gvlogic if="abc" contains="a&&b"]`
	- Use `||` to match any values `[gvlogic if="abc" equals="abc||efg"]`
* Added: `{site_url}` Merge Tag that returns the current site URL. This can be helpful when migrating sites or deploying from staging to live.
* Fixed: Paragraph fields have a "Link to single entry" field setting, even though it doesn't make sense
* Fixed: PDF and Text files were not opened in a lightbox
* Fixed: Show File Upload files as links if they aren't an image, audio, or video file (like a .zip, .txt, or .pdf file)
* Fixed: Lightbox script was being loaded for Views even if it was not being used
* Fixed: Don't show the icon for the "Source URL" field in the View editor
* Fixed: Change Entry Creator not working properly on non-English sites
* Updated _so many translations_! Thank you to all the translators!
	- Arabic translation (thanks Salman!)
	- Dutch translation (thanks Desiree!)
	- Russian translation (thanks Victor S.!)
	- Romanian (thanks Cazare!)
	- Chinese (thanks Edi Weigh!)
	- Turkish (thanks Süha!)
	- Swedish (thanks Adam!)
	- Portuguese (thanks Luis and Rafael!)
	- Dutch (thanks Erik!)
	- Norwegian (thanks Aleksander!)
	- Italian (thanks Clara!)
	- Hungarian (thanks dbalage!)
	- Hebrew
	- French
	- Canadian French (thanks Nicolas!)
	- Finnish (thanks Jari!)
	- Iranian (thanks amir!)
	- Mexican Spanish (thanks Luis!)
	- Spanish (thanks Joaquin!)
	- German (thanks Hubert!)
	- Danish (thanks Lisbeth!)
	- Bosnian (thanks Damir!)
	- Bengali (thanks Akter!)

= 2.10 on March 9, 2021 =

* A beautiful visual refresh for the View editor!
	- Brand new field picker for more easily creating your View
	- Visually see when Single Entry and Edit Entry layouts haven't been configured
	- See at a glance which fields link to Single Entry and Edit Entry
	- Manage and activate layouts from the View editor
	- Added: Show a notice when "Show only approve entries" setting is enabled for a View and no entries are displayed because of the setting
	- Added: Custom Content now supports syntax highlighting, making it much easier to write HTML (to disable, click on the Users sidebar menu, select Profile. Check the box labeled "Disable syntax highlighting when editing code" and save your profile)
	- Added: Warning when leaving Edit View screen if there are unsaved changes
	- Added: See the details of the current field while configuring field settings
	- Added: "Clear all" link to remove all fields from the View editor at once
	- Fixed: It was possible to drag and drop a field while the field settings screen was showing. Now it's not!
	- Fixed: See when fields have been deleted from a form
* New: Brand-new lightbox script, now using [Fancybox](http://fancyapps.com/fancybox/3/). It's fast, it's beautiful, and mobile-optimized.
	- Fixes issue with Gravity Forms images not loading in lightboxes due to secure URLs
* Ready for Gravity Forms 2.5!
* Added: Better support for the Consent field
* Improved layout of the Manage Add-Ons screen
	- Added a "Refresh" link to the Manage Add-Ons screen. This is helpful if you've upgraded your license and are ready to get started!
	- Allow enabling/disabling installed add-ons regardless of license status
* Added: A dropdown in the "All Views" screen to filter Views by the layout (Table, List, DataTables, DIY, Map, etc.)
* Added: Export entries in TSV format by adding `/tsv/` to the View URL
* Fixed: Approval Status field contains HTML in CSV and TSV exports
* Fixed: Updating an entry associated with an unactivated user (Gravity Forms User Registration) would also change entry creator's information
* Fixed: PHP warning `The magic method must have public visibility` appearing in PHP 8.0
* Fixed: PHP notice `Undefined property: stdClass::$icons` appearing on Plugins page
* Fixed: "At least one field must be filled out" validation errors (thanks <a href="https://gravitypdf.com">Gravity PDF</a>!)

__Developer Updates:__

* New: FancyBox is now being used for the lightbox
	- Thickbox is no longer used
	- Modify settings using `gravityview/lightbox/provider/fancybox/settings`
	- [See options available here](https://fancyapps.com/fancybox/3/docs/#options)
	- If you prefer, a [Featherlight lightbox option is available](https://github.com/gravityview/gv-snippets/tree/addon/featherlight-lightbox)
	- Easily add support for your own lightbox script by extending the new `GravityView_Lightbox_Provider` abstract class (the [Featherbox lightbox script](https://github.com/gravityview/gv-snippets/tree/addon/featherlight-lightbox) is a good example).
	- Modified: Formally deprecated the mis-spelled `gravity_view_lightbox_script` and `gravity_view_lightbox_style` filters in favor of  `gravityview_lightbox_script` and `gravityview_lightbox_style` (finally!)
	- Fixed: `gravityview_lightbox_script` filter wasn't being applied
	- Removed `gravityview/fields/fileupload/allow_insecure_lightbox` filter, since it's no longer needed
* Modified: `$_GET` args are now passed to links by default.
	- Added: Prevent entry links (single, edit, duplicate) from including $_GET query args by returning false to the filter `gravityview/entry_link/add_query_args`
	- Added: Prevent entry links being added to *delete* links by returning false to the filter `gravityview/delete-entry/add_query_args`
* Added: `gv_get_query_args()` function to return $_GET query args, with reserved args removed
	- Added: `gravityview/api/reserved_query_args` filter to modify internal reserved URL query args
* Added: `field-is_approved-html.php` and `field-is_approved-csv.php` template files for the Is Approved field
* Modified: Removed
* Modified: `templates/fields/field-entry_link-html.php` template to add `gv_get_query_args()` functionality
* Breaking CSS change: Removed `.gv-list-view` CSS class from the List layout container `<div>`. The CSS class was also used in the looped entry containers, making it hard to style. This issue was introduced in GravityView 2.0. For background, see [the GitHub issue](https://github.com/gravityview/GravityView/issues/1026).

= 2.9.4 on January 25, 2021 =

* Added: Apply `{get}` merge tag replacements in `[gvlogic]` attributes and content
* Modified: Made View Settings changes preparing for a big [Math by GravityView](https://www.gravitykit.com/extensions/math/) update!
* Fixed: "Change Entry Creator" would not work with Gravity Forms no-conflict mode enabled

__Developer Updates:__

* Added: `gravityview/metaboxes/multiple_entries/after` action to `includes/admin/metabox/views/multiple-entries.php` to allow extending Multiple Entries View settings

= 2.9.3 on December 15, 2020 =

* Improved: Add search field to the Entry Creator drop-down menu
* Tweak: Hide field icons (for now) when editing a View...until our refreshed design is released 😉
* Fixed: Some JavaScript warnings on WordPress 5.6
* Fixed: Uncaught error when one of GravityView's methods is used before WordPress finishes loading
* Fixed: Duplicate Entry link would only be displayed to users with an administrator role
* Fixed: Search entries by Payment Date would not yield results
* Fixed: Lightbox didn't work with secure images
* New: New lightbox gallery mode for File Upload fields with Multi-File Upload enabled

__Developer Updates:__

* Added: `gravityview/search-trim-input` filter to strip or preserve leading/trailing whitespaces in Search Bar values
* Added: Future WordPress version compatibility check
* Tweak: Improved logging output
* Modified: `gravityview_date_created_adjust_timezone` default is now set to false (use UTC value)

= 2.9.2.1 on October 26, 2020 =

* Improved: Plugin license information layout when running Gravity Forms 2.5
* Fixed: View Settings overflow their container (introduced in 2.9.2)

= 2.9.2 on October 21, 2020 =

* Added: GravityView is now 100% compatible with upcoming [Gravity Forms 2.5](https://www.gravityforms.com/gravity-forms-2-5-beta-2/)!
* Added: New View setting to redirect users to a custom URL after deleting an entry
* Added: An option to display "Powered by GravityView" link under your Views. If you're a [GravityView affiliate](https://www.gravitykit.com/account/affiliate/), you can earn 20% of sales generated from your link!
* Improved: Duplicate Entry field is only visible for logged-in users with edit or duplicate entry permissions
* Modified: Remove HTML from Website and Email fields in CSV output
* Fixed: Possible fatal error when Gravity Forms is inactive
* Fixed: Export of View entries as a CSV would result in a 404 error on some hosts
* Fixed: Entries filtered by creation date using relative dates (e.g., "today", "-1 day") did not respect WordPress's timezone offset
* Fixed: Partial entries edited in GravityView were being duplicated
* Fixed: Trying to activate a license disabled due to a refund showed an empty error message
* Tweak: Improvements to tooltip behavior in View editor
* Tweak: When "Make Phone Number Clickable" is checked, disable the "Link to single entry" setting in Phone field settings
* Tweak: Don't show "Open links in new window" for Custom Content field
* Tweak: Removed "Open link in the same window?" setting from Website field
	- Note: For existing Views, if both "Open link in the same window?" and "Open link in a new tab or window?" settings were checked, the link will now _not open in a new tab_. We hope no one had them both checked; this would have caused a rift in space-time and a room full of dark-matter rainbows.

__Developer Updates:__

* Added brand-new unit testing and acceptance testing...stay tuned for a write-up on how to easily run the GravityView test suite
* Changed: `/templates/fields/field-website-html.php` and `/templates/deprecated/fields/website.php` to use new `target=_blank` logic
* Fixed: License key activation when `GRAVITYVIEW_LICENSE_KEY` was defined
* Deprecated: Never used method `GravityView_Delete_Entry::set_entry()`

= 2.9.1 on September 1, 2020 =

* Improved: Changed the Support Port icon & text to make it clearer
* Updated: Updater script now handles WordPress 5.5 auto-updates
* Fixed: Add Yoast SEO 14.7 scripts to the No-Conflict approved list
* Fixed: Available Gravity Forms forms weren't appearing in the Gravity Forms widget when configuring a View

__Developer Updates:__

* Improved: Gravity Forms 2.5 beta support
* Fixed: Issue when server doesn't support `GLOB_BRACE`
* Fixed: Removed references to non-existent source map files

= 2.9.0.1 on July 23, 2020 =

* Fixed: Loading all Gravity Forms forms on the frontend
	* Fixes Map Icons field not working
	* Fixes conflict with gAppointments and Gravity Perks
* Fixed: Fatal error when Gravity Forms is inactive

= 2.9 on July 16, 2020 =

* Added: A "Gravity Forms" widget to easily embed a form above and below a View
* Added: Settings for changing the "No Results" text and "No Search Results" text
* Added: "Date Updated" field to field picker and sorting options
* Modified: When clicking the "GravityView" link in the Admin Toolbar, go to GravityView settings
* Improved: Add new Yoast SEO plugin scripts to the No-Conflict approved list
* Improved: Add Wicked Folders plugin scripts to the No-Conflict approved list
* Fixed: Don't allow sorting by the Duplicate field
* Fixed: Multi-site licenses not being properly shared with single sites when GravityView is not Network Activated
* Fixed: Potential fatal error for Enfold theme

__Developer Updates:__

* Fixed: Settings not able to be saved when using the `GRAVITYVIEW_LICENSE_KEY` constant
* Fixed: License not able to be activated when using the `GRAVITYVIEW_LICENSE_KEY` constant
* Fixed: Potential PHP warning when using the `{created_by}` Merge Tag
* Modified: Added index of the current file in the loop to the `gravityview/fields/fileupload/file_path` filter

= 2.8.1 on April 22, 2020 =

* Added: Better inline documentation for View Settings
* Improved: When clicking "Add All Form Fields" in the "+ Add Field" picker
* Modified: Changed default settings for new Views to "Show only approved entries"
* Modified: When adding a field to a table-based layout, "+ Add Field" now says "+ Add Column"
* Fixed: Single Entry "Hide empty fields" not working in Table and DataTables layouts

= 2.8 on April 16, 2020 =

* Added: User Fields now has many more options, including avatars, first and last name combinations, and more
* Added: A new [Gravatar (Globally Recognized Avatar)](https://en.gravatar.com) field
* Added: "Display as HTML" option for Paragraph fields - By default, safe HTML will be shown. If disabled, only text will be shown.
* Added: Support for Gravity Forms Partial Entries Add-On. When editing an entry, the entry's "Progress" will now be updated.
* Modified: Sort forms by title in Edit View, rather than Date Created (thanks, Rochelle!)
* Modified: The [`{created_by}` Merge Tag](https://docs.gravitykit.com/article/281-the-createdby-merge-tag)
	* When an entry was created by a logged-out user, `{created_by}` will now show details for a logged-out user (ID `0`), instead of returning an unmodified Merge Tag
	* When `{created_by}` is passed without any modifiers, it now will return the ID of the user who created the entry
	* Fixed PHP warning when `{created_by}` Merge Tag was passed without any modifiers
* Fixed: The "Single Entry Title" setting was not working properly
* Fixed: Recent Entries widget filters not being applied
* Updated translations: Added Formal German translation (thanks, Felix K!) and updated Polish translation (thanks, Dariusz!)

__Developer Updates:__

* Added: `gravityview/fields/textarea/allow_html` filter to toggle whether Paragraph field output should allow HTML or should be sanitized with `esc_html()`
* Added: `gravityview/field/created_by/name_display` filter for custom User Field output.
* Added: `gravityview/field/created_by/name_display/raw` allow raw (unescaped) output for `gravityview/field/created_by/name_display`.
* Added: `gravityview/fields/gravatar/settings` filter to modify the new Gravatar field's settings
* Added: `gravityview/search/sieve_choices` filter in Version 2.5 that enables only showing choices in the Search Bar that exist in entries ([learn more about this filter](https://docs.gravitykit.com/article/701-show-choices-that-exist))
* Modified: `gravityview_get_forms()` and `GVCommon::get_forms()` have new `$order_by` and `$order` parameters (Thanks, Rochelle!)
* Fixed: `gravityview/edit_entry/user_can_edit_entry` and `gravityview/capabilities/allow_logged_out` were not reachable in Edit Entry and Delete Entry since Version 2.5

= 2.7.1 on February 24, 2020 =

* Fixed: Fatal error when viewing entries using WPML or Social Sharing & SEO extensions

= 2.7 on February 20, 2020 =

* Added: "Enable Edit Locking" View setting to toggle on and off entry locking (in the "Edit Entry" tab of the View Settings)
* Fixed: Broken Toolbar link to Gravity Forms' entry editing while editing an entry in GravityView
* Fixed: PHP undefined index when editing an entry with empty File Upload field
* Fixed: When adding a field in the View Configuration, the browser window would resize

__Developer Updates:__

* Modified: The way Hidden Fields are rendered in Edit Entry no fields are configured. [Read what has changed around Hidden Fields](https://docs.gravitykit.com/article/678-edit-entry-hidden-fields-field-visibility#timeline)
	* Fixed: Rendering Hidden Fields as `input=hidden` when no fields are configured in Edit Entry (fixing a regression in 2.5)
	* Modified: The default value for the `gravityview/edit_entry/reveal_hidden_field` filter is now `false`
	* Added: `gravityview/edit_entry/render_hidden_field` filter to modify whether to render Hidden Field HTML in Edit Entry (default: `true`)
* Modified: Changed `GravityView_Edit_Entry_Locking::enqueue_scripts()` visibility to protected

= 2.6 on February 12, 2020 =

* Added: Implement Gravity Forms Entry Locking - see when others are editing an entry at the same time ([learn more](https://docs.gravitykit.com/article/676-entry-locking))
* Added: Easily duplicate entries in Gravity Forms using the new "Duplicate" link in Gravity Forms Entries screen ([read how](https://docs.gravitykit.com/article/675-duplicate-gravity-forms-entry))
* Improved: Speed up loading of Edit View screen
* Improved: Speed of adding fields in the View Configuration screen
* Modified: Reorganized some settings to be clearer
* Fixed: Potential fatal error when activating extensions with GravityView not active
* Updated: Russian translation (thank you, Victor S!)

__Developer Updates:__

* Added: `gravityview/duplicate/backend/enable` filter to disable adding a "Duplicate" link for entries
* Added: `gravityview/request/is_renderable` filter to modify what request classes represent valid GravityView requests
* Added: `gravityview/widget/search/form/action` filter to change search submission URL as needed
* Added: `gravityview/entry-list/link` filter to modify Other Entries links as needed
* Added: `gravityview/edit/link` filter to modify Edit Entry link as needed
* Fixed: A rare issue where a single entry is prevented from displaying with Post Category filters
* Modified: Important! `gravityview_get_entry()` and `GVCommon::get_entry()` require a View object as the fourth parameter. While the View will be retrieved from the context if the parameter is missing, it's important to supply it.
* Modified: `GVCommon::check_entry_display` now requires a View object as the second parameter. Not passing it will return an error.
* Modified: `gravityview/common/get_entry/check_entry_display` filter has a third View parameter passed from `GVCommon::get_entry`
* Modified: Bumped future minimum Gravity Forms version to 2.4

= 2.5.1 on December 14, 2019 =

* Modified: "Show Label" is now off by default for non-table layouts
* Improved: The View Configuration screen has been visually simplified. Fewer borders, larger items, and rounder corners.
* Accessibility improvements. Thanks to [Rian Rietveld](https://rianrietveld.com) and Gravity Forms for their support.
	- Color contrast ratios now meet [Web Content Accessibility Guidelines (WCAG) 2.0](https://www.w3.org/TR/WCAG20/) recommendations
	- Converted links that act as buttons to actual buttons
	- Added keyboard navigation support for "Add Field" and "Add Widget" pickers
	- Auto-focus the field search field when Add Field is opened
	- Improved Search Bar HTML structure for a better screen reader experience
	- Added ARIA labels for Search Bar configuration buttons
	- Improved touch target size and spacing for Search Bar add/remove field buttons
* Fixed: "Search All" with Multiple Forms plugin now works as expected in both "any" and "all" search modes.

__Developer Updates:__

* Added: `gravityview_lightbox_script` and `gravityview_lightbox_style` filters.
* Deprecated: `gravity_view_lightbox_script` and `gravity_view_lightbox_style` filters. Use `gravityview_lightbox_script` and `gravityview_lightbox_style` instead.

= 2.5 on December 5, 2019 =

This is a **big update**! Lots of improvements and fixes.

#### All changes:

* **GravityView now requires WordPress 4.7 or newer.**
* Added: A new "Duplicate Entry" allows you to duplicate entries from the front-end
* View Configuration
    * Added: You can now add labels for Custom Content in the View editor (this helps keep track of many Custom Content fields at once!)
    * Modified: New Views will be created with a number of default widgets preset
    * Fixed: View configuration could be lost when the "Update" button was clicked early in the page load or multiple times rapidly
    * Fixed: Some users were unable to edit a View, although having the correct permissions
* Improved CSV output
    * Modified: Multiple items in exported CSVs are now separated by a semicolon instead of new line. This is more consistent with formatting from other services.
    * Fixed: Checkbox output in CSVs will no longer contain HTML by default
    * Fixed: Textarea (Paragraph) output in CSVs will no longer contain `<br />` tags by default
* Edit Entry
    * Added: Directly embed the Edit Entry screen using the shortcode `[gventry edit="1"]`
    * Fixed: Editing an entry with Approve/Disapprove field hidden would disapprove an unapproved entry
    * Fixed: Field visibility when editing entries. Hidden fields remain hidden unless explicitly allowed via field configuration.
    * Fixed: Hidden calculation fields were being recalculated on Edit Entry
* Sorting and Search
    * Fixed: User sorting does not work when the `[gravityview]` shortcode defines a sorting order
    * Fixed: Proper sorting capabilities for Time and Date fields
    * Fixed: Page Size widget breaks when multiple search filters are set
    * Fixed: Page Size widget resets itself when a search is performed
* [Multiple Forms](https://www.gravitykit.com/extensions/multiple-forms/) fixes
    * Fixed: Global search not working with joined forms
    * Fixed: Custom Content fields now work properly with Multiple Forms
    * Fixed: [Gravity PDF](https://gravitypdf.com) support with Multiple Forms plugin and Custom Content fields
    * Fixed: Entry Link, Edit Link and Delete Link URLs may be incorrect with some Multiple Forms setups
* Integrations
    * Added: "Show as score" setting for Gravity Forms Survey fields
    * Added: Support for [Gravity Forms Pipe Add-On](https://www.gravityforms.com/add-ons/pipe-video-recording/)
    * Added: Track the number of pageviews entries get by using the new `[gv_pageviews]` shortcode integration with the lightweight [Pageviews](https://pageviews.io/) plugin
    * Fixed: [GP Nested Forms](https://gravitywiz.com/documentation/gravity-forms-nested-forms/) compatibility issues
    * Fixed: PHP warnings appeared when searching Views for sites running GP Populate Anything with "Default" permalinks enabled
* Improved: When a View is embedded on a post or page with an incompatible URL Slug, show a warning ([read more](https://docs.gravitykit.com/article/659-reserved-urls))
* Fixed: Number field decimal precision formatting not being respected
* Fixed: Lifetime licenses showed "0" instead of "Unlimited" sites available
* Updated: Polish translation (Thanks, Dariusz!)

__Developer Updates:__

* Added: `[gventry edit="1"]` mode where edit entry shortcodes can be used now (experimental)
* Added: `gravityview/template/field/csv/glue` filter to modify the glue used to separate multiple values in the CSV export (previously "\n", now default is ';')
* Added: `gravityview/shortcodes/gventry/edit/success` filter to modify [gventry] edit success message
* Added: `gravityview/search/sieve_choices` filter that sieves Search Widget field filter choices to only ones that have been used in entries (a UI is coming soon)
* Added: `gravityview/search/filter_details` filter for developers to modify search filter configurations
* Added: `gravityview/admin/available_fields` filter for developers to add their own assignable fields to View configurations
* Added: `gravityview/features/paged-edit` A super-secret early-bird filter to enable multiple page forms in Edit Entry
* Added: `$form_id` parameter for the `gravityview_template_$field_type_options` filter
* Added: `gravityview/security/require_unfiltered_html` filter now has 3 additional parameters: `user_id`, `cap` and `args`.
* Added: `gravityview/gvlogic/atts` filter for `[gvlogic]`
* Added: `gravityview/edit_entry/page/success` filter to alter the message between edit entry pages.
* Added: `gravityview/approve_entries/update_unapproved_meta` filter to modify entry update approval status.
* Added: `gravityview/search/searchable_fields/whitelist` filter to modify allowed URL-based searches.
* Fixed: Some issues with `unfiltered_html` user capabilities being not enough to edit a View
* Fixed: Partial form was being passed to `gform_after_update_entry` filter after editing an entry. Full form will now be passed.
* Fixed: Widget form IDs would not change when form ID is changed in the View Configuration screen
* Fixed: Intermittent `[gvlogic2]` and nested `else` issues
    * The `[gvlogic]` shortcode has been rewritten for more stable, stateless behavior
* Fixed: `GravityView_Entry_Notes::get_notes()` can return null; cast `$notes` as an array in `templates/fields/field-notes-html.php` and `includes/extensions/entry-notes/fields/notes.php` template files
* Fixed: Prevent error logs from filling with "union features not supported"
* Modified: Cookies will no longer be set for Single Entry back links
* Modified: Default 250px `image_width` setting for File Upload images is now easily overrideable
* Removed: The `gravityview/gvlogic/parse_atts/after` action is no longer available. See `gravityview/gvlogic/atts` filter instead
* Removed: The `GVLogic_Shortcode` class is now a lifeless stub. See `\GV\Shortcodes\gvlogic`.
* Deprecated: `gravityview_get_current_view_data` — use the `\GV\View` API instead

= 2.4.1.1 on August 27, 2019 =

* Fixed: Inconsistent sorting behavior for Views using Table layouts
* Fixed: Searching all fields not searching Multi Select fields
* Fixed: Error activating GravityView when Gravity Forms is disabled
* Fixed: "Getting Started" and "List of Changes" page layouts in WordPress 5.3
* Fixed: Don't show error messages twice when editing a View with a missing form
* Tweak: Don't show "Create a View" on trashed forms action menus

= 2.4 on July 17, 2019 =

**We tightened security by limiting who can edit Views. [Read how to grant Authors and Editors access](https://docs.gravitykit.com/article/598-non-administrator-edit-view).**

* Added: A new Result Number field and `{sequence}` Merge Tag [learn all about it!](https://docs.gravitykit.com/article/597-the-sequence-merge-tag)
* Added: `{date_updated}` Merge Tag ([see all GravityView Merge Tags](https://docs.gravitykit.com/article/76-merge-tags))
* Added: Option to output all CSV entries, instead of a single page of results
* Fixed: Settings compatibility issues on Multisite
* Fixed: CSV output for address fields contained Google Maps link
* Fixed: When editing an entry in Gravity Forms, clicking the "Cancel" button would not exit edit mode
* Fixed: Some fatal errors when Gravity Forms is deactivated while GravityView is active
* Fixed: Search All Fields functionality with latest Gravity Forms

__Developer Updates:__

* **Breaking Change:** Users without the `unfiltered_html` capability can no longer edit Views.
* Added: `gravityview/security/allow_unfiltered_html` to not require `unfiltered_html`. Dangerous!
* Added: `gravityview/template/field/address/csv/delimiter` filter for CSV output of addresses

= 2.3.2 on May 3, 2019 =

* Re-fixed: Conditional Logic breaks in Edit Entry if the condition field is not present

__Developer Updates:__

* Fixed: `strtolower()` warnings in `class-frontend-views.php`
* Fixed: `gravityview/fields/fileupload/link_atts` filter didn't work on link-wrapped images
* Fixed: PHP notice triggered when using the Poll widget
* Updated: Updater script, which should improve license check load time

= 2.3.1 on April 18, 2019 =

* Added: Entry Approval now features a popover that allows you to select from all approval statuses
* Fixed: Issues accessing Edit Entry for Views using [Multiple Forms](https://www.gravitykit.com/extensions/multiple-forms/)
* Fixed: Issues with Edit Entry where fields were duplicated. This temporarily reverts the conditional logic fix added in 2.3.
* Fixed: Maps will now properly use global API key settings on Multisite installations

__Developer Updates:__

* Fixed: Issues searching Address fields that contain custom states
* Added: `gravityview/approve_entries/popover_placement` filter to modify the placement of the approval popover (default: right)

= 2.3 on April 2, 2019 =

**Gravity Forms 2.3 is required**. Some functionality will not work if you are using Gravity Forms 2.2. If this affects you, please [let us know](mailto:support@gravitykit.com?subject=Gravity%20Forms%202.3%20Requirement)

* Added: Multi-Sorting! Example: Sort first by Last Name, then sort those results by First Name [Read more about multi-sorting](https://docs.gravitykit.com/article/570-sorting-by-multiple-columns)
    - Works great with our [DataTables extension](https://www.gravitykit.com/extensions/datatables/), too!
* Added: `[gvlogic logged_in="true"]` support to easily check user login status - [read how it works](https://docs.gravitykit.com/article/252-gvlogic-shortcode#logged-in-parameter)
* Added: Dropdown, Radio and Link input support for searching product fields
* Fixed: Conditional Logic breaks in Edit Entry if the condition field is not present
* Fixed: Sorting numbers with decimals
* Fixed: CSV output of List and File Upload fields
* Fixed: "Hide empty fields" setting not working Product and Quantity fields
* Fixed: Month and day reversed in multi-input date search fields
* Fixed: Join issues with embedded Views when using [Multiple Forms](https://www.gravitykit.com/extensions/multiple-forms/)
* Fixed: Other Entries empty text override was not working
* Updated: 100% translated for Dutch, German, and French

__Developer Updates:__

* Added: `gravityview/search/created_by/text` filter to override dropdown and radio text in "created by" search UI
* Added: `gravityview/approve_entries/after_submission` filter to prevent `is_approved` meta from being added automatically after entry creation
* Modified: List and File Upload fields are now output as objects/arrays in REST API JSON
* Modified: [Business Hours](https://wordpress.org/plugins/gravity-forms-business-hours/) field support in CSV and JSON output
* Fixed: Fatal error when custom templates are loaded without `\GV\Template_Context`
* Fixed: Potential PHP warning with PHP 7.2
* Added notice for users to upgrade to PHP 5.6, since WordPress will be bumping the minimum version soon


= 2.2.5 on February 4, 2019 =

* Added: Support for nested dropdown selection in Search Bar
* Fixed: State search dropdown type for custom address types
* Fixed: Don't show Credit Card fields on the Edit Entry screen (#1219)
* REST API and CSV fixes
    * Fixed: Email field being output as links in CSV
    * Fixed: CSVs could not contain more than one special field (Entry ID, Custom Content, etc.)
    * Fixed: CSV and JSON REST API did not output duplicate headers (Entry ID, Custom Content, etc.)
    * Fixed: JSON REST API endpoint did not render Custom Content fields
    * Modified: In the REST API duplicate keys are now suffixed with (n), for example: id(1), id(2), instead of not showing them at all
* Updated: Script used to provide built-in Support Port
* Updated: Russian translation by [@awsswa59](https://www.transifex.com/user/profile/awsswa59/)

__Developer Updates:__

* Added: `gravityview/edit_entry/before_update` hook
* Added: `gravityview/api/field/key` filter to customize the generated REST API entry JSON keys
* Added: `gravityview/template/csv/field/raw` filter to allow raw output of specific fields
* Modified: CSV REST API endpoint returns binary data instead of JSON-encoded data

= 2.2.4 on January 14, 2019 =

* Fixed: Other Entries field would display all entries without filtering
* Fixed: Entry Date searches not working (broken in 2.2)
* Fixed: CSV outputting wrong date formats for Date and Date Created fields
* Fixed: CSV outputting empty content for Custom Content fields
* Fixed: Changelog formatting so that the 2.2.1, 2.2.2, and 2.2.3 updates are shown
* Fixed: The picture of Floaty was _really big_ in the Getting Started screen
* Updated Translations for Italian and Iranian. Thanks, Farhad!

= 2.2.3 on December 20, 2018 =

* Fixed: Issue loading translation files on Windows IIS servers

__Developer Updates:__

* Added: Third argument to `gravityview_search_operator` filter (the current `\GV\View` object)
* Added: `GravityView_Image::is_valid_extension()` to determine whether an extension is valid for an image
* Fixed: Search operator overrides that broke in 2.2
* Modified: SVG files are now processed as images in GravityView
* Modified: Changed translation file loading order to remove paths that didn't work! [See this article for the updated paths](https://docs.gravitykit.com/article/530-translation-string-loading-order).

= 2.2.2 on December 11, 2018 =

* Added: Support for the new [Multiple Forms beta](https://www.gravitykit.com/extensions/multiple-forms/)!
* **Minor CSS Change**: Reduced Search Bar negative margins to fix the Search Bar not aligning properly
* Fixed: Calculation fields that were not added to the Edit Entry fields were being emptied (except the price)
* Updated translations - thank you, translators!
    - Turkish translated by [@suhakaralar](https://www.transifex.com/accounts/profile/suhakaralar/)
    - Russian translated by [@awsswa59](https://www.transifex.com/user/profile/awsswa59/)
    - Polish translated by [@dariusz.zielonka](https://www.transifex.com/user/profile/dariusz.zielonka/)

__Developer Updates:__

* Template Change: Updated `widget-poll.php` template to display poll results for all Multiple Forms fields
* Added: `gravityview/query/class` filter to allow query class overrides, needed for Multiple Forms extension
* Added: `gravityview/approve_entries/autounapprove/status` filter to change the approval status set when an entry is modified in Edit Entry
* Added: `$unions` property to `\GV\View`, for future use with [Multiple Forms plugin](https://www.gravitykit.com/extensions/multiple-forms/)

= 2.2.1 on December 4, 2018 =

* Confirmed compatibility with WordPress 5.0 and the new Gutenberg editor ([use the shortcode block to embed](https://docs.gravitykit.com/article/526-does-gravityview-support-gutenberg))
* Added: Support for upcoming [Multiple Forms plugin](https://www.gravitykit.com/extensions/multiple-forms/)
* Fixed: Edit Entry writes incorrectly-formatted empty values in some cases.
* Fixed: "Hide View data until search is performed" not working for [Maps layout](https://www.gravitykit.com/extensions/maps/)
* Fixed: Entries are not accessible when linked to from second page of results
* Fixed: Search redirects to home page when previewing an unpublished View

__Developer Updates:__

* Fixed: Error loading GravityView when server has not defined `GLOB_BRACE` value for the `glob()` function
* Added: `gravityview/entry/slug` filter to modify entry slug. It runs after the slug has been generated by `GravityView_API::get_entry_slug()`
* Added: `\GV\Entry::is_multi()` method to check whether the request's entry is a `Multi_Entry` (contains data from multiple entries because of joins)

= 2.2 on November 28, 2018 =

* Yes, GravityView is fully compatible with Gravity Forms 2.4!
* Added: Choose where users go after editing an entry
* Added: Search entries by approval status with new "Approval Status" field in the Search Bar
* Added: More search input types added for "Created By" searches
* Added: When searching "Created By", set the input type to "text" to search by user email, login and name fields
* Fixed: Issue installing plugins from the Extensions page on a Multisite network
* Fixed: When a View is embedded on the homepage of a site, Single Entry and Edit Entry did not work (404 not found error)
* Fixed: Stray "Advanced Custom Fields" editor at the bottom of Edit View pages
* Fixed: Labels and quantities removed when editing an entry that had product calculations
* Fixed: When multiple Views are embedded on a page, Single Entry could sometimes show "You are not allowed to view this content"
* Fixed: Major search and filtering any/all mode combination issues, especially with "Show only approved entries" mode, A-Z Filters, Featured Entries, Advanced Filtering plugins
* Fixed: Support all [documented date formats](https://docs.gravitykit.com/article/115-changing-the-format-of-the-search-widgets-date-picker) in Search Bar date fields
* Fixed: Issues with [Advanced Filtering](https://www.gravitykit.com/extensions/advanced-filter/) date fields (including human strings, less than, greater than)
* Fixed: Security issue when Advanced Filter was configured with an "Any form field" filter (single entries were not properly secured)
* Fixed: The Quiz Letter Grade is lost if Edit Entry does not contain all Gravity Forms Quiz Add-On fields

__Developer Updates:__

* Updated: `search-field-select.php` template to gracefully handle array values
* Added: Filters for new "Created By" search. [Learn how to modify what fields are searched](https://docs.gravitykit.com/article/523-created-by-text-search).

= 2.1.1 on October 26, 2018 =

* Added: A "Connected Views" menu on the Gravity Forms Forms page - hover over a form to see the new Connected Views menu!
* Fixed: Additional slashes being added to the custom date format for Date fields
* Fixed: Quiz Letter Grade not updated after editing an entry that has Gravity Forms Quiz fields
* Fixed: Single Entry screen is inaccessible when the category is part of a URL path (using the `%category%` tag in the site's Permalinks settings)
* Fixed: Issue where GravityView CSS isn't loading in the Dashboard for some customers
* Fixed: Display uploaded files using Gravity Forms' secure link URL format, if enabled
* Updated Polish translation. Dziękuję Ci, [@dariusz.zielonka](https://www.transifex.com/user/profile/dariusz.zielonka/)!

__Developer Updates:__

* Added: `gravityview/template/table/use-legacy-style` filter to  use the legacy Table layout stylesheet without any responsive layout styles (added in GravityView 2.1) - [Here's code you can use](https://gist.github.com/zackkatz/45d869e096cd5114a87952d292116d3f)
* Added: `gravityview/view/can_render` filter to allow you to override whether a View can be rendered or not
* Added: `gravityview/widgets/search/datepicker/format` filter to allow you to modify only the format used, rather than using the `gravityview_search_datepicker_class` filter
* Fixed: Fixed an issue when using [custom entry slugs](https://docs.gravitykit.com/article/57-customizing-urls) where non-unique values across forms cause the entries to not be accessible
* Fixed: Undefined index PHP warning in the GravityView Extensions screen
* Fixed: Removed internal usage of deprecated GravityView functions
* Limitation: "Enable lightbox for images" will not work on images when using Gravity Forms secure URL format. [Contact support](mailto:support@gravitykit.com) for a work-around, or use a [different lightbox script](https://docs.gravitykit.com/article/277-using-the-foobox-lightbox-plugin-instead-of-the-default).

= 2.1.0.2 and 2.1.0.3 on September 28, 2018 =

* Fixed: Slashes being added to field quotes
* Fixed: Images showing as links for File Upload fields

= 2.1.0.1 on September 27, 2018 =

* Fixed: Responsive table layout labels showing sorting icon HTML
* Fixed: Responsive table layout showing table footer

= 2.1 on September 27, 2018 =

* Added: You can now send email notifications when an entry is approved, disapproved, or the approval status has changed. [Learn how](https://docs.gravitykit.com/article/488-notification-when-entry-approved)
* Added: Automatically un-approve an entry when it has been updated by an user without the ability to moderate entries
* Added: Easy way to install GravityView Extensions and our stand-alone plugins [Learn how](https://docs.gravitykit.com/article/489-managing-extensions)
* Added: Enable CSV output for Views [Learn how](https://docs.gravitykit.com/article/491-csv-export)
* Added: A "Page Size" widget allows users to change the number of entries per page
* Added: Support for displaying a single input value of a Chained Select field
* Added: The Table layout is now mobile-responsive!
* Improved: Added a shortcut to reset entry approval on the front-end of a View: "Option + Click" on the Entry Approval field
* Fixed: Custom date format not working with the `{date_created}` Merge Tag
* Fixed: Embedding a View inside an embedded entry didn't work
* Fixed: "Link to entry" setting not working for File Upload fields
* Fixed: Approval Status field not showing anything
* Updated translations - thank you, translators!
    - Polish translated by [@dariusz.zielonka](https://www.transifex.com/user/profile/dariusz.zielonka/)
    - Russian translated by [@awsswa59](https://www.transifex.com/user/profile/awsswa59/)
    - Turkish translated by [@suhakaralar](https://www.transifex.com/accounts/profile/suhakaralar/)
    - Chinese translated by [@michaeledi](https://www.transifex.com/user/profile/michaeledi/)

__Developer Notes:__

* Added: Process shortcodes inside [gv_entry_link] shortcodes
* Added: `gravityview/shortcodes/gv_entry_link/output` filter to modify output of the `[gv_entry_link]` shortcode
* Added `gravityview/widget/page_size/settings` and `gravityview/widget/page_size/page_sizes` filters to modify new Page Size widget
* Modified: Added `data-label` attributes to all Table layout cells to make responsive layout CSS-only
* Modified: Added responsive CSS to the Table layout CSS ("table-view.css")
* Improved: Reduced database lookups when using custom entry slugs
* Introduced `\GV\View->can_render()` method to reduce code duplication
* Fixed: Don't add `gvid` unless multiple Views embedded in a post
* Fixed: PHP 5.3 warning in when using `array_combine()` on empty arrays
* Fixed: Apply `addslashes` to View Configuration when saving, fixing `{date_created}` format
* REST API: Allow setting parent post or page with the REST API request using `post_id={id}` ([learn more](https://docs.gravitykit.com/article/468-rest-api))
* REST API: Added `X-Item-Total` header and meta to REST API response

= 2.0.14.1 on July 19, 2018 =

* Fixed: Potential XSS ("Cross Site Scripting") security issue. **Please update.**
* Fixed: GravityView styles weren't being loaded for some users

= 2.0.14 on July 9, 2018 =

* Added: Allow filtering entries by Unapproved status in Gravity Forms
* Added: Reset entry approval status by holding down Option/Alt when clicking entry approval icon
* Fixed: Merge Tags not working in field Custom Labels
* Fixed: Enable sorting by approval status all the time, not just when a form has an Approval field
* Fixed: When a View is saved without a connected form, don't show "no longer exists" message
* Fixed: Inline Edit plugin not updating properly when GravityView is active

__Developer Notes:__

* Added: `gravityview/approve_entries/after_submission/default_status` filter to modify the default status of an entry as it is created.
* Modified: No longer delete `is_approved` entry meta when updating entry status - leave the value to be `GravityView_Entry_Approval_Status::UNAPPROVED` (3)
* Fixed: Allow for "in" and "not_in" comparisons when using `GravityView_GFFormsModel::is_value_match`
* Tweak: If "Search Mode" key is set, but there is no value, use "all"
* Tweak: Reduced number of database queries when rendering a View

= 2.0.13.1 on June 26, 2018 =

* Fixed: Custom Content fields not working with DIY Layout
* Fixed: Error when displaying plugin updates on a single site of a Multisite installation

= 2.0.13 on June 25, 2018 =

* Fixed: When View is embedded in a page, the "Delete Entry" link redirects the user to the View URL instead of embedded page URL
* Fixed: Custom Content fields not working with DIY Layout since 2.0.11
* Fixed: Fatal error when migrating settings from (very) old versions of GravityView
* Fixed: oEmbed not working when using "plain" URLs with numeric View ID slugs

__Developer Notes__

* Added: Code to expose Entry Notes globally, to fix conflict with DataTables (future DataTables update required)
* Added: `data-viewid` attribute to the Search Bar form with the current View ID
* Added: Current Post ID parameter to the `gravityview/edit-entry/publishing-action/after` action

= 2.0.12 on June 12, 2018 =

* Fixed: On the Plugins page, "Update now" not working for GravityView Premium Plugins, Views & Extensions
* Fixed: Always show that plugin updates are available, even if a license is expired

= 2.0.11 on June 12, 2018 =

* Added: Search for fields by name when adding fields to your View configuration (it's really great!)
* Fixed: GravityView license details not saving when the license was activated (only when the Update Settings button was clicked)
* Fixed: Entry filtering for single entries
* Fixed: Per-user language setting not being used in WordPress 4.7 or newer

__Developer Notes__

* Added: `\GV\View::get_joins()` method to fetch array of `\GV\Joins` connected with a View
* Added: `\GV\View::get_joined_forms()` method to get array of `\GV\GF_Forms` connected with a View

= 2.0.10 on June 6, 2018 =

* Fixed: Password-protected Views were showing "You are not allowed to view this content" instead of the password form
* Fixed: When Map View is embedded, Search Bar pointed to View URL, not page URL

= 2.0.9 on June 1, 2018 =

* Added: Allow passing `{get}` Merge Tags to [gventry] and [gvfield] shortcodes
* Fixed: Searching by entry creator using the Search Bar wasn't working
* Fixed: Edit Entry showing "Invalid link" warnings when multiple Views are embedded on a page
* Fixed: Issues with legacy template back-compatiblity (A-Z Filters) and newer API widgets (Maps)
* Fixed: Translations for entry "meta", like "Created By" or "Date Created"
* Fixed: When searching State/Province with the Search Bar, use "exact match" search

__Developer Notes__

* Added: Auto-prefixing for all CSS rules, set to cover 99.7% of browsers. We were already prefixing, so it doesn't change much, but it will update automatically from now on, based on browser support.

= 2.0.8.1 on May 31, 2018 =

* Fixed: Standalone map fields not displaying on the [Maps layout](https://www.gravitykit.com/extensions/maps/)
* Fixed: `[gv_entry_link]` when embedded in a post or page, not a View
* Fixed: `[gv_entry_link]` returning a broken link when the entry isn't defined
* Fixed: Conflict with Testimonials Widget plugin (and other plugins) loading outdated code
* Fixed: PHP notice when displaying Gravity Flow "Workflow" field

= 2.0.8 on May 25, 2018 =

* Fixed: Table layout not using field Column Width settings
* Fixed: With "Show Label" disabled, "Custom Label" setting is being displayed (if set)
* Fixed: List Field columns were being shown as searchable in Search Bar
* Fixed: Conflict with Gravity Forms Import Entries file upload process
* Fixed: Empty searches could show results when "Hide View data until search is performed" is enabled
* Fixed: When "Start Date" and "End Date" are the same day, results may not be accurate

__Developer Updates__

* Fixed: `gv_value()` didn't have necessary View global data set for backward compatibility (`gv_value()` is now deprecated! Use `Use \GV\Field_Template::render()` instead.)

= 2.0.7.1 on May 24, 2018 =

* Fixed: Merge Tags not being shown in Custom Content fields in Edit Entry
* Fixed: "gvGlobals not defined" JavaScript error on Edit Entry screen affecting some themes
* Fixed: Don't clear Search Bar configuration when switching View layouts

= 2.0.7 on May 23, 2018 =

* Fixed: Entry visibility when View is embedded
* Fixed: Don't show widgets if we're oEmbedding an entry
* Fixed: Don't apply "Hide Until Search" on entry pages
* Fixed: "Hide View data until search is performed" not working for Views on embedded pages
* Fixed: Restore Advanced Custom Fields plugin compatibility
* Tweak: When activating a license, remove the notice immediately
* Fixed: Maps API key settings resetting after 24 hours

__Developer Updates__

* Changed: gravityview_get_context() now returns empty string if not GravityView post type

= 2.0.6.1 on May 21, 2018 =

* Fixed: "Hide View data until search is performed" not working
* Added: Support for SiteOrigin Page Builder and LiveMesh SiteOrigin Widgets
* Fixed: Enfold Theme layout builder no longer rendering Views

= 2.0.6 on May 17, 2018 =

* Fixed: Conflicts with Yoast SEO & Jetpack plugins that prevent widgets from displaying
* Fixed: Some fields display as HTML (fixes Gravity Flow Discussion field, for example)
* Fixed: Some Merge Tag modifiers not working, such as `:url` for List fields
* Fixed: Give Floaty a place to hang out on the GravityView Settings screen with new Gravity Forms CSS

__Developer Updates__

* Fixed: Backward-compatibility for using global `$gravityview_view->_current_field` (don't use in new code!)

= 2.0.5 on May 16, 2018 =

* Fixed: Entry Link fields and `[gv_entry_link]` shortcode not working properly with DataTables when embedded
* Fixed: Do not output other shortcodes in single entry mode
* Fixed: Error when deleting an entry
* Fixed: When multiple Views are embedded on a page, and one or more has Advanced Filters enabled, no entries will be displayed
* Fixed: PHP warning with `[gravitypdf]` shortcode
* Fixed: When multiple table layout Views are embedded on a page, there are multiple column sorting links displayed
* Fixed: Error displaying message that a license is expired

= 2.0.4 on May 12, 2018 =

* Fixed: Slow front-end performance, affecting all layout types
* Fixed: Search not performing properly
* Fixed: "Enable sorting by column" option for Table layouts
* GravityView will require Gravity Forms 2.3 in the future; please make sure you're using the latest version of Gravity Forms!

__Developer Updates__

* Fixed: `GravityView_frontend::get_view_entries()` search generation
* Fixed: `gravityview_get_template_settings()` not returning settings
* Tweak: Cache View and Field magic getters into variables for less overhead.

= 2.0.3 on May 10, 2018 =

* Fixed: Compatibility with `[gravitypdf]` shortcode
* Fixed: When using `[gravityview]` shortcode, the `page_size` setting wasn't being respected
* Fixed: `[gravityview detail="last_entry" /]` not returning the correct entry
* Fixed: Widgets not being properly rendered when using oEmbed
* Fixed: Note fields not rendering properly

__Developer Notes__

* Fixed: `GravityView_View::getInstance()` not returning information about a single entry
* Added: `gravityview/shortcode/detail/$key` filter

= 2.0.1 & 2.0.2 on May 9, 2018 =

* Fixed: Widgets not displayed when a View is embedded
* Fixed: Saving new settings can cause fatal error
* Fixed: Prevent commonly-used front end function from creating an error in the Dashboard
* Fixed: Hide labels if "Show Label" is not checked
* Fixed: CSS borders on List layout
* Fixed: Error when fetching GravityView Widget with DataTables Extension 2.2
* Fixed: Fail gracefully when GravityView Maps is installed on a server running PHP 5.2.4

= Version 2.0 on May 8, 2018 =

We are proud to share this release with you: we have been working on this release since 2016, and although most of the changes won’t be seen, GravityView has a brand-new engine that will power the plugin into the future! ��
\- Zack with GravityView

---

**Note: GravityView now requires PHP 5.3 or newer**

_This is a major release. Please back up your site before updating._ We have tested the plugin thoroughly, but we suggest backing up your site before updating all plugins.

**New functionality**

* `[gventry]`: embed entries in a post, page or a View ([learn more](https://docs.gravitykit.com/article/462-gvfield-embed-gravity-forms-field-values))
* `[gvfield]`: embed single field values ([learn more](https://docs.gravitykit.com/article/462-gvfield-embed-gravity-forms-field-values))
* [Many new Merge Tag modifiers](https://docs.gravitykit.com/article/350-merge-tag-modifiers) - These enable powerful new abilities when using the Custom Content field!
* Use oEmbed with Custom Content fields - easily embed YouTube videos, Tweets (and much more) on your Custom Content field
* "Is Starred" field - display whether an entry is "Starred" in Gravity Forms or not, and star/unstar it from the front end of your site
* Added Bosnian, Iranian, and Canadian French translations, updated many others (thank you all!)

**Smaller changes**

* Added `{gv_entry_link}` Merge Tag, alias of `[gv_entry_link]` shortcode in `{gv_entry_link:[post id]:[action]}` format. This allows you to use `{gv_entry_link}` inside HTML tags, where you are not able to use the `[gv_entry_link]` shortcode.
* Default `[gvlogic]` comparison is now set to `isnot=""`; this way, you can just use `[gvlogic if="{example:1}"]` instead of `[gvlogic if="{example:1}" isnot=""]` to check if a field has a value.

**Developer Updates**

This release is the biggest ever for developers! Even so, we have taken great care to provide backward compatibility with GravityView 1.x. Other than increasing the minimum version of PHP to 5.3, **no breaking changes were made.**

* We have rewritten the plugin from the ground up. [Learn all about it here](https://github.com/gravityview/GravityView/wiki/The-Future-of-GravityView).
* New REST API! Fetch GravityView details and entries using the WordPress REST API endpoint. It's disabled by default, but can be enabled or disabled globally on GravityView Settings screen, or per-View in View Settings. [Learn about the endpoints](https://github.com/gravityview/GravityView/wiki/REST-API).
* New `gravityview()` API wrapper function, now used for easy access to everything you could want
* New template structure ([learn how to migrate your custom template files](https://github.com/gravityview/GravityView/wiki/Template-Migration))
* We have gotten rid of global state; actions and filters are now passed a `$context` argument, a [`\GV\Template_Context` object](https://github.com/gravityview/GravityView/blob/v2.0/future/includes/class-gv-context-template.php)
* When HTML 5 is enabled in Gravity Forms, now the Search All field will use `type="search"`
* _Countless_ new filters and actions! Additional documentation will be coming, both on [docs.gravitykit.com](https://docs.gravitykit.com) as well as [codex.gravitykit.com](https://codex.gravitykit.com).

A special thanks to [Gennady](https://codeseekah.com) for your tireless pursuit of better code, insistence on backward compatibility, and your positive attitude. ��

= 1.22.6 on April 4, 2018 =

* Fixed: Line breaks being added to `[gvlogic]` shortcode output
* Fixed: Gravity Forms 2.3 compatibility notice
* Fixed: "The ID is required." message when configuring the GravityView Search WordPress widget
* Fixed: Slashes were being added to Post Image details

__Developer Updates:__

* Added `gravityview/edit_entry/reveal_hidden_field` filter, which allows you to prevent Hidden fields from becoming Text fields in Edit Entry context
* Added `gravityview/edit_entry/field_visibility` filter to set field visibility on Edit Entry (default is always "visible")

= 1.22.5 on January 25, 2018 =

* Improves support for [DIY Layout](https://www.gravitykit.com/extensions/diy-layout/), a layout for designers & developers to take full advantage of GravityView
* Tweak: Show "Embed Shortcode" helper if a View has widgets configured but not Fields
* Fixed: Add Note support for Gravity Forms 2.3 (it's coming soon)
* Fixed: `tabindex` not properly set for Update/Cancel/Delete buttons in Edit Entry
* Fixed: Hide Yoast SEO Content & SEO Analysis functionality when editing a View
* Fixed: Line breaks were being added to Custom Content fields and widgets, even when "Automatically add paragraphs to content" wasn't checked

__Developer Updates:__

* Add `$nl2br`, `$format`, `$aux_data` parameters to `GravityView_API::replace_variables()` to be consistent with `GFCommon::replace_variables()`

= 1.22.4? =

Yes, we skipped a minor release (1.22.4 exists only in our hearts). Thanks for noticing!

= 1.22.3 on December 21, 2017 =

* Added: Support for displaying files uploaded using the Gravity Forms Dropbox Addon (thanks, @mgratch and @ViewFromTheBox!)
* Added: Merge Tags now are replaced when in `[gvlogic]` shortcodes not in a View
* Fixed: Filtering by date in Advanced Filters prevented single entries from being visible
* Fixed: `gravityview/capabilities/allow_logged_out` filter wasn't living up to its name (allowing logged-out visitors to edit entries)

__Developer Updates:__

* Modified: We're reverting changes made to Advanced Custom Field plugin compatibility
* Added: `gravityview/fields/fileupload/file_path` filter in `class-gravityview-field-fileupload.php`
* Modified: Removed `!important` from the CSS height rule for the `.gv-notes .gv-note-add textarea` rule

= 1.22.2 on December 7, 2017 =

* Fixed: Fatal error when running Ultimate Member 2.0 beta
* Fixed: Issue deleting entries when Advanced Filter rules don't match
* Fixed: Delete Entry messages not displaying when entry is deleted
* Fixed: ACF shortcodes in WYSIWYG fields no longer processed since 1.22.1
* Fixed: Fatal error when using old installations of Gravity Forms

__Developer Updates:__

* Added: `gravityview/edit_entry/unset_hidden_field_values` filter to prevent deleting values for fields hidden by Conditional Logic

= 1.22.1.1 on November 30, 2017 =

* Fixed: When displaying Email fields, PHP warning about `StandalonePHPEnkoder.php`

= 1.22.1 on November 29, 2017 =

* Moved "Custom Content" field to top of field picker, in what Rafael calls the "Best idea of 2017 �""
* Added: When Gravity Forms 2.3 is released, support for "Random" entry order will be enabled
* Fixed: Entry oEmbeds not working when using "Plain" URL formats to embed
* Fixed: Only published Views showing in Gravity Forms "Connected Views" menu
* Fixed: Deleting entries can cause entries to be displayed from a different View when Advanced Filters is activated and multiple Views are embedded on a page
* Fixed: Infinite loop when using `[gravityview]` shortcode inside ACF fields

__Developer Updates:__

* Added: `GravityView_HTML_Elements` class for generating commonly-used HTML elements
* Added: Way to disable front-end cookies for our friends in Europe ([see code here](https://gist.github.com/zackkatz/354a71dc47ffef072ed725706cf455ed))
* Added: `gravityview/metaboxes/data-source/before` and `gravityview/metaboxes/data-source/after` hooks
* Added: Second `$args` param added to `gravityview_get_connected_views()` function
* Modified: Pass fifth parameter `$input_type` to `GravityView_Template::assign_field_options` method

= 1.22 on September 4, 2017=

* Added: Support for Gravity Forms 2.3
* Fixed: Fatal error when Divi (and other Elegant Themes) try to load GravityView widgets while editing a post with a sidebar block in it—now the sidebar block will not be rendered
* Fixed: Inline Edit plugin not working when displaying a single entry
* Fixed: Featured Entries plugin not adding correct CSS selector to the single entry container

__Developer Updates:__

* Modified: Template files `list-header.php`, `list-single.php`, `table-header.php`, `table-single.php`
* Fixed: When `GRAVITYVIEW_LICENSE_KEY` constant is defined, it will always be used, and the license field will be disabled
* Fixed: List View and Table View templates have more standardized CSS selectors for single & multiple contexts ([Learn more](https://docs.gravitykit.com/article/63-css-guide))
* Fixed: Permalink issue when embedding a View on a page, then making it the site's Front Page
* Fixed: Transient cache issues when invalidating cache
* Fixed: `gv_empty()` now returns false for an array with all empty values
* Fixed: Delay plugin compatibility checks until `plugins_loaded`

= 1.21.5.3 on July 24, 2017 =

* Fixed: For some field types, the value "No" would be interpreted as `false`
* Fixed: In Edit Entry, when editing a form that has a Post Custom Field field type—configured as checkboxes—file upload fields would not be saved
* Fixed: If a form connected to a View is in the trash, there will be an error when editing the View
* Fixed: Embedding single entries with WordPress 4.8
* Fixed: Fatal error when using older version of WPML

= 1.21.5.2 on June 26, 2017 =

* Tweak: Improved plugin speed by reducing amount of information logged
* Fixed: Duplicate descriptions on the settings screen
* Fixed: Our "No-Conflict Mode" made the settings screen look bad. Yes, we recognize the irony.
* Updated: Translations - thank you, translators!
    - Turkish translation by [@suhakaralar](https://www.transifex.com/accounts/profile/suhakaralar/)
    - Dutch translations by Thom

= 1.21.5.1 on June 13, 2017 =

* Modified: We stopped allowing any HTML in Paragraph Text fields in 1.21.5, but this functionality was used by lots of people. We now use a different function to allow safe HTML by default.
* Added: `gravityview/fields/textarea/allowed_kses` filter to modify the allowed HTML to be displayed.

= 1.21.5 on June 8, 2017 =

* Added: The `{current_post}` Merge Tag adds information about the current post. [Read more about it](https://docs.gravitykit.com/article/412-currentpost-merge-tag).
* Added: `gravityview/gvlogic/parse_atts/after` action to modify `[gvlogic]` shortcode attributes after it's been parsed
* Added: A new setting to opt-in for access to the latest pre-release versions of GravityView (in Views > Settings)
* Added: Support for Restrict Content Pro when in "No-Conflict Mode"
* Fixed: Saving an entry could strip the entry creator information. Now, when the entry creator is not in the "Change Entry Creator" users list, we add them back in to the list.
* Fixed: Potential security issue
* Fixed: Multiple notifications could sometimes be sent when editing an entry in GravityView.
* Fixed: Gravity Forms tooltip scripts being loaded admin-wide.
* Updated: Dutch translations (thanks, Thom!)

= 1.21.4 on April 13, 2017 =

* Fixed: "Enable sorting by column" not visible when using table-based View Presets
* Fixed: Error activating the plugin when Gravity Forms is not active
* Fixed: Numeric sorting
* Fixed: Compatibility issue with WPML 3.6.1 and lower
* Tweak: When using `?cache` to disable entries caching, cached data is removed

= 1.21.3 on April 4, 2017 =

* Fixed: Post Images stopped working in Edit Entry
* Fixed: Conflict with our Social Sharing & SEO Extension
* Fixed: Unable to search for a value of `0`
* Fixed: Inaccurate search results when using the `search_field` and `search_value` settings in the `[gravityview]` shortcode
    - The search mode will now always be set to `all` when using these settings

__Developer Updates:__

* We decided to not throw exceptions in the new `gravityview()` wrapper function. Instead, we will log errors via Gravity Forms logging.

= 1.21.2 on March 31, 2017 =

* Added: Support for embedding `[gravityview]` shortcodes in Advanced Custom Fields (ACF) fields
* Fixed: PHP warnings and notices

= 1.21.1 on March 30, 2017 =

* Fixed: Advanced Filters no longer filtered ��
* Fixed: Fatal error when viewing Single Entry with a Single Entry Title setting that included Merge Tags
* Fixed: Cache wasn't cleared when an entry was created using Gravity Forms API (thanks Steve with Gravity Flow!)

= 1.21 on March 29, 2017 =

* Fixed: Edit Entry compatibility with Gravity Forms 2.2
* Fixed: Single Entry not accessible when filtering a View by Gravity Flow's "Final Status" field
* Fixed: Needed to re-save permalink settings for Single Entry and Edit Entry to work
* Fixed: Incorrect pagination calculations when passing `offset` via the `[gravityview]` shortcode

__Developer Updates:__

* Modified: `GVCommon::check_entry_display()` now returns WP_Error instead of `false` when an error occurs. This allows for additional information to be passed.
* Added: `gravityview/search-all-split-words` filter to change search behavior for the "Search All" search input. Default (`true`) converts words separated by spaces into separate search terms. `false` will search whole word.
* Much progress has been made on the `gravityview()` wrapper function behind the scenes. Getting closer to parity all the time.

= 1.20.1 on March 1, 2017 =

* Added: Support for comma-separated email addresses when adding a note and using "Other email address"
* Fixed: Edit Entry issue with File Uploads not saving properly
* Fixed: Support for `offset` attribute in the `[gravityview]` shortcode
* Updated: Auto-upgrade script

= 1.20 on February 24, 2017 =

* Added: Product Fields are now editable
    - Quantity,
    - Product fields are hidden if the entry contains external transaction data
    - Support for Coupon Addon
* Fixed: Single Entry not accessible when filtering by a Checkbox field in the Advanced Filters Extension
* Fixed: WPML links to Single Entry not working if using directory or sub-domain URL formats
* Fixed: Product field prices not always formatted as a currency
* Fixed: Product fields sometimes appeared twice in the Add Field field picker
* Fixed: PHP warning when updating entries. Thanks for reporting, Werner!
* Modified: Don't show CAPTCHA fields in Edit Entry
* Fixed: "Trying to get property of non-object" bug when updating an entry connected to Gravity Forms User Registration
* Fixed: Yoast SEO scripts and styles not loading properly on Edit View screen
* Updated: Minimum version of Gravity Forms User Registration updated to 3.2

__Developer Notes:__


* Added: `GVCommon::entry_has_transaction_data()` to check whether entry array contains payment gateway transaction information
* Added: `gravityview/edit_entry/hide-coupon-fields` to modify whether to hide Coupon fields in Edit Entry (default: `false`)
* Added: `GravityView_frontend::get_view_entries_parameters()` method to get the final entry search parameters for a View without fetching the entries as well
* Added: `GVCommon::get_product_field_types()` to fetch Gravity Forms product field types array
* Added: `gravityview/edit_entry/field_blacklist` filter to modify what field types should not be shown in Edit Entry
* Added: `GravityView_Plugin_Hooks_Gravity_Forms_Coupon` class
* Added: Third `GravityView_Edit_Entry_Render` parameter to `gravityview/edit_entry/field_value`, `gravityview/edit_entry/field_value_{field_type}` filters and `gravityview/edit_entry/after_update` action
* Updated: `list-body.php` and `list-single.php` template files to prevent empty `<div>` from rendering (and looking bad) when there are no fields configured for the zones
* Updated: `fields/product.php` template file
* Updated: Flexibility library for IE CSS flexbox support
* Modified: `gravityview/edit_entry/hide-product-fields` default will now be determined by whether entry has gateway transaction information
* Modified: Only print errors when running the unit tests if the `--debug` setting is defined, like `phpunit --debug --verbose`
* Modified: If overriding `get_field_input()` using `GravityView_Field`, returning empty value will now result in the default `GF_Field` input being used
* Modified: GravityView_Edit_Entry_User_Registration::restore_display_name() now returns a value instead of void
* Tweak: Edit Entry links no longer require `page=gf_entries&view=entry` at the end of the URL (in case you noticed)

= 1.19.4 on January 19, 2017 =

* **GravityView requirements will soon be updated**: Gravity Forms Version 2.0+, PHP 5.3+
* Updated: GravityView now requires WordPress 4.0 or newer
* Fixed: Search Bar search not working for states in the United States
* Fixed: WPML conflict where Single Entry or Edit Entry screens are inaccessible
* Fixed: Prevent PHP error when displaying GravityView using `get_gravityview()`
* Updated translations:
    - �� Danish *100% translated*d*
    - �� Norwegian *100% translated*d*
    - �� Swedish translation updateded

__Developer Notes: __

* New: We're starting the migration to a new wrapper API that will awesome. We will be rolling out new functionality and documentation over time. For now, we are just using it to load the plugin. [Very exciting time](https://i.imgur.com/xmkONOD.gif)!
* Fixed: Issue fetching image sizes when using `GravityView_Image` class and fetching from a site with invalid SSL cert.
* Added: `gravityview_directory_link` to modify the URL to the View directory context (in `GravityView_API::directory_link()`)

= 1.19.3 on January 9, 2017 =

First update of 2017! We've got great things planned for GravityView and our Extensions. As always, [contact us](mailto:support@gravitykit.com) with any questions or feedback. We don't bite!

* Fixed: List field inputs not loading in Edit Entry when values were empty or the field was hidden initially because of Conditional Logic
* Fixed: Prevent Approve Entry and Delete Entry fields from being added to Edit Entry field configuration
* Fixed: Don't render Views outside "the loop", prevents conflicts with other plugins that run `the_content` filter outside normal places
* Fixed: Only display "You have attempted to view an entry that is not visible or may not exist." warning once when multiple Views are embedded on a page
* Fixed: The `[gravityview]` shortcode would not be parsed properly due to HTML encoding when using certain page builders, including OptimizePress
* Fixed: Potential errors when non-standard form fields are added to Edit Entry configurations ("Creating default object from empty value" and "Cannot use object of type stdClass as array")
* Updated translations:
    - �� Chinese *100% translated* (thank you, Michael Edi!)!)
    - �� French *100% translated*d*
    - �� Brazilian Portuguese *100% translated* (thanks, Rafael!)!)
    - �� Dutch translation updated (thank you, Erik van Beek!)!)
    - �� Swedish translation updateded
    - Updated Spanish (Spain + Mexican) and German (`de` + `de_DE`) with each other

__Developer Notes:__

* `GVCommon::get_form_from_entry_id()` now correctly fetches forms with any status
* Moved `GravityView_Support_Port::get_related_plugins_and_extensions()` to `GV_License_Handler` class
* Updated the `install.sh` bash script
    - The 6th parameter now prevents database creation, and the 7th is the Gravity Forms source file
    - Script no longer breaks if there is a space in a directory name
    - `/tmp/` is no longer created in the GravityView directory; it's installed in the server's `/tmp/` directory
* Fixed Travis CI integration

= 1.19.2 on December 21, 2016 =

* Added: Search Bar now supports displaying State and Country fields as Select, List, or Radio input types (before, only text fields)
* Fixed: Single entries not accessible when a View has filters based on Gravity Forms "Advanced" fields like Address and Name
* Added: There is now a warning when a View tab has not been configured. The question "Why aren't my entries showing up?" is often due to a lack of configuration.
* Added: Notice for future PHP requirements.
    * Reminder: GravityView will soon require PHP 5.3. 97.6% of sites are already compatible.
* Fixed: Conflict with another plugin that prevented the Field Settings from being reachable in the Edit View screen
* Fixed: GravityView widgets repeating twice for some customers

__Developer Notes:__

* Added: `GravityView_View::getContextFields()` method allows fetching the fields configured for each View context (`directory`, `single`, `edit`)
    * Modified: `templates/list-body.php` and `templates/list-single.php` to add a check for context fields before rendering
* Added: `$field_id` as fourth argument passed to `gravityview/extension/search/input_type` filter
* Added: Added `$cap` and `$object_id` parameters to `GVCommon::generate_notice()` to be able to check caps before displaying a notice

= 1.19.1 on November 15, 2016 =

* Fixed: When creating a new View, the "form doesn't exist" warning would display

= 1.19 on November 14, 2016 =

* New: __Front-end entry moderation__! You can now approve and disapprove entries from the front of a View - [learn how to use front-end entry approval](https://docs.gravitykit.com/article/390-entry-approval)
    - Add entry moderation to your View with the new "Approve Entries" field
    - Displaying the current approval status by using the new "Approval Status" field
    - Views have a new "Show all entries to administrators" setting. This allows administrators to see entries with any approval status. [Learn how to use this new setting](https://docs.gravitykit.com/article/390-entry-approval#clarify-step-16)
* Fixed: Approval values not updating properly when using the "Approve/Reject" and "User Opt-In" fields
* Tweak: Show inactive forms in the Data Source form dropdown
* Tweak: If a View is connected to a form that is in the trash or does not exist, an error message is now shown
* Tweak: Don't show "Lost in space?" message when searching existing Views
* Added: New Russian translation - thank you, [George Kovalev](https://www.transifex.com/user/profile/gkovaleff/)!
    - Updated: Spanish translation (thanks [@matrixmercury](https://www.transifex.com/user/profile/matrixmercury/))

__Developer Notes:__

* Added: `field-approval.css` CSS file. [Learn how to override the design here](https://docs.gravitykit.com/article/388-front-end-approval-css).
* Modified: Removed the bottom border on the "No Results" text (`.gv-no-results` CSS selector)
* Fixed: Deprecated `get_bloginfo()` usage

= 1.18.1 on November 3, 2016 =

* Updated: 100% Chinese translation—thank you [Michael Edi](https://www.transifex.com/user/profile/michaeledi/)!
* Fixed: Entry approval not working when using [custom entry slugs](https://docs.gravitykit.com/article/57-customizing-urls)
* Fixed: `Undefined index: is_active` warning is shown when editing entries with User Registration Addon active
* Fixed: Strip extra whitespace in Entry Note field templates

= 1.18 on October 11, 2016 =

* Updated minimum requirements: WordPress 3.5, Gravity Forms 1.9.14
* Modified: Entries that are unapproved (not approved or disapproved) are shown as yellow circles
* Added: Shortcut to create a View for an existing form
* Added: Entry Note emails now have a message "This note was sent from {url}" to provide context for the note recipient
* Fixed: Edit Entry did not save other field values when Post fields were in the Edit Entry form
* Fixed: When using "Start Fresh" View presets, form fields were not being added to the "Add Field" field picker
* Fixed: Hidden visible inputs were showing in the "Add Field" picker (for example, the "Middle Name" input was hidden in the Name field, but showing as an option)
* Fixed: Fatal error when editing Post Content and Post Image fields
* Fixed: Lightbox images not loading
* Fixed: Lightbox loading indicator displaying below the overlay
* Fixed: "New form created" message was not shown when saving a draft using a "Start Fresh" View preset
* Gravity Forms User Registration Addon changes:
    * Gravity Forms User Registration 2.0 is no longer supported
    * Fixed Processing "Update User" feeds
    * Fixed: Inactive User Registration feeds were being processed
    * Fixed: User Registration "Update User" feeds were being processed, even if the Update Conditions weren't met
    * Fixed: Unable to use `gravityview/edit_entry/user_registration/trigger_update` filter
* Fixed: Prevent negative entry counts when approving and disapproving entries
* Fixed: PHP notice when WooCommerce Memberships is active
* Tweak: Entry Note emails now have paragraphs automatically added to them
* Tweak: When the global "Show Support Port" setting is "Hide", always hide; if set to "Show", respect each user's Support Port display preference
* Updated: Complete German translation—thank you [hubert123456](https://www.transifex.com/user/profile/hubert123456/)!

__Developer Notes__

* Migrated `is_approved` entry meta values; statuses are now managed by the `GravityView_Entry_Approval_Status` class
    - "Approved" => `1`, use `GravityView_Entry_Approval_Status::APPROVED` constant
    - "0" => `2`, use `GravityView_Entry_Approval_Status::DISAPPROVED` constant
    - Use `$new_value = GravityView_Entry_Approval_Status::maybe_convert_status( $old_value )` to reliably translate meta values
* Added: `GVCommon::get_entry_id()` method to get the entry ID from a slug or ID
* Added: `gravityview_go_back_url` filter to modify the link URL used for the single entry back-link in `gravityview_back_link()` function
* Added: `gravityview/field/notes/wpautop_email` filter to disable `wpautop()` on Entry Note emails
* Added: `$email_footer` to the `gravityview/field/notes/email_content` filter content
* Modified: `note-add-note.php` template: added `current-url` hidden field
* Modified: `list-single.php` template file: added `.gv-grid-col-1-3` CSS class to the `.gv-list-view-content-image` container
* Fixed: Mask the Entry ID in the link to lightbox files

= 1.17.4 on September 7, 2016 =

* Added: Support for editing [Gravity Perks Unique ID](https://gravitywiz.com/documentation/gp-unique-id/) fields
* Fixed: Issue searching and sorting fields with multiple inputs (like names)
* Fixed: Restore Gravity Forms Quiz Addon details in the field picker

__Developer Notes__

* Added: `gravityview_get_directory_widgets()`, `gravityview_set_directory_widgets()` wrapper functions to get and set View widget configurations
* Added: Second `$apply_filter` parameter to `GVCommon::get_directory_fields()` function to set whether or not to apply the `gravityview/configuration/fields` filter

= 1.17.3 on August 31, 2016 =

* Added: Search Bar support for Gravity Forms Survey fields: filter by survey responses
* Added: Search Bar support for Gravity Flow: search entries by the current Step, Step Status, or Workflow Status
* Added: `[gvlogic]` and other shortcodes now can be used inside Email field settings content
* Added: Support for embedding Views in the front page of a site; the [GravityView - Allow Front Page Views plugin](https://github.com/gravityview/gravityview-front-page-views) is no longer required
* Tweak: In Edit View, holding down the option (or alt) key while switching forms allows you to change forms without resetting field configurations - this is useful if you want to switch between duplicate forms
* Fixed: Restored correct Gravity Flow status and workflow values
* Fixed: Conflict when editing an entry in Gravity Flow
* Fixed: Tooltip title text of the field and widget "gear" icon
* Changed the plugin author from "Katz Web Services, Inc." to "GravityView" - it seemed like it was time!

__Developer Notes__

* Modified: `gravityview_get_forms()` function and `GVCommon::get_forms()` method to be compatible with `GFAPI::get_forms()`. Now accepts `$active` and `$trash` arguments, as well as returning all form data (not just `id` and `title` keys)
* Modified: `template/fields/post_image.php` file to use `gravityview_get_link()` to generate the anchor link
* Modified: `rel="noopener noreferrer"` now added to all links generated using `gravityview_get_link()` with `target="_blank"`. This fixes a generic security issue (not specific to GravityView) when displaying links to submitted websites and "Open link in new window" is checked - [read more about it here](https://dev.to/ben/the-targetblank-vulnerability-by-example)
* Modified: Don't convert underscores to periods if not numeric in `GravityView_Widget_Search::prepare_field_filter()` - this fixes searching entry meta
* Modified: Added third `gravityview_search_field_label` parameter: `$field` - it's the field configuration array passed by the Search Bar
* Modified: HTML tags are now stripped from Email field body and subject content
* Modified: Moved `GravityView_Admin_View_Item`, `GravityView_Admin_View_Field`, and `GravityView_Admin_View_Widget` to their own files
* Added: Deprecation notices for methods that haven't been used since Version 1.2!

= 1.17.2 on August 9, 2016 =

* Fixed: "Start Fresh" fails when there are no pre-existing forms in Gravity Forms
* Fixed: Edit Entry not saving values for fields that were initially hidden
* Added: Support for embedding Views in Ultimate Member profile tabs
* Fixed: File Upload fields potentially displaying PHP warnings
* Fixed: Check plugin and theme existence before loading hooks
* Fixed: "Hide empty fields" not working when "Make Phone Number Clickable" is checked for Phone fields
* Fixed: Potential PHP warning when adding Password fields in Edit View
* Fixed: Dutch (Netherlands) `nl_NL` translation file fixed
* Fixed: Divi theme shortcode buttons and modal form added to Edit View screen
* Fixed: Possible for Approve Entries checkbox to use the wrong Form ID
* Fixed: Search issues with special characters
    - Searches that contained ampersands `&` were not working
    - Searches containing plus signs `+` were not working
    - The "Select" Search Bar input type would not show the active search if search term contained an `&`
* Fixed: Multisite issue: when Users are logged-in but not added to any sites, they aren't able to see View content
* Fixed: Never show GravityView Toolbar menu to users who aren't able to edit Views, Forms, or Entries
* Fixed: Allow passing `post_id` in `[gravityview]` shortcode
* Tweak: Use system fonts instead of Open Sans in the admin
* Modified: The default setting for "No-Conflict Mode" is now "On". GravityView _should look good_ on your site!
* Updated translations (thank you!)
    - Turkish translation by Süha Karalar
    - Chinese translation by Michael Edi

__Developer Notes:__

* Added: `gravityview_view_saved` action, triggered after a View has been saved in the admin
* Modified: Changed the Phone field template to use `gravityview_get_link()` to generate the anchor tag
* Added: `gravityview/common/get_entry_id_from_slug/form_id` filter to modify the form ID used to generate entry slugs, in order to avoid hash collisions with data from other forms

= 1.17.1 on June 27 =
* Fixed: Entry approval with Gravity Forms 2.0
    * Added: Approved/Disapproved filters to Gravity Forms "Entries" page
    * Fixed: Bulk Approve/Disapprove
    * Fixed: Approve column and Bulk Actions not visible on Gravity Forms Entries page
    * Tweak: Improved speed of approving/disapproving entries
* Fixed: "Reply To" reference fixed in `GVCommon::send_email()` function
* Added: Improved logging for creation of Custom Slug hash ids
* Translations updated:
    - Updated Chinese translation by [@michaeledi](https://www.transifex.com/user/profile/michaeledi/)
    - Updated Persian translation by [@azadmojtaba](https://www.transifex.com/user/profile/azadmojtaba/)

= 1.17 on June 14 =

* Fully compatible with Gravity Forms 2.0
* Added: Entry Notes field
    - Add and delete Entry Notes from the frontend
    - Allows users to email Notes when they are added
    - Display notes to logged-out users
    - New [user capabilities](https://docs.gravitykit.com/article/311-gravityview-capabilities) to limit access (`gravityview_add_entry_notes`, `gravityview_view_entry_notes`, `gravityview_delete_entry_notes`, `gravityview_email_entry_notes`)
* Added: Merge Tag modifiers - now set a maximum length of content, and automatically add paragraphs to Merge Tags. [Read how to use the new Merge Tag modifiers](https://docs.gravitykit.com/article/350-merge-tag-modifiers).
    - `:maxwords:{number}` - Limit output to a set number of words
    - `:wpautop` - Automatically add line breaks and paragraphs to content
    - `:timestamp` - Convert dates into timestamp values
* Modified: Major changes to the Search Bar design
* Added: Field setting to display the input value, label, or check mark, depending on field type. Currently supported: Checkbox, Radio, Drop Down fields.
* Added: RTL ("right to left") language support in default and List template styles (Added: `gv-default-styles-rtl.css` and `list-view-rtl.css` stylesheets)
* Added: Option to make Phone numbers click-to-call
* Added: GravityView parent menu to Toolbar; now you can edit the form connected to a View directly from the View
    * Changed: Don't show Edit View in the Admin Bar; it's now under the GravityView parent menu
    * Fixed: Don't remove Edit Post/Page admin bar menu item
* Added: Support for [Gravity Flow](https://gravityflow.io) "Workflow Step" and Workflow "Final Status" fields
* Added: Support for Password fields. You probably shouldn't display them (in most cases!) but now you *can*
* Modified: When deleting/trashing entries with GravityView, the connected posts created by Gravity Forms will now also be deleted/trashed
* Edit Entry improvements
    * Added: Edit Entry now fully supports [Gravity Forms Content Templates](https://www.gravityhelp.com/documentation/article/create-content-template/)
    * Fixed: Edit Entry didn't pre-populate List inputs if they were part of a Post Custom Field field type
    * Fixed: Updating Post Image fields in Edit Entry when the field is not set to "Featured Image" in Gravity Forms
    * Fixed: "Rank" and "Ratings" Survey Field types not being displayed properly in Edit Entry
    * Fixed: Signature field not displaying existing signatures in Edit Entry
    * Fixed: Post Category fields will now update to show the Post's current categories
    * Fixed: Allow multiple Post Category fields in Edit Entry
    * Fixed: PHP warning caused when a form had "Anti-spam honeypot" enabled
* Fixed: When inserting a GravityView shortcode using the "Add View" button, the form would flow over the window
* Fixed: [Church Themes](https://churchthemes.com) theme compatibility
* Fixed: Inactive and expired licenses were being shown the wrong error message
* Fixed: Moving domains would prevent GravityView from updating
* Fixed: When using the User Opt-in field together with the View setting "Show Only Approved Entries", entries weren't showing
* Fixed: If a label is set for Search Bar "Link" fields, use the label. Otherwise, "Show only:" will be used
* Fixed: Showing the first column of a List field was displaying all the field's columns
* Translations: New Persian translation by [@azadmojtaba](https://www.transifex.com/user/profile/azadmojtaba/) (thank you!)

__Developer Notes__

* Templates changed:
    * `list-single.php` and `list-body.php`: changed `#gv_list_{entry_id}` to `#gv_list_{entry slug}`. If using custom entry slugs, the ID attribute will change. Otherwise, no change.
    * `list-body.php`: Removed `id` attribute from entry title `<h3>`
* Added: Override GravityView CSS files by copying them to a template's `/gravityview/css/` sub-directory
* Added: `gravityview_css_url()` function to check for overriding CSS files in templates
* Added: `gravityview_use_legacy_search_style` filter; return `true` to use previous Search Bar stylesheet
* Major CSS changes for the Search Bar.
    - Search inputs `<div>`s now have additional CSS classes based on the input type: `.gv-search-field-{input_type}` where `{input_type}` is:
    `search_all` (search everything text box), `link`, `date`, `checkbox` (list of checkboxes), `single_checkbox`, `text`, `radio`, `select`,
    `multiselect`, `date_range`, `entry_id`, `entry_date`
    - Added `gv-search-date-range` CSS class to containers that have date ranges
    - Moved `gv-search-box-links` CSS class from the `<p>` to the `<div>` container
    - Fixed: `<label>` `for` attribute was missing quotes
* Added:
    - `gravityview/edit_entry/form_fields` filter to modify the fields displayed in Edit Entry form
    - `gravityview/edit_entry/field_value_{field_type}` filter to change the value of an Edit Entry field for a specific field type
    - `gravityview/edit-entry/render/before` action, triggered before the Edit Entry form is rendered
    - `gravityview/edit-entry/render/after` action, triggered after the Edit Entry form is rendered
* Fixed: PHP Warning for certain hosting `open_basedir` configurations
* Added: `gravityview/delete-entry/delete-connected-post` Filter to modify behavior when entry is deleted. Return false to prevent posts from being deleted or trashed when connected entries are deleted or trashed. See `gravityview/delete-entry/mode` filter to modify the default behavior, which is "delete".
* Added: `gravityview/edit_entry/post_content/append_categories` filter to modify whether post categories should be added to or replaced?
* Added: `gravityview/common/get_form_fields` filter to modify fields used in the "Add Field" selector, View "Filters" dropdowns, and Search Bar
* Added: `gravityview/search/searchable_fields` filter to modify fields used in the Search Bar field dropdown
* Added: `GVCommon::send_email()`, a public alias of `GFCommon::send_email()`
* Added: `GravityView_Field_Notes` class, with lots of filters to modify output
* Added: `$field_value` parameter to `gravityview_get_field_label()` function and `GVCommon::get_field_label()` method
* Added: `$force` parameter to `GravityView_Plugin::frontend_actions()` to force including files
* Modified: Added second parameter `$entry` to `gravityview/delete-entry/trashed` and `gravityview/delete-entry/deleted` actions
* Fixed: An image with no `src` output a broken HTML `<img>` tag

= 1.16.5.1 on April 7 =

* Fixed: Edit Entry links didn't work

= 1.16.5 on April 6 =

* Fixed: Search Bar inputs not displaying for Number fields
* Fixed: Compatibility issue with [ACF](https://wordpress.org/plugins/advanced-custom-fields/) plugin when saving a View
* Fixed (for real this time): Survey field values weren't displaying in Edit Entry
* Tweak: Made it clearer when editing a View that GravityView is processing in the background
* Added: Chinese translation (thanks, Edi Weigh!)
* Updated: German translation (thanks, [@akwdigital](https://www.transifex.com/user/profile/akwdigital/)!)

__Developer Notes__

* Added: `gravityview/fields/custom/decode_shortcodes` filter to determine whether to process shortcodes inside Merge Tags in Custom Content fields. Off by default, for security reasons.
* Fixed: Potential fatal errors when activating GravityView if Gravity Forms isn't active
* Updated: Gamajo Template Loader to Version 1.2
* Verified compatibility with WordPress 4.5

= 1.16.4.1 on March 23 =
* Fixed: Major display issue caused by output buffering introduced in 1.16.4. Sorry!

= 1.16.4 on March 21 =
* Fixed: `[gravityview]` shortcodes sometimes not rendering inside page builder shortcodes
* Fixed: Individual date inputs (Day, Month, Year) always would show full date.
* Fixed: Quiz and Poll fields weren't displaying properly
* Fixed: Survey field CSS styles weren't enqueued properly when viewing survey results
* Fixed: Survey field values weren't displaying in Edit Entry. We hope you "likert" this update a lot ;-)
* Added: Option to set the search mode ("any" or "all") on the GravityView Search WordPress widget.
* Added: Option to show/hide "Show Answer Explanation" for Gravity Forms Quiz Addon fields
* Tweak: Don't show GravityView Approve Entry column in Gravity Forms Entries table if there are no entries
* Updated: Turkish translation. Thanks, [@suhakaralar](https://www.transifex.com/accounts/profile/suhakaralar/)!
* Tested and works with [Gravity Forms 2.0 Beta 1](https://www.gravityforms.com/gravity-forms-v2-0-beta-1-released/)

__Developer Notes:__

* Tweak: Updated `templates/fields/date.php` template to use new `GravityView_Field_Date::date_display()` method.
* Added `gv-widgets-no-results` and `gv-container-no-results` classes to the widget and View container `<div>`s. This will make it easier to hide empty View content and/or Widgets.
* Added: New action hooks when entry is deleted (`gravityview/delete-entry/deleted`) or trashed (`gravityview/delete-entry/trashed`).
* Added: Use the hook `gravityview/search/method` to change the default search method from `GET` to `POST` (hiding the search filters from the View url)
* Added: `gravityview/extension/search/select_default` filter to modify default value for Drop Down and Multiselect Search Bar fields.
* Added: `gravityview_get_input_id_from_id()` helper function to get the Input ID from a Field ID.

= 1.16.3 on February 28 =

* Fixed: Date range search not working
* Fixed: Display fields with calculation enabled on the Edit Entry view
* Fixed: Large images in a gallery not resizing (when using [.gv-gallery](https://docs.gravitykit.com/article/247-create-a-gallery))
* Tweak: Start and end date in search are included in the results

__Developer Notes:__

* Added: `gravityview/approve_entries/bulk_actions` filter to modify items displayed in the Gravity Forms Entries "Bulk action" dropdown, in the "GravityView" `<optgroup>`
* Added: `gravityview/edit_entry/button_labels` filter to modify the Edit Entry view buttons labels (defaults: `Cancel` and `Update`)
* Added: `gravityview/approve_entries/add-note` filter to modify whether to add a note when the entry has been approved or disapproved (default: `true`)
* Fixed: Removed deprecated `get_currentuserinfo()` function usage

= 1.16.2.2 on February 17 =

* This fixes Edit Entry issues introduced by 1.16.2.1. If you are running 1.16.2.1, please update. Sorry for the inconvenience!

= 1.16.2.1 on February 16 =

* Fixed: Edit Entry calculation fields not being able to calculate values when the required fields weren't included in Edit Entry layout
* Fixed: Prevent Section fields from being searchable
* Fixed: Setting User Registration 3.0 "create" vs "update" feed type

= 1.16.2 on February 15 =

* Added: Support for Post Image field on the Edit Entry screen
* Added: Now use any Merge Tags as `[gravityview]` parameters
* Fixed: Support for User Registration Addon Version 3
* Fixed: Support for rich text editor for Post Body fields
* Fixed: Admin-only fields may get overwritten when fields aren't visible during entry edit by user (non-admin)
* Fixed: Address fields displayed hidden inputs
* Fixed: Merge Tag dropdown list can be too wide when field names are long
* Fixed: When sorting, recent entries disappeared from results
* Fixed: Searches that included apostrophes or ampersands returned no results
* Fixed: Zero values not set in fields while in Edit Entry
* Fixed: Re-calculate fields where calculation is enabled after entry is updated
* Fixed: Warning message when Number fields not included in custom Edit Entry configurations
* Translation updates:
    - Bengali - thank you [@tareqhi](https://www.transifex.com/accounts/profile/tareqhi/) for 100% translation!
    - Turkish by [@dbalage](https://www.transifex.com/accounts/profile/dbalage/)


__Developer Notes:__

* Reminder: <strong>GravityView will soon require PHP 5.3</strong>
* Added: `gravityview/widgets/container_css_class` filter to modify widget container `<div>` CSS class
    - Added `gv-widgets-{zone}` class to wrapper (`{zone}` will be either `header` or `footer`)
* Fixed: Conflict with some plugins when `?action=delete` is processed in the Admin ([#624](https://github.com/gravityview/GravityView/issues/624), reported by [dcavins](https://github.com/dcavins))
* Fixed: Removed `icon` CSS class name from the table sorting icon links. Now just `gv-icon` instead of `icon gv-icon`.
* Fixed: "Clear" search link now set to `display: inline-block` instead of `display: block`
* Added: `gravityview/common/get_entry/check_entry_display` filter to disable validating whether to show entries or not against View filters
* Fixed: `GravityView_API::replace_variables` no longer requires `$form` and `$entry` arguments

= 1.16.1 on January 21 =

* Fixed: GravityView prevented Gravity Forms translations from loading
* Fixed: Field Width setting was visible in Edit Entry
* Fixed: Don't display embedded Gravity Forms forms when editing an entry in GravityView

__Developer Notes:__

* Added: `gravityview_excerpt_more` filter. Modify the "Read more" link used when "Maximum Words" setting is enabled and the output is truncated.
    * Removed: `excerpt_more` filter on `textarea.php` - many themes use permalink values to generate links.

= 1.16 on January 14 =
* Happy New Year! We have big things planned for GravityView in 2016, including a new View Builder. Stay tuned :-)
* Added: Merge Tags. [See all GravityView Merge Tags](https://docs.gravitykit.com/article/76-merge-tags)
    * `{date_created}` The date an entry was created. [Read how to use it here](https://docs.gravitykit.com/article/331-date-created-merge-tag).
    * `{payment_date}` The date the payment was received. Formatted using [the same modifiers](https://docs.gravitykit.com/article/331-date-created-merge-tag) as `{date_created}`
    * `{payment_status}` The current payment status of the entry (ie "Processing", "Pending", "Active", "Expired", "Failed", "Cancelled", "Approved", "Reversed", "Refunded", "Voided")
    * `{payment_method}` The way the entry was paid for (ie "Credit Card", "PayPal", etc.)
    * `{payment_amount}` The payment amount, formatted as the currency (ie `$75.25`). Use `{payment_amount:raw}` for the un-formatted number (ie `75.25`)
    * `{currency}` The currency with which the entry was submitted (ie "USD", "EUR")
    * `{is_fulfilled}` Whether the order has been fulfilled. Displays "Not Fulfilled" or "Fulfilled"
    * `{transaction_id}` the ID of the transaction returned by the payment gateway
    * `{transaction_type}` Indicates the transaction type of the entry/order. "Single Payment" or "Subscription".
* Fixed: Custom merge tags not being replaced properly by GravityView
* Fixed: Connected form links were not visible in the Data Source metabox
* Fixed: Inaccurate "Key missing" error shown when license key is invalid
* Fixed: Search Bar could show "undefined" search fields when security key has expired. Now, a helpful message will appear.
* Tweak: Only show Add View button to users who are able to publish Views
* Tweak: Reduce the number of database calls by fetching forms differently
* Tweak: Only show license key notices to users who have capability to edit settings, and only on GravityView pages
* Tweak: Improved load time of Views screen in the admin
* Tweak: Make sure entry belongs to correct form before displaying
* Tweak: Removed need for one database call per displayed entry
* Translations, thanks to:
    - Brazilian Portuguese by [@marlosvinicius](https://www.transifex.com/accounts/profile/marlosvinicius.info/)
    - Mexican Spanish by [@janolima](https://www.transifex.com/accounts/profile/janolima/)

__Developer Notes:__

* New: Added `get_content()` method to some `GravityView_Fields` subclasses. We plan on moving this to the parent class soon. This allows us to not use `/templates/fields/` files for every field type.
* New: `GVCommon::format_date()` function formats entry and payment dates in more ways than `GFCommon::format_date`
* New: `gravityview_get_terms_choices()` function generates array of categories ready to be added to Gravity Forms $choices array
* New: `GVCommon::has_product_field()` method to check whether a form has product fields
* New: Added `add_filter( 'gform_is_encrypted_field', '__return_false' );` before fetching entries
* Added: `gv-container-{view id}` CSS class to `gv_container_class()` function output. This will be added to View container `<div>`s
* Added: `$group` parameter to `GravityView_Fields::get_all()` to get all fields in a specified group
* Added: `gravityview_field_entry_value_{field_type}_pre_link` filter to modify field values before "Show As Link" setting is applied
* Added: Second parameter `$echo` (boolean) to `gv_container_class()`
* Added: Use the `$is_sortable` `GravityView_Field` variable to define whether a field is sortable. Overrides using the  `gravityview/sortable/field_blacklist` filter.
* Fixed: `gv_container_class()` didn't return value
* Fixed: Don't add link to empty field value
* Fixed: Strip extra whitespace in `gravityview_sanitize_html_class()`
* Fixed: Don't output widget structural HTML if there are no configured widgets
* Fixed: Empty HTML `<h4>` label container output in List layout, even when "Show Label" was unchecked
* Fixed: Fetching the current entry can improperly return an empty array when using `GravityView_View->getCurrentEntry()` in DataTables extension
* Fixed: `gravityview/sortable/formfield_{form}_{field_id}` filter [detailed here](https://docs.gravitykit.com/article/231-how-to-disable-the-sorting-control-on-one-table-column)
* Fixed: `gravityview/sortable/field_blacklist` filter docBlock fixed
* Tweak: Set `max-width: 50%` for `div.gv-list-view-content-image`
* Tweak: Moved `gv_selected()` to `helper-functions.php` from `class-api.php`

= 1.15.2 on December 3 =

* Fixed: Approval column not being added properly on the Form Entries screen for Gravity Forms 1.9.14.18+
* Fixed: Select, multi-select, radio, checkbox, and post category field types should use exact match search
* Fixed: Cannot delete entry notes from Gravity Forms Entry screen
* Fixed: Date Range search field label not working
* Fixed: Date Range searches did not include the "End Date" day
* Fixed: Support Port docs not working on HTTPS sites
* Fixed: When deleting an entry, only show "Entry Deleted" message for the deleted entry's View
* Fixed: "Open link in a new tab or window?" setting for Paragraph Text fields
* Fixed: Custom Labels not being used as field label in the View Configuration screen
    * Tweak: Custom Labels will be used as the field label, even when the "Show Label" checkbox isn't checked
* Tweak: Show available plugin updates, even when license is expired
* Tweak: Improve spacing of the Approval column on the Entries screen
* Tweak: Added support for new accessibility labels added in WordPress 4.4

__Developer Notes:__

* Fixed: Make `gravityview/fields/fileupload/link_atts` filter available when not using lightbox with File Uploads field
* Renamed files:
    - `includes/fields/class.field.php` => `includes/fields/class-gravityview-field.php`
    - `includes/class-logging.php` => `includes/class-gravityview-logging.php`
    - `includes/class-image.php` => `includes/class-gravityview-image.php`
    - `includes/class-migrate.php` => `includes/class-gravityview-migrate.php`
    - `includes/class-change-entry-creator.php` => `includes/class-gravityview-change-entry-creator.php`
* New: `gravityview/delete-entry/verify_nonce` Override Delete Entry nonce validation. Return true to declare nonce valid.
* New: `gravityview/entry_notes/add_note` filter to modify GravityView note properties before being added
* New: `gravityview_post_type_supports` filter to modify `gravityview` post type support values
* New: `gravityview_publicly_queryable` filter to modify whether Views be accessible using `example.com/?post_type=gravityview`. Default: Whether the current user has `read_private_gravityviews` capability (Editor or Administrator by default)

= 1.15.1 on October 27 =
* New: Use `{get}` Merge Tags as `[gravityview]` attributes
* Fixed: Edit Entry and Delete Entry links weren't working in DataTables
* Fixed: Some Gravity Forms Merge Tags weren't working, like `{embed_post:post_title}`
* Fixed: Display Checkbox and Radio field labels in the Search Bar
	* New: If you prefer how the searches looked before the labels were visible, you can set the "Label" for the search field to a blank space. That will hide the label.
	* Removed extra whitespace from search field `<label>`s
* Fixed: Update the required Gravity Forms version to 1.9.9.10
* Fixed: Section fields should not be affected by "Hide empty fields" View setting
* Fixed: Add ability to check post custom fields for `[gravityview]` shortcode. This fixes issues with some themes and page builder plugins.
* Fixed: Return type wasn't boolean for `has_gravityview_shortcode()` function
* Tweak: Improve notifications logic
	* Only show notices to users with appropriate capabilities
	* Allow dismissing all notices
	* Clear dismissed notices when activating the plugin
	* Fixed showing notice to enter license key
* Tweak: Added previously-supported `{created_by:roles}` Merge Tag to available tags dropdown
* Tweak: Allow overriding `gravityview_sanitize_html_class()` function
* Tweak: Make `GravityView_Merge_Tags::replace_get_variables()` method public
* Tweak: Rename `GravityView_Merge_Tags::_gform_replace_merge_tags()` method `GravityView_Merge_Tags::replace_gv_merge_tags()` for clarity

= 1.15 on October 15 =
* Added: `{get}` Merge Tag that allows passing data via URL to be safely displayed in Merge Tags. [Learn how this works](https://docs.gravitykit.com/article/314-the-get-merge-tag).
	- Example: When adding `?first-name=Floaty` to a URL, the Custom Content `My name is {get:first-name}` would be replaced with `My name is Floaty`
* Added: GravityView Capabilities: restrict access to GravityView functionality to certain users and roles. [Learn more](https://docs.gravitykit.com/article/311-gravityview-capabilities).
	- Fixed: Users without the ability to create Gravity Forms forms are able to create a new form via "Start Fresh"
	- Only add the Approve Entries column if user has the `gravityview_moderate_entries` capability (defaults to Editor role or higher)
	- Fixed: Contributors now have access to the GravityView "Getting Started" screen
* Added: `[gv_entry_link]` shortcode to link directly to an entry. [Learn more](https://docs.gravitykit.com/article/287-edit-entry-and-delete-entry-shortcodes).
	- Existing `[gv_delete_entry_link]` and `[gv_edit_entry_link]` shortcodes will continue to work
* Added: Ability to filter View by form in the Admin. [Learn more](https://docs.gravitykit.com/article/313-the-views-list-on-the-dashboard).
* Added: Option to delete GravityView data when the plugin is uninstalled, then deleted. [Learn more](https://docs.gravitykit.com/article/312-how-to-delete-the-gravityview-data-when-the-plugin-is-uninstalled).
* Added: New support "Beacon" to easily search documentation and ask support questions
* Added: Clear search button to the Search Widget (WP widget)
* Fixed: `number_format()` PHP warning on blank Number fields
* Fixed: `{created_by}` merge tags weren't being escaped using `esc_html()`
* Fixed: Checkmark icons weren't always available when displaying checkbox input field
* Fixed: When "Shorten Link Display" was enabled for Website fields, "Link Text" wasn't respected
* Fixed: Only process "Create" Gravity Forms User Registration Addon feeds, by default the user role and the user display name format persist
* Fixed: Error with List field  `Call to undefined method GF_Field::get_input_type()`
* Fixed: BuddyPress/bbPress `bbp_setup_current_user()` warning
* Fixed: `gravityview_is_admin_page()` wasn't recognizing the Settings page as a GravityView admin page
* Fixed: Custom Content Widgets didn't replace Merge Tags
* Fixed: PHP Warnings
* Fixed: WordPress Multisite fatal error when Gravity Forms not Network Activated
* Tweak: Don't show Data Source column in Views screen to users who don't have permissions to see any of the data anyway
* Tweak: Entry notes are now created using `GravityView_Entry_Notes` class
* Tweak: Improved automated code testing
* Tweak: Added `gravityview/support_port/display` filter to enable/disable displaying Support Port
* Tweak: Added `gravityview/support_port/show_profile_setting` filter to disable adding the Support Port setting on User Profile pages
* Tweak: Removed `gravityview/admin/display_live_chat` filter
* Tweak: Removed `gravityview_settings_capability` filter
* Tweak: Escape form name in dropdowns

= 1.14.2 & 1.14.3 on September 17 =
* Fixed: Issue affecting Gravity Forms User Registration Addon. Passwords were being reset when an user edited their own entry.

= 1.14.1 on September 16 =
* Fixed: Error with older versions of Maps Premium View

= 1.14 on September 16 =
* Added: Search Bar now supports custom label text
* Added: Show the value of a single column of a "Multiple Columns" List field
* Added: Sorting by time now works. Why is this "Added" and not "Fixed"? Because Gravity Forms doesn't natively support sorting by time!
* Added: Display the roles of the entry creator by using `{created_by:roles}` Merge Tag
* Fixed: Field containers were being rendered even when empty
* Fixed: Widgets were not being displayed when using page builders and themes that pre-process shortcodes
* Fixed: Don't show "Width %" setting when in Single Entry configuration
* Fixed: Error in extension class that assumes GravityView is active
* Fixed: Add check for `{all_fields_display_empty}` Gravity Forms merge tag
* Fixed: Hide metabox until View Data Source is configured
* Fixed: Search Bar "Link" input type wasn't highlighting properly based on the value of the filter
* Fixed: Improved speed of getting users for Search Bar and GravityView Search Widgets with "Submitted by" fields, and in the Edit Entry screen (the Change Entry Creator dropdown)
* Fixed: Conflict with other icon fonts in the Dashboard
* Fixed: Allow HTML in Source URL "Link Text" field setting
* Fixed: Gravity Forms User Registration Addon conflicts
	- When editing an entry, an user's roles and display name were reset to the Addon's feed configuration settings
	- Users receive "Password Updated" emails in WordPress 4.3+, even if the password wasn't changed
* Fixed: Prevent sorting by List fields, which aren't sortable due to their data storage method
* Tweak: Support for plugin banner images in the plugin changelog screen
* Tweak: Updated default Search Bar configuration to be a single input with "Search Everything"
* Tweak: Sort user dropdown by display name instead of username
* Tweak: Reduce size of AJAX responses
* Tweak: Add "Template" column to the All Views list table - now you can better see what template is being used
* Tweak: Remove redundant close icon for field and widget settings
* Tweak: When adding notes via GravityView, set the note type to `gravityview` to allow for better searchability
* Added: Automated code testing
* Updated: Bengali translation by [@tareqhi](https://www.transifex.com/accounts/profile/tareqhi/). Thank you!

= 1.13.1 on August 26 =
* Fixed: Potential XSS security issue. **Please update.**
* Fixed: The cache was not being reset properly for entry changes, including:
	- Starring/unstarring
	- Moving to/from the trash
	- Changing entry owner
	- Being marked as spam
* Fixed: Delete entry URL not properly passing some parameters (only affecting pages with multiple `[gravityview]` shortcodes)
* Added: `gravityview/delete-entry/mode` filter. When returning "trash", "Delete Entry" moves entries to the trash instead of permanently deleting them.
* Added: `gravityview/admin/display_live_chat` filter to disable live chat widget
* Added: `gravityview/delete-entry/message` filter to modify the "Entry Deleted" message content
* Tweak: Improved license activation error handling by linking to relevant account functions
* Tweak: Added settings link to plugin page actions
* Tweak: Improved code documentation
* Updated Translations:
	- Bengali translation by [@tareqhi](https://www.transifex.com/accounts/profile/tareqhi/)
	- Turkish translation by [@suhakaralar](https://www.transifex.com/accounts/profile/suhakaralar/)
* New: Released a new [GravityView Codex](http://codex.gravitykit.com) for developers

= 1.13 on August 20 =
* Fixed: Wildcard search broken for Gravity Forms 1.9.12+
* Fixed: Edit Entry validation messages not displaying for Gravity Forms 1.9.12+
* Added: Number field settings
	- Format number: Display numbers with thousands separators
	- Decimals: Precision of the number of decimal places. Leave blank to use existing precision.
* Added: `detail` parameter to the `[gravityview]` shortcode. [Learn more](https://docs.gravitykit.com/article/73-using-the-shortcode#detail-parameter)
* Added: `context` parameter to the `[gvlogic]` shortcode to show/hide content based on current mode (Multiple Entries, Single Entry, Edit Entry). [Learn more](https://docs.gravitykit.com/article/252-gvlogic-shortcode#context)
* Added: Allow to override the entry saved value by the dynamic populated value on the Edit Entry view using the `gravityview/edit_entry/pre_populate/override` filter
* Added: "Edit View" link in the Toolbar when on an embedded View screen
* Added: `gravityview_is_hierarchical` filter to enable defining a Parent View
* Added: `gravityview/merge_tags/do_replace_variables` filter to enable/disable replace_variables behavior
* Added: `gravityview/edit_entry/verify_nonce` filter to override nonce validation in Edit Entry
* Added: `gravityview_strip_whitespace()` function to strip new lines, tabs, and multiple spaces and replace with single spaces
* Added: `gravityview_ob_include()` function to get the contents of a file using combination of `include()` and `ob_start()`
* Fixed: Edit Entry link not showing for non-admins when using the DataTables template
* Fixed: Cache wasn't being used for `get_entries()`
* Fixed: Extension class wasn't properly checking requirements
* Fixed: Issue with some themes adding paragraphs to Javascript tags in the Edit Entry screen
* Fixed: Duplicated information in the debugging logs
* Updated: "Single Entry Title" and "Back Link Label" settings now support shortcodes, allowing for you to use [`[gvlogic]`](https://docs.gravitykit.com/article/252-gvlogic-shortcode)
* Updated: German and Portuguese translations

= 1.12 on August 5 =
* Fixed: Conflicts with Advanced Filter extension when using the Recent Entries widget
* Fixed: Sorting icons were being added to List template fields when embedded on the same page as Table templates
* Fixed: Empty Product fields would show a string (", Qty: , Price:") instead of being empty. This prevented "Hide empty fields" from working
* Fixed: When searching on the Entry Created date, the date used GMT, not blog timezone
* Fixed: Issue accessing settings page on Multisite
* Fixed: Don't show View post types if GravityView isn't valid
* Fixed: Don't redirect to the List of Changes screen if you've already seen the screen for the current version
* Fixed: When checking license status, the plugin can now fix PHP warnings caused by other plugins that messed up the requests
* Fixed: In Multisite, only show notices when it makes sense to
* Added: `gravityview/common/sortable_fields` filter to override which fields are sortable
* Tweak: Extension class added ability to check for required minimum PHP versions
* Tweak: Made the `GravityView_Plugin::$theInstance` private and renamed it to `GravityView_Plugin::$instance`. If you're a developer using this, please use `GravityView_Plugin::getInstance()` instead.
* Updated: French translation

= 1.11.2 on July 22 =
* Fixed: Bug when comparing empty values with `[gvlogic]`
* Fixed: Remove extra whitespace when comparing values using `[gvlogic]`
* Modified: Allow Avada theme Javascript in "No-Conflict Mode"
* Updated: French translation

= 1.11.1 on July 20 =
* Added: New filter hook to customise the cancel Edit Entry link: `gravityview/edit_entry/cancel_link`
* Fixed: Extension translations
* Fixed: Dropdown inputs with long field names could overflow field and widget settings
* Modified: Allow Genesis Framework CSS and Javascript in "No-Conflict Mode"
* Updated: Danish translation (thanks [@jaegerbo](https://www.transifex.com/accounts/profile/jaegerbo/)!) and German translation

= 1.11 on July 15 =
* Added: GravityView now updates WordPress user profiles when an entry is updated while using the Gravity Forms User Registration Add-on
* Fixed: Removed User Registration Add-on validation when updating an entry
* Fixed: Field custom class not showing correctly on the table header
* Fixed: Editing Time fields wasn't displaying saved value
* Fixed: Conflicts with the date range search when search inputs are empty
* Fixed: Conflicts with the Other Entries field when placing a search:
    - Developer note: the filter hook `gravityview/field/other_entries/args` was replaced by "gravityview/field/other_entries/criteria". If you are using this filter, please [contact support](mailto:support@gravitykit.com) before updating so we can help you transition
* Updated: Turkish translation (thanks [@suhakaralar](https://www.transifex.com/accounts/profile/suhakaralar/)!) and Mexican translation (thanks [@jorgepelaez](https://www.transifex.com/accounts/profile/jorgepelaez/)!)

= 1.10.1 on July 2 =
* Fixed: Edit Entry link and Delete Entry link in embedded Views go to default view url
* Fixed: Duplicated fields on the Edit Entry view
* Fixed: Warning on bulk edit

= 1.10 on June 26 =
* Update: Due to the new Edit Entry functionality, GravityView now requires Gravity Forms 1.9 or higher
* Fixed: Editing Hidden fields restored
* Fixed: Edit Entry and Delete Entry may not always show in embedded Views
* Fixed: Search Bar "Clear" button Javascript warning in Internet Explorer
* Fixed: Edit Entry styling issues with input sizes. Edit Entry now uses 100% Gravity Forms styles.
* Added: `[gv_edit_entry_link]` and `[gv_delete_entry_link]` shortcodes. [Read how to use them](https://docs.gravitykit.com/article/287-edit-entry-and-delete-entry-shortcodes)

= 1.9.1 on June 24 =
* Fixed: Allow "Admin Only" fields to appear in Edit Entry form
	- New behavior: If the Edit Entry tab isn't configured in GravityView (which means all fields will be shown by default), GravityView will hide "Admin Only" fields from being edited by non-administrators. If the Edit Entry tab is configured, then GravityView will use the field settings in the configuration, overriding Gravity Forms settings.
* Tweak: Changed `gravityview/edit-entry/hide-product-fields` filter to `gravityview/edit_entry/hide-product-fields` for consistency

= 1.9 on June 23 =
* Added: Edit Entry now takes place in the Gravity Forms form layout, not in the previous layout. This means:
	- Edit Entry now supports Conditional Logic - as expected, fields will show and hide based on the form configuration
	- Edit Entry supports [Gravity Forms CSS Ready Classes](https://docs.gravityforms.com/list-of-css-ready-classes/) - the layout you have configured for your form will be used for Edit Entry, too.
	- If you customized the CSS of your Edit Entry layout, **you will need to update your stylesheet**. Sorry for the inconvenience!
	- If visiting an invalid Edit Entry link, you are now provided with a back link
	- Product fields are now hidden by default, since they aren't editable. If you want to instead display the old message that "product fields aren't editable," you can show them using the new `gravityview/edit_entry/hide-product-fields` filter
* Added: Define column widths for fields in each field's settings (for Table and DataTable View Types only)
* Added: `{created_by}` Merge Tag that displays information from the creator of the entry ([learn more](https://docs.gravitykit.com/article/281-the-createdby-merge-tag))
* Added: Edit Entry field setting to open link in new tab/window
* Added: CSS classes to the Update/Cancel/Delete buttons ([learn more](https://docs.gravitykit.com/article/63-css-guide#edit-entry))
* Fixed: Shortcodes not processing properly in DataTables Extension
* Tweak: Changed support widget to a Live Chat customer support and feedback form widget

= 1.8.3 on June 12 =
* Fixed: Missing title and subtitle field zones on `list-single.php` template

= 1.8.2 on June 10 =
* Fixed: Error on `list-single.php` template

= 1.8.1 on June 9 =
* Added: New search filter for Date fields to allow searching over date ranges ("from X to Y")
* Updated: The minimum required version of Gravity Forms is now 1.8.7. **GravityView will be requiring Gravity Forms 1.9 soon.** Please update Gravity Forms if you are running an older version!
* Fixed: Conflicts with [A-Z Filter Extension](https://www.gravitykit.com/extensions/a-z-filter/) and View sorting due to wrong field mapping
* Fixed: The "links" field type on the GravityView WordPress search widget was opening the wrong page
* Fixed: IE8 Javascript error when script debugging is on. Props, [@Idealien](https://github.com/Idealien). [Issue #361 on Github](https://github.com/katzwebservices/GravityView/issues/361)
* Fixed: PHP warning when trashing entries. [Issue #370 on Github](https://github.com/katzwebservices/GravityView/issues/370)
* Tweak: Updated the `list-single.php`, `table-body.php`, `table-single.php` templates to use `GravityView_View->getFields()` method

= 1.8 on May 26 =
* View settings have been consolidated to a single location. [Learn more about the new View Settings layout](https://docs.gravitykit.com/article/275-view-settings).
* Added: Custom Link Text in Website fields
* Added: Poll Addon GravityView widget
* Added: Quiz Addon support: add Quiz score fields to your View configuration
* Added: Possibility to search by entry creator on Search Bar and Widget
* Fixed: `[gvlogic]` shortcode now properly handles comparing empty values.
    * Use `[gvlogic if="{example} is=""]` to determine if a value is blank.
    * Use `[gvlogic if="{example} isnot=""]` to determine if a value is not blank.
    * See "Matching blank values" in the [shortcode documentation](https://docs.gravitykit.com/article/252-gvlogic-shortcode)
* Fixed: Sorting by full address. Now defaults to sorting by city. Use the `gravityview/sorting/address` filter to modify what data to use ([here's how](https://gist.github.com/zackkatz/8b8f296c6f7dc99d227d))
* Fixed: Newly created entries cannot be directly accessed when using the custom slug feature
* Fixed: Merge Tag autocomplete hidden behind the Field settings (did you know you can type `{` in a field that has Merge Tags enabled and you will get autocomplete?)
* Fixed: For sites not using [Permalinks](http://codex.wordpress.org/Permalinks), the Search Bar was not working for embedded Views
* Tweak: When GravityView is disabled, only show "Could not activate the Extension; GravityView is not active." on the Plugins page
* Tweak: Added third parameter to `gravityview_widget_search_filters` filter that passes the search widget arguments
* Updated Translations:
    - Italian translation by [@Lurtz](https://www.transifex.com/accounts/profile/Lurtz/)
	- Bengali translation by [@tareqhi](https://www.transifex.com/accounts/profile/tareqhi/)
    - Danish translation by [@jaegerbo](https://www.transifex.com/accounts/profile/jaegerbo/)

= 1.7.6.2 on May 12 =
* Fixed: PHP warning when trying to update an entry with the approved field.
* Fixed: Views without titles in the "Connected Views" dropdown would appear blank

= 1.7.6.1 on May 7 =
* Fixed: Pagination links not working when a search is performed
* Fixed: Return false instead of error if updating approved status fails
* Added: Hooks when an entry approval is updated, approved, or disapproved:
    - `gravityview/approve_entries/updated` - Approval status changed (passes $entry_id and status)
    - `gravityview/approve_entries/approved` - Entry approved (passes $entry_id)
    - `gravityview/approve_entries/disapproved` - Entry disapproved (passes $entry_id)

= 1.7.6 on May 5 =
* Added WordPress Multisite settings page support
    - By default, settings aren't shown on single blogs if GravityView is Network Activated
* Fixed: Security vulnerability caused by the usage of `add_query_arg` / `remove_query_arg`. [Read more about it](https://blog.sucuri.net/2015/04/security-advisory-xss-vulnerability-affecting-multiple-wordpress-plugins.html)
* Fixed: Not showing the single entry when using Advanced Filter (`ANY` mode) with complex fields types like checkboxes
* Fixed: Wrong width for the images in the list template (single entry view)
* Fixed: Conflict with the "The Events Calendar" plugin when saving View Advanced Filter configuration
* Fixed: When editing an entry in the frontend it gets unapproved when not using the approve form field
* Added: Option to convert text URI, www, FTP, and email addresses on a paragraph field in HTML links
* Fixed: Activate/Check License buttons weren't properly visible
* Added: `gravityview/field/other_entries/args` filter to modify arguments used to generate the Other Entries list. This allows showing other user entries from any View, not just the current view
* Added: `gravityview/render/hide-empty-zone` filter to hide empty zone. Use `__return_true` to prevent wrapper `<div>` from being rendered
* Updated Translations:
	- Bengali translation by [@tareqhi](https://www.transifex.com/accounts/profile/tareqhi/)
	- Turkish translation by [@suhakaralar](https://www.transifex.com/accounts/profile/suhakaralar/)
	- Hungarian translation by [@Darqebus](https://www.transifex.com/accounts/profile/Darqebus/)

= 1.7.5.1 on April 10 =
* Fixed: Path issue with the A-Z Filters Extension

= 1.7.5 on April 10 =
* Added: `[gvlogic]` Shortcode - allows you to show or hide content based on the value of merge tags in Custom Content fields! [Learn how to use the shortcode](https://docs.gravitykit.com/article/252-gvlogic-shortcode).
* Fixed: White Screen error when license key wasn't set and settings weren't migrated (introduced in 1.7.4)
* Fixed: No-Conflict Mode not working (introduced in 1.7.4)
* Fixed: PHP notices when visiting complex URLs
* Fixed: Path to plugin updater file, used by Extensions
* Fixed: Extension global settings layout improved (yet to be implemented)
* Tweak: Restructure plugin file locations
* Updated: Dutch translation by [@erikvanbeek](https://www.transifex.com/accounts/profile/erikvanbeek/). Thanks!

= 1.7.4.1 on April 7 =
* Fixed: Fatal error when attempting to view entry that does not exist (introduced in 1.7.4)
* Updated: Turkish translation by [@suhakaralar](https://www.transifex.com/accounts/profile/suhakaralar/). Thanks!

= 1.7.4 on April 6 =
* Modified: The List template is now responsive! Looks great on big and small screens.
* Fixed: When editing an entry in the frontend it gets unapproved
* Fixed: Conflicts between the Advanced Filter extension and the Single Entry mode (if using `ANY` mode for filters)
* Fixed: Sorting by full name. Now sorts by first name by default.
    * Added `gravityview/sorting/full-name` filter to sort by last name ([see how](https://gist.github.com/zackkatz/cd42bee4f361f422824e))
* Fixed: Date and Time fields now properly internationalized (using `date_i18n` instead of `date`)
* Added: `gravityview_disable_change_entry_creator` filter to disable the Change Entry Creator functionality
* Modified: Migrated to use Gravity Forms settings
* Modified: Updated limit to 750 users (up from 300) in Change Entry Creator dropdown.
* Confirmed WordPress 4.2 compatibility
* Updated: Dutch translation (thanks, [@erikvanbeek](https://www.transifex.com/accounts/profile/erikvanbeek/)!)

= 1.7.3 on March 25 =
* Fixed: Prevent displaying a single Entry that doesn't match configured Advanced Filters
* Fixed: Issue with permalink settings needing to be re-saved after updating GravityView
* Fixed: Embedding entries when not using permalinks
* Fixed: Hide "Data Source" metabox links in the Screen Options tab in the Admin
* Added: `gravityview_has_archive` filter to enable View archive (see all Views by going to [sitename.com]/view/)
* Added: Third parameter to `GravityView_API::entry_link()` method:
    * `$add_directory_args` *boolean* True: Add URL parameters to help return to directory; False: only include args required to get to entry
* Tweak: Register `entry` endpoint even when not using rewrites
* Tweak: Clear `GravityView_View->_current_entry` after the View is displayed (fixes issue with Social Sharing Extension, coming soon!)
* Added: Norwegian translation (thanks, [@aleksanderespegard](https://www.transifex.com/accounts/profile/aleksanderespegard/)!)

= 1.7.2 on March 18 =
* Added: Other Entries field - Show what other entries the entry creator has in the current View
* Added: Ability to hide the Approve/Reject column when viewing Gravity Forms entries ([Learn how](https://docs.gravitykit.com/article/248-how-to-hide-the-approve-reject-entry-column))
* Fixed: Missing Row Action links for non-View types (posts, pages)
* Fixed: Embedded DataTable Views with `search_value` not filtering correctly
* Fixed: Not possible to change View status to 'Publish'
* Fixed: Not able to turn off No-Conflict mode on the Settings page (oh, the irony!)
* Fixed: Allow for non-numeric search fields in `gravityview_get_entries()`
* Fixed: Social icons displaying on GravityView settings page
* Tweak: Improved Javascript & PHP speed and structure

= 1.7.1 on March 11 =
* Fixed: Fatal error on the `list-body.php` template

= 1.7 on March 10 =
* Added: You can now edit most Post Fields in Edit Entry mode
    - Supports Post Content, Post Title, Post Excerpt, Post Tags, Post Category, and most Post Custom Field configurations ([Learn more](https://docs.gravitykit.com/article/245-editable-post-fields))
* Added: Sort Table columns ([read how](https://docs.gravitykit.com/article/230-how-to-enable-the-table-column-sorting-feature))
* Added: Post ID field now available - shows the ID of the post that was created by the Gravity Forms entry
* Fixed: Properly reset `$post` after Live Post Data is displayed
* Tweak: Display spinning cursor while waiting for View configurations to load
* Tweak: Updated GravityView Form Editor buttons to be 1.9 compatible
* Added: `gravityview/field_output/args` filter to modify field output settings before rendering
* Fixed: Don't show date field value if set to Unix Epoch (1/1/1970), since this normally means that in fact, no date has been set
* Fixed: PHP notices when choosing "Start Fresh"
* Fixed: If Gravity Forms is installed using a non-standard directory name, GravityView would think it wasn't activated
* Fixed: Fixed single entry links when inserting views with `the_gravityview()` template tag
* Updated: Portuguese translation (thanks, Luis!)
* Added: `gravityview/fields/email/javascript_required` filter to modify message displayed when encrypting email addresses and Javascript is disabled
* Added: `GFCommon:js_encrypt()` method to encrypt text for Javascript email encryption
* Fixed: Recent Entries widget didn't allow externally added settings to save properly
* Fixed: Delete Entry respects previous pagination and sorting
* Tweak: Updated View Presets to have improved Search Bar configurations
* Fixed: `gravityview/get_all_views/params` filter restored (Modify Views returned by the `GVCommon::get_all_views()` method)
* GravityView will soon require Gravity Forms 1.9 or higher. If you are running Gravity Forms Version 1.8.x, please update to the latest version.

= 1.6.2 on February 23 =
* Added: Two new hooks in the Custom Content field to enable conditional logic or enable `the_content` WordPress filter which will trigger the Video embed ([read how](https://docs.gravitykit.com/article/227-how-can-i-transform-a-video-link-into-a-player-using-the-custom-content-field))
* Fixed: Issue when embedding multiple DataTables views in the same page
* Tweak: A more robust "Save View" procedure to prevent losing field configuration on certain browsers
* Updated Translations:
	- Bengali translation by [@tareqhi](https://www.transifex.com/accounts/profile/tareqhi/)
	- Turkish translation by [@suhakaralar](https://www.transifex.com/accounts/profile/suhakaralar/)

= 1.6.1 on February 17 =
* Added: Allow Recent Entries to have an Embed Page ID
* Fixed: # of Recent Entries not saving
* Fixed: Link to Embed Entries how-to on the Welcome page
* Fixed: Don't show "Please select View to search" message until Search Widget is saved
* Fixed: Minor Javascript errors for new WordPress Search Widget
* Fixed: Custom template loading from the theme directory
* Fixed: Adding new search fields to the Search Bar widget in the Edit View screen
* Fixed: Entry creators can edit their own entries in Gravity Forms 1.9+
* Fixed: Recent Entries widget will be hidden in the Customizer preview until View ID is configured
* Tweak: Added Floaty icon to Customizer widget selectors
* Updated: Hungarian, Norwegian, Portuguese, Swedish, Turkish, and Spanish translations (thanks to all the translators!)

= 1.6 on February 12 =
* Our support site has moved to [docs.gravitykit.com](https://docs.gravitykit.com). We hope you enjoy the improved experience!
* Added: GravityView Search Widget - Configure a WordPress widget that searches any of your Views. [Read how to set it up](https://docs.gravitykit.com/article/222-the-search-widget)
* Added: Duplicate View functionality allows you to clone a View from the All Views screen. [Learn more](https://docs.gravitykit.com/article/105-how-to-duplicate-or-copy-a-view)
* Added: Recent Entries WordPress Widget - show the latest entries for your View. [Learn more](https://docs.gravitykit.com/article/223-the-recent-entries-widget)
* Added: Embed Single Entries - You can now embed entries in a post or page! [See how](https://docs.gravitykit.com/article/105-how-to-duplicate-or-copy-a-view)
* Fixed: Fatal errors caused by Gravity Forms 1.9.1 conflict
* Fixed: Respect Custom Input Labels added in Gravity Forms 1.9
* Fixed: Edit Entry Admin Bar link
* Fixed: Single Entry links didn't work when previewing a draft View
* Fixed: Edit entry validation hooks not running when form has multiple pages
* Fixed: Annoying bug where you would have to click Add Field / Add Widget buttons twice to open the window
* Added: `gravityview_get_link()` function to standardize generating HTML anchors
* Added: `GravityView_API::entry_link_html()` method to generate entry link HTML
* Added: `gravityview_field_entry_value_{$field_type}` filter to modify the value of a field (in `includes/class-api.php`)
* Added: `field_type` key has been added to the field data in the global `$gravityview_view->field_data` array
* Added: `GravityView_View_Data::maybe_get_view_id()` method to determine whether an ID, post content, or object passed to it is a View or contains a View shortcode.
* Added: Hook to customise the text message "You have attempted to view an entry that is not visible or may not exist." - `gravityview/render/entry/not_visible`
* Added: Included in hook `gravityview_widget_search_filters` the labels for search all, entry date and entry id.
* Tweak: Allow [WordPress SEO](http://wordpress.org/plugins/wordpress-seo/) scripts and styles when in "No Conflict Mode"
* Fixed: For Post Dynamic Data, make sure Post ID is set
* Fixed: Make sure search field choices are available before displaying field

= 1.5.4 on January 29, 2015 =
* Added: "Hide View data until search is performed" setting - only show the Search Bar until a search is entered
* Added: "Clear" button to your GravityView Search Bar - allows easy way to remove all searches & filters
* Added: You can now add Custom Content GravityView Widgets (not just fields) - add custom text or HTMLin the header or footer of a View
* Added: `gravityview/comments_open` filter to modify whether comments are open or closed for GravityView posts (previously always false)
* Added: Hook to filter the success Edit Entry message and link `gravityview/edit_entry/success`
* Added: Possibility to add custom CSS classes to multiple view widget wrapper ([Read how](https://www.gravitykit.com/support/documentation/204144575/))
* Added: Field option to enable Live Post Data for Post Image field
* Fixed: Loading translation files for Extensions
* Fixed: Edit entry when embedding multiple views for the same form in the same page
* Fixed: Conflicts with Advanced Filter extension when embedding multiple views for the same form in the same page
* Fixed: Go Back link on embedded single entry view was linking to direct view url instead of page permalink
* Fixed: Searches with quotes now work properly
* Tweak: Moved `includes/css/`, `includes/js/` and `/images/` folders into `/assets/`
* Tweak: Improved the display of the changelog (yes, "this is *so* meta!")
* Updated: Swedish translation - thanks, [@adamrehal](https://www.transifex.com/accounts/profile/adamrehal/)
* Updated: Hungarian translation - thanks, [@Darqebus](https://www.transifex.com/accounts/profile/Darqebus/) (a new translator!) and [@dbalage](https://www.transifex.com/accounts/profile/dbalage/)

= 1.5.3 on December 22 =
* Fixed: When adding more than 100 fields to the View some fields weren't saved.
* Fixed: Do not set class tickbox for non-images files
* Fixed: Display label "Is Fulfilled" on the search bar
* Fixed: PHP Notice with Gravity Forms 1.9 and PHP 5.4+
* Tested with Gravity Forms 1.9beta5 and WordPress 4.1
* Updated: Turkish translation by [@suhakaralar](https://www.transifex.com/accounts/profile/suhakaralar/) and Hungarian translation by [@dbalage](https://www.transifex.com/accounts/profile/dbalage/). Thanks!

= 1.5.2 on December 11 =
* Added: Possibility to show the label of Dropdown field types instead of the value ([learn more](https://www.gravitykit.com/support/documentation/202889199/ "How to display the text label (not the value) of a dropdown field?"))
* Fixed: Sorting numeric columns (field type number)
* Fixed: View entries filter for Featured Entries extension
* Fixed: Field options showing delete entry label
* Fixed: PHP date formatting now keeps backslashes from being stripped
* Modified: Allow license to be defined in `wp-config.php` ([Read how here](https://www.gravitykit.com/support/documentation/202870789/))
* Modified: Added `$post_id` parameter as the second argument for the `gv_entry_link()` function. This is used to define the entry's parent post ID.
* Modified: Moved `GravityView_API::get_entry_id_from_slug()` to `GVCommon::get_entry_id_from_slug()`
* Modified: Added second parameter to `gravityview_get_entry()`, which forces the ability to fetch an entry by ID, even if custom slugs are enabled and `gravityview_custom_entry_slug_allow_id` is false.
* Updated Translations:
	- Bengali translation by [@tareqhi](https://www.transifex.com/accounts/profile/tareqhi/)
	- Romanian translation by [@ArianServ](https://www.transifex.com/accounts/profile/ArianServ/)
	- Mexican Spanish translation by [@jorgepelaez](https://www.transifex.com/accounts/profile/jorgepelaez/)

= 1.5.1 on December 2 =

* Added: Delete Entry functionality!
	- New "User Delete" setting allows the user who created an entry to delete it
	- Adds a "Delete" link in the Edit Entry form
	- Added a new "Delete Link" Field to the Field Picker
* Fixed: DataTables Extension hangs when a View has Custom Content fields
* Fixed: Search Bar - When searching on checkbox field type using multiselect input not returning results
* Fixed: Search Bar - supports "Match Any" search mode by default ([learn more](https://www.gravitykit.com/support/documentation/202722979/ "How do I modify the Search mode?"))
* Fixed: Single Entry View title when view is embedded
* Fixed: Refresh the results cache when an entry is deleted or is approved/disapproved
* Fixed: When users are created using the User Registration Addon, the resulting entry is now automatically assigned to them
* Fixed: Change cache time to one day (from one week) so that Edit Link field nonces aren't invalidated
* Fixed: Incorrect link shortening for domains when it is second-level (for example, `example.co.uk` or `example.gov.za`)
* Fixed: Cached directory link didn't respect page numbers
* Fixed: Edit Entry Admin Bar link wouldn't work when using Custom Entry Slug
* Added: Textarea field now supports an option to trim the number of words shown
* Added: Filter to alter the default behaviour of wrapping images (or image names) with a link to the content object ([learn more](https://www.gravitykit.com/support/documentation/202705059/ "Read the support doc for the filter"))
* Updated: Portuguese translation (thanks [@luistinygod](https://www.transifex.com/accounts/profile/luistinygod/)), Mexican translation (thanks, [@jorgepelaez](https://www.transifex.com/accounts/profile/jorgepelaez/)), Turkish translation (thanks [@suhakaralar](https://www.transifex.com/accounts/profile/suhakaralar/))

= 1.5 on November 12 =
* Added: New "Edit Entry" configuration
	- Configure which fields are shown when editing an entry
	- Set visibility for the fields (Entry Creator, Administrator, etc.)
	- Set custom edit labels
* Fixed: Single entry view now respects View settings
	- If an entry isn't included in View results, the single entry won't be available either
	- If "Show Only Approved" is enabled, prevent viewing of unapproved entries
	- Respects View filters, including those added by the Advanced Filtering extension
* Fixed: Single entry Go back button context on Embedded Views
* Fixed: Delete signature fields in Edit Entry (requires the Gravity Forms Signature Addon)
* Fixed: Gravity Forms tooltip translations being overridden
* Added: Choose to open the link from a website field in the same window (field option)
* Updated: Spanish (Mexican) translation by [@jorgepelaez](https://www.transifex.com/accounts/profile/jorgepelaez/), Dutch translation by [@erikvanbeek](https://www.transifex.com/accounts/profile/erikvanbeek/) and [@leooosterloo](https://www.transifex.com/accounts/profile/leooosterloo/), Turkish translation by [@suhakaralar](https://www.transifex.com/accounts/profile/suhakaralar/)

= 1.4 on October 28 =
* Added: Custom entry slug capability. Instead of `/entry/123`, you can now use entry values in the URL, like `/entry/{company name}/` or `/entry/{first name}-{last name}/`. Requires some customization; [learn more here](https://www.gravitykit.com/support/documentation/202239919)
* Fixed: GravityView auto-updater script not showing updates
* Fixed: Edit Entry when a form has required Upload Fields
* Fixed: "Return to Directory" link not always working for sites in subdirectories
* Fixed: Broken links to single entries when viewing paginated results
* Fixed: Loaded field configurations when using "Start Fresh" presets
* Fixed: Searches ending in a space caused PHP warning
* Fixed: Custom "Edit Link Text" settings respected
* Fixed: Don't rely on Gravity Forms code for escaping query
* Fixed: When multiple Views are displayed on a page, Single Entry mode displays empty templates.
* Fixed: PHP error when displaying Post Content fields using Live Data for a post that no longer is published
* Tweak: Search Bar "Links" Input Type
	- Make link bold when filter is active
	- Clicking on an active filter removes the filter
* Tweak: Fixed updates for Multisite installations
* Modified: Now you can override which post a single entry links to. For example, if a shortcode is embedded on a home page and you want single entries to link to a page with an embedded View, not the View itself, you can pass the `post_id` parameter. This accepts the ID of the page where the View is embedded.
* Modified: Added `$add_pagination` parameter to `GravityView_API::directory_link()`
* Added: Indonesian translation (thanks, [@sariyanta](https://www.transifex.com/accounts/profile/sariyanta/))!
* Updated: Swedish translation 100% translated - thanks, [@adamrehal](https://www.transifex.com/accounts/profile/adamrehal/)!
* Updated: Dutch translation (thanks, [@leooosterloo](https://www.transifex.com/accounts/profile/leooosterloo/))!

= 1.3 on October 13 =
* Speed improvements - [Learn more about GravityView caching](https://www.gravitykit.com/support/documentation/202827685/)
	- Added caching functionality that saves results to be displayed
	- Automatically clean up expired caches
	- Reduce number of lookups for where template files are located
	- Store the path to the permalink for future reference when rendering a View
	- Improve speed of Gravity Forms fetching field values
* Modified: Allow `{all_fields}` and `{pricing_fields}` Merge Tags in Custom Content field. [See examples of how to use these fields](https://www.gravitykit.com/support/documentation/201874189/).
* Fixed: Message restored when creating a new View
* Fixed: Searching advanced input fields
* Fixed: Merge Tags available immediately when adding a new field
* Fixed: Issue where jQuery Cookie script wouldn't load due to `mod_security` issues. [Learn more here](http://docs.woothemes.com/document/jquery-cookie-fails-to-load/)
* Fixed (hopefully): Auto-updates for WordPress Multisite
* Fixed: Clicking overlay to close field/widget settings no longer scrolls to top of page
* Fixed: Make sure Gravity Forms scripts are added when embedding Gravity Forms shortcodes in a Custom Field
* Fixed: Remove double images of Floaty in the warning message when GravityView is disabled
* Fixed: PHP warnings related to Section field descriptions
* Fixed: When using an advanced input as a search field in the Search Bar, the label would always show the parent field's label (Eg: "Address" when it should have shown "City")
	- Added: `gravityview_search_field_label` filter to allow modifying search bar labels
* Fixed: Field label disappears on closing settings if the field title is empty
* Fixed: Sub-fields retain label after opening field settings in the View Configuration
* Modified: Allow passing an array of form IDs to `gravityview_get_entries()`
* Tweak: If the View hasn't been configured yet, don't show embed shortcode in Publish metabox
* Tweak: Add version info to scripts and styles to clear caches with plugin updates
* Added: Swedish translation (thanks, [@adamrehal](https://www.transifex.com/accounts/profile/adamrehal/))!
* Updated: Spanish (Mexican) translation by, [@jorgepelaez](https://www.transifex.com/accounts/profile/jorgepelaez/), Dutch translation by [@erikvanbeek](https://www.transifex.com/accounts/profile/erikvanbeek/), and Turkish translation by [@suhakaralar](https://www.transifex.com/accounts/profile/suhakaralar/)
* Updated: Changed Turkish language code from `tr` to `tr_TR` to match WordPress locales

= 1.2 on October 8 =
* Added: New Search Bar!
	- No longer check boxes in each field to add a field to the search form
	- Add any searchable form fields, not just fields added to the View
	- Easy new drag & drop way to re-order fields
	- Horizontal and Vertical layouts
	- Choose how your search fields are displayed (if you have a checkbox field, for example, you can choose to have a drop-down, a multiselect field, checkboxes, radio buttons, or filter links)
	- Existing search settings will be migrated over on upgrade
* Added: "Custom Content" field type
	- Insert arbitrary text or HTML in a View
	- Supports shortcodes (including Gravity Forms shortcodes)!
* Added: Support for Gravity Forms Section & HTML field types
* Added: Improved textarea field support. Instead of using line breaks, textareas now output with paragraphs.
	- Added new `/templates/fields/textarea.php` file
* Added: A new File Upload field setting. Force uploads to be displayed as links and not visually embedded by checking the "Display as a Link" checkbox.
* Added: Option to disable "Map It" link for the full Address field.
	- New `gravityview_get_map_link()` function with `gravityview_map_link` filter. To learn how to modify the map link, [refer to this how-to article](https://www.gravitykit.com/support/documentation/201608159)
	- The "Map It" string is now translatable
* Added: When editing a View, there are now links in the Data Source box to easily access the Form: edit form, form entries, form settings and form preview
* Added: Additional information in the "Add Field" or "Add Widget" picker (also get details about an item by hovering over the name in the View Configuration)
* Added: Change Entry Creator functionality. Easily change the creator of an entry when editing the entry in the Gravity Forms Edit Entry page
	- If you're using the plugin downloaded from [the how-to page](https://www.gravitykit.com/support/documentation/201991205/), you can de-activate it
* Modified: Changed translation textdomain to `gravityview` instead of `gravity-view`
* Modified: Always show label by default, regardless of whether in List or Table View type
* Modified: It's now possible to override templates on a Form ID, Post ID, and View ID basis. This allows custom layouts for a specific View, rather than site-wide. See "Template File Hierarchy" in [the override documentation](http://www.gravitykit.com/support/documentation/202551113/) to learn more.
* Modified: File Upload field output no longer run through `wpautop()` function
* Modified: Audio and Video file uploads are now displayed using WordPress' built-in [audio](http://codex.wordpress.org/Audio_Shortcode) and [video](http://codex.wordpress.org/Video_Shortcode) shortcodes (requires WordPress 3.6 or higher)
	- Additional file type support
	- Added `gravityview_video_settings` and `gravityview_audio_settings` filters to modify the parameters passed to the shortcode
* Fixed: Shortcode attributes not overriding View defaults
* Fixed: Uploading and deleting files works properly in Edit Entry mode
* Fixed: Configurations get truncated when configuring Views with many fields
* Fixed: Empty `<span class="gv-field-label">` tags no longer output
	- Modified: `gv_field_label()` no longer returns the label with a trailing space. Instead, we use the `.gv-field-label` CSS class to add spacing using CSS padding.
* Fixed: Conflict with Relevanssi plugin
* Fixed: If a date search isn't valid, remove the search parameter so it doesn't cause an error in Gravity Forms
* Fixed: Email field was displaying label even when email was empty.
* Settings page improvements
	- When changing the license value and saving the form, GravityView now re-checks the license status
	- Improved error messages
	- Made license settings translatable
* Modified: Added support for Gravity Forms "Post Image" field captions, titles, and descriptions.
* Updated list of allowed image formats to include `.bmp`, `.jpe`, `.tiff`, `.ico`
* Modified: `/templates/fields/fileupload.php` file - removed the logic for how to output the different file types and moved it to the `gravityview_get_files_array()` function in `includes/class-api.php`
* Modified: `gv_value()` no longer needs the `$field` parameter
* Tweak: Fixed email setting description text.
* Tweak: Don't show Entry Link field output on single entry
* Tweak: Improved Javascript performance in the Admin
* Tweak: "Custom Label" is now shown as the field title in View Configuration
* Tweak: Fixed "Left Footer" box not properly cleared
* Tweak: Show warning if the Directory plugin is running
* Tweak: Use icon font in Edit Entry mode for the download/delete file buttons. Now stylable using `.gv-edit-entry-wrapper .dashicons` CSS class.
* Updated: Turkish translation by [@suhakaralar](https://www.transifex.com/accounts/profile/suhakaralar/), Dutch translation by [@leooosterloo](https://www.transifex.com/accounts/profile/leooosterloo/), Portuguese translation by [@luistinygod](https://www.transifex.com/accounts/profile/luistinygod/)

= 1.1.6 on September 8 =
* Fixed: Approve / Disapprove all entries using Gravity Forms bulk edit entries form (previously, only visible entries were affected)
* Added: Email field settings
	- Email addresses are now encrypted by default to prevent scraping by spammers
	- Added option to display email plaintext or as a link
	- Added subject and body settings: when the link is clicked, you can choose to have these values pre-filled
* Added: Source URL field settings, including show as a link and custom link text
* Added: Signature field improvements (when using the Gravity Forms Signature Add-on) - now shows full size
* Fixed: Empty truncated URLs no longer get shown
* Fixed: License Activation works when No-Conflict Mode is enabled
* Fixed: When creating a new View, "View Type" box was visible when there were no existing Gravity Forms
* Fixed: Fields not always saving properly when adding lots of fields with the "Add All Fields" button
* Fixed: Recognizing single entry when using WordPress "Default" Permalink setting
* Fixed: Date Created field now respects the blog's timezone setting, instead of using UTC time
* Fixed: Edit Entry issues
	* Fixed form validation errors when a scheduled form has expired and also when a form has reached its entry limit
	* Fixed PHP warning messages when editing entries
	* When an Edit Entry form is submitted and there are errors, the submitted values stay in the form; the user won't need to fill in the form again.
* Fixed: Product sub-fields (Name, Quantity & Price) displayed properly
* Fixed: Empty entry display when using Job Board preset caused by incorrect template files being loaded
* Fixed: Files now can be deleted when a non-administrator is editing an entry
* Fixed: PHP Notices on Admin Views screen for users without edit all entries capabilities
* Modified: Added ability to customize and translate the Search Bar's date picker. You can now fully customize the date picker.
	* Added: Full localization for datepicker calendar (translate the days of the week, month, etc)
	* Modified: Changed year picker to +/- 5 years instead of +20/-100
* Tweak: Enabled Merge Tags for Table view "Custom CSS Class" field settings
* Tweak: In the Edit View screen, show a link icon when a field is being used as a link to the Single Entry mode
* Tweak: Added helper text when a new form is created by GravityView
* Tweak: Renamed "Description" drop zone to "Other Fields" to more accurately represent use
* Tweak: Remove all fields from a zone by holding down the Alt key while clicking the remove icon

#### Developers

* Modified: `template/fields/date_created.php` file
* Added: `gravityview_date_created_adjust_timezone` filter to disable timezone support and use UTC (returns boolean)
* Added: `get_settings()` and `get_setting()` methods to the `GravityView_Widget` class. This allows easier access to widget settings.
* Modified: Added `gravityview_js_localization` filter to add Javascript localization
* Added: `gravityview_datepicker_settings` filter to modify the datepicker settings using the setting names from the [jQuery DatePicker options](http://api.jqueryui.com/datepicker/)
* Modified: `gravityview_entry_class` filter to modify the CSS class for each entry wrapper
* Modified: Added `gravityview_widget_search_filters` filter to allow reordering search filters, so that they display in a different order in search widget
* Modified: Addded `gravityview_default_page_size` filter to modify default page size for Views (25 by default)
* Modified: Added actions to the `list-body.php` template file:
	- `gravityview_list_body_before`: Before the entry output
	- `gravityview_entry_before`: Inside the entry wrapper
	- `gravityview_entry_title_before`, `gravityview_entry_title_after`: Before and after the entry title and subtitle output
	- `gravityview_entry_content_before`, `gravityview_entry_content_after`: Before and after the entry content area (image and description zones)
	- `gravityview_entry_footer_before`, `gravityview_entry_footer_after`: Before and after the entry footer
	- `gravityview_entry_after`: Before the entry wrapper closing tag
	- `gravityview_list_body_after`: After entry output
* Modified: Added `gravityview_get_entry_ids()` function to fetch array of entry IDs (not full entry arrays) that match a search result
* Tweak: Removed duplicate `GravityView_frontend::hide_field_check_conditions()` and `GravityView_frontend::filter_fields()` methods
* Modified: Added `get_cap_choices()` method to be used for fetching GravityView roles array

= 1.1.5 =
* Added: "Edit" link in Gravity Forms Entries screen
* Fixed: Show tooltips when No Conflict Mode is enabled
* Fixed: Merge Vars for labels in Single Entry table layouts
* Fixed: Duplicate "Edit Entry" fields in field picker
* Fixed: Custom date formatting for Date Created field
* Fixed: Searching full names or addresses now works as expected
* Fixed: Custom CSS classes are now added to cells in table-based Views
* Updated: Turkish translation by [@suhakaralar](https://www.transifex.com/accounts/profile/suhakaralar/)
* Tweak: Redirect to Changelog instead of Getting Started if upgrading

= 1.1.4 =
* Fixed: Sort & Filter box not displaying
* Fixed: Multi-select fields now display as drop-down field instead of text field in the search bar widget
* Fixed: Edit Entry now compatibile with Gravity Forms forms when "No Duplicates" is enabled
* Added: `gravityview_field_output()` function to generate field output.
* Added: `gravityview_page_links_args` filter to modify the Page Links widget output. Passes standard [paginate_links()](http://codex.wordpress.org/Function_Reference/paginate_links) arguments.
* Modified: `list-body.php` and `list-single.php` template files - field output are now generated using the `gravityview_field_output()` function

= 1.1.3 =
* Fixed: Fatal error on activation when running PHP 5.2
* Fixed: PHP notice when in No-Conflict mode

= 1.1.2 =
* Added: Extensions framework to allow for extensions to auto-update
* Fixed: Entries not displaying in Visual Composer plugin editor
* Fixed: Allow using images as link to entry
* Fixed: Updated field layout in Admin to reflect actual layout of listings (full-width title and subtitle above image)
* Fixed: Editing entry updates the Approved status
* Fixed: When trying to access an entry that doesn't exist (it had been permanently deleted), don't throw an error
* Fixed: Default styles not being enqueued when embedded using the shortcode (fixes vertical pagination links)
* Fixed: Single entry queries were being run twice
* Fixed: Added Enhanced Display style in Edit Entry mode
* Modified: How single entries are accessed; now allows for advanced filtering. Converted `gravityview_get_entry()` to use `GFAPI::get_entries()` instead of `GFAPI::get_entry()`
* Modified: Form ID can be 0 in `gravityview_get_entries()`
* Modified: Improved Edit Entry styling
* Modified: Convert to using `GravityView_View_Data::get_default_args()` instead of duplicating the settings arrays. Used for tooltips, insert shortcode dialog and View metaboxes.
* Modified: Add a check for whether a view exists in `GravityView_View_Data::add_view()`
* Modified: Convert `GravityView_Admin_Views::render_select_option()` to use the key as the value and the value as the label instead of using associative array with `value` and `label` keys.
* Translation updates - thank you, everyone!
	* Romanian translation by [@ArianServ](https://www.transifex.com/accounts/profile/ArianServ/)
	* Finnish translation by [@harjuja](https://www.transifex.com/accounts/profile/harjuja/)
	* Spanish translation by [@jorgepelaez](https://www.transifex.com/accounts/profile/jorgepelaez/)

= 1.1.1 =
* __We fixed license validation and auto-updates__. Sorry for the inconvenience!
* Added: View Setting to allow users to edit only entries they created.
* Fixed: Could not edit an entry with Confirm Email fields
* Fixed: Field setting layouts not persisting
* Updated: Bengali translation by [@tareqhi](https://www.transifex.com/accounts/profile/tareqhi/)
* Fixed: Logging re-enabled in Admin
* Fixed: Multi-upload field button width no longer cut off
* Tweak: Added links to View Type picker to live demos of presets.
* Tweak: Added this "List of Changes" tab.

= 1.1 =
* Refactored (re-wrote) View data handling. Now saves up to 10 queries on each page load.
* Fixed: Infinite loop for rendering `post_content` fields
* Fixed: Page length value now respected for DataTables
* Fixed: Formatting of DataTables fields is now processed the same way as other fields. Images now work, for example.
* Modified: Removed redundant `gravityview_hide_empty_fields` filters
* Fixed/Modified: Enabled "wildcard" search instead of strict search for field searches.
* Added: `gravityview_search_operator` filter to modify the search operator used by the search.
* Added: `gravityview_search_criteria` filter to modify all search criteria before being passed to Gravity Forms
* Added: Website Field setting to display shortened link instead of full URL
* Fixed: Form title gets replaced properly in merge tags
* Modified: Tweaked preset templates

= 1.0.10 =
* Added: "Connected Views" in the Gravity Forms Toolbar. This makes it simple to see which Views are using the current form as a data source.
* Fixed: Edit Entry link in Multiple Entries view

= 1.0.9 on July 18 =
* Added: Time field support, with date format default and options
* Added: "Event Listings" View preset
* Added: "Show Entry On Website" Gravity Forms form button. This is meant to be an opt-in checkbox that the user sees and can control, unlike the "Approve/Reject" button, which is designed for adminstrators to manage approval.
* Modified: Improved horizontal search widget layout
* Modified: Improved "Start Fresh" and "Switch View" visual logic when Starting Fresh and switching forms
* Fixed: Single Entry showing 404 errors
* Fixed: PHP notice on WooCommerce pages
* Fixed: Don't display empty date/time value
* Fixed: Only show Edit Entry link to logged-in users
* Fixed: Re-enabled "Minimum Gravity Forms Version" error message
* Updated: Dutch translation by [@leooosterloo](https://www.transifex.com/accounts/profile/leooosterloo/) (100% coverage, thank you!)
* Tweak: Added "Preview" link to Data Source
* Modified: Created new `class-post-types.php` include file to handle post type & URL rewrite actions.

= 1.0.8.1 on July 17 =
* Fixed: DataTables
	- Restored pageSize
	- Prevented double-initilization
	- FixedHeader & FixedColumns work (now prevent scrolling)
	- Changed default Scroller height from 400 to 500px
* Fixed: Filtering by date
* Fixed: PHP warning in `gv_class()`
* Fixed: Debug Bar integration not printing Warnings
* Removed settings panel tracking script

= 1.0.7 & 1.0.8 on July 17 =
* __Edit Entry__ - you can add an Edit Entry link using the "Add Field" buttons in either the Multiple Entries or Single Entry tab.
	- For now, if the user has the ability to edit entries in Gravity Forms, they’ll be able to edit entries in GravityView. Moving forward, we'll be adding refined controls over who can edit which entries.
	- It supports modifying existing Entry uploads and the great Multiple-File Upload field.
* Modified: Approved Entry functionality
	* Approve/Reject Entries now visible on all forms, regardless of whether the form has an "Approved" field.
	* The Approved field now supports being renamed
* Added: Very cool DataTables extensions:
	* Scroller: dynamically load in new entries as you scroll - no need for pagination)
	* TableTools: Export your entries to CSV and PDF
	* FixedHeader: As you scroll a large DataTable result, the headers of the table stay at the top of the screen. Also, FixedColumns, which does the same for the main table column.
* Added: Shortcodes for outputting Widgets such as pagination and search. Note: they only work on embedded views if the shortcode has already been processed. This is going to be improved.
* Added: Search form fields now displayed horizontally by default.
* Added: Easy links to "Edit Form", "Settings" and "Entries" for the Data Source Gravity Forms form in the All Views admin screen
* Added: Integration with the [Debug Bar](http://wordpress.org/plugins/debug-bar/) plugin - very helpful for developers to see what's going on behind the scenes.
* Fixed: Insert View embed code.
* Fixed: Now supports View shortcodes inside other shortcodes (such as `[example][gravityview][/example]`)
* Fixed: Conflict with WordPress SEO OpenGraph meta data generators
* Fixed: Enforced image max-width so images don't spill out of their containers
* Fixed: Sanitized "Custom Class" field setting values to make sure the HTML doesn't break.
* Fixed: Search field with "default" permalink structure
* Fixed: 1.0.8 fixes an issue accessing single entries that was introduced in 1.0.7
* Modified: Updated `GravityView_Admin_Views::is_gravityview_admin_page()` to fetch post if not yet set.
* Modified: Enabled merge tags in Custom Class field settings
* Modified: Set margin and padding to `0` on pagination links to override theme conflicts
* Modified: Updated `gv_class()` calls to pass form and entry fields to allow for merge tags
* Modified: Default visibility capabilities: added "Can View/Edit Gravity Forms Entries" as options
* Modified: Added custom `class` attribute sanitizer function
`gravityview_sanitize_html_class`
* Tweak: Improved the Embed View form layout
* Tweak: Hide "Switch View" button when already choosing a view
* Tweak: Moved shortcode hint to Publish metabox and added ability to easily select the text
* Tweak: Added tooltips to fields in the View editor
* Tweak: Remove WordPress SEO score calculation on Views
* Tweak: Use `$User->ID` instead of `$User->id` in Name fields
* Tweak: Added tooltip capability to field settings by using `tooltip` parameter. Uses the Gravity Forms tooltip array key.
* Translation updates - thank you, everyone! The # of strings will stay more stable once the plugin's out of beta :-)
	* Added: Portuguese translation by [@luistinygod](https://www.transifex.com/accounts/profile/luistinygod/) - thanks!
	* Updated: Bengali translation by [@tareqhi](https://www.transifex.com/accounts/profile/tareqhi/)
	* Updated: Turkish translation by [@suhakaralar](https://www.transifex.com/accounts/profile/suhakaralar/)
	* Updated: Dutch translation by [@leooosterloo](https://www.transifex.com/accounts/profile/leooosterloo/)
	* If you'd like to contribute translations, [please sign up here](https://www.transifex.com/projects/p/gravityview/).


= 1.0.6 on June 26 =
* Fixed: Fatal error when Gravity Forms is inactive
* Fixed: Undefined index for `id` in Edit View
* Fixed: Undefined variable: `merge_class`
* Fixed: Javascript error when choosing a Start Fresh template. (Introduced by the new Merge Tags functionality in 1.0.5)
* Fixed: Merge Tags were available in Multiple Entries view for the Table layout
* Fixed: Remove Merge Tags when switching forms
* Fixed: That darn settings gear showing up when it shouldn't
* Fixed: Disappearing dialog when switching forms
* Fixed: Display of Entry Link field
* Fixed: Per-field settings weren't working
	* Added: "Link to the post" setting for Post fields
	* Added: "Use live post data" setting for Post fields. Allows you to use the current post information (like title, tags, or content) instead of the original submitted data.
	* Added: Link to category or tag setting for Post Categories and Post Tags fields
	* Added: "Link Text" setting for the Entry Link field
* Modified: Moved admin functionality into new files
	- AJAX calls now live in `class-ajax.php`
	- Metaboxes now live in `class-metabox.php`
* Tweak: Updated change forms dialog text
* Tweak: Removed "use as search filter" from Link to Entry field options
* Translation updates.
	* Added: French translation by [@franckt](https://www.transifex.com/accounts/profile/franckt/) - thanks!
	* Updated: Bengali translation by [@tareqhi](https://www.transifex.com/accounts/profile/tareqhi/)
	* Updated: Turkish translation by [@suhakaralar](https://www.transifex.com/accounts/profile/suhakaralar/)
	* If you'd like to contribute translations, [please sign up here](https://www.transifex.com/projects/p/gravityview/).

= 1.0.5 =
* Added: Lightbox for images (in View Settings metabox)
* Added: Merge Tags - You can now modify labels and settings using dynamic text based on the value of a field. (requires Gravity Forms 1.8.6 or higher)
* Added: Customize the return to directory link anchor text (in the View Settings metabox, under Single Entry Settings)
* Added: Set the title for the Single Entry
* Added: Choose whether to hide empty fields on a per-View basis
* Improved: DataTables styling now set to `display` by default. Can be overridden by using the filter `gravityview_datatables_table_class`
* Improved: Speed!
	* Added `form` item to global `$gravityview_view` data instead of looking it up in functions. Improves `gv_value()` and `gv_label()` speed.
	* Added `replace_variables()` method to `GravityView_API` to reduce time to process merge tags by checking if there are any curly brackets first.
* Improved: "No Views found" text now more helpful for getting started.
* Fixed: Approve Entries column not displaying when clicking Forms > Entries link in admin menu
* Fixed: Field Settings gear no longer showing for widgets without options
* Fixed: Added Gravity Forms minimum version notice when using < 1.8
* Fixed: Column "Data Source" content being displayed in other columns

= 1.0.4 =
* Added: __DataTables integration__ Created a new view type for existing forms that uses the [DataTables](http://datatables.net) script.
We're just getting started with what can be done with DataTables. We'll have much more cool stuff like [DataTables Extensions](http://datatables.net/extensions/index).
* Added: "Add All Fields" option to bottom of the "Add Field" selector
* Added: Per-field-type options structure to allow for different field types to override default Field Settings
	* Added: Choose how to display User data. In the User field settings, you can now choose to display the "Display Name", username, or ID
	* Added: Custom date format using [PHP date format](https://www.php.net//manual/en/function.date.php) available for Entry Date and Date fields
	* Fixed: Default setting values working again
	* Fixed: Field type settings now working
* Added: `search_field` parameter to the shortcode. This allows you to specify a field ID where you want the search performed (The search itself is defined in `search_value`)
* Added: [Using the Shortcode](https://docs.gravitykit.com/article/73-using-the-shortcode) help article
* Added: Data Source added to the Views page
* Fixed: Field labels escaping issue (`It's an Example` was displaying as `It\'s an Example`)
* Fixed: Settings "gear" not showing when adding a new field
* Fixed: Sorting issues
	- Remove the option to sort by composite fields like Name, Address, Product; Gravity Forms doesn't process those sort requests properly
	- Remove List and Paragraph fields from being sortable
	- Known bug: Price fields are sorted alphabetically, not numerically. For example, given $20,000, $2,000 and $20, Gravity Forms will sort the array like this: $2,000, $20, $20,000. We've filed a bug report with Gravity Forms.
* Improved: Added visibility toggles to some Field Settings. For example, if the "Show Label" setting is not checked, then the "Custom Label" setting is hidden.
* Modified how data is sent to the template: removed the magic methods getter/setters setting the `$var` variable - not data is stored directly as object parameters.
* Added many translations. Thanks everyone!
	* Bengali translation by [@tareqhi](https://www.transifex.com/accounts/profile/tareqhi/)
	* German translation by [@seschwarz](https://www.transifex.com/accounts/profile/seschwarz/)
	* Turkish translation by [@suhakaralar](https://www.transifex.com/accounts/profile/suhakaralar/)
	* Dutch translation by [@leooosterloo](https://www.transifex.com/accounts/profile/leooosterloo/)
	* If you'd like to contribute translations, [please sign up here](https://www.transifex.com/projects/p/gravityview/). Thanks again to all who have contributed!

= 1.0.3 =
* Added: Sort by field, sort direction, Start & End date now added to Post view
	- Note: When using the shortcode, the shortcode settings override the View settings.
* Fixed: Fatal errors caused by Gravity Forms not existing.
* Added a setting for Support Email - please make sure your email is accurate; otherwise we won't be able to respond to the feedback you send
* Fixed: Custom CSS classes didn't apply to images in list view
* Improved Settings layout
* Tweak: Hide WordPress SEO, Genesis, and WooThemes metaboxes until a View has been created
* Tweak: Field layout improvements; drag-and-drop works smoother now
* Tweak: Add icon to Multiple Entries / Single Entry tabs
* Tweak: Dialog boxes now have a backdrop
* Fixed: Don't show field/widget settings link if there are no settings (like on the Show Pagination Info widget)
* Fixed: Security warning by the WordFence plugin: it didn't like a line in a sample entry data .csv file
* Fixed: Don't show welcome screen on editing the plugin using the WordPress Plugin Editor
* Tweak: Close "Add Field" and "Add Widget" boxes by pressing the escape key
* Added: Hungarian translation. Thanks, [@dbalage](https://www.transifex.com/accounts/profile/dbalage/)!
* Added: Italian translation. Thanks, [@ClaraDiGennaro](https://www.transifex.com/accounts/profile/ClaraDiGennaro/)
* If you'd like to contribute translations, [please sign up here](https://www.transifex.com/projects/p/gravityview/).

= 1.0.2 =
* Added: Show Views in Nav menu builder
* Fixed: "Add Fields" selector no longer closes when clicking to drag the scrollbar
* Fixed: Issue affecting Gravity Forms styles when Gravity Forms' "No Conflict Mode" is enabled
* Fixed: Footer widget areas added back to Single Entry views using Listing layout
* Changed the look and feel of the Add Fields dialog and field settings. Let us know what you think!

= 1.0.1 =
* Added: "Getting Started" link to the Views menu
* Fixed: Fatal error for users with Gravity Forms versions 1.7 or older
* Fixed: Entries in trash no longer show in View
* Tweak: When modifying the "Only visible to logged in users with role" setting, if choosing a role other than "Any", check the checkbox.
* Tweak: `gravityview_field_visibility_caps` filter to add/remove capabilities from the field dropdowns
* Added: Translation files. If you'd like to contribute translations, [please sign up here](https://www.transifex.com/projects/p/gravityview/).

= 1.0 =

* Liftoff!

== Upgrade Notice ==

= 1.0.1 =
* Added: "Getting Started" link to the Views menu
* Fixed: Fatal error for users with Gravity Forms versions 1.7 or older
* Fixed: Entries in trash no longer show in View
* Tweak: When modifying the "Only visible to logged in users with role" setting, if choosing a role other than "Any", check the checkbox.
* Tweak: `gravityview_field_visibility_caps` filter to add/remove capabilities from the field dropdowns
* Added: Translation files. If you'd like to contribute translations, [please sign up here](https://www.transifex.com/projects/p/gravityview/).

= 1.0 =

* Liftoff!<|MERGE_RESOLUTION|>--- conflicted
+++ resolved
@@ -23,6 +23,8 @@
 
 = develop =
 
+* Sorting entries by field values in Gravity Forms Entries table was not working when the "Unapproved" status filter was applied.
+* For some users, adding a Chained Selects Add-On field to the Search Bar causes JavaScript code to be visible and the field would not work as expected.
 * Added compatibility for Views embedded in Jetpack CRM Client Portal Pro pages.
 
 = 2.42.2 on July 17, 2025 =
@@ -33,10 +35,6 @@
 * Address field subfields (State/Province, City, etc.) were not displaying in the Search Bar widget after the 2.42 update.
 * Fatal error when editing an entry containing an Image Hopper Post Image field.
 
-<<<<<<< HEAD
-* Sorting entries by field values in Gravity Forms Entries table was not working when the "Unapproved" status filter was applied.
-* For some users, adding a Chained Selects Add-On field to the Search Bar causes JavaScript code to be visible and the field would not work as expected.
-=======
 = 2.42.1 on July 16, 2025 =
 
 This patch resolves a fatal error that could occur when using the plugin with older versions of Gravity Forms.
@@ -57,7 +55,6 @@
 * Hide individual search fields based on user role.
 * Sieving can now be set on a per-field basis for choice search fields.
 * More granular control over search fields with specific settings for each one.
->>>>>>> a8ee5755
 
 #### 💻 Developer Updates
 * Added `gk/gravityview/widget/search/visible_fields_only` filter to modify whether "Search Everything" searches are limited for a View.

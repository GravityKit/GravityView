=== GravityView ===
Tags: gravity forms, directory, gravity forms directory
Requires at least: 3.3
Tested up to: 4.4.2
Stable tag: trunk
Contributors: katzwebservices, luistinygod
License: GPL 3 or higher

Beautifully display and edit your Gravity Forms entries.

== Description ==

Beautifully display your Gravity Forms entries. Learn more on [gravityview.co](https://gravityview.co).

== Installation ==

1. Upload plugin files to your plugins folder, or install using WordPress' built-in Add New Plugin installer
2. Activate the plugin
3. Follow the instructions

== Changelog ==

<<<<<<< HEAD
* Fixed: Don't show GravityView Approve Entry column in Gravity Forms Entries table if there are no entries
* Added `gv-widgets-no-results` and `gv-container-no-results` classes to the widget and View container `<div>`s. This will make it easier to hide empty View content and/or Widgets.
=======
= =
* Fixed: when using the gravityview shortcode inside some page builders shortcodes it could return wrong results

>>>>>>> 0c9aa5e8
= 1.16.3 on February 28 =

* Fixed: Date range search not working
* Fixed: Display fields with calculation enabled on the Edit Entry view
* Fixed: Large images in a gallery not resizing (when using [.gv-gallery](http://docs.gravityview.co/article/247-create-a-gallery))
* Tweak: Start and end date in search are included in the results

__Developer Notes:__

* Added: `gravityview/approve_entries/bulk_actions` filter to modify items displayed in the Gravity Forms Entries "Bulk action" dropdown, in the "GravityView" `<optgroup>`
* Added: `gravityview/edit_entry/button_labels` filter to modify the Edit Entry view buttons labels (defaults: `Cancel` and `Update`)
* Added: `gravityview/approve_entries/add-note` filter to modify whether to add a note when the entry has been approved or disapproved (default: `true`)
* Fixed: Removed deprecated `get_currentuserinfo()` function usage

= 1.16.2.2 on February 17 =

* This fixes Edit Entry issues introduced by 1.16.2.1. If you are running 1.16.2.1, please update. Sorry for the inconvenience!

= 1.16.2.1 on February 16 =

* Fixed: Edit Entry calculation fields not being able to calculate values when the required fields weren't included in Edit Entry layout
* Fixed: Prevent Section fields from being searchable
* Fixed: Setting User Registration 3.0 "create" vs "update" feed type

= 1.16.2 on February 15 =

* Added: Support for Post Image field on the Edit Entry screen
* Added: Now use any Merge Tags as `[gravityview]` parameters
* Fixed: Support for User Registration Addon Version 3
* Fixed: Support for rich text editor for Post Body fields
* Fixed: Admin-only fields may get overwritten when fields aren't visible during entry edit by user (non-admin)
* Fixed: Address fields displayed hidden inputs
* Fixed: Merge Tag dropdown list can be too wide when field names are long
* Fixed: When sorting, recent entries disappeared from results
* Fixed: Searches that included apostrophes  or ampersands returned no results
* Fixed: Zero values not set in fields while in Edit Entry
* Fixed: Re-calculate fields where calculation is enabled after entry is updated
* Fixed: Warning message when Number fields not included in custom Edit Entry configurations
* Translation updates:
    - Bengali - thank you [@tareqhi](https://www.transifex.com/accounts/profile/tareqhi/) for 100% translation!
    - Turkish by [@dbalage](https://www.transifex.com/accounts/profile/dbalage/)


__Developer Notes:__

* Reminder: <strong>GravityView will soon require PHP 5.3</strong>
* Added: `gravityview/widgets/container_css_class` filter to modify widget container `<div>` CSS class
    - Added `gv-widgets-{zone}` class to wrapper (`{zone}` will be either `header` or `footer`)
* Fixed: Conflict with some plugins when `?action=delete` is processed in the Admin ([#624](https://github.com/gravityview/GravityView/issues/624), reported by [dcavins](https://github.com/dcavins))
* Fixed: Removed `icon` CSS class name from the table sorting icon links. Now just `gv-icon` instead of `icon gv-icon`.
* Fixed: "Clear" search link now set to `display: inline-block` instead of `display: block`
* Added: `gravityview/common/get_entry/check_entry_display` filter to disable validating whether to show entries or not against View filters
* Fixed: `GravityView_API::replace_variables` no longer requires `$form` and `$entry` arguments

= 1.16.1 on January 21 =

* Fixed: GravityView prevented Gravity Forms translations from loading
* Fixed: Field Width setting was visible in Edit Entry
* Fixed: Don't display embedded Gravity Forms forms when editing an entry in GravityView

__Developer Notes:__

* Added: `gravityview_excerpt_more` filter. Modify the "Read more" link used when "Maximum Words" setting is enabled and the output is truncated.
    * Removed: `excerpt_more` filter on `textarea.php` - many themes use permalink values to generate links.

= 1.16 on January 14 =
* Happy New Year! We have big things planned for GravityView in 2016, including a new View Builder. Stay tuned :-)
* Added: Merge Tags. [See all GravityView Merge Tags](http://docs.gravityview.co/article/76-merge-tags)
    * `{date_created}` The date an entry was created. [Read how to use it here](http://docs.gravityview.co/article/331-date-created-merge-tag).
    * `{payment_date}` The date the payment was received. Formatted using [the same modifiers](http://docs.gravityview.co/article/331-date-created-merge-tag) as `{date_created}`
    * `{payment_status}` The current payment status of the entry (ie "Processing", "Pending", "Active", "Expired", "Failed", "Cancelled", "Approved", "Reversed", "Refunded", "Voided")
    * `{payment_method}` The way the entry was paid for (ie "Credit Card", "PayPal", etc.)
    * `{payment_amount}` The payment amount, formatted as the currency (ie `$75.25`). Use `{payment_amount:raw}` for the un-formatted number (ie `75.25`)
    * `{currency}` The currency with which the entry was submitted (ie "USD", "EUR")
    * `{is_fulfilled}` Whether the order has been fulfilled. Displays "Not Fulfilled" or "Fulfilled"
    * `{transaction_id}` the ID of the transaction returned by the payment gateway
    * `{transaction_type}` Indicates the transaction type of the entry/order. "Single Payment" or "Subscription".
* Fixed: Custom merge tags not being replaced properly by GravityView
* Fixed: Connected form links were not visible in the Data Source metabox
* Fixed: Inaccurate "Key missing" error shown when license key is invalid
* Fixed: Search Bar could show "undefined" search fields when security key has expired. Now, a helpful message will appear.
* Tweak: Only show Add View button to users who are able to publish Views
* Tweak: Reduce the number of database calls by fetching forms differently
* Tweak: Only show license key notices to users who have capability to edit settings, and only on GravityView pages
* Tweak: Improved load time of Views screen in the admin
* Tweak: Make sure entry belongs to correct form before displaying
* Tweak: Removed need for one database call per displayed entry
* Translations, thanks to:
    - Brazilian Portuguese by [@marlosvinicius](https://www.transifex.com/accounts/profile/marlosvinicius.info/)
    - Mexican Spanish by [@janolima](https://www.transifex.com/accounts/profile/janolima/)

__Developer Notes:__

* New: Added `get_content()` method to some `GravityView_Fields` subclasses. We plan on moving this to the parent class soon. This allows us to not use `/templates/fields/` files for every field type.
* New: `GVCommon::format_date()` function formats entry and payment dates in more ways than `GFCommon::format_date`
* New: `gravityview_get_terms_choices()` function generates array of categories ready to be added to Gravity Forms $choices array
* New: `GVCommon::has_product_field()` method to check whether a form has product fields
* New: Added `add_filter( 'gform_is_encrypted_field', '__return_false' );` before fetching entries
* Added: `gv-container-{view id}` CSS class to `gv_container_class()` function output. This will be added to View container `<div>`s
* Added: `$group` parameter to `GravityView_Fields::get_all()` to get all fields in a specified group
* Added: `gravityview_field_entry_value_{field_type}_pre_link` filter to modify field values before "Show As Link" setting is applied
* Added: Second parameter `$echo` (boolean) to `gv_container_class()`
* Added: Use the `$is_sortable` `GravityView_Field` variable to define whether a field is sortable. Overrides using the  `gravityview/sortable/field_blacklist` filter.
* Fixed: `gv_container_class()` didn't return value
* Fixed: Don't add link to empty field value
* Fixed: Strip extra whitespace in `gravityview_sanitize_html_class()`
* Fixed: Don't output widget structural HTML if there are no configured widgets
* Fixed: Empty HTML `<h4>` label container output in List layout, even when "Show Label" was unchecked
* Fixed: Fetching the current entry can improperly return an empty array when using `GravityView_View->getCurrentEntry()` in DataTables extension
* Fixed: `gravityview/sortable/formfield_{form}_{field_id}` filter [detailed here](http://docs.gravityview.co/article/231-how-to-disable-the-sorting-control-on-one-table-column)
* Fixed: `gravityview/sortable/field_blacklist` filter docBlock fixed
* Tweak: Set `max-width: 50%` for `div.gv-list-view-content-image`
* Tweak: Moved `gv_selected()` to `helper-functions.php` from `class-api.php`

= 1.15.2 on December 3 =

* Fixed: Approval column not being added properly on the Form Entries screen for Gravity Forms 1.9.14.18+
* Fixed: Select, multi-select, radio, checkbox, and post category field types should use exact match search
* Fixed: Cannot delete entry notes from Gravity Forms Entry screen
* Fixed: Date Range search field label not working
* Fixed: Date Range searches did not include the "End Date" day
* Fixed: Support Port docs not working on HTTPS sites
* Fixed: When deleting an entry, only show "Entry Deleted" message for the deleted entry's View
* Fixed: "Open link in a new tab or window?" setting for Paragraph Text fields
* Fixed: Custom Labels not being used as field label in the View Configuration screen
    * Tweak: Custom Labels will be used as the field label, even when the "Show Label" checkbox isn't checked
* Tweak: Show available plugin updates, even when license is expired
* Tweak: Improve spacing of the Approval column on the Entries screen
* Tweak: Added support for new accessibility labels added in WordPress 4.4

__Developer Notes:__

* Fixed: Make `gravityview/fields/fileupload/link_atts` filter available when not using lightbox with File Uploads field
* Renamed files:
    - `includes/fields/class.field.php` => `includes/fields/class-gravityview-field.php`
    - `includes/class-logging.php` => `includes/class-gravityview-logging.php`
    - `includes/class-image.php` => `includes/class-gravityview-image.php`
    - `includes/class-migrate.php` => `includes/class-gravityview-migrate.php`
    - `includes/class-change-entry-creator.php` => `includes/class-gravityview-change-entry-creator.php`
* New: `gravityview/delete-entry/verify_nonce` Override Delete Entry nonce validation. Return true to declare nonce valid.
* New: `gravityview/entry_notes/add_note` filter to modify GravityView note properties before being added
* New: `gravityview_post_type_supports` filter to modify `gravityview` post type support values
* New: `gravityview_publicly_queryable` filter to modify whether Views be accessible using `example.com/?post_type=gravityview`. Default: Whether the current user has `read_private_gravityviews` capability (Editor or Administrator by default)

= 1.15.1 on October 27 =
* New: Use `{get}` Merge Tags as `[gravityview]` attributes
* Fixed: Edit Entry and Delete Entry links weren't working in DataTables
* Fixed: Some Gravity Forms Merge Tags weren't working, like `{embed_post:post_title}`
* Fixed: Display Checkbox and Radio field labels in the Search Bar
	* New: If you prefer how the searches looked before the labels were visible, you can set the "Label" for the search field to a blank space. That will hide the label.
	* Removed extra whitespace from search field `<label>`s
* Fixed: Update the required Gravity Forms version to 1.9.9.10
* Fixed: Section fields should not be affected by "Hide empty fields" View setting
* Fixed: Add ability to check post custom fields for `[gravityview]` shortcode. This fixes issues with some themes and page builder plugins.
* Fixed: Return type wasn't boolean for `has_gravityview_shortcode()` function
* Tweak: Improve notifications logic
	* Only show notices to users with appropriate capabilities
	* Allow dismissing all notices
	* Clear dismissed notices when activating the plugin
	* Fixed showing notice to enter license key
* Tweak: Added previously-supported `{created_by:roles}` Merge Tag to available tags dropdown
* Tweak: Allow overriding `gravityview_sanitize_html_class()` function
* Tweak: Make `GravityView_Merge_Tags::replace_get_variables()` method public
* Tweak: Rename `GravityView_Merge_Tags::_gform_replace_merge_tags()` method `GravityView_Merge_Tags::replace_gv_merge_tags()` for clarity

= 1.15 on October 15 =
* Added: `{get}` Merge Tag that allows passing data via URL to be safely displayed in Merge Tags. [Learn how this works](http://docs.gravityview.co/article/314-the-get-merge-tag).
	- Example: When adding `?first-name=Floaty` to a URL, the Custom Content `My name is {get:first-name}` would be replaced with `My name is Floaty`
* Added: GravityView Capabilities: restrict access to GravityView functionality to certain users and roles. [Learn more](http://docs.gravityview.co/article/311-gravityview-capabilities).
	- Fixed: Users without the ability to create Gravity Forms forms are able to create a new form via "Start Fresh"
	- Only add the Approve Entries column if user has the `gravityview_moderate_entries` capability (defaults to Editor role or higher)
	- Fixed: Contributors now have access to the GravityView "Getting Started" screen
* Added: `[gv_entry_link]` shortcode to link directly to an entry. [Learn more](http://docs.gravityview.co/article/287-edit-entry-and-delete-entry-shortcodes).
	- Existing `[gv_delete_entry_link]` and `[gv_edit_entry_link]` shortcodes will continue to work
* Added: Ability to filter View by form in the Admin. [Learn more](http://docs.gravityview.co/article/313-the-views-list-on-the-dashboard).
* Added: Option to delete GravityView data when the plugin is uninstalled, then deleted. [Learn more](http://docs.gravityview.co/article/312-how-to-delete-the-gravityview-data-when-the-plugin-is-uninstalled).
* Added: New support "Beacon" to easily search documentation and ask support questions
* Added: Clear search button to the Search Widget (WP widget)
* Fixed: `number_format()` PHP warning on blank Number fields
* Fixed: `{created_by}` merge tags weren't being escaped using `esc_html()`
* Fixed: Checkmark icons weren't always available when displaying checkbox input field
* Fixed: When "Shorten Link Display" was enabled for Website fields, "Link Text" wasn't respected
* Fixed: Only process "Create" Gravity Forms User Registration Addon feeds, by default the user role and the user display name format persist
* Fixed: Error with List field  `Call to undefined method GF_Field::get_input_type()`
* Fixed: BuddyPress/bbPress `bbp_setup_current_user()` warning
* Fixed: `gravityview_is_admin_page()` wasn't recognizing the Settings page as a GravityView admin page
* Fixed: Custom Content Widgets didn't replace Merge Tags
* Fixed: PHP Warnings
* Fixed: WordPress Multisite fatal error when Gravity Forms not Network Activated
* Tweak: Don't show Data Source column in Views screen to users who don't have permissions to see any of the data anyway
* Tweak: Entry notes are now created using `GravityView_Entry_Notes` class
* Tweak: Improved automated code testing
* Tweak: Added `gravityview/support_port/display` filter to enable/disable displaying Support Port
* Tweak: Added `gravityview/support_port/show_profile_setting` filter to disable adding the Support Port setting on User Profile pages
* Tweak: Removed `gravityview/admin/display_live_chat` filter
* Tweak: Removed `gravityview_settings_capability` filter
* Tweak: Escape form name in dropdowns

= 1.14.2 & 1.14.3 on September 17 =
* Fixed: Issue affecting Gravity Forms User Registration Addon. Passwords were being reset when an user edited their own entry.

= 1.14.1 on September 16 =
* Fixed: Error with older versions of Maps Premium View

= 1.14 on September 16 =
* Added: Search Bar now supports custom label text
* Added: Show the value of a single column of a "Multiple Columns" List field
* Added: Sorting by time now works. Why is this "Added" and not "Fixed"? Because Gravity Forms doesn't natively support sorting by time!
* Added: Display the roles of the entry creator by using `{created_by:roles}` Merge Tag
* Fixed: Field containers were being rendered even when empty
* Fixed: Widgets were not being displayed when using page builders and themes that pre-process shortcodes
* Fixed: Don't show "Width %" setting when in Single Entry configuration
* Fixed: Error in extension class that assumes GravityView is active
* Fixed: Add check for `{all_fields_display_empty}` Gravity Forms merge tag
* Fixed: Hide metabox until View Data Source is configured
* Fixed: Search Bar "Link" input type wasn't highlighting properly based on the value of the filter
* Fixed: Improved speed of getting users for Search Bar and GravityView Search Widgets with "Submitted by" fields, and in the Edit Entry screen (the Change Entry Creator dropdown)
* Fixed: Conflict with other icon fonts in the Dashboard
* Fixed: Allow HTML in Source URL "Link Text" field setting
* Fixed: Gravity Forms User Registration Addon conflicts
	- When editing an entry, an user's roles and display name were reset to the Addon's feed configuration settings
	- Users receive "Password Updated" emails in WordPress 4.3+, even if the password wasn't changed
* Fixed: Prevent sorting by List fields, which aren't sortable due to their data storage method
* Tweak: Support for plugin banner images in the plugin changelog screen
* Tweak: Updated default Search Bar configuration to be a single input with "Search Everything"
* Tweak: Sort user dropdown by display name instead of username
* Tweak: Reduce size of AJAX responses
* Tweak: Add "Template" column to the All Views list table - now you can better see what template is being used
* Tweak: Remove redundant close icon for field and widget settings
* Tweak: When adding notes via GravityView, set the note type to `gravityview` to allow for better searchability
* Added: Automated code testing
* Updated: Bengali translation by [@tareqhi](https://www.transifex.com/accounts/profile/tareqhi/). Thank you!

= 1.13.1 on August 26 =
* Fixed: Potential XSS security issue. **Please update.**
* Fixed: The cache was not being reset properly for entry changes, including:
	- Starring/unstarring
	- Moving to/from the trash
	- Changing entry owner
	- Being marked as spam
* Fixed: Delete entry URL not properly passing some parameters (only affecting pages with multiple `[gravityview]` shortcodes)
* Added: `gravityview/delete-entry/mode` filter. When returning "trash", "Delete Entry" moves entries to the trash instead of permanently deleting them.
* Added: `gravityview/admin/display_live_chat` filter to disable live chat widget
* Added: `gravityview/delete-entry/message` filter to modify the "Entry Deleted" message content
* Tweak: Improved license activation error handling by linking to relevant account functions
* Tweak: Added settings link to plugin page actions
* Tweak: Improved code documentation
* Updated Translations:
	- Bengali translation by [@tareqhi](https://www.transifex.com/accounts/profile/tareqhi/)
	- Turkish translation by [@suhakaralar](https://www.transifex.com/accounts/profile/suhakaralar/)
* New: Released a new [GravityView Codex](http://codex.gravityview.co) for developers

= 1.13 on August 20 =
* Fixed: Wildcard search broken for Gravity Forms 1.9.12+
* Fixed: Edit Entry validation messages not displaying for Gravity Forms 1.9.12+
* Added: Number field settings
	- Format number: Display numbers with thousands separators
	- Decimals: Precision of the number of decimal places. Leave blank to use existing precision.
* Added: `detail` parameter to the `[gravityview]` shortcode. [Learn more](http://docs.gravityview.co/article/73-using-the-shortcode#detail-parameter)
* Added: `context` parameter to the `[gvlogic]` shortcode to show/hide content based on current mode (Multiple Entries, Single Entry, Edit Entry). [Learn more](http://docs.gravityview.co/article/252-gvlogic-shortcode#context)
* Added: Allow to override the entry saved value by the dynamic populated value on the Edit Entry view using the `gravityview/edit_entry/pre_populate/override` filter
* Added: "Edit View" link in the Toolbar when on an embedded View screen
* Added: `gravityview_is_hierarchical` filter to enable defining a Parent View
* Added: `gravityview/merge_tags/do_replace_variables` filter to enable/disable replace_variables behavior
* Added: `gravityview/edit_entry/verify_nonce` filter to override nonce validation in Edit Entry
* Added: `gravityview_strip_whitespace()` function to strip new lines, tabs, and multiple spaces and replace with single spaces
* Added: `gravityview_ob_include()` function to get the contents of a file using combination of `include()` and `ob_start()`
* Fixed: Edit Entry link not showing for non-admins when using the DataTables template
* Fixed: Cache wasn't being used for `get_entries()`
* Fixed: Extension class wasn't properly checking requirements
* Fixed: Issue with some themes adding paragraphs to Javascript tags in the Edit Entry screen
* Fixed: Duplicated information in the debugging logs
* Updated: "Single Entry Title" and "Back Link Label" settings now support shortcodes, allowing for you to use [`[gvlogic]`](http://docs.gravityview.co/article/252-gvlogic-shortcode)
* Updated: German and Portuguese translations

= 1.12 on August 5 =
* Fixed: Conflicts with Advanced Filter extension when using the Recent Entries widget
* Fixed: Sorting icons were being added to List template fields when embedded on the same page as Table templates
* Fixed: Empty Product fields would show a string (", Qty: , Price:") instead of being empty. This prevented "Hide empty fields" from working
* Fixed: When searching on the Entry Created date, the date used GMT, not blog timezone
* Fixed: Issue accessing settings page on Multisite
* Fixed: Don't show View post types if GravityView isn't valid
* Fixed: Don't redirect to the List of Changes screen if you've already seen the screen for the current version
* Fixed: When checking license status, the plugin can now fix PHP warnings caused by other plugins that messed up the requests
* Fixed: In Multisite, only show notices when it makes sense to
* Added: `gravityview/common/sortable_fields` filter to override which fields are sortable
* Tweak: Extension class added ability to check for required minimum PHP versions
* Tweak: Made the `GravityView_Plugin::$theInstance` private and renamed it to `GravityView_Plugin::$instance`. If you're a developer using this, please use `GravityView_Plugin::getInstance()` instead.
* Updated: French translation

= 1.11.2 on July 22 =
* Fixed: Bug when comparing empty values with `[gvlogic]`
* Fixed: Remove extra whitespace when comparing values using `[gvlogic]`
* Modified: Allow Avada theme Javascript in "No-Conflict Mode"
* Updated: French translation

= 1.11.1 on July 20 =
* Added: New filter hook to customise the cancel Edit Entry link: `gravityview/edit_entry/cancel_link`
* Fixed: Extension translations
* Fixed: Dropdown inputs with long field names could overflow field and widget settings
* Modified: Allow Genesis Framework CSS and Javascript in "No-Conflict Mode"
* Updated: Danish translation (thanks [@jaegerbo](https://www.transifex.com/accounts/profile/jaegerbo/)!) and German translation

= 1.11 on July 15 =
* Added: GravityView now updates WordPress user profiles when an entry is updated while using the Gravity Forms User Registration Add-on
* Fixed: Removed User Registration Add-on validation when updating an entry
* Fixed: Field custom class not showing correctly on the table header
* Fixed: Editing Time fields wasn't displaying saved value
* Fixed: Conflicts with the date range search when search inputs are empty
* Fixed: Conflicts with the Other Entries field when placing a search:
    - Developer note: the filter hook `gravityview/field/other_entries/args` was replaced by "gravityview/field/other_entries/criteria". If you are using this filter, please [contact support](mailto:support@gravityview.co) before updating so we can help you transition
* Updated: Turkish translation (thanks [@suhakaralar](https://www.transifex.com/accounts/profile/suhakaralar/)!) and Mexican translation (thanks [@jorgepelaez](https://www.transifex.com/accounts/profile/jorgepelaez/)!)

= 1.10.1 on July 2 =
* Fixed: Edit Entry link and Delete Entry link in embedded Views go to default view url
* Fixed: Duplicated fields on the Edit Entry view
* Fixed: Warning on bulk edit

= 1.10 on June 26 =
* Update: Due to the new Edit Entry functionality, GravityView now requires Gravity Forms 1.9 or higher
* Fixed: Editing Hidden fields restored
* Fixed: Edit Entry and Delete Entry may not always show in embedded Views
* Fixed: Search Bar "Clear" button Javascript warning in Internet Explorer
* Fixed: Edit Entry styling issues with input sizes. Edit Entry now uses 100% Gravity Forms styles.
* Added: `[gv_edit_entry_link]` and `[gv_delete_entry_link]` shortcodes. [Read how to use them](http://docs.gravityview.co/article/287-edit-entry-and-delete-entry-shortcodes)

= 1.9.1 on June 24 =
* Fixed: Allow "Admin Only" fields to appear in Edit Entry form
	- New behavior: If the Edit Entry tab isn't configured in GravityView (which means all fields will be shown by default), GravityView will hide "Admin Only" fields from being edited by non-administrators. If the Edit Entry tab is configured, then GravityView will use the field settings in the configuration, overriding Gravity Forms settings.
* Tweak: Changed `gravityview/edit-entry/hide-product-fields` filter to `gravityview/edit_entry/hide-product-fields` for consistency

= 1.9 on June 23 =
* Added: Edit Entry now takes place in the Gravity Forms form layout, not in the previous layout. This means:
	- Edit Entry now supports Conditional Logic - as expected, fields will show and hide based on the form configuration
	- Edit Entry supports [Gravity Forms CSS Ready Classes](https://www.gravityhelp.com/css-ready-classes-for-gravity-forms/) - the layout you have configured for your form will be used for Edit Entry, too.
	- If you customized the CSS of your Edit Entry layout, **you will need to update your stylesheet**. Sorry for the inconvenience!
	- If visiting an invalid Edit Entry link, you are now provided with a back link
	- Product fields are now hidden by default, since they aren't editable. If you want to instead display the old message that "product fields aren't editable," you can show them using the new `gravityview/edit_entry/hide-product-fields` filter
* Added: Define column widths for fields in each field's settings (for Table and DataTable View Types only)
* Added: `{created_by}` Merge Tag that displays information from the creator of the entry ([learn more](http://docs.gravityview.co/article/281-the-createdby-merge-tag))
* Added: Edit Entry field setting to open link in new tab/window
* Added: CSS classes to the Update/Cancel/Delete buttons ([learn more](http://docs.gravityview.co/article/63-css-guide#edit-entry))
* Fixed: Shortcodes not processing properly in DataTables Extension
* Tweak: Changed support widget to a Live Chat customer support and feedback form widget

= 1.8.3 on June 12 =
* Fixed: Missing title and subtitle field zones on `list-single.php` template

= 1.8.2 on June 10 =
* Fixed: Error on `list-single.php` template

= 1.8.1 on June 9 =
* Added: New search filter for Date fields to allow searching over date ranges ("from X to Y")
* Updated: The minimum required version of Gravity Forms is now 1.8.7. **GravityView will be requiring Gravity Forms 1.9 soon.** Please update Gravity Forms if you are running an older version!
* Fixed: Conflicts with [A-Z Filter Extension](https://gravityview.co/extensions/a-z-filter/) and View sorting due to wrong field mapping
* Fixed: The "links" field type on the GravityView WordPress search widget was opening the wrong page
* Fixed: IE8 Javascript error when script debugging is on. Props, [@Idealien](https://github.com/Idealien). [Issue #361 on Github](https://github.com/katzwebservices/GravityView/issues/361)
* Fixed: PHP warning when trashing entries. [Issue #370 on Github](https://github.com/katzwebservices/GravityView/issues/370)
* Tweak: Updated the `list-single.php`, `table-body.php`, `table-single.php` templates to use `GravityView_View->getFields()` method

= 1.8 on May 26 =
* View settings have been consolidated to a single location. [Learn more about the new View Settings layout](http://docs.gravityview.co/article/275-view-settings).
* Added: Custom Link Text in Website fields
* Added: Poll Addon GravityView widget
* Added: Quiz Addon support: add Quiz score fields to your View configuration
* Added: Possibility to search by entry creator on Search Bar and Widget
* Fixed: `[gvlogic]` shortcode now properly handles comparing empty values.
    * Use `[gvlogic if="{example} is=""]` to determine if a value is blank.
    * Use `[gvlogic if="{example} isnot=""]` to determine if a value is not blank.
    * See "Matching blank values" in the [shortcode documentation](http://docs.gravityview.co/article/252-gvlogic-shortcode)
* Fixed: Sorting by full address. Now defaults to sorting by city. Use the `gravityview/sorting/address` filter to modify what data to use ([here's how](https://gist.github.com/zackkatz/8b8f296c6f7dc99d227d))
* Fixed: Newly created entries cannot be directly accessed when using the custom slug feature
* Fixed: Merge Tag autocomplete hidden behind the Field settings (did you know you can type `{` in a field that has Merge Tags enabled and you will get autocomplete?)
* Fixed: For sites not using [Permalinks](http://codex.wordpress.org/Permalinks), the Search Bar was not working for embedded Views
* Tweak: When GravityView is disabled, only show "Could not activate the Extension; GravityView is not active." on the Plugins page
* Tweak: Added third parameter to `gravityview_widget_search_filters` filter that passes the search widget arguments
* Updated Translations:
    - Italian translation by [@Lurtz](https://www.transifex.com/accounts/profile/Lurtz/)
	- Bengali translation by [@tareqhi](https://www.transifex.com/accounts/profile/tareqhi/)
    - Danish translation by [@jaegerbo](https://www.transifex.com/accounts/profile/jaegerbo/)

= 1.7.6.2 on May 12 =
* Fixed: PHP warning when trying to update an entry with the approved field.
* Fixed: Views without titles in the "Connected Views" dropdown would appear blank

= 1.7.6.1 on May 7 =
* Fixed: Pagination links not working when a search is performed
* Fixed: Return false instead of error if updating approved status fails
* Added: Hooks when an entry approval is updated, approved, or disapproved:
    - `gravityview/approve_entries/updated` - Approval status changed (passes $entry_id and status)
    - `gravityview/approve_entries/approved` - Entry approved (passes $entry_id)
    - `gravityview/approve_entries/disapproved` - Entry disapproved (passes $entry_id)

= 1.7.6 on May 5 =
* Added WordPress Multisite settings page support
    - By default, settings aren't shown on single blogs if GravityView is Network Activated
* Fixed: Security vulnerability caused by the usage of `add_query_arg` / `remove_query_arg`. [Read more about it](https://blog.sucuri.net/2015/04/security-advisory-xss-vulnerability-affecting-multiple-wordpress-plugins.html)
* Fixed: Not showing the single entry when using Advanced Filter (`ANY` mode) with complex fields types like checkboxes
* Fixed: Wrong width for the images in the list template (single entry view)
* Fixed: Conflict with the "The Events Calendar" plugin when saving View Advanced Filter configuration
* Fixed: When editing an entry in the frontend it gets unapproved when not using the approve form field
* Added: Option to convert text URI, www, FTP, and email addresses on a paragraph field in HTML links
* Fixed: Activate/Check License buttons weren't properly visible
* Added: `gravityview/field/other_entries/args` filter to modify arguments used to generate the Other Entries list. This allows showing other user entries from any View, not just the current view
* Added: `gravityview/render/hide-empty-zone` filter to hide empty zone. Use `__return_true` to prevent wrapper `<div>` from being rendered
* Updated Translations:
	- Bengali translation by [@tareqhi](https://www.transifex.com/accounts/profile/tareqhi/)
	- Turkish translation by [@suhakaralar](https://www.transifex.com/accounts/profile/suhakaralar/)
	- Hungarian translation by [@Darqebus](https://www.transifex.com/accounts/profile/Darqebus/)

= 1.7.5.1 on April 10 =
* Fixed: Path issue with the A-Z Filters Extension

= 1.7.5 on April 10 =
* Added: `[gvlogic]` Shortcode - allows you to show or hide content based on the value of merge tags in Custom Content fields! [Learn how to use the shortcode](http://docs.gravityview.co/article/252-gvlogic-shortcode).
* Fixed: White Screen error when license key wasn't set and settings weren't migrated (introduced in 1.7.4)
* Fixed: No-Conflict Mode not working (introduced in 1.7.4)
* Fixed: PHP notices when visiting complex URLs
* Fixed: Path to plugin updater file, used by Extensions
* Fixed: Extension global settings layout improved (yet to be implemented)
* Tweak: Restructure plugin file locations
* Updated: Dutch translation by [@erikvanbeek](https://www.transifex.com/accounts/profile/erikvanbeek/). Thanks!

= 1.7.4.1 on April 7 =
* Fixed: Fatal error when attempting to view entry that does not exist (introduced in 1.7.4)
* Updated: Turkish translation by [@suhakaralar](https://www.transifex.com/accounts/profile/suhakaralar/). Thanks!

= 1.7.4 on April 6 =
* Modified: The List template is now responsive! Looks great on big and small screens.
* Fixed: When editing an entry in the frontend it gets unapproved
* Fixed: Conflicts between the Advanced Filter extension and the Single Entry mode (if using `ANY` mode for filters)
* Fixed: Sorting by full name. Now sorts by first name by default.
    * Added `gravityview/sorting/full-name` filter to sort by last name ([see how](https://gist.github.com/zackkatz/cd42bee4f361f422824e))
* Fixed: Date and Time fields now properly internationalized (using `date_i18n` instead of `date`)
* Added: `gravityview_disable_change_entry_creator` filter to disable the Change Entry Creator functionality
* Modified: Migrated to use Gravity Forms settings
* Modified: Updated limit to 750 users (up from 300) in Change Entry Creator dropdown.
* Confirmed WordPress 4.2 compatibility
* Updated: Dutch translation (thanks, [@erikvanbeek](https://www.transifex.com/accounts/profile/erikvanbeek/)!)

= 1.7.3 on March 25 =
* Fixed: Prevent displaying a single Entry that doesn't match configured Advanced Filters
* Fixed: Issue with permalink settings needing to be re-saved after updating GravityView
* Fixed: Embedding entries when not using permalinks
* Fixed: Hide "Data Source" metabox links in the Screen Options tab in the Admin
* Added: `gravityview_has_archive` filter to enable View archive (see all Views by going to [sitename.com]/view/)
* Added: Third parameter to `GravityView_API::entry_link()` method:
    * `$add_directory_args` *boolean* True: Add URL parameters to help return to directory; False: only include args required to get to entry
* Tweak: Register `entry` endpoint even when not using rewrites
* Tweak: Clear `GravityView_View->_current_entry` after the View is displayed (fixes issue with Social Sharing Extension, coming soon!)
* Added: Norwegian translation (thanks, [@aleksanderespegard](https://www.transifex.com/accounts/profile/aleksanderespegard/)!)

= 1.7.2 on March 18 =
* Added: Other Entries field - Show what other entries the entry creator has in the current View
* Added: Ability to hide the Approve/Reject column when viewing Gravity Forms entries ([Learn how](http://docs.gravityview.co/article/248-how-to-hide-the-approve-reject-entry-column))
* Fixed: Missing Row Action links for non-View types (posts, pages)
* Fixed: Embedded DataTable Views with `search_value` not filtering correctly
* Fixed: Not possible to change View status to 'Publish'
* Fixed: Not able to turn off No-Conflict mode on the Settings page (oh, the irony!)
* Fixed: Allow for non-numeric search fields in `gravityview_get_entries()`
* Fixed: Social icons displaying on GravityView settings page
* Tweak: Improved Javascript & PHP speed and structure

= 1.7.1 on March 11 =
* Fixed: Fatal error on the `list-body.php` template

= 1.7 on March 10 =
* Added: You can now edit most Post Fields in Edit Entry mode
    - Supports Post Content, Post Title, Post Excerpt, Post Tags, Post Category, and most Post Custom Field configurations ([Learn more](http://docs.gravityview.co/article/245-editable-post-fields))
* Added: Sort Table columns ([read how](http://docs.gravityview.co/article/230-how-to-enable-the-table-column-sorting-feature))
* Added: Post ID field now available - shows the ID of the post that was created by the Gravity Forms entry
* Fixed: Properly reset `$post` after Live Post Data is displayed
* Tweak: Display spinning cursor while waiting for View configurations to load
* Tweak: Updated GravityView Form Editor buttons to be 1.9 compatible
* Added: `gravityview/field_output/args` filter to modify field output settings before rendering
* Fixed: Don't show date field value if set to Unix Epoch (1/1/1970), since this normally means that in fact, no date has been set
* Fixed: PHP notices when choosing "Start Fresh"
* Fixed: If Gravity Forms is installed using a non-standard directory name, GravityView would think it wasn't activated
* Fixed: Fixed single entry links when inserting views with `the_gravityview()` template tag
* Updated: Portuguese translation (thanks, Luis!)
* Added: `gravityview/fields/email/javascript_required` filter to modify message displayed when encrypting email addresses and Javascript is disabled
* Added: `GFCommon:js_encrypt()` method to encrypt text for Javascript email encryption
* Fixed: Recent Entries widget didn't allow externally added settings to save properly
* Fixed: Delete Entry respects previous pagination and sorting
* Tweak: Updated View Presets to have improved Search Bar configurations
* Fixed: `gravityview/get_all_views/params` filter restored (Modify Views returned by the `GVCommon::get_all_views()` method)
* GravityView will soon require Gravity Forms 1.9 or higher. If you are running Gravity Forms Version 1.8.x, please update to the latest version.

= 1.6.2 on February 23 =
* Added: Two new hooks in the Custom Content field to enable conditional logic or enable `the_content` WordPress filter which will trigger the Video embed ([read how](http://docs.gravityview.co/article/227-how-can-i-transform-a-video-link-into-a-player-using-the-custom-content-field))
* Fixed: Issue when embedding multiple DataTables views in the same page
* Tweak: A more robust "Save View" procedure to prevent losing field configuration on certain browsers
* Updated Translations:
	- Bengali translation by [@tareqhi](https://www.transifex.com/accounts/profile/tareqhi/)
	- Turkish translation by [@suhakaralar](https://www.transifex.com/accounts/profile/suhakaralar/)

= 1.6.1 on February 17 =
* Added: Allow Recent Entries to have an Embed Page ID
* Fixed: # of Recent Entries not saving
* Fixed: Link to Embed Entries how-to on the Welcome page
* Fixed: Don't show "Please select View to search" message until Search Widget is saved
* Fixed: Minor Javascript errors for new WordPress Search Widget
* Fixed: Custom template loading from the theme directory
* Fixed: Adding new search fields to the Search Bar widget in the Edit View screen
* Fixed: Entry creators can edit their own entries in Gravity Forms 1.9+
* Fixed: Recent Entries widget will be hidden in the Customizer preview until View ID is configured
* Tweak: Added Floaty icon to Customizer widget selectors
* Updated: Hungarian, Norwegian, Portuguese, Swedish, Turkish, and Spanish translations (thanks to all the translators!)

= 1.6 on February 12 =
* Our support site has moved to [docs.gravityview.co](http://docs.gravityview.co). We hope you enjoy the improved experience!
* Added: GravityView Search Widget - Configure a WordPress widget that searches any of your Views. [Read how to set it up](http://docs.gravityview.co/article/222-the-search-widget)
* Added: Duplicate View functionality allows you to clone a View from the All Views screen. [Learn more](http://docs.gravityview.co/article/105-how-to-duplicate-or-copy-a-view)
* Added: Recent Entries WordPress Widget - show the latest entries for your View. [Learn more](http://docs.gravityview.co/article/223-the-recent-entries-widget)
* Added: Embed Single Entries - You can now embed entries in a post or page! [See how](http://docs.gravityview.co/article/105-how-to-duplicate-or-copy-a-view)
* Fixed: Fatal errors caused by Gravity Forms 1.9.1 conflict
* Fixed: Respect Custom Input Labels added in Gravity Forms 1.9
* Fixed: Edit Entry Admin Bar link
* Fixed: Single Entry links didn't work when previewing a draft View
* Fixed: Edit entry validation hooks not running when form has multiple pages
* Fixed: Annoying bug where you would have to click Add Field / Add Widget buttons twice to open the window
* Added: `gravityview_get_link()` function to standardize generating HTML anchors
* Added: `GravityView_API::entry_link_html()` method to generate entry link HTML
* Added: `gravityview_field_entry_value_{$field_type}` filter to modify the value of a field (in `includes/class-api.php`)
* Added: `field_type` key has been added to the field data in the global `$gravityview_view->field_data` array
* Added: `GravityView_View_Data::maybe_get_view_id()` method to determine whether an ID, post content, or object passed to it is a View or contains a View shortcode.
* Added: Hook to customise the text message "You have attempted to view an entry that is not visible or may not exist." - `gravityview/render/entry/not_visible`
* Added: Included in hook `gravityview_widget_search_filters` the labels for search all, entry date and entry id.
* Tweak: Allow [WordPress SEO](http://wordpress.org/plugins/wordpress-seo/) scripts and styles when in "No Conflict Mode"
* Fixed: For Post Dynamic Data, make sure Post ID is set
* Fixed: Make sure search field choices are available before displaying field

= 1.5.4 on January 29, 2015 =
* Added: "Hide View data until search is performed" setting - only show the Search Bar until a search is entered
* Added: "Clear" button to your GravityView Search Bar - allows easy way to remove all searches & filters
* Added: You can now add Custom Content GravityView Widgets (not just fields) - add custom text or HTMLin the header or footer of a View
* Added: `gravityview/comments_open` filter to modify whether comments are open or closed for GravityView posts (previously always false)
* Added: Hook to filter the success Edit Entry message and link `gravityview/edit_entry/success`
* Added: Possibility to add custom CSS classes to multiple view widget wrapper ([Read how](https://gravityview.co/support/documentation/204144575/))
* Added: Field option to enable Live Post Data for Post Image field
* Fixed: Loading translation files for Extensions
* Fixed: Edit entry when embedding multiple views for the same form in the same page
* Fixed: Conflicts with Advanced Filter extension when embedding multiple views for the same form in the same page
* Fixed: Go Back link on embedded single entry view was linking to direct view url instead of page permalink
* Fixed: Searches with quotes now work properly
* Tweak: Moved `includes/css/`, `includes/js/` and `/images/` folders into `/assets/`
* Tweak: Improved the display of the changelog (yes, "this is *so* meta!")
* Updated: Swedish translation - thanks, [@adamrehal](https://www.transifex.com/accounts/profile/adamrehal/)
* Updated: Hungarian translation - thanks, [@Darqebus](https://www.transifex.com/accounts/profile/Darqebus/) (a new translator!) and [@dbalage](https://www.transifex.com/accounts/profile/dbalage/)

= 1.5.3 on December 22 =
* Fixed: When adding more than 100 fields to the View some fields weren't saved.
* Fixed: Do not set class tickbox for non-images files
* Fixed: Display label "Is Fulfilled" on the search bar
* Fixed: PHP Notice with Gravity Forms 1.9 and PHP 5.4+
* Tested with Gravity Forms 1.9beta5 and WordPress 4.1
* Updated: Turkish translation by [@suhakaralar](https://www.transifex.com/accounts/profile/suhakaralar/) and Hungarian translation by [@dbalage](https://www.transifex.com/accounts/profile/dbalage/). Thanks!

= 1.5.2 on December 11 =
* Added: Possibility to show the label of Dropdown field types instead of the value ([learn more](https://gravityview.co/support/documentation/202889199/ "How to display the text label (not the value) of a dropdown field?"))
* Fixed: Sorting numeric columns (field type number)
* Fixed: View entries filter for Featured Entries extension
* Fixed: Field options showing delete entry label
* Fixed: PHP date formatting now keeps backslashes from being stripped
* Modified: Allow license to be defined in `wp-config.php` ([Read how here](https://gravityview.co/support/documentation/202870789/))
* Modified: Added `$post_id` parameter as the second argument for the `gv_entry_link()` function. This is used to define the entry's parent post ID.
* Modified: Moved `GravityView_API::get_entry_id_from_slug()` to `GVCommon::get_entry_id_from_slug()`
* Modified: Added second parameter to `gravityview_get_entry()`, which forces the ability to fetch an entry by ID, even if custom slugs are enabled and `gravityview_custom_entry_slug_allow_id` is false.
* Updated Translations:
	- Bengali translation by [@tareqhi](https://www.transifex.com/accounts/profile/tareqhi/)
	- Romanian translation by [@ArianServ](https://www.transifex.com/accounts/profile/ArianServ/)
	- Mexican Spanish translation by [@jorgepelaez](https://www.transifex.com/accounts/profile/jorgepelaez/)

= 1.5.1 on December 2 =

* Added: Delete Entry functionality!
	- New "User Delete" setting allows the user who created an entry to delete it
	- Adds a "Delete" link in the Edit Entry form
	- Added a new "Delete Link" Field to the Field Picker
* Fixed: DataTables Extension hangs when a View has Custom Content fields
* Fixed: Search Bar - When searching on checkbox field type using multiselect input not returning results
* Fixed: Search Bar - supports "Match Any" search mode by default ([learn more](https://gravityview.co/support/documentation/202722979/ "How do I modify the Search mode?"))
* Fixed: Single Entry View title when view is embedded
* Fixed: Refresh the results cache when an entry is deleted or is approved/disapproved
* Fixed: When users are created using the User Registration Addon, the resulting entry is now automatically assigned to them
* Fixed: Change cache time to one day (from one week) so that Edit Link field nonces aren't invalidated
* Fixed: Incorrect link shortening for domains when it is second-level (for example, `example.co.uk` or `example.gov.za`)
* Fixed: Cached directory link didn't respect page numbers
* Fixed: Edit Entry Admin Bar link wouldn't work when using Custom Entry Slug
* Added: Textarea field now supports an option to trim the number of words shown
* Added: Filter to alter the default behaviour of wrapping images (or image names) with a link to the content object ([learn more](https://gravityview.co/support/documentation/202705059/ "Read the support doc for the filter"))
* Updated: Portuguese translation (thanks [@luistinygod](https://www.transifex.com/accounts/profile/luistinygod/)), Mexican translation (thanks, [@jorgepelaez](https://www.transifex.com/accounts/profile/jorgepelaez/)), Turkish translation (thanks [@suhakaralar](https://www.transifex.com/accounts/profile/suhakaralar/))

= 1.5 on November 12 =
* Added: New "Edit Entry" configuration
	- Configure which fields are shown when editing an entry
	- Set visibility for the fields (Entry Creator, Administrator, etc.)
	- Set custom edit labels
* Fixed: Single entry view now respects View settings
	- If an entry isn't included in View results, the single entry won't be available either
	- If "Show Only Approved" is enabled, prevent viewing of unapproved entries
	- Respects View filters, including those added by the Advanced Filtering extension
* Fixed: Single entry Go back button context on Embedded Views
* Fixed: Delete signature fields in Edit Entry (requires the Gravity Forms Signature Addon)
* Fixed: Gravity Forms tooltip translations being overridden
* Added: Choose to open the link from a website field in the same window (field option)
* Updated: Spanish (Mexican) translation by [@jorgepelaez](https://www.transifex.com/accounts/profile/jorgepelaez/), Dutch translation by [@erikvanbeek](https://www.transifex.com/accounts/profile/erikvanbeek/) and [@leooosterloo](https://www.transifex.com/accounts/profile/leooosterloo/), Turkish translation by [@suhakaralar](https://www.transifex.com/accounts/profile/suhakaralar/)

= 1.4 on October 28 =
* Added: Custom entry slug capability. Instead of `/entry/123`, you can now use entry values in the URL, like `/entry/{company name}/` or `/entry/{first name}-{last name}/`. Requires some customization; [learn more here](https://gravityview.co/support/documentation/202239919)
* Fixed: GravityView auto-updater script not showing updates
* Fixed: Edit Entry when a form has required Upload Fields
* Fixed: "Return to Directory" link not always working for sites in subdirectories
* Fixed: Broken links to single entries when viewing paginated results
* Fixed: Loaded field configurations when using "Start Fresh" presets
* Fixed: Searches ending in a space caused PHP warning
* Fixed: Custom "Edit Link Text" settings respected
* Fixed: Don't rely on Gravity Forms code for escaping query
* Fixed: When multiple Views are displayed on a page, Single Entry mode displays empty templates.
* Fixed: PHP error when displaying Post Content fields using Live Data for a post that no longer is published
* Tweak: Search Bar "Links" Input Type
	- Make link bold when filter is active
	- Clicking on an active filter removes the filter
* Tweak: Fixed updates for Multisite installations
* Modified: Now you can override which post a single entry links to. For example, if a shortcode is embedded on a home page and you want single entries to link to a page with an embedded View, not the View itself, you can pass the `post_id` parameter. This accepts the ID of the page where the View is embedded.
* Modified: Added `$add_pagination` parameter to `GravityView_API::directory_link()`
* Added: Indonesian translation (thanks, [@sariyanta](https://www.transifex.com/accounts/profile/sariyanta/))!
* Updated: Swedish translation 100% translated - thanks, [@adamrehal](https://www.transifex.com/accounts/profile/adamrehal/)!
* Updated: Dutch translation (thanks, [@leooosterloo](https://www.transifex.com/accounts/profile/leooosterloo/))!

= 1.3 on October 13 =
* Speed improvements - [Learn more about GravityView caching](https://gravityview.co/support/documentation/202827685/)
	- Added caching functionality that saves results to be displayed
	- Automatically clean up expired caches
	- Reduce number of lookups for where template files are located
	- Store the path to the permalink for future reference when rendering a View
	- Improve speed of Gravity Forms fetching field values
* Modified: Allow `{all_fields}` and `{pricing_fields}` Merge Tags in Custom Content field. [See examples of how to use these fields](https://gravityview.co/support/documentation/201874189/).
* Fixed: Message restored when creating a new View
* Fixed: Searching advanced input fields
* Fixed: Merge Tags available immediately when adding a new field
* Fixed: Issue where jQuery Cookie script wouldn't load due to `mod_security` issues. [Learn more here](http://docs.woothemes.com/document/jquery-cookie-fails-to-load/)
* Fixed (hopefully): Auto-updates for WordPress Multisite
* Fixed: Clicking overlay to close field/widget settings no longer scrolls to top of page
* Fixed: Make sure Gravity Forms scripts are added when embedding Gravity Forms shortcodes in a Custom Field
* Fixed: Remove double images of Floaty in the warning message when Gravity View is disabled
* Fixed: PHP warnings related to Section field descriptions
* Fixed: When using an advanced input as a search field in the Search Bar, the label would always show the parent field's label (Eg: "Address" when it should have shown "City")
	- Added: `gravityview_search_field_label` filter to allow modifying search bar labels
* Fixed: Field label disappears on closing settings if the field title is empty
* Fixed: Sub-fields retain label after opening field settings in the View Configuration
* Modified: Allow passing an array of form IDs to `gravityview_get_entries()`
* Tweak: If the View hasn't been configured yet, don't show embed shortcode in Publish metabox
* Tweak: Add version info to scripts and styles to clear caches with plugin updates
* Added: Swedish translation (thanks, [@adamrehal](https://www.transifex.com/accounts/profile/adamrehal/))!
* Updated: Spanish (Mexican) translation by, [@jorgepelaez](https://www.transifex.com/accounts/profile/jorgepelaez/), Dutch translation by [@erikvanbeek](https://www.transifex.com/accounts/profile/erikvanbeek/), and Turkish translation by [@suhakaralar](https://www.transifex.com/accounts/profile/suhakaralar/)
* Updated: Changed Turkish language code from `tr` to `tr_TR` to match WordPress locales

= 1.2 on October 8 =
* Added: New Search Bar!
	- No longer check boxes in each field to add a field to the search form
	- Add any searchable form fields, not just fields added to the View
	- Easy new drag & drop way to re-order fields
	- Horizontal and Vertical layouts
	- Choose how your search fields are displayed (if you have a checkbox field, for example, you can choose to have a drop-down, a multiselect field, checkboxes, radio buttons, or filter links)
	- Existing search settings will be migrated over on upgrade
* Added: "Custom Content" field type
	- Insert arbitrary text or HTML in a View
	- Supports shortcodes (including Gravity Forms shortcodes)!
* Added: Support for Gravity Forms Section & HTML field types
* Added: Improved textarea field support. Instead of using line breaks, textareas now output with paragraphs.
	- Added new `/templates/fields/textarea.php` file
* Added: A new File Upload field setting. Force uploads to be displayed as links and not visually embedded by checking the "Display as a Link" checkbox.
* Added: Option to disable "Map It" link for the full Address field.
	- New `gravityview_get_map_link()` function with `gravityview_map_link` filter. To learn how to modify the map link, [refer to this how-to article](https://gravityview.co/support/documentation/201608159)
	- The "Map It" string is now translatable
* Added: When editing a View, there are now links in the Data Source box to easily access the Form: edit form, form entries, form settings and form preview
* Added: Additional information in the "Add Field" or "Add Widget" picker (also get details about an item by hovering over the name in the View Configuration)
* Added: Change Entry Creator functionality. Easily change the creator of an entry when editing the entry in the Gravity Forms Edit Entry page
	- If you're using the plugin downloaded from [the how-to page](https://gravityview.co/support/documentation/201991205/), you can de-activate it
* Modified: Changed translation textdomain to `gravityview` instead of `gravity-view`
* Modified: Always show label by default, regardless of whether in List or Table View type
* Modified: It's now possible to override templates on a Form ID, Post ID, and View ID basis. This allows custom layouts for a specific View, rather than site-wide. See "Template File Hierarchy" in [the override documentation](http://gravityview.co/support/documentation/202551113/) to learn more.
* Modified: File Upload field output no longer run through `wpautop()` function
* Modified: Audio and Video file uploads are now displayed using WordPress' built-in [audio](http://codex.wordpress.org/Audio_Shortcode) and [video](http://codex.wordpress.org/Video_Shortcode) shortcodes (requires WordPress 3.6 or higher)
	- Additional file type support
	- Added `gravityview_video_settings` and `gravityview_audio_settings` filters to modify the parameters passed to the shortcode
* Fixed: Shortcode attributes not overriding View defaults
* Fixed: Uploading and deleting files works properly in Edit Entry mode
* Fixed: Configurations get truncated when configuring Views with many fields
* Fixed: Empty `<span class="gv-field-label">` tags no longer output
	- Modified: `gv_field_label()` no longer returns the label with a trailing space. Instead, we use the `.gv-field-label` CSS class to add spacing using CSS padding.
* Fixed: Conflict with Relevanssi plugin
* Fixed: If a date search isn't valid, remove the search parameter so it doesn't cause an error in Gravity Forms
* Fixed: Email field was displaying label even when email was empty.
* Settings page improvements
	- When changing the license value and saving the form, GravityView now re-checks the license status
	- Improved error messages
	- Made license settings translatable
* Modified: Added support for Gravity Forms "Post Image" field captions, titles, and descriptions.
* Updated list of allowed image formats to include `.bmp`, `.jpe`, `.tiff`, `.ico`
* Modified: `/templates/fields/fileupload.php` file - removed the logic for how to output the different file types and moved it to the `gravityview_get_files_array()` function in `includes/class-api.php`
* Modified: `gv_value()` no longer needs the `$field` parameter
* Tweak: Fixed email setting description text.
* Tweak: Don't show Entry Link field output on single entry
* Tweak: Improved Javascript performance in the Admin
* Tweak: "Custom Label" is now shown as the field title in View Configuration
* Tweak: Fixed "Left Footer" box not properly cleared
* Tweak: Show warning if the Directory plugin is running
* Tweak: Use icon font in Edit Entry mode for the download/delete file buttons. Now stylable using `.gv-edit-entry-wrapper .dashicons` CSS class.
* Updated: Turkish translation by [@suhakaralar](https://www.transifex.com/accounts/profile/suhakaralar/), Dutch translation by [@leooosterloo](https://www.transifex.com/accounts/profile/leooosterloo/), Portuguese translation by [@luistinygod](https://www.transifex.com/accounts/profile/luistinygod/)

= 1.1.6 on September 8 =
* Fixed: Approve / Disapprove all entries using Gravity Forms bulk edit entries form (previously, only visible entries were affected)
* Added: Email field settings
	- Email addresses are now encrypted by default to prevent scraping by spammers
	- Added option to display email plaintext or as a link
	- Added subject and body settings: when the link is clicked, you can choose to have these values pre-filled
* Added: Source URL field settings, including show as a link and custom link text
* Added: Signature field improvements (when using the Gravity Forms Signature Add-on) - now shows full size
* Fixed: Empty truncated URLs no longer get shown
* Fixed: License Activation works when No-Conflict Mode is enabled
* Fixed: When creating a new View, "View Type" box was visible when there were no existing Gravity Forms
* Fixed: Fields not always saving properly when adding lots of fields with the "Add All Fields" button
* Fixed: Recognizing single entry when using WordPress "Default" Permalink setting
* Fixed: Date Created field now respects the blog's timezone setting, instead of using UTC time
* Fixed: Edit Entry issues
	* Fixed form validation errors when a scheduled form has expired and also when a form has reached its entry limit
	* Fixed PHP warning messages when editing entries
	* When an Edit Entry form is submitted and there are errors, the submitted values stay in the form; the user won't need to fill in the form again.
* Fixed: Product sub-fields (Name, Quantity & Price) displayed properly
* Fixed: Empty entry display when using Job Board preset caused by incorrect template files being loaded
* Fixed: Files now can be deleted when a non-administrator is editing an entry
* Fixed: PHP Notices on Admin Views screen for users without edit all entries capabilities
* Modified: Added ability to customize and translate the Search Bar's date picker. You can now fully customize the date picker.
	* Added: Full localization for datepicker calendar (translate the days of the week, month, etc)
	* Modified: Changed year picker to +/- 5 years instead of +20/-100
* Tweak: Enabled Merge Tags for Table view "Custom CSS Class" field settings
* Tweak: In the Edit View screen, show a link icon when a field is being used as a link to the Single Entry mode
* Tweak: Added helper text when a new form is created by GravityView
* Tweak: Renamed "Description" drop zone to "Other Fields" to more accurately represent use
* Tweak: Remove all fields from a zone by holding down the Alt key while clicking the remove icon

#### Developers

* Modified: `template/fields/date_created.php` file
* Added: `gravityview_date_created_adjust_timezone` filter to disable timezone support and use UTC (returns boolean)
* Added: `get_settings()` and `get_setting()` methods to the `GravityView_Widget` class. This allows easier access to widget settings.
* Modified: Added `gravityview_js_localization` filter to add Javascript localization
* Added: `gravityview_datepicker_settings` filter to modify the datepicker settings using the setting names from the [jQuery DatePicker options](http://api.jqueryui.com/datepicker/)
* Modified: `gravityview_entry_class` filter to modify the CSS class for each entry wrapper
* Modified: Added `gravityview_widget_search_filters` filter to allow reordering search filters, so that they display in a different order in search widget
* Modified: Addded `gravityview_default_page_size` filter to modify default page size for Views (25 by default)
* Modified: Added actions to the `list-body.php` template file:
	- `gravityview_list_body_before`: Before the entry output
	- `gravityview_entry_before`: Inside the entry wrapper
	- `gravityview_entry_title_before`, `gravityview_entry_title_after`: Before and after the entry title and subtitle output
	- `gravityview_entry_content_before`, `gravityview_entry_content_after`: Before and after the entry content area (image and description zones)
	- `gravityview_entry_footer_before`, `gravityview_entry_footer_after`: Before and after the entry footer
	- `gravityview_entry_after`: Before the entry wrapper closing tag
	- `gravityview_list_body_after`: After entry output
* Modified: Added `gravityview_get_entry_ids()` function to fetch array of entry IDs (not full entry arrays) that match a search result
* Tweak: Removed duplicate `GravityView_frontend::hide_field_check_conditions()` and `GravityView_frontend::filter_fields()` methods
* Modified: Added `get_cap_choices()` method to be used for fetching GravityView roles array

= 1.1.5 =
* Added: "Edit" link in Gravity Forms Entries screen
* Fixed: Show tooltips when No Conflict Mode is enabled
* Fixed: Merge Vars for labels in Single Entry table layouts
* Fixed: Duplicate "Edit Entry" fields in field picker
* Fixed: Custom date formatting for Date Created field
* Fixed: Searching full names or addresses now works as expected
* Fixed: Custom CSS classes are now added to cells in table-based Views
* Updated: Turkish translation by [@suhakaralar](https://www.transifex.com/accounts/profile/suhakaralar/)
* Tweak: Redirect to Changelog instead of Getting Started if upgrading

= 1.1.4 =
* Fixed: Sort & Filter box not displaying
* Fixed: Multi-select fields now display as drop-down field instead of text field in the search bar widget
* Fixed: Edit Entry now compatibile with Gravity Forms forms when "No Duplicates" is enabled
* Added: `gravityview_field_output()` function to generate field output.
* Added: `gravityview_page_links_args` filter to modify the Page Links widget output. Passes standard [paginate_links()](http://codex.wordpress.org/Function_Reference/paginate_links) arguments.
* Modified: `list-body.php` and `list-single.php` template files - field output are now generated using the `gravityview_field_output()` function

= 1.1.3 =
* Fixed: Fatal error on activation when running PHP 5.2
* Fixed: PHP notice when in No-Conflict mode

= 1.1.2 =
* Added: Extensions framework to allow for extensions to auto-update
* Fixed: Entries not displaying in Visual Composer plugin editor
* Fixed: Allow using images as link to entry
* Fixed: Updated field layout in Admin to reflect actual layout of listings (full-width title and subtitle above image)
* Fixed: Editing entry updates the Approved status
* Fixed: When trying to access an entry that doesn't exist (it had been permanently deleted), don't throw an error
* Fixed: Default styles not being enqueued when embedded using the shortcode (fixes vertical pagination links)
* Fixed: Single entry queries were being run twice
* Fixed: Added Enhanced Display style in Edit Entry mode
* Modified: How single entries are accessed; now allows for advanced filtering. Converted `gravityview_get_entry()` to use `GFAPI::get_entries()` instead of `GFAPI::get_entry()`
* Modified: Form ID can be 0 in `gravityview_get_entries()`
* Modified: Improved Edit Entry styling
* Modified: Convert to using `GravityView_View_Data::get_default_args()` instead of duplicating the settings arrays. Used for tooltips, insert shortcode dialog and View metaboxes.
* Modified: Add a check for whether a view exists in `GravityView_View_Data::add_view()`
* Modified: Convert `GravityView_Admin_Views::render_select_option()` to use the key as the value and the value as the label instead of using associative array with `value` and `label` keys.
* Translation updates - thank you, everyone!
	* Romanian translation by [@ArianServ](https://www.transifex.com/accounts/profile/ArianServ/)
	* Finnish translation by [@harjuja](https://www.transifex.com/accounts/profile/harjuja/)
	* Spanish translation by [@jorgepelaez](https://www.transifex.com/accounts/profile/jorgepelaez/)

= 1.1.1 =
* __We fixed license validation and auto-updates__. Sorry for the inconvenience!
* Added: View Setting to allow users to edit only entries they created.
* Fixed: Could not edit an entry with Confirm Email fields
* Fixed: Field setting layouts not persisting
* Updated: Bengali translation by [@tareqhi](https://www.transifex.com/accounts/profile/tareqhi/)
* Fixed: Logging re-enabled in Admin
* Fixed: Multi-upload field button width no longer cut off
* Tweak: Added links to View Type picker to live demos of presets.
* Tweak: Added this "List of Changes" tab.

= 1.1 =
* Refactored (re-wrote) View data handling. Now saves up to 10 queries on each page load.
* Fixed: Infinite loop for rendering `post_content` fields
* Fixed: Page length value now respected for DataTables
* Fixed: Formatting of DataTables fields is now processed the same way as other fields. Images now work, for example.
* Modified: Removed redundant `gravityview_hide_empty_fields` filters
* Fixed/Modified: Enabled "wildcard" search instead of strict search for field searches.
* Added: `gravityview_search_operator` filter to modify the search operator used by the search.
* Added: `gravityview_search_criteria` filter to modify all search criteria before being passed to Gravity Forms
* Added: Website Field setting to display shortened link instead of full URL
* Fixed: Form title gets replaced properly in merge tags
* Modified: Tweaked preset templates

= 1.0.10 =
* Added: "Connected Views" in the Gravity Forms Toolbar. This makes it simple to see which Views are using the current form as a data source.
* Fixed: Edit Entry link in Multiple Entries view

= 1.0.9 on July 18 =
* Added: Time field support, with date format default and options
* Added: "Event Listings" View preset
* Added: "Show Entry On Website" Gravity Forms form button. This is meant to be an opt-in checkbox that the user sees and can control, unlike the "Approve/Reject" button, which is designed for adminstrators to manage approval.
* Modified: Improved horizontal search widget layout
* Modified: Improved "Start Fresh" and "Switch View" visual logic when Starting Fresh and switching forms
* Fixed: Single Entry showing 404 errors
* Fixed: PHP notice on WooCommerce pages
* Fixed: Don't display empty date/time value
* Fixed: Only show Edit Entry link to logged-in users
* Fixed: Re-enabled "Minimum Gravity Forms Version" error message
* Updated: Dutch translation by [@leooosterloo](https://www.transifex.com/accounts/profile/leooosterloo/) (100% coverage, thank you!)
* Tweak: Added "Preview" link to Data Source
* Modified: Created new `class-post-types.php` include file to handle post type & URL rewrite actions.

= 1.0.8.1 on July 17 =
* Fixed: DataTables
	- Restored pageSize
	- Prevented double-initilization
	- FixedHeader & FixedColumns work (now prevent scrolling)
	- Changed default Scroller height from 400 to 500px
* Fixed: Filtering by date
* Fixed: PHP warning in `gv_class()`
* Fixed: Debug Bar integration not printing Warnings
* Removed settings panel tracking script

= 1.0.7 & 1.0.8 on July 17 =
* __Edit Entry__ - you can add an Edit Entry link using the "Add Field" buttons in either the Multiple Entries or Single Entry tab.
	- For now, if the user has the ability to edit entries in Gravity Forms, they’ll be able to edit entries in GravityView. Moving forward, we'll be adding refined controls over who can edit which entries.
	- It supports modifying existing Entry uploads and the great Multiple-File Upload field.
* Modified: Approved Entry functionality
	* Approve/Reject Entries now visible on all forms, regardless of whether the form has an "Approved" field.
	* The Approved field now supports being renamed
* Added: Very cool DataTables extensions:
	* Scroller: dynamically load in new entries as you scroll - no need for pagination)
	* TableTools: Export your entries to CSV and PDF
	* FixedHeader: As you scroll a large DataTable result, the headers of the table stay at the top of the screen. Also, FixedColumns, which does the same for the main table column.
* Added: Shortcodes for outputting Widgets such as pagination and search. Note: they only work on embedded views if the shortcode has already been processed. This is going to be improved. [Read the documentation](https://katzwebservices.zendesk.com/hc/en-us/articles/201103045)
* Added: Search form fields now displayed horizontally by default. [That can be changed](https://katzwebservices.zendesk.com/hc/en-us/articles/201119765).
* Added: Easy links to "Edit Form", "Settings" and "Entries" for the Data Source Gravity Forms form in the All Views admin screen
* Added: Integration with the [Debug Bar](http://wordpress.org/plugins/debug-bar/) plugin - very helpful for developers to see what's going on behind the scenes.
* Fixed: Insert View embed code.
* Fixed: Now supports View shortcodes inside other shortcodes (such as `[example][gravityview][/example]`)
* Fixed: Conflict with WordPress SEO OpenGraph meta data generators
* Fixed: Enforced image max-width so images don't spill out of their containers
* Fixed: Sanitized "Custom Class" field setting values to make sure the HTML doesn't break.
* Fixed: Search field with "default" permalink structure
* Fixed: 1.0.8 fixes an issue accessing single entries that was introduced in 1.0.7
* Modified: Updated `GravityView_Admin_Views::is_gravityview_admin_page()` to fetch post if not yet set.
* Modified: Enabled merge tags in Custom Class field settings
* Modified: Set margin and padding to `0` on pagination links to override theme conflicts
* Modified: Updated `gv_class()` calls to pass form and entry fields to allow for merge tags
* Modified: Default visibility capabilities: added "Can View/Edit Gravity Forms Entries" as options
* Modified: Added custom `class` attribute sanitizer function
`gravityview_sanitize_html_class`
* Tweak: Improved the Embed View form layout
* Tweak: Hide "Switch View" button when already choosing a view
* Tweak: Moved shortcode hint to Publish metabox and added ability to easily select the text
* Tweak: Added tooltips to fields in the View editor
* Tweak: Remove WordPress SEO score calculation on Views
* Tweak: Use `$User->ID` instead of `$User->id` in Name fields
* Tweak: Added tooltip capability to field settings by using `tooltip` parameter. Uses the Gravity Forms tooltip array key.
* Translation updates - thank you, everyone! The # of strings will stay more stable once the plugin's out of beta :-)
	* Added: Portuguese translation by [@luistinygod](https://www.transifex.com/accounts/profile/luistinygod/) - thanks!
	* Updated: Bengali translation by [@tareqhi](https://www.transifex.com/accounts/profile/tareqhi/)
	* Updated: Turkish translation by [@suhakaralar](https://www.transifex.com/accounts/profile/suhakaralar/)
	* Updated: Dutch translation by [@leooosterloo](https://www.transifex.com/accounts/profile/leooosterloo/)
	* If you'd like to contribute translations, [please sign up here](https://www.transifex.com/projects/p/gravityview/).


= 1.0.6 on June 26 =
* Fixed: Fatal error when Gravity Forms is inactive
* Fixed: Undefined index for `id` in Edit View
* Fixed: Undefined variable: `merge_class`
* Fixed: Javascript error when choosing a Start Fresh template. (Introduced by the new Merge Tags functionality in 1.0.5)
* Fixed: Merge Tags were available in Multiple Entries view for the Table layout
* Fixed: Remove Merge Tags when switching forms
* Fixed: That darn settings gear showing up when it shouldn't
* Fixed: Disappearing dialog when switching forms
* Fixed: Display of Entry Link field
* Fixed: Per-field settings weren't working
	* Added: "Link to the post" setting for Post fields
	* Added: "Use live post data" setting for Post fields. Allows you to use the current post information (like title, tags, or content) instead of the original submitted data.
	* Added: Link to category or tag setting for Post Categories and Post Tags fields
	* Added: "Link Text" setting for the Entry Link field
* Modified: Moved admin functionality into new files
	- AJAX calls now live in `class-ajax.php`
	- Metaboxes now live in `class-metabox.php`
* Tweak: Updated change forms dialog text
* Tweak: Removed "use as search filter" from Link to Entry field options
* Translation updates.
	* Added: French translation by [@franckt](https://www.transifex.com/accounts/profile/franckt/) - thanks!
	* Updated: Bengali translation by [@tareqhi](https://www.transifex.com/accounts/profile/tareqhi/)
	* Updated: Turkish translation by [@suhakaralar](https://www.transifex.com/accounts/profile/suhakaralar/)
	* If you'd like to contribute translations, [please sign up here](https://www.transifex.com/projects/p/gravityview/).

= 1.0.5 =
* Added: Lightbox for images (in View Settings metabox)
* Added: Merge Tags - You can now modify labels and settings using dynamic text based on the value of a field. (requires Gravity Forms 1.8.6 or higher)
* Added: Customize the return to directory link anchor text (in the View Settings metabox, under Single Entry Settings)
* Added: Set the title for the Single Entry
* Added: Choose whether to hide empty fields on a per-View basis
* Improved: DataTables styling now set to `display` by default. Can be overridden by using the filter `gravityview_datatables_table_class`
* Improved: Speed!
	* Added `form` item to global `$gravityview_view` data instead of looking it up in functions. Improves `gv_value()` and `gv_label()` speed.
	* Added `replace_variables()` method to `GravityView_API` to reduce time to process merge tags by checking if there are any curly brackets first.
* Improved: "No Views found" text now more helpful for getting started.
* Fixed: Approve Entries column not displaying when clicking Forms > Entries link in admin menu
* Fixed: Field Settings gear no longer showing for widgets without options
* Fixed: Added Gravity Forms minimum version notice when using < 1.8
* Fixed: Column "Data Source" content being displayed in other columns

= 1.0.4 =
* Added: __DataTables integration__ Created a new view type for existing forms that uses the [DataTables](http://datatables.net) script.
We're just getting started with what can be done with DataTables. We'll have much more cool stuff like [DataTables Extensions](http://datatables.net/extensions/index).
* Added: "Add All Fields" option to bottom of the "Add Field" selector
* Added: Per-field-type options structure to allow for different field types to override default Field Settings
	* Added: Choose how to display User data. In the User field settings, you can now choose to display the "Display Name", username, or ID
	* Added: Custom date format using [PHP date format](https://www.php.net//manual/en/function.date.php) available for Entry Date and Date fields
	* Fixed: Default setting values working again
	* Fixed: Field type settings now working
* Added: `search_field` parameter to the shortcode. This allows you to specify a field ID where you want the search performed (The search itself is defined in `search_value`)
* Added: [Using the Shortcode](https://katzwebservices.zendesk.com/hc/en-us/articles/202934188) help article
* Added: Data Source added to the Views page
* Fixed: Field labels escaping issue (`It's an Example` was displaying as `It\'s an Example`)
* Fixed: Settings "gear" not showing when adding a new field
* Fixed: Sorting issues
	- Remove the option to sort by composite fields like Name, Address, Product; Gravity Forms doesn't process those sort requests properly
	- Remove List and Paragraph fields from being sortable
	- Known bug: Price fields are sorted alphabetically, not numerically. For example, given $20,000, $2,000 and $20, Gravity Forms will sort the array like this: $2,000, $20, $20,000. We've filed a bug report with Gravity Forms.
* Improved: Added visibility toggles to some Field Settings. For example, if the "Show Label" setting is not checked, then the "Custom Label" setting is hidden.
* Modified how data is sent to the template: removed the magic methods getter/setters setting the `$var` variable - not data is stored directly as object parameters.
* Added many translations. Thanks everyone!
	* Bengali translation by [@tareqhi](https://www.transifex.com/accounts/profile/tareqhi/)
	* German translation by [@seschwarz](https://www.transifex.com/accounts/profile/seschwarz/)
	* Turkish translation by [@suhakaralar](https://www.transifex.com/accounts/profile/suhakaralar/)
	* Dutch translation by [@leooosterloo](https://www.transifex.com/accounts/profile/leooosterloo/)
	* If you'd like to contribute translations, [please sign up here](https://www.transifex.com/projects/p/gravityview/). Thanks again to all who have contributed!

= 1.0.3 =
* Added: Sort by field, sort direction, Start & End date now added to Post view
	- Note: When using the shortcode, the shortcode settings override the View settings.
* Fixed: Fatal errors caused by Gravity Forms not existing.
* Added a setting for Support Email - please make sure your email is accurate; otherwise we won't be able to respond to the feedback you send
* Fixed: Custom CSS classes didn't apply to images in list view
* Improved Settings layout
* Tweak: Hide WordPress SEO, Genesis, and WooThemes metaboxes until a View has been created
* Tweak: Field layout improvements; drag-and-drop works smoother now
* Tweak: Add icon to Multiple Entries / Single Entry tabs
* Tweak: Dialog boxes now have a backdrop
* Fixed: Don't show field/widget settings link if there are no settings (like on the Show Pagination Info widget)
* Fixed: Security warning by the WordFence plugin: it didn't like a line in a sample entry data .csv file
* Fixed: Don't show welcome screen on editing the plugin using the WordPress Plugin Editor
* Tweak: Close "Add Field" and "Add Widget" boxes by pressing the escape key
* Added: Hungarian translation. Thanks, [@dbalage](https://www.transifex.com/accounts/profile/dbalage/)!
* Added: Italian translation. Thanks, [@ClaraDiGennaro](https://www.transifex.com/accounts/profile/ClaraDiGennaro/)
* If you'd like to contribute translations, [please sign up here](https://www.transifex.com/projects/p/gravityview/).

= 1.0.2 =
* Added: Show Views in Nav menu builder
* Fixed: "Add Fields" selector no longer closes when clicking to drag the scrollbar
* Fixed: Issue affecting Gravity Forms styles when Gravity Forms' "No Conflict Mode" is enabled
* Fixed: Footer widget areas added back to Single Entry views using Listing layout
* Changed the look and feel of the Add Fields dialog and field settings. Let us know what you think!

= 1.0.1 =
* Added: "Getting Started" link to the Views menu
* Fixed: Fatal error for users with Gravity Forms versions 1.7 or older
* Fixed: Entries in trash no longer show in View
* Tweak: When modifying the "Only visible to logged in users with role" setting, if choosing a role other than "Any", check the checkbox.
* Tweak: `gravityview_field_visibility_caps` filter to add/remove capabilities from the field dropdowns
* Added: Translation files. If you'd like to contribute translations, [please sign up here](https://www.transifex.com/projects/p/gravityview/).

= 1.0 =

* Liftoff!

== Upgrade Notice ==

= 1.0.1 =
* Added: "Getting Started" link to the Views menu
* Fixed: Fatal error for users with Gravity Forms versions 1.7 or older
* Fixed: Entries in trash no longer show in View
* Tweak: When modifying the "Only visible to logged in users with role" setting, if choosing a role other than "Any", check the checkbox.
* Tweak: `gravityview_field_visibility_caps` filter to add/remove capabilities from the field dropdowns
* Added: Translation files. If you'd like to contribute translations, [please sign up here](https://www.transifex.com/projects/p/gravityview/).

= 1.0 =

* Liftoff!<|MERGE_RESOLUTION|>--- conflicted
+++ resolved
@@ -20,14 +20,12 @@
 
 == Changelog ==
 
-<<<<<<< HEAD
+
+* Fixed: `[gravityview]` shortcodes sometimes not rendering inside page builder shortcodes
 * Fixed: Don't show GravityView Approve Entry column in Gravity Forms Entries table if there are no entries
 * Added `gv-widgets-no-results` and `gv-container-no-results` classes to the widget and View container `<div>`s. This will make it easier to hide empty View content and/or Widgets.
-=======
-= =
-* Fixed: when using the gravityview shortcode inside some page builders shortcodes it could return wrong results
-
->>>>>>> 0c9aa5e8
+
+
 = 1.16.3 on February 28 =
 
 * Fixed: Date range search not working

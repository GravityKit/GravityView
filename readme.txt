=== GravityView ===
Tags: gravity forms, directory, gravity forms directory
Requires at least: 4.7
Tested up to: 6.8.2
Requires PHP: 7.4.0
Stable tag: trunk
Contributors: The GravityKit Team
License: GPL 3 or higher

Beautifully display and edit your Gravity Forms entries.

== Description ==

Beautifully display your Gravity Forms entries. Learn more on [gravitykit.com](https://www.gravitykit.com).

== Installation ==

1. Upload plugin files to your plugins folder, or install using WordPress' built-in Add New Plugin installer
2. Activate the plugin
3. Follow the instructions

== Changelog ==

= develop =

#### ✨ Improved

* Detection of BuddyBoss and BuddyPress pages on groups pages as well as user profile pages.
* Performance of [Magic Links](https://www.gravitykit.com/products/magic-links/) validation.

= 2.43.3 on August 14, 2025 =

This update improves Entry Notes and improves the default behavior for the Search Bar labels.

#### 🐛 Fixed
<<<<<<< HEAD
=======

* Entry Notes field displaying an error message when adding a note, even if the note is successfully added.
>>>>>>> 7abc6b1a
* New Search Bar field labels are now visible by default on any layout.
* Removing all files from a field in Edit Entry now stores the correct (empty) value.

#### ✨ Improved
* A valid Edit Entry form submission is now redirected to itself to prevent accidental repeat POST requests.

#### ✨ Improved

* Sanitization for Entry Notes content.
* Error handling for both AJAX and non-AJAX requests in Entry Notes.
* Removed old broken links from this changelog ⛓️‍💥

#### 💻 Developer Updates

* Deprecated `GravityView_Entry_Notes::get_note()` in favor of `GFAPI::get_note()`.

= 2.43.2 on August 5, 2025 =

This release introduces a flexible display format for checkbox fields, tightens Edit Entry security, and polishes File Upload presentation.

#### 🚀 Added

* Added a new "Display Format" setting for checkbox fields to choose between bulleted lists (default) and showing as comma-separated values.

#### ✨ Improved

* Improved security in Edit Entry surrounding the Approval Status field.
* File Upload field display on the Edit Entry screen: icons are now aligned with the filename.
* The Approval Status field correctly reflects the current entry approval status.

= 2.43.1 on July 31, 2025 =

This update fixes several issues, including DIY Layout container tag selection, incorrect Time field value display, and various PHP warnings and deprecation messages.

#### 🐛 Fixed
* Time field values displaying incorrectly when the server and WordPress are set to different timezones.
* Choosing "None" as the container tag in DIY Layout not being saved and reverting to "DIV".
* Inline editing automatically enabled on Single Entry pages in List Views when using GravityEdit.
* "Undefined array key" PHP warning that could occur when using the Gravity Forms Signature Add-On.
* Various PHP warnings and deprecated notices.

= 2.43 on July 24, 2025 =

This update adds support for displaying Views inside Jetpack CRM Client Portal Pro pages, fixes entry sorting on the Gravity Forms Entries page when filtering by approval status, and resolves Search Bar issues involving the Chained Selects Add-On and Approval Status search.

#### 🚀 Added
* Support for displaying Views embedded in Jetpack CRM Client Portal Pro pages.

#### 🐛 Fixed
* Sorting entries by field values in the Gravity Forms Entries table did not work when the “Unapproved” status filter was applied.
* In some cases, adding a Chained Selects Add-On field to the Search Bar caused raw JavaScript code to be visible and prevented the field from working properly.
* Approval Status search was not working.

= 2.42.2 on July 17, 2025 =

This hotfix resolves a display issue introduced in 2.42 affecting address subfields in the Search Bar widget, and fixes a fatal error related to the Image Hopper Post Image field.

#### 🐛 Fixed
* Address field subfields (State/Province, City, etc.) were not displaying in the Search Bar widget after the 2.42 update.
* Fatal error when editing an entry containing an Image Hopper Post Image field.

= 2.42.1 on July 16, 2025 =

This patch resolves a fatal error that could occur when using the plugin with older versions of Gravity Forms.

#### 🐛 Fixed
* Fatal error due to a call to an undefined method when using GravityView with Gravity Forms versions older than 2.9.

= 2.42 on July 10, 2025 =

This update delivers a major overhaul of the Search Bar widget, offering significantly more flexibility in how search fields are displayed and configured, along with new developer features and improved template handling for easier customization.

#### 🚀 Added
* A new `search_visible_fields` setting that restricts "Search Everything" searches to visible View fields.
* The Search Bar widget can now be configured with different row types, just like the Layout Builder.
* Advanced search fields are shown in a collapsible section, hidden by default for a cleaner interface.
* A dedicated Search Button field for more flexible placement.
* Added a Search Mode field (can be hidden or shown as radio buttons).
* Hide individual search fields based on user role.
* Sieving can now be set on a per-field basis for choice search fields.
* More granular control over search fields with specific settings for each one.

#### 💻 Developer Updates
* Added `gk/gravityview/widget/search/visible_fields_only` filter to modify whether "Search Everything" searches are limited for a View.
* Added a fourth `$data` attribute to `\GravityView_View::render()` for setting a `$data` global in View templates.
* Updated Search Bar templates to use the new global `$data` variable instead of `$gravityview_view`:
  - `$gravityview_view->search_fields` → `$data['search_fields']`
  - `$gravityview_view->permalink_fields` → `$data['permalink_fields']`
  - `$gravityview_view->search_layout` → `$data['search_layout']`
  - `$gravityview_view->search_mode` → `$data['search_mode']`
  - `$gravityview_view->search_class` → `$data['search_class']`
  - `$gravityview_view->search_clear` → `$data['search_clear']`
* Added `gk/gravityview/search/additional-reserved-args` filter to add additional reserved arguments for the Search Bar widget.

= 2.41 on July 3, 2025 =

This release adds a GravityBoard widget for embedding boards in Views, resolves issues with block rendering and Chained Selects fields, fixes Single and Edit Entry not working in membership plugins, and alerts users to potential conflicts with Formidable Views.

#### 🚀 Added
* [GravityBoard](https://www.gravitykit.com/products/gravityboard/) widget to embed a board in a View.

#### 🐛 Fixed
* For some users, adding a Chained Selects Add-On field to the Search Bar causes JavaScript code to be visible and the field would not work as expected.
* When "Preview as shortcode" was enabled in the View editor, some blocks would not render properly on the frontend.
* Added a compatibility notice when using Formidable Views and GravityView at the same time.
* Single Entry and Edit Entry were not working when Views were embedded in some plugin membership pages. These plugins include LearnDash, BuddyBoss and BuddyPress, Ultimate Member, and WooCommerce Account Pages.

#### 💻 Developer Updates
* `requires` and `requires-not` field setting conditional display were not working correctly for radio buttons.
* Added `GVCommon::is_rest_request()` method to check if the current request is a REST request, a clone of the `wp_is_serving_rest_request()` function.
* CSS files are now versioned using `filemtime()` instead of the plugin version, ensuring browsers always load the latest styles after updates.

= 2.40 on May 29, 2025 =

This release fixes issues with editing entries that include File Upload fields and downloading files with spaces in their filenames, corrects CSV export of Survey Add-On values, and adds support for the `{get}` merge tag inside the `[gv_entry_link]` shortcode.

#### 🚀 Added
* Support for the `{get}` merge tag inside the `[gv_entry_link]` shortcode.

#### 🐛 Fixed
* Multiple issues with the File Upload field on the Edit Entry screen.
* CSV export of Survey Add-On fields now correctly outputs data values instead of raw HTML markup.
* Filenames with spaces in File Upload field links were incorrectly encoded, preventing files from opening or downloading. Thanks, Jake!

= 2.39.1 on April 25, 2025 =

This hotfix resolves a fatal error that occurred when updating the plugin from version 2.38 or earlier.

#### 🐛 Fixed
* Fatal error when updating the plugin from version 2.38 or earlier.

#### 🔧 Updated
* [Foundation](https://www.gravitykit.com/foundation/) to version 1.2.25.

= 2.39 on April 24, 2025 =

This update speeds up form loading in the View editor, fixes GravityEdit compatibility and translation issues in WordPress 6.8, and includes other fixes and improvements.

#### 🐛 Fixed
* Uploaded files are kept on the Edit Entry form if validation fails.

#### ✨ Improved
* Faster form fetching in the Data Source dropdown in the View editor.
* Expand/contract button is no longer shown in View editor warning dialogs.

#### 🐛 Fixed
* Compatibility issue with GravityEdit when using the Layout Builder template.
* PHP notice in WordPress 6.8 caused by initializing product translations too early.

#### 🔧 Updated
* [Foundation](https://www.gravitykit.com/foundation/) to version 1.2.24.

#### 💻 Developer Updates
* The `$forms` array passed to the `gravityview/metaboxes/data-source/before` and `gravityview/metaboxes/data-source/after` filters now includes only form IDs as keys and titles as values, instead of full form objects.
* The `gk/gravityview/common/get_forms` filter is no longer applied to forms shown in the Data Source dropdown.
* Added `gk/gravityview/lightbox/entry/link` filter to modify the markup of Single Entry and Edit Entry links that open in a lightbox.

= 2.38 on April 9, 2025 =

This release adds a new setting for Edit Entry locking and fixes issues with multi-page form entry editing, shortcode rendering inside the Layout Builder template, entry locking, and more.

#### 🚀 Added
* View editor setting to control how frequently requests to take control of a locked entry are checked when Edit Locking is enabled.

#### 🐛 Fixed
* Navigation between pages in multi-page forms was broken when editing entries.
* GravityView View field in the Single Entry layout may not display results when accessed from a paginated View.
* `[gv_entry_link]` shortcode was not rendering inside the Custom Content field when using the Layout Builder template.
* Fatal error when a Chained Selects Add-On search field was added to the Search Bar, then removed from the connected form.
* Entry locking not working in certain cases.
* Browser performance issue when a View is rendered in the Elementor preview area.

#### 💻 Developer Updates
* Added `gk/gravityview/edit-entry/user-can-edit-field` filter to allow modifying field visibility in Edit Entry.

= 2.37 on March 24, 2025 =

This release enhances dialogs in the View editor, improves button and link positioning on the Edit Entry page, and resolves missing settings, embed issues in page builders, unsaved changes warnings, and more.

#### 🚀 Added
* Expand/contract button to field and widget settings in the View editor.
  - When the dialog is expanded, the code editor will expand to the full width of the dialog.

#### ✨ Improved
* The display of action buttons/links on the Edit Entry page.

#### 🐛 Fixed
* Missing settings in the View editor for customizing next/previous page button text on the Edit Entry screen.
* Missing hooks in the Layout Builder template prevented extensions like Ratings & Reviews from working.
* Broken Entry Edit link inside the lightbox when viewing a single entry.
* Settings text may not wrap correctly in the View editor.
* The "Are you sure you want to leave this page?" unsaved changes warning appears after opening field settings and navigating away from the Edit View page, even if no changes were made.
* Embedding a View via a page builder (e.g., Elementor) prevented a GravityView View field in the Single Entry layout from rendering.

= 2.36 on March 13, 2025 =

This update introduces a new notification event for duplicated entries, along with fixes and improvements to GravityView blocks, shortcodes, and Views using joined data from multiple forms.

#### 🚀 Added
* New notification event "GravityView - Entry is duplicated" that runs when entries are duplicated using GravityView.

#### ✨ Improved
* Forms in the form selection filter on the Views page are now sorted alphabetically.
* Security enhancements for GravityView blocks and shortcodes.

#### 🐛 Fixed
* View Details block could not be previewed when enhanced security was enabled on the View.
* Adding the GravityView shortcode or View block in the block editor prevented content from being saved when the View was configured to redirect on no entries.
* `[gravityview]` shortcode not returning results when the `search_value` attribute value contains an apostrophe.
* Issues in Views using joined data ([Multiple Forms](https://www.gravitykit.com/extensions/multiple-forms/) extension):
  - Single Entry layout not working in a lightbox;
  - Invalid `GravityView > Edit Entry` link in the top admin bar when editing an entry;
  - PHP notice triggered when editing entries in a lightbox.

= 2.35 on February 12, 2025 =

This update adds random sorting to the GravityView block, improves how partial entries are handled, and fixes several issues, including a fatal error in Gravity Forms 2.9.3 or newer.

#### 🚀 Added
* Random sorting option in the GravityView block.

#### ✨ Improved
* Partial entries no longer appear as "Unapproved" on the Entries page.

#### 🐛 Fixed
* Random sorting was not working when overriding the View sorting using the `sort_direction` shortcode attribute.
* Entry notes not displaying in the DataTables extension when the first View field is a Date field.
* Gravity Flow fields were displaying as available when Gravity Flow was not active.
* Result Number field would not reset counts when multiple Views were displayed on the same page.
* Random sorting of View entries did not work unless View caching was explicitly disabled.
* Fatal error in Gravity Forms 2.9.3 or newer when editing an entry with a File Upload field.

#### 🔧 Updated
* [Foundation](https://www.gravitykit.com/foundation/) to version 1.2.23.

= 2.34.2 on February 4, 2025 =

This release fixes a PHP notice in WordPress 6.7+ and a display issue in Views using the Layout Builder template.

#### 🐛 Fixed
* `function _load_textdomain_just_in_time was called incorrectly` PHP notice in WordPress 6.7 or newer.
* Display issue caused by a malformed `div` tag in the Layout Builder View template.

= 2.34.1 on January 30, 2025 =

This update resolves multiple issues, including problems with search bar visibility in Layout Builder, entry management in multisite environments, and non-functional entry locking and notes, among others.

#### 🐛 Fixed
* The Search Bar would not always be visible in Views using the Layout Builder.
* Users belonging to the main network site in a multisite environment couldn’t delete their own entries on subsites.
* Entry locking not working.
* JavaScript error preventing entry notes from being added when using the Twenty Twenty-Two theme or newer.
* Using a comma in the `:format` merge tag modifier with Date fields caused partial results to be returned.

#### 💻 Developer Updates
* Added `gk/gravityview/edit-entry/renderer/enqueue-entry-lock-assets` filter to override whether to load the entry lock UI assets.
* Added `gk/gravityview/edit-entry/renderer/entry-lock-dialog-markup` filter to modify the entry locking UI dialog window markup.

= 2.34 on January 9, 2025 =

This release introduces the [Layout Builder](https://www.gravitykit.com/announcing-gravityview-2-34-all-new-layout-builder) that allows creating custom layouts with rows and columns directly in the View editor, adds support for exporting entries by Approval Status, and includes various fixes and improvements.

#### 🚀 Added
* New Layout Builder View type for creating custom layouts with single or multi-column configurations and adjustable widths.
* Support for using entry Approval Status in conditional logic rules on the Gravity Forms Export Entries page.

#### ✨ Improved
* Entries added via the Gravity Forms API or while GravityView is inactive can now be filtered using the "Unapproved" status on the Entries page.

#### 🐛 Fixed
* Fatal error when searching entries by Approval Status in Views joined with another form using the Multiple Forms extension.
* Some [merge tag modifiers](https://docs.gravitykit.com/article/350-merge-tag-modifiers) (e.g., `:maxwords`) not being processed.
* WordPress's timezone offset not applying to Date field output with the `:format` merge tag modifier.

= 2.33.2 on December 31, 2024 =

This update removes debugging code from the Entry Notes field.

#### 🐛 Fixed
* Debugging code being shown in the Entry Notes field output.
* Output of the User Activation field not being sanitized.

= 2.33.1 on December 30, 2024 =

This update removes debugging code from the Entry Notes field.

#### 🐛 Fixed

* Debugging code being shown in the Entry Notes field output.

= 2.33 on December 19, 2024 =

This release introduces support for the Source ID meta (Gravity Forms 2.9+), adds a new User Activation field to the View editor, and includes various fixes and enhancements.

#### 🚀 Added
* Support for the Source ID meta introduced in Gravity Forms 2.9.
* New User Activation field in the View editor to activate users added by the Gravity Forms User Registration add-on.
* Client-side validation of View editor settings to prevent incorrect values.
* `:initials` merge tag modifier for Name fields to display initials.
* `:format` merge tag modifier for field inputs (e.g., `{Event Field:1.1:format:Y-m-d}`).

#### 🐛 Fixed
* Merge tags in redirect URLs were not processed after editing or deleting an entry in the lightbox.
* Individual Checkboxes field inputs incorrectly exported in CSV.
* Custom permalinks not being used in embedded Views.
* Deprecated filter notice when both the Advanced Filter extension (version 3 or newer) and Gravity Flow are active.
* Labels for fields with empty values disappearing in mobile view when joining forms using the Multiple Forms extension.
* Views defaulting to English instead of the site's language for users without certain capabilities.

#### 🔧 Updated
* [Foundation](https://www.gravitykit.com/foundation/) to version 1.2.22.

#### 💻 Developer Updates
* Added `gravityview/template/field/csv/tick` filter to programmatically modify the checkbox "check" output in CSV.
* Added `gravityview/shortcode/after-processing` action after a `[gravityview]` shortcode is finished.

= 2.32 on November 21, 2024 =

This release adds a new form notification option for updated entries, resolves file upload issues on the Edit Entry screen, and includes developer-focused enhancements.

#### 🚀 Added
* New notification option for forms, triggered when an entry is updated.

#### 🐛 Fixed
* File upload field issues on the Edit Entry screen:
  - Delete/download icons not displaying in Gravity Forms 2.9+;
  - Unable to select files for upload when the form field's "Multiple Files" setting was enabled without a "Maximum Number of Files" value.

#### 🔧 Updated
* [Foundation](https://www.gravitykit.com/foundation/) to version 1.2.21.

#### 💻 Developer Updates
* Added `gk/gravityview/view/entries/join-conditions` filter to modify the join conditions applied when retrieving View entries.
* Added `gk/gravityview/template/options` filter to programmatically modify field settings in the View editor.
* Added `gravityview/row-added` JavaScript event, triggered when a new row is added to a widget or field area.

= 2.31.1 on November 8, 2024 =

This hotfix release resolves display issues with certain View layouts.

#### 🐛 Fixed
* Rendering issue affecting certain View layouts, such as Maps, introduced in the previous release.

= 2.31 on November 4, 2024 =

This release introduces [flexible widget positioning](https://docs.gravitykit.com/article/1027-dynamic-widget-placement?utm_source=gravityview&utm_medium=changelog&utm_campaign=release) in Views, enhances entry-in-a-lightbox functionality, and adds support for the Gravity Forms 2.9+ Image Choice field. It also addresses compatibility issues with LiteSpeed, Divi, and LifterLMS, along with various other fixes and improvements.

#### 🚀 Added
* Ability to position widgets in the View editor using predefined layouts, offering a range of single or multi-column configurations with varying widths.
* View setting to control what happens when a user clicks the Cancel link when editing an entry in the lightbox.
* Support for the upcoming Image Choice field in Gravity Forms 2.9+.

#### 🐛 Fixed
* GravityView tab not displaying in certain cases under GravityKit > Settings menu.
* Widgets could not be configured after being added to a new, unsaved View.
* Compatibility with the Divi theme that prevented the Signature field from being edited on the Edit Entry screen.
* Conflict with the LiteSpeed plugin that caused a fatal error when redirecting users after duplicating an entry.
* JavaScript enqueued in the site's footer was not executed when editing an entry in the lightbox.
* It was not possible to add new entry notes when viewing a single entry in the lightbox.
* Validation error displayed when adding merge tags to the Entry Slug setting input in the View editor.
* The search box in the Change Entry Creator field did not return results when editing an entry on the Forms > Entries screen.
* Fatal error when activating LifterLMS with GravityView active.
* Searching across all fields not working as expected when the search value contains special characters or accents (e.g., ä, ß, İ).

#### 🔧 Updated
* [Foundation](https://www.gravitykit.com/foundation/) to version 1.2.20.

#### 💻 Developer Updates
* Added `gk/gravityview/lightbox/entry/before-output` action that fires before the entry content is output in the lightbox.
* Added `gk/gravityview/lightbox/entry/output/head-before` action that fires after the <head> tag is opened.
* Added `gk/gravityview/lightbox/entry/output/head-after` action that fires before the </head> tag is closed.
* Added `gk/gravityview/lightbox/entry/output/content-before` action that fires after the <body> tag is opened and before the content is rendered.
* Added `gk/gravityview/lightbox/entry/output/content-after` action that fires after the content is rendered and before the footer.
* Added `gk/gravityview/lightbox/entry/output/footer-after` action that fires after the footer and before the closing </body> tag.
* Added `gravityview/fields/image_choice/image_markup` filter to modify the Image Choice field (Gravity Forms 2.9+) markup.
* Added `gravityview/fields/image_choice/output_label` filter to control whether to display the value or label of an Image Choice field.

= 2.30.1 on October 15, 2024 =

This hotfix release resolves an issue with the Multiple Forms extension.

#### 🐛 Fixed
* Fatal error in the View editor when using joined data from multiple forms.

= 2.30 on October 14, 2024 =

This release adds the ability to change the entry creator from the Edit Entry screen, improves upload handling, fixes various bugs, and updates internal components.

#### 🚀 Added
* Entry creator can now be changed from the Edit Entry screen.
* `{now}`, `{yesterday}`, and `{tomorrow}` relative date merge tags.

#### ✨ Improved
* Handling of multi-file uploads on the Edit Entry screen.

#### 🐛 Fixed
* Entry loading inside a lightbox did not work in some cases when BuddyPress was active.
* Resending notifications from the Entries screen did not work when sending to all entries filtered by approval status.
* Conflict with the Wordfence plugin caused a fatal error when redirecting users after deleting an entry.
* Fatal error when rendering a GravityView View field with a non-existent View ID.
* Survey field (Rating type) values were displayed in reverse order when a View was embedded inside another View.
* Unexpected scrolling in the View editor after adding a field.
* PHP notice when rendering a View with a field associated with an inactive add-on.
* Entry duplication not working on the Entries page.

#### 🔧 Updated
* [Foundation](https://www.gravitykit.com/foundation/) to version 1.2.19.

= 2.29 on October 1, 2024 =

This release introduces a much-requested [lightbox feature](https://docs.gravitykit.com/article/1020-opening-and-editing-entry-details-in-a-lightbox-modal-popup) for displaying and editing entries, settings for customizing View URLs, new options for [displaying Name field initials](https://docs.gravitykit.com/article/1021-show-name-fields-as-initials) and Custom Content fields in full width, and a merge tag modifier to show date field values in a human-readable format. Several bugs have also been fixed.

#### 🚀 Added
* Ability to edit and display entries inside a lightbox.
* Global and individual View settings to customize the URL structure for all or specific Views.
* `:human` merge tag modifier for date fields to display in human-readable format (e.g., `10 minutes ago`, `5 days from now`).
* Option to display the Name field value as initials.
* Option to display Custom Content field full width on the Single Entry screen.

#### 🐛 Fixed
* Clearing search removed all URL query parameters and, in some cases, redirected to the homepage.
* Searching the View added duplicate search parameters to the URL.
* PHP 8.2 deprecation notice related to dynamic property creation.
* Entries not displaying when a View using DataTables was embedded in a Single Entry page with the List layout.
* PHP warning when displaying a View with an Event field without an active Gravity Forms Event Fields Add-On.
* Sorting entries in random order was not working.
* Multi Select field values starting with a square bracket were not displayed as selected on the Edit Entry screen.

#### 🔧 Updated
* [Foundation](https://www.gravitykit.com/foundation/) to version 1.2.18.

#### 💻 Developer Updates
* Added `gk/gravityview/field/name/display` filter to modify the Name field display value.
* Added `gk/gravityview/permalinks/reserved-terms` filter to modify the list of reserved terms that are excluded from permalinks.

= 2.28 on August 29, 2024 =

This update adds support for plain-text URLs in entry moderation merge tags, and fixes several bugs, including critical errors in the View editor. Starting with this version, PHP 7.4 or newer is required.

**Note: GravityView now requires PHP 7.4 or newer.**

#### 🚀 Added
* Modifier for entry moderation merge tags to output plain-text URLs (e.g., `{gv_approve_entry:url}`).

#### 🐛 Fixed
* "Text domain not found" error when trying to install a layout during the View creation process.
* Fatal error in the View editor when the user does not have the necessary capabilities to install plugins.
* Merge tag support in the Source URL "Link Text" field setting.
* Deprecated filter notice when using GravityView Maps 3.1.0 or newer.
* PHP 8.2 deprecation notice due to passing an empty value to `htmlspecialchars()` and creating dynamic class properties.
* The maximum number of files allowed in the File Upload field was not respected when editing an entry.
* Sorting the View by the Name field yielded incorrect results.

#### 🔧 Updated
* [TrustedLogin](https://www.trustedlogin.com/) to version 1.9.0.

#### 💻 Developer Updates
* Added `gk/gravityview/view/entries/query/sorting-parameters` filter to modify the sorting parameters applied during the retrieval of View entries.

= 2.27.1 on August 14, 2024 =

This release fixes an issue with adding fields in the View editor's Edit Entry layout when the Multiple Forms extension is enabled.

#### 🐛 Fixed
* Fields added to the Edit Entry layout in the View editor could not be configured and would disappear after saving the View when Multiple Forms was enabled.

= 2.27 on August 13, 2024 =

This update resolves several issues related to the Multiple Forms extension, fixes the recently introduced `:format` merge tag modifier to return the Time field value in the local timezone, and adds a new filter to control which fields are added by default when creating a new View.

#### 🐛 Fixed
* Time zone selection in the Search Bar did not persist after searching a View, causing it to reset upon page refresh.
* Fields added to the View could not be configured and would disappear after saving the View when Multiple Forms was enabled.
* Fatal error occurred on the Edit Entry screen when Multiple Forms was enabled.
* The `:format` merge tag modifier on the Time field returned a UTC-adjusted time value.

#### 💻 Developer Updates
* Added `gk/gravityview/view/configuration/multiple-entries/initialize-with-all-form-fields` filter that, when set to `true`, initializes the Multiple Entries layout with all form fields when creating a new View. The default is `false`, which populates the View with only the fields configured in the Gravity Forms Entries table.

= 2.26 on August 8, 2024 =

This update resolves various issues, including compatibility with Yoast SEO, improves performance through enhanced View entries caching, and adds new functionality.

#### 🚀 Added
* Ability to modify the entry creator’s information on the Edit Entry screen.
* Merge tag modifier for formatting Date and Time fields (e.g., `{Date Field:1:format:Y-m-d}`).
* Placeholders in View Settings to inform you that additional functionality is available.

#### ✨ Improved
* The "Sort By" option in the GravityView Gutenberg block now offers a dropdown selection of fields instead of requiring manual entry of the field ID.
* Caching of View entries to prevent unnecessary database queries. Thanks, Shehroz!

#### 🐛 Fixed
* Timeout issue when rendering a page/post with GravityView Gutenberg blocks when Yoast SEO is active.
* View editor fields added to the Single or Edit Entry layouts inheriting options from the View type set in the Multiple Entries layout.
* An issue in the Search Bar widget configuration where adding a Date field caused the search mode ("any" and "all") to no longer be toggleable.
* `[gv_entry_link]` shortcode not rendering inside the Custom HTML block.

#### 🔧 Updated
* [Foundation](https://www.gravitykit.com/foundation/) and [TrustedLogin](https://www.trustedlogin.com/) to versions 1.2.17 and 1.8.0, respectively.

#### 💻 Developer Updates
* Added `gk/gravityview/feature/upgrade/disabled` filter to disable the functionality placeholders. Return `true` to disable the placeholders.
* Added `gk/gravityview/metabox/content/before` and `gk/gravityview/metabox/content/after` actions, triggered before and after the View metabox is rendered.

= 2.25 on June 5, 2024 =

This update improves how entries are automatically marked as "Read" and adds a new View setting to control this functionality.

**Note: GravityView now requires Gravity Forms 2.6 (released in March 2022) or newer.**

#### 🚀 Added
* New View setting under the Single Entry tab to mark an entry as "Read". [Read more about the feature](https://docs.gravitykit.com/article/1008-marking-entries-as-read).

#### ✨ Improved
* Marking an entry as "Read" is now handled in the backend and also supports the Multiple Forms extension.

#### 🐛 Fixed
* Appearance of the Merge Tag picker in the field settings of the View editor.

#### 💻 Developer Updates
* Removed the `gk/gravityview/field/is-read/print-script` filter in favor of the improved functionality that marks entries as "Read".

= 2.24 on May 28, 2024 =

This release introduces the ability to use different view types for Multiple Entries and Single Entry layouts, adds a new View field to display an entry's read status, and fixes issues with the File Upload field, product search, and merge tag processing in entry-based notifications. [Read the announcement](https://www.gravitykit.com/announcing-gravityview-2-24/) for more details.

#### 🚀 Added
* Ability to select different View types for Multiple Entries and Single Entry layouts. [Learn all about the new View type switcher!](https://www.gravitykit.com/announcing-gravityview-2-24/)
* "Read Status" field to display whether an entry has been read or not.
  - Customize the labels for "Read" and "Unread" statuses.
  - Sort a View by "Read Status".
* Entries are now marked as "Read" when users who have the ability to edit entries visit an entry in the front-end.

#### 🐛 Fixed
* File Upload field values not rendering in the View if filenames have non-Latin characters.
* Product search now returns correct results when using all search input types in the search bar.
* View's Export Link widget would not respect date range search filters.
* Removed the unsupported "date" input type for the Date Entry field under the Search Bar widget settings.
* Merge tags in GravityView notifications are now properly processed for fields dynamically populated by Gravity Wiz's Populate Anything add-on.

#### 💻 Developer Updates
* Added `gk/gravityview/field/is-read/print-script` filter to modify whether to print the script in the frontend that marks an entry as "Read".
* Added `gk/gravityview/field/is-read/label` filter to change the "Is Read" field's "Read" and "Unread" labels.
* Added `gk/gravityview/entry-approval/choices` filter to modify strings used for entry approval ("Approved", "Unapproved", "Disapproved", etc.).

= 2.23 on May 17, 2024 =

This update adds support for Nested Forms' entry meta, addresses several bugs, including critical ones, and improves GravityKit's Settings and Manage Your Kit screens.

#### 🚀 Added
* Support for Gravity Wiz's Gravity Forms Nested Forms entry meta (parent form and entry IDs, child form field ID) in the View editor and merge tags.

#### 🐛 Fixed
* Export link View widget would cause a fatal error during multi-word searches.
* Fatal error when the search bar is configured with a Gravity Flow field and the Gravity Flow plugin is not active.
* Duplicating entries no longer fails to refresh the entry list when View-based caching is enabled.
* View cache not being invalidated when updating entries on a form joined using the Multiple Forms extension.
* Number field output now respects the form field's format settings, such as decimals and currency.

#### 🔧 Updated
* [Foundation](https://www.gravitykit.com/foundation/) to version 1.2.14.
  - Added an option to subscribe to GravityKit's newsletter from the Manage Your Kit screen.
  - Added a setting in GravityKit > Settings > GravityKit to specify the GravityKit menu position in the Dashboard.
  - Improved internal check for product updates that could still interfere with third-party plugin updates. Thanks, Aaron!
  - Fixed a bug that prevented WordPress from loading third-party plugin translations after their updates. Thanks, Jérôme!
  - Success message now shows correct product name after activation/deactivation.

#### 💻 Developer Updates
* Added `gk/gravityview/entry/approval-link/params` filter to modify entry approval link parameters.

= 2.22 on April 16, 2024 =

This release introduces [support for search modifiers](https://docs.gravitykit.com/article/995-gravityview-search-modifiers) and [range-based searching for numeric fields](https://docs.gravitykit.com/article/996-number-range-search), enables easy duplication and precise insertion of View fields and widgets, and resolves critical issues with Yoast SEO and LifterLMS. [Read the announcement](https://www.gravitykit.com/gravityview-2-22/) for more details.

#### 🚀 Added
* Support for negative, positive, and exact-match search modifiers in the Search Bar.
* Range-based search for Number, Product (user-defined price), Quantity and Total fields in the Search Bar.
* Ability to duplicate View fields and widgets, and to insert them at a desired position.

#### 🐛 Fixed
* Editing an entry with Yoast SEO active resulted in changes being saved twice.
* Views secured with a secret code did not display inside LifterLMS dashboards.
* View editor display issues when LifterLMS is active.
* Fatal error when editing posts/pages containing GravityView blocks.

#### 🔧 Updated
* [Foundation](https://www.gravitykit.com/foundation/) to version 1.2.12.
  - Fixed a bug that hid third-party plugin updates on the Plugins and Updates pages.
  - Resolved a dependency management issue that incorrectly prompted for a Gravity Forms update before activating, installing, or updating GravityKit products.

__Developer Updates:__
* `gk/gravityview/common/quotation-marks` filter to modify the quotation marks used for exact-match searches.
* `gk/gravityview/search/number-range/step` filter to adjust the interval between numbers in input fields for range-based searches.

= 2.21.2 on March 28, 2024 =

This update fixes an issue with previewing GravityView blocks for Views with enhanced security and resolves a problem where blocks were previously rendered only for logged-in users.

#### 🐛 Fixed
* Previewing a GravityView block for a View that has enhanced security enabled no longer results in a notice about a missing `secret` shortcode attribute.
* GravityView blocks now render for all users, not just those who are logged in.

= 2.21.1 on March 22, 2024 =

This hotfix release addresses a critical error that occurred when activating the plugin without Gravity Forms installed.

#### 🐛 Fixed
* Critical error when activating the plugin without Gravity Forms installed.

= 2.21 on March 18, 2024 =

This release enhances security, introduces support for LifterLMS, adds a new CSV/TSV export widget to the View editor along with the option to add Gravity Flow fields to the Search Bar, addresses PHP 8.2 deprecation notices, fixes a conflict with BuddyBoss Platform, and improves performance with updates to essential components.

#### 🚀 Added
* A View editor widget to export entries in CSV or TSV formats.
* Support for SVG images.
* Support for Gravity Flow's "Workflow User" and "Workflow Multi-User" fields inside the Search Bar.
* Integration with LifterLMS that allows embedding Views inside Student Dashboards.
* Notice to inform administrators that an embedded View was moved to "trash" and an option to restore it.
* Click-to-copy shortcode functionality in the View editor and when listing existing Views.

#### 🐛 Fixed
* PHP 8.2 deprecation notices.
* Fields linked to single entry layouts are now exported as plain text values, not hyperlinks, in CSV/TSV files.
* Issue preventing the saving of pages/posts with GravityView Gutenberg blocks when BuddyBoss Platform is active.

#### 🔐 Security
* Enhanced security by adding a `secret` attribute to shortcodes and blocks connected to Views.

#### 🔧 Updated
* [Foundation](https://www.gravitykit.com/foundation/) to version 1.2.11.
  - GravityKit product updates are now showing on the Plugins page.
  - Database options that are no longer used are now automatically removed.

* Added: You can now search exact-match phrases by wrapping a search term in quotes (e.g., `"blue motorcycle"`). This will search for text exactly matching `"blue motorcycle"`)

__Developer Updates:__

* Added: `gk/gravityview/widget/search/clear-button/params` filter to modify the parameters of the Clear button in the search widget.

= 2.20.2 on March 4, 2024 =

This release enhances performance by optimizing caching and managing transients more effectively.

#### ✨ Improved
* Enhanced detection of duplicate queries, resulting in fewer cache records stored in the database.

#### 🔧 Updated
* Updated [Foundation](https://www.gravitykit.com/foundation/) to version 1.2.10.
  - Transients are no longer autoloaded.

= 2.20.1 on February 29, 2024 =

This release fixes an issue with View caching and improves compatibility with the Advanced Custom Fields plugin.

#### 🐛 Fixed
* Disappearing pagination and incorrect entry count when View caching is enabled.
* Potential timeout issue when embedding GravityView shortcodes with Advanced Custom Fields plugin.
* PHP 8.1+ deprecation notice.

= 2.20 on February 22, 2024 =

This release introduces new settings for better control over View caching, adds support for the Advanced Post Creation Add-On when editing entries, fixes a fatal error when exporting entries to CSV, and updates internal components for better performance and compatibility.

#### 🚀 Added
* Global and View-specific settings to control caching of View entries. [Learn more about GravityView caching](https://docs.gravitykit.com/article/58-about-gravityview-caching).
* Support for the [Advanced Post Creation Add-On](https://www.gravityforms.com/add-ons/advanced-post-creation/) when editing entries in GravityView's Edit Entry mode.

#### ✨ Improved
* If Gravity Forms is not installed and/or activated, a notice is displayed to alert users when creating new or listing existing Views.

#### 🐛 Fixed
* Deprecation notice in PHP 8.1+ when displaying a View with file upload fields.
* Fatal error when exporting entries to CSV.

#### 🔧 Updated
* [Foundation](https://www.gravitykit.com/foundation/) to version 1.2.9.
  - GravityKit products that are already installed can now be activated without a valid license.
  - Fixed PHP warning messages that appeared when deactivating the last active product with Foundation installed.

#### 🐛 Fixed
* The GravityView capabilities for a specific role were overwritten on every admin request.

= 2.19.6 on February 7, 2024 =

This update introduces the ability to send notifications using Gravity Forms when an entry is deleted, improves sorting and survey field ratings, and updates key components for better performance and compatibility.

#### 🚀 Added
* Ability to send notifications using Gravity Forms when an entry is deleted by selecting the "GravityView - Entry is deleted" event from the event dropdown in Gravity Forms notifications settings.

#### 🐛 Fixed
* Sorting the View by entry ID in ascending and descending order would yield the same result.
* Survey fields without a rating would show a 1-star rating.
* Editing Gravity Forms [Custom Post Fields](https://docs.gravityforms.com/post-custom/#h-general-settings) with a Field Type set to "File Uploads" inside in Edit Entry.

#### 🔧 Updated
* [Foundation](https://www.gravitykit.com/foundation/) and [TrustedLogin](https://www.trustedlogin.com/) to versions 1.2.8 and 1.7.0, respectively.
  - Transients are now set and retrieved correctly when using object cache plugins.
  - Fixed a JavaScript warning that occurred when deactivating license keys and when viewing products without the necessary permissions.
  - Resolved PHP warning messages on the Plugins page.

__Developer Updates:__

* Added: `GravityView_Notifications` class as a wrapper for Gravity Forms notifications.
* Modified: Added the current `\GV\View` object as a second parameter for the `gravityview/search-all-split-words` and `gravityview/search-trim-input` filters.
* Modified: Attach listeners in the View editor to `$( document.body )` instead of `$('body')` for speed improvements.

= 2.19.5 on December 7, 2023 =

* Fixed: PHP 8.1+ deprecation notice when editing an entry with the Gravity Forms User Registration add-on enabled
* Updated: [Foundation](https://www.gravitykit.com/foundation/) to version 1.2.6

= 2.19.4 on November 2, 2023 =

* Improved: View editor performance, especially with Views with a large number of fields
* Improved: "Link to Edit Entry," "Link to Single Entry," and "Delete Entry" fields are now more easily accessible at the top of the field picker in the View editor
* Fixed: PHP 8.1+ deprecation notice

= 2.19.3 on October 25, 2023 =

* Fixed: Using merge tags as values for search and start/end date override settings was not working in Views embedded as a field
* Fixed: Deprecation notice in PHP 8.2+

= 2.19.2 on October 19, 2023 =

* Fixed: Merge tags were still not working in the Custom Content field after the fix in 2.19.1

= 2.19.1 on October 17, 2023 =

* Fixed: PHP 8+ deprecation notice appearing on 404 pages
* Fixed: Merge tags not working in the Custom Content field
* Improved: PHP 8.1 compatibility

= 2.19 on October 12, 2023 =

* Added: Embed a Gravity Forms form using a field in the View editor
* Added: Embed a GravityView View using a field in the View editor
* Added: New Custom Code tab in the View Setting metabox to add custom CSS and JavaScript to the View
* Fixed: Appearance of HTML tables nested within View fields, including Gravity Forms Survey Add-On fields
* Fixed: Clicking the "?" tooltip icon would not go to the article if the Support Port is disabled
* Tweak: Improved Chained Select field output when the Chained Select Add-On is disabled
* Updated: [Foundation](https://www.gravitykit.com/foundation/) to version 1.2.5

__Developer Updates:__

* Added: Entries submitted using the new Gravity Forms Field will have `gk_parent_entry_id` and `gk_parent_form_id` entry meta added to them to better support connecting Views

= 2.18.7 on September 21, 2023 =

* Added: Support for embedding Views inside [WooCommerce Account Pages](https://iconicwp.com/products/woocommerce-account-pages/)
* Improved: `[gvlogic]` shortcode now works with the [Dashboard Views](https://github.com/GravityKit/Dashboard-Views) add-on in the WordPress admin area
* Fixed: The Recent Entries widget results would be affected when browsing a View: the search query, page number, and sorting would affect the displayed entries
* Fixed: Activation of View types (e.g., Maps, DataTables) would fail in the View editor
* Fixed: Image preview (file upload field) not working if the file is uploaded to Dropbox using the Gravity Forms Dropbox add-on
* Updated: [Foundation](https://www.gravitykit.com/foundation/) to version 1.2.4

__Developer Updates:__

* Added: `gk/gravityview/approve-link/return-url` filter to modify the return URL after entry approval
* Added: Second parameter to the `GravityView_Fields::get_all()` method to allow for filtering by context
* Improved: Added third argument to `gravityview_get_connected_views()` to prevent including joined forms in the search
* Implemented: The `GravityView_Field::$contexts` property is now respected; if defined, fields that are not in a supported context will not render

= 2.18.6 on September 7, 2023 =

* Improved: Introduced a gear icon to the editor tabs that brings you directly to the Settings metabox
* Improved: Support for RTL languages
* Updated: [Foundation](https://www.gravitykit.com/foundation/) to version 1.2.2

= 2.18.5 on September 1, 2023 =

* Fixed: Fatal error caused by GravityView version 2.18.4

= 2.18.4 on August 31, 2023 =

* Added: A "Direct Access" summary in the Publish box in the View editor that makes it easy to see and modify whether a View is accessible directly
* Improved: Views will now remember the Settings tab you are on after you save a View
* Fixed: Resolved a fatal error that occurred under certain circumstances due to passing the wrong parameter type to a WordPress function
* Updated: The video on the Getting Started page
* Updated: [Foundation](https://www.gravitykit.com/foundation/) to version 1.2

= 2.18.3 on July 20, 2023 =

* Fixed: Incorrect total entry count and hidden pagination when View contains an Entry Edit field

= 2.18.2 on July 12, 2023 =

* Fixed: Performance issue
* Fixed: [WP-CLI](https://wp-cli.org/) not displaying available GravityKit product updates
* Updated: [Foundation](https://www.gravitykit.com/foundation/) to version 1.1.1

__Developer Notes:__

* Added: `gk/gravityview/view/entries/cache` filter to provide control over the caching of View entries (default: `true`)

= 2.18.1 on June 20, 2023 =

* Fixed: PHP warning message that appeared when attempting to edit a View

= 2.18 on June 20, 2023 =

* Fixed: Issue where "Edit Entry" link was not appearing under the Single Entry layout when the View was filtered using the "Created By" criterion with the "{user:ID}" merge tag
* Fixed: REST API response breaking the functionality of Maps Layout 2.0
* Updated: [Foundation](https://www.gravitykit.com/foundation/) to version 1.1

__Developer Notes:__

* Deprecated: `get_gravityview()` and the `the_gravityview()` global functions
* Added: `GravityView_Field_Delete_Link` class to render the Delete Entry link instead of relying on filtering
	- `delete_link` will now be properly returned in the `GravityView_Fields::get_all('gravityview');` response

= 2.17.8 on May 16, 2023 =

* Improved: Performance when using Gravity Forms 2.6.9 or older
* Improved: Form ID now appears beside the form title for easier data source selection in the View editor
* Fixed: Fatal error when adding a GravityView block in Gutenberg editor
* Fixed: Error when activating an installed but deactivated View type (e.g., Maps) from within the View editor
* Fixed: File Upload fields may incorrectly show empty values

__Developer Notes:__

* Added: `gk/gravityview/metaboxes/data-source/order-by` filter to modify the default sorting order of forms in the View editor's data source dropdown menu (default: `title`)
* Added: `gk/gravityview/renderer/should-display-configuration-notice` filter to control the display of View configuration notices (default: `true`)

= 2.17.7 on May 4, 2023 =

* Fixed: Fatal error when using the Radio input types in the Search Bar (introduced in 2.17.6)

= 2.17.6 on May 3, 2023 =

* Added: Filter entries by payment status using a drop-down, radio, multi-select, or checkbox inputs in the Search Bar (previously, only searchable using a text input)
* Modified: Added "(Inactive)" suffix to inactive forms in the Data Source dropdown
* Fixed: Incompatibility with some plugins/themes that use Laravel components
* Fixed: Appearance of Likert survey fields when using Gravity Forms Survey Add-On Version 3.8 or newer
* Fixed: Appearance of the Poll widget when using Gravity Forms Poll Add-On Version 4.0 or newer
* Fixed: `[gvlogic]` not working when embedded in a Post or Page
* Fixed: `[gvlogic if="context" is="multiple"]` not working when a View is embedded
* Fixed: Consent field always showing checked status when there are two or more Consent fields in the form
* Fixed: Selecting all entries on the Entries page would not properly apply all the search filters

__Developer Notes:__

* Added: `gk/gravityview/common/get_forms` filter to modify the forms returned by `GVCommon::get_forms()`
* Modified: Removed `.hidden` from compiled CSS files to prevent potential conflicts with other plugins/themes (use `.gv-hidden` instead)
* Modified: Added `gvlogic`-related shortcodes to the `no_texturize_shortcodes` array to prevent shortcode attributes from being encoding
* Modified: Updated Gravity Forms CSS file locations for the Survey, Poll, and Quiz Add-Ons
* Modified: Likert survey responses are now wrapped in `div.gform-settings__content.gform-settings-panel__content` to match the Gravity Forms Survey Add-On 3.8 appearance
* Fixed: Properly suppress PHP warnings when calling `GFCommon::gv_vars()` in the Edit View screen
* Updated: [Foundation](https://www.gravitykit.com/foundation/) to version 1.0.12
* Updated: TrustedLogin to version 1.5.1

= 2.17.5 on April 12, 2023 =

* Fixed: Do not modify the Single Entry title when the "Prevent Direct Access" setting is enabled for a View
* Fixed: Fatal error when performing a translations scan with the WPML plugin

= 2.17.4 on April 7, 2023 =

* Fixed: Fatal error rendering some Maps Layout Views introduced in 2.17.2
* Fixed: When a View is embedded multiple times on the same page, Edit Entry, Delete Entry, and Duplicate Entry links could be hidden after the first View
* Fixed: "The Single Entry layout has not been configured" notice shows when embedding a View into another View's Single Entry page using a Custom Content field

= 2.17.3 on April 6, 2023 =

* Fixed: Fatal error rendering multiple Views on the same page/post introduced in 2.17.2

__Developer Updates:__

* Added: A `$context` argument of `\GV\Template_Context` is now passed to `\GV\Widget\pre_render_frontend()`

= 2.17.2 on April 5, 2023 =

**Note: GravityView now requires Gravity Forms 2.5.1 or newer**

* Added: "No Entries Behavior" option to hide the View when there are no entries visible to the current user (not applied to search results)
* Fixed: Performance issue introduced in 2.17 that resulted in a large number of queries
* Fixed: PHP 8+ fatal error when displaying connected Views in the Gravity Forms form editor or forms list
* Fixed: PHP 8+ warning messages when creating a new View
* Fixed: PHP warning when a View checks for the ability to edit an entry that has just been deleted using code
* Fixed: On sites running the GiveWP plugin, the View Editor would look bad
* Updated: [Foundation](https://www.gravitykit.com/foundation/) to version 1.0.11

__Developer Updates:__

* Added: View blocks are also parsed when running `\GV\View_Collection::from_content()`
* Added: New filter, to be used by Multiple Forms extension: `gravityview/view/get_entries/should_apply_legacy_join_is_approved_query_conditions`
* Modified: `gravityview()->views->get()` now parses the content of the global `$post` object and will detect View shortcodes or blocks stored in the `$post->post_content`
* Modified: `gravityview()->views->get()` now may return a `GV\View_Collection` object when it detects multiple Views in the content
* Updated: HTML tags that had used `.hidden` now use the `.gv-hidden` CSS class to prevent potential conflicts with other plugins/themes

= 2.17.1 on February 20, 2023 =

* Updated: [Foundation](https://www.gravitykit.com/foundation/) to version 1.0.9

= 2.17 on February 13, 2023 =

**Note: GravityView now requires PHP 7.2 or newer**

* It's faster than ever to create a new View! (Table and DataTables View types only)
	- Fields configured in the [Gravity Forms Entry Columns](https://docs.gravityforms.com/entries/#h-entry-columns) are added to the Multiple Entries layout
	- The first field in the Multiple Entries layout is linked to the Single Entry layout
	- All form fields are added to the Single Entry layout
	- An Edit Entry Link field is added to the bottom of the Single Entry layout
* Added: New "No Entries Behavior" setting: when a View has no entries visible to the current user, you can now choose to display a message, show a Gravity Forms form, or redirect to a URL
* Modified: The field picker now uses Gravity Forms field icons
* Fixed: ["Pre-filter choices"](https://docs.gravitykit.com/article/701-show-choices-that-exist) Search Bar setting not working for Address fields
* Fixed: `[gventry]` shortcode not working the Entry ID is set to "first" or "last"
* Fixed: Fatal error when using the Gravity Forms Survey Add-On
* Tweak: The field picker in the View editor now uses Gravity Forms field icons

__Developer Updates:__

* Modified: If you use the `gravityview/template/text/no_entries` or `gravitview_no_entries_text` filters, the output is now passed through the `wpautop()` function prior to applying the filters, not after
	* Added `$unformatted_output` parameter to the `gravityview/template/text/no_entries` filter to return the original value before being passed through `wpautop()`
* Modified: Container classes for no results output change based on the "No Entries Behavior" setting:
	- `.gv-no-results.gv-no-results-text` when set to "Show a Message"
	- `.gv-no-results.gv-no-results-form` when set to "Display a Form"
	- Updated `templates/views/list/list-body.php`, `templates/views/table/table-body.php`
* Added: `$form_id` parameter to `gravityview_get_directory_fields()` function and `GVCommon::get_directory_fields()` method

= 2.16.6 on January 12, 2023 =

* Fixed: Fatal error due to an uncaught PHP exception
* Fixed: It was not possible to select any content inside the field settings window in the View editor

= 2.16.5 on January 5, 2023 =

* Updated: [Foundation](https://www.gravitykit.com/foundation/) to version 1.0.8
* Improved: Internal changes to allow using Custom Content fields on the Edit Screen with the [DIY Layout](https://www.gravitykit.com/extensions/diy-layout/)

= 2.16.4 on December 23, 2022 =

* Fixed: Prevent possible conflict in the View editor with themes/plugins that use Bootstrap's tooltip library

= 2.16.3 on December 21, 2022 =

* Fixed: Caching wouldn't always clear when an entry was added or modified
* Fixed: Fatal error on some hosts due to a conflict with one of the plugin dependencies (psr/log)
* Fixed: PHP 8.1 notices
* Fixed: View scripts and styles not loading for some logged-in users

= 2.16.2 on December 14, 2022 =

* Fixed: Views would take an abnormally long time to load
* Fixed: Fatal error on some hosts that use weak security keys and salts

= 2.16.1 on December 7, 2022 =

* Fixed: Date picker and other JavaScript not working on the Edit Entry screen
* Fixed: JavaScript error preventing the Search Bar widget properties from opening when creating a new View
* Fixed: CodeMirror editor initializing multiple times when opening the custom content field properties in the View
* Fixed: Secure download link for the file upload field was not showing the file name as the link text
* Fixed: The saved View would not recognize fields added from a joined form when using the [Multiple Forms](https://www.gravitykit.com/extensions/multiple-forms/) extension

= 2.16.0.4 on December 2, 2022 =

* Fixed: Incompatibility with some plugins/themes that could result in a blank WordPress Dashboard

= 2.16.0.3 on December 2, 2022 =

* Fixed: Fatal error when downloading plugin translations

= 2.16.0.2 on December 1, 2022 =

* Fixed: Fatal error when Maps isn't installed

= 2.16.0.1 on December 1, 2022 =

* Fixed: Admin menu not expanded when on a GravityView page

= 2.16 on December 1, 2022 =

* Added: New WordPress admin menu where you can now centrally manage all your GravityKit product licenses and settings ([learn more about the new GravityKit menu](https://www.gravitykit.com/foundation/))
    - Go to the WordPress sidebar and check out the GravityKit menu!
    - We have automatically migrated your existing licenses and settings, which were previously entered in the Views→Settings page
    - Request support using the "Grant Support Access" menu item
* Added: Support for defining `alt` text in File Upload fields
* Added: "Pre-Filter Choices" Search Bar setting will only display choices that exist in submitted entries ([learn more about Pre-Filter Choices](https://docs.gravitykit.com/article/701-s))
* Improved: When creating a new View, it is now possible to install a View type (if included in the license) straight from the View editor
* Improved: Reduce the number of queries when displaying a View
* Improved: The Edit View screen loads faster
* Fixed: Merge Tags were not processed inside Custom Content fields when using the [`[gventry]` edit mode](https://docs.gravitykit.com/article/463-gventry-shortcode)
* Fixed: Gravity Forms poll results was not being refreshed after editing a Poll field in GravityView Edit Entry
* Fixed: Survey field "Rating" stars were not displaying properly in the frontend
* Fixed: JavaScript error when creating a new View
* Fixed: JavaScript error when opening field settings in a new View
* Fixed: Merge Tag picker not initializing when changing View type for an existing View
* Fixed: "Field connected to XYZ field was deleted from the form" notice when adding a new field to a View created from a form preset
* Fixed: Edit Entry may partially save changes if form fields have conditional logic; thanks, Jurriaan!
* Fixed: View presets not working
* Fixed: "This View is configured using the View type, which is disabled" notice when creating a new View after activating or installing a View type (e.g., Maps, DIY, DataTables)
* Fixed: Incorrect search mode is set when one of the View search widget fields uses a "date range" input type
* Fixed: Multiple files upload error (e.g., when editing an entry using GravityEdit)

__Developer Updates:__

* Added: `gravityview/template/field/survey/rating/before` filter that fires before the Survey field rating stars markup
* Added: `$return_view` parameter to `\GV\Request::is_view()` method, reducing the need to build a \GV\View object when simply checking if a request is a View
* Added: `$expiration` parameter to `GravityView_Cache::set()` method to allow for different cache lifetimes
* Fixed: `GravityView_Cache` was not used when the `WP_DEBUG` constant was set to `true`. This resulted in the cache being effectively disabled on many sites.
	- Improved: Only run `GravityView_Cache::use_cache()` once per request
	- Added: `GRAVITYVIEW_DISABLE_CACHE` constant to disable the cache. Note: `gravityview_use_cache` filter will still be run.

= 2.15 on September 21, 2022 =

* Added: Entire View contents are wrapped in a container, allowing for better styling ([learn about, and how to modify, the container](https://docs.gravitykit.com/article/867-modifying-the-view-container-div))
* Added: When submitting a search form, the page will scroll to the search form
* Modified: Select and Multiselect search inputs will now use the connected field's "Placeholder" values, if defined in Gravity Forms ([read about Search Bar placeholders](https://docs.gravitykit.com/article/866-search-bar-placeholder))
* Improved: Date comparisons when using `[gvlogic]` with `greater_than` or `less_than` comparisons
* Fixed: Reduced the number of database queries to render a View, especially when using Custom Content, Entry Link, Edit Link, and Delete Link fields
* Fixed: Removed the Gravity Forms Partial Entries Add-On privacy notice when using Edit Entry because auto-saving in Edit Entry is not supported
* Fixed: The "entry approval is changed" notification, if configured, was being sent for new form submissions
* Fixed: Views would not render in PHP 8.1
* Fixed: Multiple PHP 8 and PHP 8.1 warnings

__Developer Updates:__

* Added: `gravityview/widget/search/append_view_id_anchor` filter to control appending the unique View anchor ID to the search URL (enabled by default)
* Added: `gravityview/view/wrapper_container` filter to wrap to optionally wrap the View in a container (enabled by default) — [see examples of modifying the container](https://docs.gravitykit.com/article/867-modifying-the-view-container-div)
* Added: `gravityview/view/anchor_id` filter to control the unique View anchor ID
* Modified the following template files:
	- `includes/widgets/search-widget/templates/search-field-multiselect.php`
	- `includes/widgets/search-widget/templates/search-field-select.php`
	- `templates/views/list.php`
	- `templates/views/table.php`
	- `templates/fields/field-custom.php`
	- `templates/fields/field-duplicate_link-html.php`
	- `templates/fields/field-delete_link-html.php`
	- `templates/fields/field-edit_link-html.php`
	- `templates/fields/field-entry_link-html.php`
	- `templates/fields/field-website-html.php`
	- `templates/deprecated/fields/custom.php`
	- `templates/deprecated/fields/website.php`

= 2.14.7 on July 31, 2022 =

* Fixed: GravityView plugin updates were not shown in the plugin update screen since version 2.14.4 (April 27, 2022)

= 2.14.6 on May 27, 2022 =

* [GravityView (the company) is now GravityKit!](https://www.gravitykit.com/rebrand/)
* Fixed: Embedding Edit Entry context directly in a page/post using the `[gventry edit="1"]` shortcode ([learn more](https://docs.gravitykit.com/article/463-gventry-shortcode))
* Fixed: Edit Entry link wasn't working in the Single Entry context of an embedded View
* Fixed: Search Bar GravityView widget was not saving the chosen fields
* Fixed: Gravity PDF shortcodes would not be processed when bulk-approving entries using GravityView. Thanks, Jake!
* Fixed: Sometimes embedding a GravityView shortcode in the block editor could cause a fatal error
* Fixed: Multiple PHP 8 warnings

__Developer Updates:__

* Added: `redirect_url` parameter to the `gravityview/edit_entry/success` filter
* Added `redirect_url` and `back_link` parameters to the `gravityview/shortcodes/gventry/edit/success` filter

= 2.14.5 on May 4, 2022 =

* Added: A link that allows administrators to disable the "Show only approved entries" View setting from the front-end
* Fixed: Configuring new Search Bar WordPress widgets wasn't working in WordPress 5.8+
* Fixed: Styling of form settings dropdowns on the Gravity Forms "Forms" page

= 2.14.4 on April 27, 2022 =

* Added: Search Bar support for the [Chained Selects](https://www.gravityforms.com/add-ons/chained-selects/) field type
* Improved: Plugin updater script now supports auto-updates and better supports multisite installations
* Improved: If a View does not support joined forms, log as a notice, not an error
* Fixed: Merge Tag picker behavior when using Gravity Forms 2.6
* Fixed: Deleting a file when editing an entry as a non-administrator user on Gravity Forms 2.6.1 results in a server error
* Fixed: When The Events Calendar Pro plugin is active, Views became un-editable
* Tweak: Additional translation strings related to View editing

Note: We will be requiring Gravity Forms 2.5 and WordPress 5.3 in the near future; please upgrade!

__Developer Updates:__

* Added: Search URLs now support `input_{field ID}` formats as well as `filter_{field ID}`; the following will both be treated the same:
	- `/view/example/?filter_3=SEARCH`
	- `/view/example/?input_3=SEARCH`
* Added: In the admin, CSS classes are now added to the `body` tag based on Gravity Forms version. See `GravityView_Admin_Views::add_gf_version_css_class()`
* Modified: Allow non-admin users with "edit entry" permissions to delete uploaded files
* Updated: EDD_SL_Plugin_Updater script to version 1.9.1

= 2.14.3 on March 24, 2022 =

* Added: Support for displaying WebP images
* Improved: Internal logging of notices and errors
* Fixed: Images hosted on Dropbox sometimes would not display properly on the Safari browser. Thanks, Kevin M. Dean!

__Developer Updates:__

* Added: `GravityView_Image::get_image_extensions()` static method to fetch full list of extension types interpreted as images by GravityView.
* Added: `webp` as a valid image extension

= 2.14.2.1 on March 11, 2022 =

* Fixed: Empty values in search widget fields may return incorrect results

__Developer Updates:__

* Added: `gravityview/search/ignore-empty-values` filter to control strict matching of empty field values

= 2.14.2 on March 10, 2022 =

* Fixed: Potential fatal error on PHP 8 when exporting View entries in CSV and TSV formats
* Fixed: Search widget would cause a fatal error when the Number field is used with the "is" operator
* Fixed: Search widget returning incorrect results when a field value is blank and the operator is set to "is"
* Fixed: Gravity Forms widget icon not showing
* Fixed: Gravity Forms widget not displaying available forms when the View is saved

= 2.14.1 on January 25, 2022 =

* Tested with WordPress 5.9
* Improved: The [Members plugin](https://wordpress.org/plugins/members/) now works with No-Conflict Mode enabled
* Improved: Performance when saving Views with many fields
* Improved: Performance when loading the Edit View screen when a View has many fields
* Fixed: Gravity Forms widget used in the View editor would initialize on all admin pages
* Fixed: PHP notice when editing an entry in Gravity Forms that was created by user that no longer exists
* Fixed: Error activating on sites that use the Danish language
* Fixed: Entry approval scripts not loading properly when using Full Site Editing themes in WordPress 5.9
* Updated: TrustedLogin client to Version 1.2, which now supports logins for WordPress Multisite installations
* Updated: Polish translation. Thanks, Dariusz!

__Developer Updates:__

* Modified: Refactored drag & drop in the View editor to improve performance: we only initialize drag & drop on the active tab instead of globally.
	* Added: `gravityview/tab-ready` jQuery trigger to `body` when each GravityView tab is ready (drag & drop initialized). [See example of binding to this event](https://gist.github.com/zackkatz/a2844e9f6b68879e79ba7d6f66ba0850).

= 2.14.0.1 on December 30, 2021 =

Fixed: Deprecated filter message when adding fields to the View

= 2.14 on December 21, 2021 =

This would be a minor version update (2.13.5), except that we renamed many functions. See "Developer Updates" for this release below.

* Added: `{is_starred}` Merge Tag. [Learn more about using `{is_starred}`](https://docs.gravitykit.com/article/820-the-isstarred-merge-tag)
* Fixed: Media files uploaded to Dropbox were not properly embedded
* Fixed: JavaScript error when trying to edit entry's creator
* Fixed: Recent Entries widget would cause a fatal error on WP 5.8 or newer
* Fixed: When using Multiple Forms, editing an entry in a joined form now works properly if the "Edit Entry" tab has not been configured
* Fixed: View settings not hiding automatically on page load

__Developer Updates:__

We renamed all instances of `blacklist` to `blocklist` and `whitelist` to `allowlist`. All methods and filters have been deprecated using `apply_filters_deprecated()` and `_deprecated_function()`. [See a complete list of modified methods and filters](https://docs.gravitykit.com/article/816-renamed-filters-methods-in-2-14).

= 2.13.4 on November 4, 2021 =

* Fixed: View scripts and styles would not load when manually outputting the contents of the `[gravityview]` shortcode

__Developer Updates:__

* Added: `gravityview/shortcode/before-processing` action that runs before the GravityView shortcode is processed
* Added: `gravityview/edit_entry/cancel_onclick` filter to modify the "Back" link `onclick` HTML attribute
	- Modified: `/includes/extensions/edit-entry/partials/form-buttons.php` file to add the filter

= 2.13.3 on October 14, 2021 =

* Fixed: Edit Entry would not accept zero as a value for a Number field marked as required
* Modified: Refined the capabilities assigned to GravityView support when access is granted using TrustedLogin. Now our support will be able to debug theme-related issues and use the [Code Snippets](https://wordpress.org/plugins/code-snippets/) plugin.

= 2.13.2 on October 7, 2021 =

* Fixed: Entry Approval not working when using DataTables in responsive mode (requires DataTables 2.4.9 or newer).

__Developer Updates:__

* Updated: Upgraded to Fancybox 4.
* Updated: [TrustedLogin Client](https://github.com/trustedlogin/client) to Version 1.0.2.
* Modified: Added Code Snippets CSS file to No Conflict allow list.
* Modified: Moved internal (but public) method `GravityView_Admin_ApproveEntries::process_bulk_action` to new `GravityView_Bulk_Actions` class.

= 2.13.1 on September 27, 2021 =

* Improved: Views now load faster due to improved template caching.
* Added: Ability to configure an "Admin Label" for Custom Content widgets. This makes it easier to see your widget configuration a glance.
* Fixed: Issue where non-support users may see a "Revoke TrustedLogin" admin bar link.

= 2.13 on September 23, 2021 =

* Added: Integrated with TrustedLogin, the easiest & most secure way to grant access to your website. [Learn more about TrustedLogin](https://www.trustedlogin.com/about/easy-and-safe/).
	- Need to share access with support? Click the new "Grant Support Access" link in the "Views" menu.

= 2.12.1 on September 1, 2021 =

* Fixed: The Gravity Forms widget in the View editor would always use the source form of the View
* Fixed: The field picker didn't use available translations
* Fixed: Importing [exported Views](https://docs.gravitykit.com/article/119-importing-and-exporting-configured-views) failed when Custom Content or [DIY Layout](https://www.gravitykit.com/extensions/diy-layout/) fields included line breaks.
* Fixed: When first installing GravityView, the message was for an invalid license instead of inactive.
* Fixed: The "Affiliate ID" setting would not toggle properly when loading GravityView settings. [P.S. — Become an affiliate and earn money referring GravityView!](https://www.gravitykit.com/account/affiliates/#about-the-program)
* Tweak: Changed the icon of the Presets preview

= 2.12 on July 29, 2021 =

* Fixed: Add latest Yoast SEO scripts to the No-Conflict approved list
* Fixed: Updating an entry with a multi-file upload field may erase existing contents when using Gravity Forms 2.5.8

= 2.11 on July 15, 2021 =

* Added: Settings to customize "Update", "Cancel", and "Delete" button text in Edit Entry
* Improved: Much better Gravity Forms Survey Add-On integration! [Learn more in the release announcement](https://www.gravitykit.com/gravityview-2-11/).
	- Ratings can be displayed as text or stars
	- Multi-row Likert fields can be shown as Text or Score
	- Improved display of a single row from a multi-row Likert field
	- Single checkbox inputs are now supported
* Improved: Search widget clear/reset button behavior
* Improved: Allow unassigning an entry's Entry Creator when editing an entry
* Improved: When editing an entry, clicking the "Cancel" button will take you to the prior browser page rather than a specific URL
* Improved: Conditionally update "Clear Search" button text in the Search Bar
* Fixed: When Time fields were submitted with a single `0` for hour and minute inputs, instead of displaying midnight (`0:0`), it would display the current time
* Fixed: Delete Entry links did not work when custom entry slugs were enabled
* Fixed: Editing an entry in Gravity Forms that was created by a logged-out user forced an entry to be assigned to a user
* Fixed: Missing download/delete icons for file upload field in Edit Entry when running Gravity Forms ≥ 2.5.6.4
* Fixed: A broken German translation file caused a fatal error (only for the `de_DE` localization)
* Updated: Dutch translation (thanks René S.!) and German translation (thanks Aleksander K-W.!)

__Developer Updates:__

* Added: `gravityview/template/field/survey/glue` filter to modify how the multi-row Likert field values are combined. Default: `; `
* Modified: `templates/deprecated/fields/time.php` and `templates/fields/field-time-html.php` to include the commented `strtotime()` check
* Modified: `includes/extensions/edit-entry/partials/form-buttons.php` to add Cancel button enhancements
* Fixed: `gravityview/search/sieve_choices` didn't filter by Created By
* Fixed: `\GV\Utils::get()` didn't properly support properties available using PHP magic methods. Now supports overriding using the `__isset()` magic method.
* Updated: EDD auto-updates library to version 1.8

= 2.10.3.2 on June 2, 2021 =

* Improved: Loading of plugin dependencies
* Fixed: Field's required attribute was ignored in certain scenarios when using Edit Entry

= 2.10.3.1 on May 27, 2021 =

* Fixed: The "delete file" button was transparent in Edit Entry when running Gravity Forms 2.5 or newer
* Security enhancements

= 2.10.3 on May 20, 2021 =

* Added: Support for the [All in One SEO](https://wordpress.org/plugins/all-in-one-seo-pack/) plugin
* Fixed: GravityView styles and scripts not loading when embedding View as a block shortcode in GeneratePress
* Fixed: PHP notice appearing when a translation file is not available for the chosen locale
* Fixed: Search clear button disappearing when using GravityView Maps layout

__Developer Updates:__

* Added: `gravityview/fields/custom/form` filter to modify form used as the source for View entries
* Added: `gravityview/fields/custom/entry` filter to modify entry being displayed

= 2.10.2.2 on April 19, 2021 =

* Improved: Previous fix for an issue that affected HTML rendering of some posts and pages

= 2.10.2.1 on April 13, 2021 =

* Fixed: Issue introduced in Version 2.10.2 that affected HTML rendering of some posts and pages
* Fixed: Undefined function error for sites running WordPress 4.x introduced in Version 2.10.2

= 2.10.2 on April 12, 2021 =

* Fixed: Using the GravityView shortcode inside a [reusable block](https://wordpress.org/news/2021/02/gutenberg-tutorial-reusable-blocks/) in the WordPress Editor would prevent CSS and JavaScript from loading
* Fixed: "Open in new tab/window" checkbox is missing from Link to Single Entry and Link to Edit Entry links
* Fixed: Searching while on a paginated search result fails; it shows no entries because the page number isn't removed
* Fixed: Sorting by Entry ID resulted in a MySQL error

= 2.10.1 on March 31, 2021 =

* Added: Allow comparing multiple values when using `[gvlogic]` shortcode
	- Use `&&` to match all values `[gvlogic if="abc" contains="a&&b"]`
	- Use `||` to match any values `[gvlogic if="abc" equals="abc||efg"]`
* Added: `{site_url}` Merge Tag that returns the current site URL. This can be helpful when migrating sites or deploying from staging to live.
* Fixed: Paragraph fields have a "Link to single entry" field setting, even though it doesn't make sense
* Fixed: PDF and Text files were not opened in a lightbox
* Fixed: Show File Upload files as links if they aren't an image, audio, or video file (like a .zip, .txt, or .pdf file)
* Fixed: Lightbox script was being loaded for Views even if it was not being used
* Fixed: Don't show the icon for the "Source URL" field in the View editor
* Fixed: Change Entry Creator not working properly on non-English sites
* Updated _so many translations_! Thank you to all the translators!
	- Arabic translation (thanks Salman!)
	- Dutch translation (thanks Desiree!)
	- Russian translation (thanks Victor S.!)
	- Romanian (thanks Cazare!)
	- Chinese (thanks Edi Weigh!)
	- Turkish (thanks Süha!)
	- Swedish (thanks Adam!)
	- Portuguese (thanks Luis and Rafael!)
	- Dutch (thanks Erik!)
	- Norwegian (thanks Aleksander!)
	- Italian (thanks Clara!)
	- Hungarian (thanks dbalage!)
	- Hebrew
	- French
	- Canadian French (thanks Nicolas!)
	- Finnish (thanks Jari!)
	- Iranian (thanks amir!)
	- Mexican Spanish (thanks Luis!)
	- Spanish (thanks Joaquin!)
	- German (thanks Hubert!)
	- Danish (thanks Lisbeth!)
	- Bosnian (thanks Damir!)
	- Bengali (thanks Akter!)

= 2.10 on March 9, 2021 =

* A beautiful visual refresh for the View editor!
	- Brand new field picker for more easily creating your View
	- Visually see when Single Entry and Edit Entry layouts haven't been configured
	- See at a glance which fields link to Single Entry and Edit Entry
	- Manage and activate layouts from the View editor
	- Added: Show a notice when "Show only approve entries" setting is enabled for a View and no entries are displayed because of the setting
	- Added: Custom Content now supports syntax highlighting, making it much easier to write HTML (to disable, click on the Users sidebar menu, select Profile. Check the box labeled "Disable syntax highlighting when editing code" and save your profile)
	- Added: Warning when leaving Edit View screen if there are unsaved changes
	- Added: See the details of the current field while configuring field settings
	- Added: "Clear all" link to remove all fields from the View editor at once
	- Fixed: It was possible to drag and drop a field while the field settings screen was showing. Now it's not!
	- Fixed: See when fields have been deleted from a form
* New: Brand-new lightbox script, now using Fancybox. It's fast, it's beautiful, and mobile-optimized.
	- Fixes issue with Gravity Forms images not loading in lightboxes due to secure URLs
* Ready for Gravity Forms 2.5!
* Added: Better support for the Consent field
* Improved layout of the Manage Add-Ons screen
	- Added a "Refresh" link to the Manage Add-Ons screen. This is helpful if you've upgraded your license and are ready to get started!
	- Allow enabling/disabling installed add-ons regardless of license status
* Added: A dropdown in the "All Views" screen to filter Views by the layout (Table, List, DataTables, DIY, Map, etc.)
* Added: Export entries in TSV format by adding `/tsv/` to the View URL
* Fixed: Approval Status field contains HTML in CSV and TSV exports
* Fixed: Updating an entry associated with an unactivated user (Gravity Forms User Registration) would also change entry creator's information
* Fixed: PHP warning `The magic method must have public visibility` appearing in PHP 8.0
* Fixed: PHP notice `Undefined property: stdClass::$icons` appearing on Plugins page
* Fixed: "At least one field must be filled out" validation errors (thanks <a href="https://gravitypdf.com">Gravity PDF</a>!)

__Developer Updates:__

* New: FancyBox is now being used for the lightbox
	- Thickbox is no longer used
	- Modify settings using `gravityview/lightbox/provider/fancybox/settings`
	- If you prefer, a [Featherlight lightbox option is available](https://github.com/gravityview/gv-snippets/tree/addon/featherlight-lightbox)
	- Easily add support for your own lightbox script by extending the new `GravityView_Lightbox_Provider` abstract class (the [Featherbox lightbox script](https://github.com/gravityview/gv-snippets/tree/addon/featherlight-lightbox) is a good example).
	- Modified: Formally deprecated the mis-spelled `gravity_view_lightbox_script` and `gravity_view_lightbox_style` filters in favor of  `gravityview_lightbox_script` and `gravityview_lightbox_style` (finally!)
	- Fixed: `gravityview_lightbox_script` filter wasn't being applied
	- Removed `gravityview/fields/fileupload/allow_insecure_lightbox` filter, since it's no longer needed
* Modified: `$_GET` args are now passed to links by default.
	- Added: Prevent entry links (single, edit, duplicate) from including $_GET query args by returning false to the filter `gravityview/entry_link/add_query_args`
	- Added: Prevent entry links being added to *delete* links by returning false to the filter `gravityview/delete-entry/add_query_args`
* Added: `gv_get_query_args()` function to return $_GET query args, with reserved args removed
	- Added: `gravityview/api/reserved_query_args` filter to modify internal reserved URL query args
* Added: `field-is_approved-html.php` and `field-is_approved-csv.php` template files for the Is Approved field
* Modified: Removed
* Modified: `templates/fields/field-entry_link-html.php` template to add `gv_get_query_args()` functionality
* Breaking CSS change: Removed `.gv-list-view` CSS class from the List layout container `<div>`. The CSS class was also used in the looped entry containers, making it hard to style. This issue was introduced in GravityView 2.0. For background, see [the GitHub issue](https://github.com/gravityview/GravityView/issues/1026).

= 2.9.4 on January 25, 2021 =

* Added: Apply `{get}` merge tag replacements in `[gvlogic]` attributes and content
* Modified: Made View Settings changes preparing for a big [Math by GravityView](https://www.gravitykit.com/extensions/math/) update!
* Fixed: "Change Entry Creator" would not work with Gravity Forms no-conflict mode enabled

__Developer Updates:__

* Added: `gravityview/metaboxes/multiple_entries/after` action to `includes/admin/metabox/views/multiple-entries.php` to allow extending Multiple Entries View settings

= 2.9.3 on December 15, 2020 =

* Improved: Add search field to the Entry Creator drop-down menu
* Tweak: Hide field icons (for now) when editing a View...until our refreshed design is released 😉
* Fixed: Some JavaScript warnings on WordPress 5.6
* Fixed: Uncaught error when one of GravityView's methods is used before WordPress finishes loading
* Fixed: Duplicate Entry link would only be displayed to users with an administrator role
* Fixed: Search entries by Payment Date would not yield results
* Fixed: Lightbox didn't work with secure images
* New: New lightbox gallery mode for File Upload fields with Multi-File Upload enabled

__Developer Updates:__

* Added: `gravityview/search-trim-input` filter to strip or preserve leading/trailing whitespaces in Search Bar values
* Added: Future WordPress version compatibility check
* Tweak: Improved logging output
* Modified: `gravityview_date_created_adjust_timezone` default is now set to false (use UTC value)

= 2.9.2.1 on October 26, 2020 =

* Improved: Plugin license information layout when running Gravity Forms 2.5
* Fixed: View Settings overflow their container (introduced in 2.9.2)

= 2.9.2 on October 21, 2020 =

* Added: GravityView is now 100% compatible with upcoming [Gravity Forms 2.5](https://www.gravityforms.com/gravity-forms-2-5-beta-2/)!
* Added: New View setting to redirect users to a custom URL after deleting an entry
* Added: An option to display "Powered by GravityView" link under your Views. If you're a [GravityView affiliate](https://www.gravitykit.com/account/affiliate/), you can earn 20% of sales generated from your link!
* Improved: Duplicate Entry field is only visible for logged-in users with edit or duplicate entry permissions
* Modified: Remove HTML from Website and Email fields in CSV output
* Fixed: Possible fatal error when Gravity Forms is inactive
* Fixed: Export of View entries as a CSV would result in a 404 error on some hosts
* Fixed: Entries filtered by creation date using relative dates (e.g., "today", "-1 day") did not respect WordPress's timezone offset
* Fixed: Partial entries edited in GravityView were being duplicated
* Fixed: Trying to activate a license disabled due to a refund showed an empty error message
* Tweak: Improvements to tooltip behavior in View editor
* Tweak: When "Make Phone Number Clickable" is checked, disable the "Link to single entry" setting in Phone field settings
* Tweak: Don't show "Open links in new window" for Custom Content field
* Tweak: Removed "Open link in the same window?" setting from Website field
	- Note: For existing Views, if both "Open link in the same window?" and "Open link in a new tab or window?" settings were checked, the link will now _not open in a new tab_. We hope no one had them both checked; this would have caused a rift in space-time and a room full of dark-matter rainbows.

__Developer Updates:__

* Added brand-new unit testing and acceptance testing...stay tuned for a write-up on how to easily run the GravityView test suite
* Changed: `/templates/fields/field-website-html.php` and `/templates/deprecated/fields/website.php` to use new `target=_blank` logic
* Fixed: License key activation when `GRAVITYVIEW_LICENSE_KEY` was defined
* Deprecated: Never used method `GravityView_Delete_Entry::set_entry()`

= 2.9.1 on September 1, 2020 =

* Improved: Changed the Support Port icon & text to make it clearer
* Updated: Updater script now handles WordPress 5.5 auto-updates
* Fixed: Add Yoast SEO 14.7 scripts to the No-Conflict approved list
* Fixed: Available Gravity Forms forms weren't appearing in the Gravity Forms widget when configuring a View

__Developer Updates:__

* Improved: Gravity Forms 2.5 beta support
* Fixed: Issue when server doesn't support `GLOB_BRACE`
* Fixed: Removed references to non-existent source map files

= 2.9.0.1 on July 23, 2020 =

* Fixed: Loading all Gravity Forms forms on the frontend
	* Fixes Map Icons field not working
	* Fixes conflict with gAppointments and Gravity Perks
* Fixed: Fatal error when Gravity Forms is inactive

= 2.9 on July 16, 2020 =

* Added: A "Gravity Forms" widget to easily embed a form above and below a View
* Added: Settings for changing the "No Results" text and "No Search Results" text
* Added: "Date Updated" field to field picker and sorting options
* Modified: When clicking the "GravityView" link in the Admin Toolbar, go to GravityView settings
* Improved: Add new Yoast SEO plugin scripts to the No-Conflict approved list
* Improved: Add Wicked Folders plugin scripts to the No-Conflict approved list
* Fixed: Don't allow sorting by the Duplicate field
* Fixed: Multi-site licenses not being properly shared with single sites when GravityView is not Network Activated
* Fixed: Potential fatal error for Enfold theme

__Developer Updates:__

* Fixed: Settings not able to be saved when using the `GRAVITYVIEW_LICENSE_KEY` constant
* Fixed: License not able to be activated when using the `GRAVITYVIEW_LICENSE_KEY` constant
* Fixed: Potential PHP warning when using the `{created_by}` Merge Tag
* Modified: Added index of the current file in the loop to the `gravityview/fields/fileupload/file_path` filter

= 2.8.1 on April 22, 2020 =

* Added: Better inline documentation for View Settings
* Improved: When clicking "Add All Form Fields" in the "+ Add Field" picker
* Modified: Changed default settings for new Views to "Show only approved entries"
* Modified: When adding a field to a table-based layout, "+ Add Field" now says "+ Add Column"
* Fixed: Single Entry "Hide empty fields" not working in Table and DataTables layouts

= 2.8 on April 16, 2020 =

* Added: User Fields now has many more options, including avatars, first and last name combinations, and more
* Added: A new [Gravatar (Globally Recognized Avatar)](https://en.gravatar.com) field
* Added: "Display as HTML" option for Paragraph fields - By default, safe HTML will be shown. If disabled, only text will be shown.
* Added: Support for Gravity Forms Partial Entries Add-On. When editing an entry, the entry's "Progress" will now be updated.
* Modified: Sort forms by title in Edit View, rather than Date Created (thanks, Rochelle!)
* Modified: The [`{created_by}` Merge Tag](https://docs.gravitykit.com/article/281-the-createdby-merge-tag)
	* When an entry was created by a logged-out user, `{created_by}` will now show details for a logged-out user (ID `0`), instead of returning an unmodified Merge Tag
	* When `{created_by}` is passed without any modifiers, it now will return the ID of the user who created the entry
	* Fixed PHP warning when `{created_by}` Merge Tag was passed without any modifiers
* Fixed: The "Single Entry Title" setting was not working properly
* Fixed: Recent Entries widget filters not being applied
* Updated translations: Added Formal German translation (thanks, Felix K!) and updated Polish translation (thanks, Dariusz!)

__Developer Updates:__

* Added: `gravityview/fields/textarea/allow_html` filter to toggle whether Paragraph field output should allow HTML or should be sanitized with `esc_html()`
* Added: `gravityview/field/created_by/name_display` filter for custom User Field output.
* Added: `gravityview/field/created_by/name_display/raw` allow raw (unescaped) output for `gravityview/field/created_by/name_display`.
* Added: `gravityview/fields/gravatar/settings` filter to modify the new Gravatar field's settings
* Added: `gravityview/search/sieve_choices` filter in Version 2.5 that enables only showing choices in the Search Bar that exist in entries ([learn more about this filter](https://docs.gravitykit.com/article/701-show-choices-that-exist))
* Modified: `gravityview_get_forms()` and `GVCommon::get_forms()` have new `$order_by` and `$order` parameters (Thanks, Rochelle!)
* Fixed: `gravityview/edit_entry/user_can_edit_entry` and `gravityview/capabilities/allow_logged_out` were not reachable in Edit Entry and Delete Entry since Version 2.5

= 2.7.1 on February 24, 2020 =

* Fixed: Fatal error when viewing entries using WPML or Social Sharing & SEO extensions

= 2.7 on February 20, 2020 =

* Added: "Enable Edit Locking" View setting to toggle on and off entry locking (in the "Edit Entry" tab of the View Settings)
* Fixed: Broken Toolbar link to Gravity Forms' entry editing while editing an entry in GravityView
* Fixed: PHP undefined index when editing an entry with empty File Upload field
* Fixed: When adding a field in the View Configuration, the browser window would resize

__Developer Updates:__

* Modified: The way Hidden Fields are rendered in Edit Entry no fields are configured. [Read what has changed around Hidden Fields](https://docs.gravitykit.com/article/678-edit-entry-hidden-fields-field-visibility#timeline)
	* Fixed: Rendering Hidden Fields as `input=hidden` when no fields are configured in Edit Entry (fixing a regression in 2.5)
	* Modified: The default value for the `gravityview/edit_entry/reveal_hidden_field` filter is now `false`
	* Added: `gravityview/edit_entry/render_hidden_field` filter to modify whether to render Hidden Field HTML in Edit Entry (default: `true`)
* Modified: Changed `GravityView_Edit_Entry_Locking::enqueue_scripts()` visibility to protected

= 2.6 on February 12, 2020 =

* Added: Implement Gravity Forms Entry Locking - see when others are editing an entry at the same time ([learn more](https://docs.gravitykit.com/article/676-entry-locking))
* Added: Easily duplicate entries in Gravity Forms using the new "Duplicate" link in Gravity Forms Entries screen ([read how](https://docs.gravitykit.com/article/675-duplicate-gravity-forms-entry))
* Improved: Speed up loading of Edit View screen
* Improved: Speed of adding fields in the View Configuration screen
* Modified: Reorganized some settings to be clearer
* Fixed: Potential fatal error when activating extensions with GravityView not active
* Updated: Russian translation (thank you, Victor S!)

__Developer Updates:__

* Added: `gravityview/duplicate/backend/enable` filter to disable adding a "Duplicate" link for entries
* Added: `gravityview/request/is_renderable` filter to modify what request classes represent valid GravityView requests
* Added: `gravityview/widget/search/form/action` filter to change search submission URL as needed
* Added: `gravityview/entry-list/link` filter to modify Other Entries links as needed
* Added: `gravityview/edit/link` filter to modify Edit Entry link as needed
* Fixed: A rare issue where a single entry is prevented from displaying with Post Category filters
* Modified: Important! `gravityview_get_entry()` and `GVCommon::get_entry()` require a View object as the fourth parameter. While the View will be retrieved from the context if the parameter is missing, it's important to supply it.
* Modified: `GVCommon::check_entry_display` now requires a View object as the second parameter. Not passing it will return an error.
* Modified: `gravityview/common/get_entry/check_entry_display` filter has a third View parameter passed from `GVCommon::get_entry`
* Modified: Bumped future minimum Gravity Forms version to 2.4

= 2.5.1 on December 14, 2019 =

* Modified: "Show Label" is now off by default for non-table layouts
* Improved: The View Configuration screen has been visually simplified. Fewer borders, larger items, and rounder corners.
* Accessibility improvements. Thanks to [Rian Rietveld](https://rianrietveld.com) and Gravity Forms for their support.
	- Color contrast ratios now meet [Web Content Accessibility Guidelines (WCAG) 2.0](https://www.w3.org/TR/WCAG20/) recommendations
	- Converted links that act as buttons to actual buttons
	- Added keyboard navigation support for "Add Field" and "Add Widget" pickers
	- Auto-focus the field search field when Add Field is opened
	- Improved Search Bar HTML structure for a better screen reader experience
	- Added ARIA labels for Search Bar configuration buttons
	- Improved touch target size and spacing for Search Bar add/remove field buttons
* Fixed: "Search All" with Multiple Forms plugin now works as expected in both "any" and "all" search modes.

__Developer Updates:__

* Added: `gravityview_lightbox_script` and `gravityview_lightbox_style` filters.
* Deprecated: `gravity_view_lightbox_script` and `gravity_view_lightbox_style` filters. Use `gravityview_lightbox_script` and `gravityview_lightbox_style` instead.

= 2.5 on December 5, 2019 =

This is a **big update**! Lots of improvements and fixes.

#### All changes:

* **GravityView now requires WordPress 4.7 or newer.**
* Added: A new "Duplicate Entry" allows you to duplicate entries from the front-end
* View Configuration
    * Added: You can now add labels for Custom Content in the View editor (this helps keep track of many Custom Content fields at once!)
    * Modified: New Views will be created with a number of default widgets preset
    * Fixed: View configuration could be lost when the "Update" button was clicked early in the page load or multiple times rapidly
    * Fixed: Some users were unable to edit a View, although having the correct permissions
* Improved CSV output
    * Modified: Multiple items in exported CSVs are now separated by a semicolon instead of new line. This is more consistent with formatting from other services.
    * Fixed: Checkbox output in CSVs will no longer contain HTML by default
    * Fixed: Textarea (Paragraph) output in CSVs will no longer contain `<br />` tags by default
* Edit Entry
    * Added: Directly embed the Edit Entry screen using the shortcode `[gventry edit="1"]`
    * Fixed: Editing an entry with Approve/Disapprove field hidden would disapprove an unapproved entry
    * Fixed: Field visibility when editing entries. Hidden fields remain hidden unless explicitly allowed via field configuration.
    * Fixed: Hidden calculation fields were being recalculated on Edit Entry
* Sorting and Search
    * Fixed: User sorting does not work when the `[gravityview]` shortcode defines a sorting order
    * Fixed: Proper sorting capabilities for Time and Date fields
    * Fixed: Page Size widget breaks when multiple search filters are set
    * Fixed: Page Size widget resets itself when a search is performed
* [Multiple Forms](https://www.gravitykit.com/extensions/multiple-forms/) fixes
    * Fixed: Global search not working with joined forms
    * Fixed: Custom Content fields now work properly with Multiple Forms
    * Fixed: [Gravity PDF](https://gravitypdf.com) support with Multiple Forms plugin and Custom Content fields
    * Fixed: Entry Link, Edit Link and Delete Link URLs may be incorrect with some Multiple Forms setups
* Integrations
    * Added: "Show as score" setting for Gravity Forms Survey fields
    * Added: Support for [Gravity Forms Pipe Add-On](https://www.gravityforms.com/add-ons/pipe-video-recording/)
    * Added: Track the number of pageviews entries get by using the new `[gv_pageviews]` shortcode integration with the lightweight Pageviews plugin
    * Fixed: [GP Nested Forms](https://gravitywiz.com/documentation/gravity-forms-nested-forms/) compatibility issues
    * Fixed: PHP warnings appeared when searching Views for sites running GP Populate Anything with "Default" permalinks enabled
* Improved: When a View is embedded on a post or page with an incompatible URL Slug, show a warning ([read more](https://docs.gravitykit.com/article/659-reserved-urls))
* Fixed: Number field decimal precision formatting not being respected
* Fixed: Lifetime licenses showed "0" instead of "Unlimited" sites available
* Updated: Polish translation (Thanks, Dariusz!)

__Developer Updates:__

* Added: `[gventry edit="1"]` mode where edit entry shortcodes can be used now (experimental)
* Added: `gravityview/template/field/csv/glue` filter to modify the glue used to separate multiple values in the CSV export (previously "\n", now default is ';')
* Added: `gravityview/shortcodes/gventry/edit/success` filter to modify [gventry] edit success message
* Added: `gravityview/search/sieve_choices` filter that sieves Search Widget field filter choices to only ones that have been used in entries (a UI is coming soon)
* Added: `gravityview/search/filter_details` filter for developers to modify search filter configurations
* Added: `gravityview/admin/available_fields` filter for developers to add their own assignable fields to View configurations
* Added: `gravityview/features/paged-edit` A super-secret early-bird filter to enable multiple page forms in Edit Entry
* Added: `$form_id` parameter for the `gravityview_template_$field_type_options` filter
* Added: `gravityview/security/require_unfiltered_html` filter now has 3 additional parameters: `user_id`, `cap` and `args`.
* Added: `gravityview/gvlogic/atts` filter for `[gvlogic]`
* Added: `gravityview/edit_entry/page/success` filter to alter the message between edit entry pages.
* Added: `gravityview/approve_entries/update_unapproved_meta` filter to modify entry update approval status.
* Added: `gravityview/search/searchable_fields/whitelist` filter to modify allowed URL-based searches.
* Fixed: Some issues with `unfiltered_html` user capabilities being not enough to edit a View
* Fixed: Partial form was being passed to `gform_after_update_entry` filter after editing an entry. Full form will now be passed.
* Fixed: Widget form IDs would not change when form ID is changed in the View Configuration screen
* Fixed: Intermittent `[gvlogic2]` and nested `else` issues
    * The `[gvlogic]` shortcode has been rewritten for more stable, stateless behavior
* Fixed: `GravityView_Entry_Notes::get_notes()` can return null; cast `$notes` as an array in `templates/fields/field-notes-html.php` and `includes/extensions/entry-notes/fields/notes.php` template files
* Fixed: Prevent error logs from filling with "union features not supported"
* Modified: Cookies will no longer be set for Single Entry back links
* Modified: Default 250px `image_width` setting for File Upload images is now easily overrideable
* Removed: The `gravityview/gvlogic/parse_atts/after` action is no longer available. See `gravityview/gvlogic/atts` filter instead
* Removed: The `GVLogic_Shortcode` class is now a lifeless stub. See `\GV\Shortcodes\gvlogic`.
* Deprecated: `gravityview_get_current_view_data` — use the `\GV\View` API instead

= 2.4.1.1 on August 27, 2019 =

* Fixed: Inconsistent sorting behavior for Views using Table layouts
* Fixed: Searching all fields not searching Multi Select fields
* Fixed: Error activating GravityView when Gravity Forms is disabled
* Fixed: "Getting Started" and "List of Changes" page layouts in WordPress 5.3
* Fixed: Don't show error messages twice when editing a View with a missing form
* Tweak: Don't show "Create a View" on trashed forms action menus

= 2.4 on July 17, 2019 =

**We tightened security by limiting who can edit Views. [Read how to grant Authors and Editors access](https://docs.gravitykit.com/article/598-non-administrator-edit-view).**

* Added: A new Result Number field and `{sequence}` Merge Tag [learn all about it!](https://docs.gravitykit.com/article/597-the-sequence-merge-tag)
* Added: `{date_updated}` Merge Tag ([see all GravityView Merge Tags](https://docs.gravitykit.com/article/76-merge-tags))
* Added: Option to output all CSV entries, instead of a single page of results
* Fixed: Settings compatibility issues on Multisite
* Fixed: CSV output for address fields contained Google Maps link
* Fixed: When editing an entry in Gravity Forms, clicking the "Cancel" button would not exit edit mode
* Fixed: Some fatal errors when Gravity Forms is deactivated while GravityView is active
* Fixed: Search All Fields functionality with latest Gravity Forms

__Developer Updates:__

* **Breaking Change:** Users without the `unfiltered_html` capability can no longer edit Views.
* Added: `gravityview/security/allow_unfiltered_html` to not require `unfiltered_html`. Dangerous!
* Added: `gravityview/template/field/address/csv/delimiter` filter for CSV output of addresses

= 2.3.2 on May 3, 2019 =

* Re-fixed: Conditional Logic breaks in Edit Entry if the condition field is not present

__Developer Updates:__

* Fixed: `strtolower()` warnings in `class-frontend-views.php`
* Fixed: `gravityview/fields/fileupload/link_atts` filter didn't work on link-wrapped images
* Fixed: PHP notice triggered when using the Poll widget
* Updated: Updater script, which should improve license check load time

= 2.3.1 on April 18, 2019 =

* Added: Entry Approval now features a popover that allows you to select from all approval statuses
* Fixed: Issues accessing Edit Entry for Views using [Multiple Forms](https://www.gravitykit.com/extensions/multiple-forms/)
* Fixed: Issues with Edit Entry where fields were duplicated. This temporarily reverts the conditional logic fix added in 2.3.
* Fixed: Maps will now properly use global API key settings on Multisite installations

__Developer Updates:__

* Fixed: Issues searching Address fields that contain custom states
* Added: `gravityview/approve_entries/popover_placement` filter to modify the placement of the approval popover (default: right)

= 2.3 on April 2, 2019 =

**Gravity Forms 2.3 is required**. Some functionality will not work if you are using Gravity Forms 2.2. If this affects you, please [let us know](mailto:support@gravitykit.com?subject=Gravity%20Forms%202.3%20Requirement)

* Added: Multi-Sorting! Example: Sort first by Last Name, then sort those results by First Name [Read more about multi-sorting](https://docs.gravitykit.com/article/570-sorting-by-multiple-columns)
    - Works great with our [DataTables extension](https://www.gravitykit.com/extensions/datatables/), too!
* Added: `[gvlogic logged_in="true"]` support to easily check user login status - [read how it works](https://docs.gravitykit.com/article/252-gvlogic-shortcode#logged-in-parameter)
* Added: Dropdown, Radio and Link input support for searching product fields
* Fixed: Conditional Logic breaks in Edit Entry if the condition field is not present
* Fixed: Sorting numbers with decimals
* Fixed: CSV output of List and File Upload fields
* Fixed: "Hide empty fields" setting not working Product and Quantity fields
* Fixed: Month and day reversed in multi-input date search fields
* Fixed: Join issues with embedded Views when using [Multiple Forms](https://www.gravitykit.com/extensions/multiple-forms/)
* Fixed: Other Entries empty text override was not working
* Updated: 100% translated for Dutch, German, and French

__Developer Updates:__

* Added: `gravityview/search/created_by/text` filter to override dropdown and radio text in "created by" search UI
* Added: `gravityview/approve_entries/after_submission` filter to prevent `is_approved` meta from being added automatically after entry creation
* Modified: List and File Upload fields are now output as objects/arrays in REST API JSON
* Modified: [Business Hours](https://wordpress.org/plugins/gravity-forms-business-hours/) field support in CSV and JSON output
* Fixed: Fatal error when custom templates are loaded without `\GV\Template_Context`
* Fixed: Potential PHP warning with PHP 7.2
* Added notice for users to upgrade to PHP 5.6, since WordPress will be bumping the minimum version soon


= 2.2.5 on February 4, 2019 =

* Added: Support for nested dropdown selection in Search Bar
* Fixed: State search dropdown type for custom address types
* Fixed: Don't show Credit Card fields on the Edit Entry screen (#1219)
* REST API and CSV fixes
    * Fixed: Email field being output as links in CSV
    * Fixed: CSVs could not contain more than one special field (Entry ID, Custom Content, etc.)
    * Fixed: CSV and JSON REST API did not output duplicate headers (Entry ID, Custom Content, etc.)
    * Fixed: JSON REST API endpoint did not render Custom Content fields
    * Modified: In the REST API duplicate keys are now suffixed with (n), for example: id(1), id(2), instead of not showing them at all
* Updated: Script used to provide built-in Support Port
* Updated: Russian translation by @awsswa59

__Developer Updates:__

* Added: `gravityview/edit_entry/before_update` hook
* Added: `gravityview/api/field/key` filter to customize the generated REST API entry JSON keys
* Added: `gravityview/template/csv/field/raw` filter to allow raw output of specific fields
* Modified: CSV REST API endpoint returns binary data instead of JSON-encoded data

= 2.2.4 on January 14, 2019 =

* Fixed: Other Entries field would display all entries without filtering
* Fixed: Entry Date searches not working (broken in 2.2)
* Fixed: CSV outputting wrong date formats for Date and Date Created fields
* Fixed: CSV outputting empty content for Custom Content fields
* Fixed: Changelog formatting so that the 2.2.1, 2.2.2, and 2.2.3 updates are shown
* Fixed: The picture of Floaty was _really big_ in the Getting Started screen
* Updated Translations for Italian and Iranian. Thanks, Farhad!

= 2.2.3 on December 20, 2018 =

* Fixed: Issue loading translation files on Windows IIS servers

__Developer Updates:__

* Added: Third argument to `gravityview_search_operator` filter (the current `\GV\View` object)
* Added: `GravityView_Image::is_valid_extension()` to determine whether an extension is valid for an image
* Fixed: Search operator overrides that broke in 2.2
* Modified: SVG files are now processed as images in GravityView
* Modified: Changed translation file loading order to remove paths that didn't work! [See this article for the updated paths](https://docs.gravitykit.com/article/530-translation-string-loading-order).

= 2.2.2 on December 11, 2018 =

* Added: Support for the new [Multiple Forms beta](https://www.gravitykit.com/extensions/multiple-forms/)!
* **Minor CSS Change**: Reduced Search Bar negative margins to fix the Search Bar not aligning properly
* Fixed: Calculation fields that were not added to the Edit Entry fields were being emptied (except the price)
* Updated translations - thank you, translators!
    - Turkish translated by @suhakaralar
    - Russian translated by @awsswa59
    - Polish translated by @dariusz.zielonka

__Developer Updates:__

* Template Change: Updated `widget-poll.php` template to display poll results for all Multiple Forms fields
* Added: `gravityview/query/class` filter to allow query class overrides, needed for Multiple Forms extension
* Added: `gravityview/approve_entries/autounapprove/status` filter to change the approval status set when an entry is modified in Edit Entry
* Added: `$unions` property to `\GV\View`, for future use with [Multiple Forms plugin](https://www.gravitykit.com/extensions/multiple-forms/)

= 2.2.1 on December 4, 2018 =

* Confirmed compatibility with WordPress 5.0 and the new Gutenberg editor ([use the shortcode block to embed](https://docs.gravitykit.com/article/526-does-gravityview-support-gutenberg))
* Added: Support for upcoming [Multiple Forms plugin](https://www.gravitykit.com/extensions/multiple-forms/)
* Fixed: Edit Entry writes incorrectly-formatted empty values in some cases.
* Fixed: "Hide View data until search is performed" not working for [Maps layout](https://www.gravitykit.com/extensions/maps/)
* Fixed: Entries are not accessible when linked to from second page of results
* Fixed: Search redirects to home page when previewing an unpublished View

__Developer Updates:__

* Fixed: Error loading GravityView when server has not defined `GLOB_BRACE` value for the `glob()` function
* Added: `gravityview/entry/slug` filter to modify entry slug. It runs after the slug has been generated by `GravityView_API::get_entry_slug()`
* Added: `\GV\Entry::is_multi()` method to check whether the request's entry is a `Multi_Entry` (contains data from multiple entries because of joins)

= 2.2 on November 28, 2018 =

* Yes, GravityView is fully compatible with Gravity Forms 2.4!
* Added: Choose where users go after editing an entry
* Added: Search entries by approval status with new "Approval Status" field in the Search Bar
* Added: More search input types added for "Created By" searches
* Added: When searching "Created By", set the input type to "text" to search by user email, login and name fields
* Fixed: Issue installing plugins from the Extensions page on a Multisite network
* Fixed: When a View is embedded on the homepage of a site, Single Entry and Edit Entry did not work (404 not found error)
* Fixed: Stray "Advanced Custom Fields" editor at the bottom of Edit View pages
* Fixed: Labels and quantities removed when editing an entry that had product calculations
* Fixed: When multiple Views are embedded on a page, Single Entry could sometimes show "You are not allowed to view this content"
* Fixed: Major search and filtering any/all mode combination issues, especially with "Show only approved entries" mode, A-Z Filters, Featured Entries, Advanced Filtering plugins
* Fixed: Support all [documented date formats](https://docs.gravitykit.com/article/115-changing-the-format-of-the-search-widgets-date-picker) in Search Bar date fields
* Fixed: Issues with [Advanced Filtering](https://www.gravitykit.com/extensions/advanced-filter/) date fields (including human strings, less than, greater than)
* Fixed: Security issue when Advanced Filter was configured with an "Any form field" filter (single entries were not properly secured)
* Fixed: The Quiz Letter Grade is lost if Edit Entry does not contain all Gravity Forms Quiz Add-On fields

__Developer Updates:__

* Updated: `search-field-select.php` template to gracefully handle array values
* Added: Filters for new "Created By" search. [Learn how to modify what fields are searched](https://docs.gravitykit.com/article/523-created-by-text-search).

= 2.1.1 on October 26, 2018 =

* Added: A "Connected Views" menu on the Gravity Forms Forms page - hover over a form to see the new Connected Views menu!
* Fixed: Additional slashes being added to the custom date format for Date fields
* Fixed: Quiz Letter Grade not updated after editing an entry that has Gravity Forms Quiz fields
* Fixed: Single Entry screen is inaccessible when the category is part of a URL path (using the `%category%` tag in the site's Permalinks settings)
* Fixed: Issue where GravityView CSS isn't loading in the Dashboard for some customers
* Fixed: Display uploaded files using Gravity Forms' secure link URL format, if enabled
* Updated Polish translation. Dziękuję Ci, @dariusz.zielonka!

__Developer Updates:__

* Added: `gravityview/template/table/use-legacy-style` filter to  use the legacy Table layout stylesheet without any responsive layout styles (added in GravityView 2.1) - [Here's code you can use](https://gist.github.com/zackkatz/45d869e096cd5114a87952d292116d3f)
* Added: `gravityview/view/can_render` filter to allow you to override whether a View can be rendered or not
* Added: `gravityview/widgets/search/datepicker/format` filter to allow you to modify only the format used, rather than using the `gravityview_search_datepicker_class` filter
* Fixed: Fixed an issue when using [custom entry slugs](https://docs.gravitykit.com/article/57-customizing-urls) where non-unique values across forms cause the entries to not be accessible
* Fixed: Undefined index PHP warning in the GravityView Extensions screen
* Fixed: Removed internal usage of deprecated GravityView functions
* Limitation: "Enable lightbox for images" will not work on images when using Gravity Forms secure URL format. [Contact support](mailto:support@gravitykit.com) for a work-around, or use a [different lightbox script](https://docs.gravitykit.com/article/277-using-the-foobox-lightbox-plugin-instead-of-the-default).

= 2.1.0.2 and 2.1.0.3 on September 28, 2018 =

* Fixed: Slashes being added to field quotes
* Fixed: Images showing as links for File Upload fields

= 2.1.0.1 on September 27, 2018 =

* Fixed: Responsive table layout labels showing sorting icon HTML
* Fixed: Responsive table layout showing table footer

= 2.1 on September 27, 2018 =

* Added: You can now send email notifications when an entry is approved, disapproved, or the approval status has changed. [Learn how](https://docs.gravitykit.com/article/488-notification-when-entry-approved)
* Added: Automatically un-approve an entry when it has been updated by an user without the ability to moderate entries
* Added: Easy way to install GravityView Extensions and our stand-alone plugins [Learn how](https://docs.gravitykit.com/article/489-managing-extensions)
* Added: Enable CSV output for Views [Learn how](https://docs.gravitykit.com/article/491-csv-export)
* Added: A "Page Size" widget allows users to change the number of entries per page
* Added: Support for displaying a single input value of a Chained Select field
* Added: The Table layout is now mobile-responsive!
* Improved: Added a shortcut to reset entry approval on the front-end of a View: "Option + Click" on the Entry Approval field
* Fixed: Custom date format not working with the `{date_created}` Merge Tag
* Fixed: Embedding a View inside an embedded entry didn't work
* Fixed: "Link to entry" setting not working for File Upload fields
* Fixed: Approval Status field not showing anything
* Updated translations - thank you, translators!
    - Polish translated by @dariusz.zielonka
    - Russian translated by @awsswa59
    - Turkish translated by @suhakaralar
    - Chinese translated by @michaeledi

__Developer Notes:__

* Added: Process shortcodes inside [gv_entry_link] shortcodes
* Added: `gravityview/shortcodes/gv_entry_link/output` filter to modify output of the `[gv_entry_link]` shortcode
* Added `gravityview/widget/page_size/settings` and `gravityview/widget/page_size/page_sizes` filters to modify new Page Size widget
* Modified: Added `data-label` attributes to all Table layout cells to make responsive layout CSS-only
* Modified: Added responsive CSS to the Table layout CSS ("table-view.css")
* Improved: Reduced database lookups when using custom entry slugs
* Introduced `\GV\View->can_render()` method to reduce code duplication
* Fixed: Don't add `gvid` unless multiple Views embedded in a post
* Fixed: PHP 5.3 warning in when using `array_combine()` on empty arrays
* Fixed: Apply `addslashes` to View Configuration when saving, fixing `{date_created}` format
* REST API: Allow setting parent post or page with the REST API request using `post_id={id}` ([learn more](https://docs.gravitykit.com/article/468-rest-api))
* REST API: Added `X-Item-Total` header and meta to REST API response

= 2.0.14.1 on July 19, 2018 =

* Fixed: Potential XSS ("Cross Site Scripting") security issue. **Please update.**
* Fixed: GravityView styles weren't being loaded for some users

= 2.0.14 on July 9, 2018 =

* Added: Allow filtering entries by Unapproved status in Gravity Forms
* Added: Reset entry approval status by holding down Option/Alt when clicking entry approval icon
* Fixed: Merge Tags not working in field Custom Labels
* Fixed: Enable sorting by approval status all the time, not just when a form has an Approval field
* Fixed: When a View is saved without a connected form, don't show "no longer exists" message
* Fixed: Inline Edit plugin not updating properly when GravityView is active

__Developer Notes:__

* Added: `gravityview/approve_entries/after_submission/default_status` filter to modify the default status of an entry as it is created.
* Modified: No longer delete `is_approved` entry meta when updating entry status - leave the value to be `GravityView_Entry_Approval_Status::UNAPPROVED` (3)
* Fixed: Allow for "in" and "not_in" comparisons when using `GravityView_GFFormsModel::is_value_match`
* Tweak: If "Search Mode" key is set, but there is no value, use "all"
* Tweak: Reduced number of database queries when rendering a View

= 2.0.13.1 on June 26, 2018 =

* Fixed: Custom Content fields not working with DIY Layout
* Fixed: Error when displaying plugin updates on a single site of a Multisite installation

= 2.0.13 on June 25, 2018 =

* Fixed: When View is embedded in a page, the "Delete Entry" link redirects the user to the View URL instead of embedded page URL
* Fixed: Custom Content fields not working with DIY Layout since 2.0.11
* Fixed: Fatal error when migrating settings from (very) old versions of GravityView
* Fixed: oEmbed not working when using "plain" URLs with numeric View ID slugs

__Developer Notes__

* Added: Code to expose Entry Notes globally, to fix conflict with DataTables (future DataTables update required)
* Added: `data-viewid` attribute to the Search Bar form with the current View ID
* Added: Current Post ID parameter to the `gravityview/edit-entry/publishing-action/after` action

= 2.0.12 on June 12, 2018 =

* Fixed: On the Plugins page, "Update now" not working for GravityView Premium Plugins, Views & Extensions
* Fixed: Always show that plugin updates are available, even if a license is expired

= 2.0.11 on June 12, 2018 =

* Added: Search for fields by name when adding fields to your View configuration (it's really great!)
* Fixed: GravityView license details not saving when the license was activated (only when the Update Settings button was clicked)
* Fixed: Entry filtering for single entries
* Fixed: Per-user language setting not being used in WordPress 4.7 or newer

__Developer Notes__

* Added: `\GV\View::get_joins()` method to fetch array of `\GV\Joins` connected with a View
* Added: `\GV\View::get_joined_forms()` method to get array of `\GV\GF_Forms` connected with a View

= 2.0.10 on June 6, 2018 =

* Fixed: Password-protected Views were showing "You are not allowed to view this content" instead of the password form
* Fixed: When Map View is embedded, Search Bar pointed to View URL, not page URL

= 2.0.9 on June 1, 2018 =

* Added: Allow passing `{get}` Merge Tags to [gventry] and [gvfield] shortcodes
* Fixed: Searching by entry creator using the Search Bar wasn't working
* Fixed: Edit Entry showing "Invalid link" warnings when multiple Views are embedded on a page
* Fixed: Issues with legacy template back-compatiblity (A-Z Filters) and newer API widgets (Maps)
* Fixed: Translations for entry "meta", like "Created By" or "Date Created"
* Fixed: When searching State/Province with the Search Bar, use "exact match" search

__Developer Notes__

* Added: Auto-prefixing for all CSS rules, set to cover 99.7% of browsers. We were already prefixing, so it doesn't change much, but it will update automatically from now on, based on browser support.

= 2.0.8.1 on May 31, 2018 =

* Fixed: Standalone map fields not displaying on the [Maps layout](https://www.gravitykit.com/extensions/maps/)
* Fixed: `[gv_entry_link]` when embedded in a post or page, not a View
* Fixed: `[gv_entry_link]` returning a broken link when the entry isn't defined
* Fixed: Conflict with Testimonials Widget plugin (and other plugins) loading outdated code
* Fixed: PHP notice when displaying Gravity Flow "Workflow" field

= 2.0.8 on May 25, 2018 =

* Fixed: Table layout not using field Column Width settings
* Fixed: With "Show Label" disabled, "Custom Label" setting is being displayed (if set)
* Fixed: List Field columns were being shown as searchable in Search Bar
* Fixed: Conflict with Gravity Forms Import Entries file upload process
* Fixed: Empty searches could show results when "Hide View data until search is performed" is enabled
* Fixed: When "Start Date" and "End Date" are the same day, results may not be accurate

__Developer Updates__

* Fixed: `gv_value()` didn't have necessary View global data set for backward compatibility (`gv_value()` is now deprecated! Use `Use \GV\Field_Template::render()` instead.)

= 2.0.7.1 on May 24, 2018 =

* Fixed: Merge Tags not being shown in Custom Content fields in Edit Entry
* Fixed: "gvGlobals not defined" JavaScript error on Edit Entry screen affecting some themes
* Fixed: Don't clear Search Bar configuration when switching View layouts

= 2.0.7 on May 23, 2018 =

* Fixed: Entry visibility when View is embedded
* Fixed: Don't show widgets if we're oEmbedding an entry
* Fixed: Don't apply "Hide Until Search" on entry pages
* Fixed: "Hide View data until search is performed" not working for Views on embedded pages
* Fixed: Restore Advanced Custom Fields plugin compatibility
* Tweak: When activating a license, remove the notice immediately
* Fixed: Maps API key settings resetting after 24 hours

__Developer Updates__

* Changed: gravityview_get_context() now returns empty string if not GravityView post type

= 2.0.6.1 on May 21, 2018 =

* Fixed: "Hide View data until search is performed" not working
* Added: Support for SiteOrigin Page Builder and LiveMesh SiteOrigin Widgets
* Fixed: Enfold Theme layout builder no longer rendering Views

= 2.0.6 on May 17, 2018 =

* Fixed: Conflicts with Yoast SEO & Jetpack plugins that prevent widgets from displaying
* Fixed: Some fields display as HTML (fixes Gravity Flow Discussion field, for example)
* Fixed: Some Merge Tag modifiers not working, such as `:url` for List fields
* Fixed: Give Floaty a place to hang out on the GravityView Settings screen with new Gravity Forms CSS

__Developer Updates__

* Fixed: Backward-compatibility for using global `$gravityview_view->_current_field` (don't use in new code!)

= 2.0.5 on May 16, 2018 =

* Fixed: Entry Link fields and `[gv_entry_link]` shortcode not working properly with DataTables when embedded
* Fixed: Do not output other shortcodes in single entry mode
* Fixed: Error when deleting an entry
* Fixed: When multiple Views are embedded on a page, and one or more has Advanced Filters enabled, no entries will be displayed
* Fixed: PHP warning with `[gravitypdf]` shortcode
* Fixed: When multiple table layout Views are embedded on a page, there are multiple column sorting links displayed
* Fixed: Error displaying message that a license is expired

= 2.0.4 on May 12, 2018 =

* Fixed: Slow front-end performance, affecting all layout types
* Fixed: Search not performing properly
* Fixed: "Enable sorting by column" option for Table layouts
* GravityView will require Gravity Forms 2.3 in the future; please make sure you're using the latest version of Gravity Forms!

__Developer Updates__

* Fixed: `GravityView_frontend::get_view_entries()` search generation
* Fixed: `gravityview_get_template_settings()` not returning settings
* Tweak: Cache View and Field magic getters into variables for less overhead.

= 2.0.3 on May 10, 2018 =

* Fixed: Compatibility with `[gravitypdf]` shortcode
* Fixed: When using `[gravityview]` shortcode, the `page_size` setting wasn't being respected
* Fixed: `[gravityview detail="last_entry" /]` not returning the correct entry
* Fixed: Widgets not being properly rendered when using oEmbed
* Fixed: Note fields not rendering properly

__Developer Notes__

* Fixed: `GravityView_View::getInstance()` not returning information about a single entry
* Added: `gravityview/shortcode/detail/$key` filter

= 2.0.1 & 2.0.2 on May 9, 2018 =

* Fixed: Widgets not displayed when a View is embedded
* Fixed: Saving new settings can cause fatal error
* Fixed: Prevent commonly-used front end function from creating an error in the Dashboard
* Fixed: Hide labels if "Show Label" is not checked
* Fixed: CSS borders on List layout
* Fixed: Error when fetching GravityView Widget with DataTables Extension 2.2
* Fixed: Fail gracefully when GravityView Maps is installed on a server running PHP 5.2.4

= Version 2.0 on May 8, 2018 =

We are proud to share this release with you: we have been working on this release since 2016, and although most of the changes won’t be seen, GravityView has a brand-new engine that will power the plugin into the future! ��
\- Zack with GravityView

---

**Note: GravityView now requires PHP 5.3 or newer**

_This is a major release. Please back up your site before updating._ We have tested the plugin thoroughly, but we suggest backing up your site before updating all plugins.

**New functionality**

* `[gventry]`: embed entries in a post, page or a View ([learn more](https://docs.gravitykit.com/article/462-gvfield-embed-gravity-forms-field-values))
* `[gvfield]`: embed single field values ([learn more](https://docs.gravitykit.com/article/462-gvfield-embed-gravity-forms-field-values))
* [Many new Merge Tag modifiers](https://docs.gravitykit.com/article/350-merge-tag-modifiers) - These enable powerful new abilities when using the Custom Content field!
* Use oEmbed with Custom Content fields - easily embed YouTube videos, Tweets (and much more) on your Custom Content field
* "Is Starred" field - display whether an entry is "Starred" in Gravity Forms or not, and star/unstar it from the front end of your site
* Added Bosnian, Iranian, and Canadian French translations, updated many others (thank you all!)

**Smaller changes**

* Added `{gv_entry_link}` Merge Tag, alias of `[gv_entry_link]` shortcode in `{gv_entry_link:[post id]:[action]}` format. This allows you to use `{gv_entry_link}` inside HTML tags, where you are not able to use the `[gv_entry_link]` shortcode.
* Default `[gvlogic]` comparison is now set to `isnot=""`; this way, you can just use `[gvlogic if="{example:1}"]` instead of `[gvlogic if="{example:1}" isnot=""]` to check if a field has a value.

**Developer Updates**

This release is the biggest ever for developers! Even so, we have taken great care to provide backward compatibility with GravityView 1.x. Other than increasing the minimum version of PHP to 5.3, **no breaking changes were made.**

* We have rewritten the plugin from the ground up. [Learn all about it here](https://github.com/gravityview/GravityView/wiki/The-Future-of-GravityView).
* New REST API! Fetch GravityView details and entries using the WordPress REST API endpoint. It's disabled by default, but can be enabled or disabled globally on GravityView Settings screen, or per-View in View Settings. [Learn about the endpoints](https://github.com/gravityview/GravityView/wiki/REST-API).
* New `gravityview()` API wrapper function, now used for easy access to everything you could want
* New template structure ([learn how to migrate your custom template files](https://github.com/gravityview/GravityView/wiki/Template-Migration))
* We have gotten rid of global state; actions and filters are now passed a `$context` argument, a [`\GV\Template_Context` object](https://github.com/gravityview/GravityView/blob/v2.0/future/includes/class-gv-context-template.php)
* When HTML 5 is enabled in Gravity Forms, now the Search All field will use `type="search"`
* _Countless_ new filters and actions! Additional documentation will be coming, both on [docs.gravitykit.com](https://docs.gravitykit.com) as well as [codex.gravitykit.com](https://codex.gravitykit.com).

A special thanks to Gennady for your tireless pursuit of better code, insistence on backward compatibility, and your positive attitude. ��

= 1.22.6 on April 4, 2018 =

* Fixed: Line breaks being added to `[gvlogic]` shortcode output
* Fixed: Gravity Forms 2.3 compatibility notice
* Fixed: "The ID is required." message when configuring the GravityView Search WordPress widget
* Fixed: Slashes were being added to Post Image details

__Developer Updates:__

* Added `gravityview/edit_entry/reveal_hidden_field` filter, which allows you to prevent Hidden fields from becoming Text fields in Edit Entry context
* Added `gravityview/edit_entry/field_visibility` filter to set field visibility on Edit Entry (default is always "visible")

= 1.22.5 on January 25, 2018 =

* Improves support for [DIY Layout](https://www.gravitykit.com/extensions/diy-layout/), a layout for designers & developers to take full advantage of GravityView
* Tweak: Show "Embed Shortcode" helper if a View has widgets configured but not Fields
* Fixed: Add Note support for Gravity Forms 2.3 (it's coming soon)
* Fixed: `tabindex` not properly set for Update/Cancel/Delete buttons in Edit Entry
* Fixed: Hide Yoast SEO Content & SEO Analysis functionality when editing a View
* Fixed: Line breaks were being added to Custom Content fields and widgets, even when "Automatically add paragraphs to content" wasn't checked

__Developer Updates:__

* Add `$nl2br`, `$format`, `$aux_data` parameters to `GravityView_API::replace_variables()` to be consistent with `GFCommon::replace_variables()`

= 1.22.4? =

Yes, we skipped a minor release (1.22.4 exists only in our hearts). Thanks for noticing!

= 1.22.3 on December 21, 2017 =

* Added: Support for displaying files uploaded using the Gravity Forms Dropbox Addon (thanks, @mgratch and @ViewFromTheBox!)
* Added: Merge Tags now are replaced when in `[gvlogic]` shortcodes not in a View
* Fixed: Filtering by date in Advanced Filters prevented single entries from being visible
* Fixed: `gravityview/capabilities/allow_logged_out` filter wasn't living up to its name (allowing logged-out visitors to edit entries)

__Developer Updates:__

* Modified: We're reverting changes made to Advanced Custom Field plugin compatibility
* Added: `gravityview/fields/fileupload/file_path` filter in `class-gravityview-field-fileupload.php`
* Modified: Removed `!important` from the CSS height rule for the `.gv-notes .gv-note-add textarea` rule

= 1.22.2 on December 7, 2017 =

* Fixed: Fatal error when running Ultimate Member 2.0 beta
* Fixed: Issue deleting entries when Advanced Filter rules don't match
* Fixed: Delete Entry messages not displaying when entry is deleted
* Fixed: ACF shortcodes in WYSIWYG fields no longer processed since 1.22.1
* Fixed: Fatal error when using old installations of Gravity Forms

__Developer Updates:__

* Added: `gravityview/edit_entry/unset_hidden_field_values` filter to prevent deleting values for fields hidden by Conditional Logic

= 1.22.1.1 on November 30, 2017 =

* Fixed: When displaying Email fields, PHP warning about `StandalonePHPEnkoder.php`

= 1.22.1 on November 29, 2017 =

* Moved "Custom Content" field to top of field picker, in what Rafael calls the "Best idea of 2017 �""
* Added: When Gravity Forms 2.3 is released, support for "Random" entry order will be enabled
* Fixed: Entry oEmbeds not working when using "Plain" URL formats to embed
* Fixed: Only published Views showing in Gravity Forms "Connected Views" menu
* Fixed: Deleting entries can cause entries to be displayed from a different View when Advanced Filters is activated and multiple Views are embedded on a page
* Fixed: Infinite loop when using `[gravityview]` shortcode inside ACF fields

__Developer Updates:__

* Added: `GravityView_HTML_Elements` class for generating commonly-used HTML elements
* Added: Way to disable front-end cookies for our friends in Europe ([see code here](https://gist.github.com/zackkatz/354a71dc47ffef072ed725706cf455ed))
* Added: `gravityview/metaboxes/data-source/before` and `gravityview/metaboxes/data-source/after` hooks
* Added: Second `$args` param added to `gravityview_get_connected_views()` function
* Modified: Pass fifth parameter `$input_type` to `GravityView_Template::assign_field_options` method

= 1.22 on September 4, 2017=

* Added: Support for Gravity Forms 2.3
* Fixed: Fatal error when Divi (and other Elegant Themes) try to load GravityView widgets while editing a post with a sidebar block in it—now the sidebar block will not be rendered
* Fixed: Inline Edit plugin not working when displaying a single entry
* Fixed: Featured Entries plugin not adding correct CSS selector to the single entry container

__Developer Updates:__

* Modified: Template files `list-header.php`, `list-single.php`, `table-header.php`, `table-single.php`
* Fixed: When `GRAVITYVIEW_LICENSE_KEY` constant is defined, it will always be used, and the license field will be disabled
* Fixed: List View and Table View templates have more standardized CSS selectors for single & multiple contexts ([Learn more](https://docs.gravitykit.com/article/63-css-guide))
* Fixed: Permalink issue when embedding a View on a page, then making it the site's Front Page
* Fixed: Transient cache issues when invalidating cache
* Fixed: `gv_empty()` now returns false for an array with all empty values
* Fixed: Delay plugin compatibility checks until `plugins_loaded`

= 1.21.5.3 on July 24, 2017 =

* Fixed: For some field types, the value "No" would be interpreted as `false`
* Fixed: In Edit Entry, when editing a form that has a Post Custom Field field type—configured as checkboxes—file upload fields would not be saved
* Fixed: If a form connected to a View is in the trash, there will be an error when editing the View
* Fixed: Embedding single entries with WordPress 4.8
* Fixed: Fatal error when using older version of WPML

= 1.21.5.2 on June 26, 2017 =

* Tweak: Improved plugin speed by reducing amount of information logged
* Fixed: Duplicate descriptions on the settings screen
* Fixed: Our "No-Conflict Mode" made the settings screen look bad. Yes, we recognize the irony.
* Updated: Translations - thank you, translators!
    - Turkish translation by @suhakaralar
    - Dutch translations by Thom

= 1.21.5.1 on June 13, 2017 =

* Modified: We stopped allowing any HTML in Paragraph Text fields in 1.21.5, but this functionality was used by lots of people. We now use a different function to allow safe HTML by default.
* Added: `gravityview/fields/textarea/allowed_kses` filter to modify the allowed HTML to be displayed.

= 1.21.5 on June 8, 2017 =

* Added: The `{current_post}` Merge Tag adds information about the current post. [Read more about it](https://docs.gravitykit.com/article/412-currentpost-merge-tag).
* Added: `gravityview/gvlogic/parse_atts/after` action to modify `[gvlogic]` shortcode attributes after it's been parsed
* Added: A new setting to opt-in for access to the latest pre-release versions of GravityView (in Views > Settings)
* Added: Support for Restrict Content Pro when in "No-Conflict Mode"
* Fixed: Saving an entry could strip the entry creator information. Now, when the entry creator is not in the "Change Entry Creator" users list, we add them back in to the list.
* Fixed: Potential security issue
* Fixed: Multiple notifications could sometimes be sent when editing an entry in GravityView.
* Fixed: Gravity Forms tooltip scripts being loaded admin-wide.
* Updated: Dutch translations (thanks, Thom!)

= 1.21.4 on April 13, 2017 =

* Fixed: "Enable sorting by column" not visible when using table-based View Presets
* Fixed: Error activating the plugin when Gravity Forms is not active
* Fixed: Numeric sorting
* Fixed: Compatibility issue with WPML 3.6.1 and lower
* Tweak: When using `?cache` to disable entries caching, cached data is removed

= 1.21.3 on April 4, 2017 =

* Fixed: Post Images stopped working in Edit Entry
* Fixed: Conflict with our Social Sharing & SEO Extension
* Fixed: Unable to search for a value of `0`
* Fixed: Inaccurate search results when using the `search_field` and `search_value` settings in the `[gravityview]` shortcode
    - The search mode will now always be set to `all` when using these settings

__Developer Updates:__

* We decided to not throw exceptions in the new `gravityview()` wrapper function. Instead, we will log errors via Gravity Forms logging.

= 1.21.2 on March 31, 2017 =

* Added: Support for embedding `[gravityview]` shortcodes in Advanced Custom Fields (ACF) fields
* Fixed: PHP warnings and notices

= 1.21.1 on March 30, 2017 =

* Fixed: Advanced Filters no longer filtered ��
* Fixed: Fatal error when viewing Single Entry with a Single Entry Title setting that included Merge Tags
* Fixed: Cache wasn't cleared when an entry was created using Gravity Forms API (thanks Steve with Gravity Flow!)

= 1.21 on March 29, 2017 =

* Fixed: Edit Entry compatibility with Gravity Forms 2.2
* Fixed: Single Entry not accessible when filtering a View by Gravity Flow's "Final Status" field
* Fixed: Needed to re-save permalink settings for Single Entry and Edit Entry to work
* Fixed: Incorrect pagination calculations when passing `offset` via the `[gravityview]` shortcode

__Developer Updates:__

* Modified: `GVCommon::check_entry_display()` now returns WP_Error instead of `false` when an error occurs. This allows for additional information to be passed.
* Added: `gravityview/search-all-split-words` filter to change search behavior for the "Search All" search input. Default (`true`) converts words separated by spaces into separate search terms. `false` will search whole word.
* Much progress has been made on the `gravityview()` wrapper function behind the scenes. Getting closer to parity all the time.

= 1.20.1 on March 1, 2017 =

* Added: Support for comma-separated email addresses when adding a note and using "Other email address"
* Fixed: Edit Entry issue with File Uploads not saving properly
* Fixed: Support for `offset` attribute in the `[gravityview]` shortcode
* Updated: Auto-upgrade script

= 1.20 on February 24, 2017 =

* Added: Product Fields are now editable
    - Quantity,
    - Product fields are hidden if the entry contains external transaction data
    - Support for Coupon Addon
* Fixed: Single Entry not accessible when filtering by a Checkbox field in the Advanced Filters Extension
* Fixed: WPML links to Single Entry not working if using directory or sub-domain URL formats
* Fixed: Product field prices not always formatted as a currency
* Fixed: Product fields sometimes appeared twice in the Add Field field picker
* Fixed: PHP warning when updating entries. Thanks for reporting, Werner!
* Modified: Don't show CAPTCHA fields in Edit Entry
* Fixed: "Trying to get property of non-object" bug when updating an entry connected to Gravity Forms User Registration
* Fixed: Yoast SEO scripts and styles not loading properly on Edit View screen
* Updated: Minimum version of Gravity Forms User Registration updated to 3.2

__Developer Notes:__


* Added: `GVCommon::entry_has_transaction_data()` to check whether entry array contains payment gateway transaction information
* Added: `gravityview/edit_entry/hide-coupon-fields` to modify whether to hide Coupon fields in Edit Entry (default: `false`)
* Added: `GravityView_frontend::get_view_entries_parameters()` method to get the final entry search parameters for a View without fetching the entries as well
* Added: `GVCommon::get_product_field_types()` to fetch Gravity Forms product field types array
* Added: `gravityview/edit_entry/field_blacklist` filter to modify what field types should not be shown in Edit Entry
* Added: `GravityView_Plugin_Hooks_Gravity_Forms_Coupon` class
* Added: Third `GravityView_Edit_Entry_Render` parameter to `gravityview/edit_entry/field_value`, `gravityview/edit_entry/field_value_{field_type}` filters and `gravityview/edit_entry/after_update` action
* Updated: `list-body.php` and `list-single.php` template files to prevent empty `<div>` from rendering (and looking bad) when there are no fields configured for the zones
* Updated: `fields/product.php` template file
* Updated: Flexibility library for IE CSS flexbox support
* Modified: `gravityview/edit_entry/hide-product-fields` default will now be determined by whether entry has gateway transaction information
* Modified: Only print errors when running the unit tests if the `--debug` setting is defined, like `phpunit --debug --verbose`
* Modified: If overriding `get_field_input()` using `GravityView_Field`, returning empty value will now result in the default `GF_Field` input being used
* Modified: GravityView_Edit_Entry_User_Registration::restore_display_name() now returns a value instead of void
* Tweak: Edit Entry links no longer require `page=gf_entries&view=entry` at the end of the URL (in case you noticed)

= 1.19.4 on January 19, 2017 =

* **GravityView requirements will soon be updated**: Gravity Forms Version 2.0+, PHP 5.3+
* Updated: GravityView now requires WordPress 4.0 or newer
* Fixed: Search Bar search not working for states in the United States
* Fixed: WPML conflict where Single Entry or Edit Entry screens are inaccessible
* Fixed: Prevent PHP error when displaying GravityView using `get_gravityview()`
* Updated translations:
    - �� Danish *100% translated*d*
    - �� Norwegian *100% translated*d*
    - �� Swedish translation updateded

__Developer Notes: __

* New: We're starting the migration to a new wrapper API that will awesome. We will be rolling out new functionality and documentation over time. For now, we are just using it to load the plugin. [Very exciting time](https://i.imgur.com/xmkONOD.gif)!
* Fixed: Issue fetching image sizes when using `GravityView_Image` class and fetching from a site with invalid SSL cert.
* Added: `gravityview_directory_link` to modify the URL to the View directory context (in `GravityView_API::directory_link()`)

= 1.19.3 on January 9, 2017 =

First update of 2017! We've got great things planned for GravityView and our Extensions. As always, [contact us](mailto:support@gravitykit.com) with any questions or feedback. We don't bite!

* Fixed: List field inputs not loading in Edit Entry when values were empty or the field was hidden initially because of Conditional Logic
* Fixed: Prevent Approve Entry and Delete Entry fields from being added to Edit Entry field configuration
* Fixed: Don't render Views outside "the loop", prevents conflicts with other plugins that run `the_content` filter outside normal places
* Fixed: Only display "You have attempted to view an entry that is not visible or may not exist." warning once when multiple Views are embedded on a page
* Fixed: The `[gravityview]` shortcode would not be parsed properly due to HTML encoding when using certain page builders, including OptimizePress
* Fixed: Potential errors when non-standard form fields are added to Edit Entry configurations ("Creating default object from empty value" and "Cannot use object of type stdClass as array")
* Updated translations:
    - �� Chinese *100% translated* (thank you, Michael Edi!)!)
    - �� French *100% translated*d*
    - �� Brazilian Portuguese *100% translated* (thanks, Rafael!)!)
    - �� Dutch translation updated (thank you, Erik van Beek!)!)
    - �� Swedish translation updateded
    - Updated Spanish (Spain + Mexican) and German (`de` + `de_DE`) with each other

__Developer Notes:__

* `GVCommon::get_form_from_entry_id()` now correctly fetches forms with any status
* Moved `GravityView_Support_Port::get_related_plugins_and_extensions()` to `GV_License_Handler` class
* Updated the `install.sh` bash script
    - The 6th parameter now prevents database creation, and the 7th is the Gravity Forms source file
    - Script no longer breaks if there is a space in a directory name
    - `/tmp/` is no longer created in the GravityView directory; it's installed in the server's `/tmp/` directory
* Fixed Travis CI integration

= 1.19.2 on December 21, 2016 =

* Added: Search Bar now supports displaying State and Country fields as Select, List, or Radio input types (before, only text fields)
* Fixed: Single entries not accessible when a View has filters based on Gravity Forms "Advanced" fields like Address and Name
* Added: There is now a warning when a View tab has not been configured. The question "Why aren't my entries showing up?" is often due to a lack of configuration.
* Added: Notice for future PHP requirements.
    * Reminder: GravityView will soon require PHP 5.3. 97.6% of sites are already compatible.
* Fixed: Conflict with another plugin that prevented the Field Settings from being reachable in the Edit View screen
* Fixed: GravityView widgets repeating twice for some customers

__Developer Notes:__

* Added: `GravityView_View::getContextFields()` method allows fetching the fields configured for each View context (`directory`, `single`, `edit`)
    * Modified: `templates/list-body.php` and `templates/list-single.php` to add a check for context fields before rendering
* Added: `$field_id` as fourth argument passed to `gravityview/extension/search/input_type` filter
* Added: Added `$cap` and `$object_id` parameters to `GVCommon::generate_notice()` to be able to check caps before displaying a notice

= 1.19.1 on November 15, 2016 =

* Fixed: When creating a new View, the "form doesn't exist" warning would display

= 1.19 on November 14, 2016 =

* New: __Front-end entry moderation__! You can now approve and disapprove entries from the front of a View - [learn how to use front-end entry approval](https://docs.gravitykit.com/article/390-entry-approval)
    - Add entry moderation to your View with the new "Approve Entries" field
    - Displaying the current approval status by using the new "Approval Status" field
    - Views have a new "Show all entries to administrators" setting. This allows administrators to see entries with any approval status. [Learn how to use this new setting](https://docs.gravitykit.com/article/390-entry-approval#clarify-step-16)
* Fixed: Approval values not updating properly when using the "Approve/Reject" and "User Opt-In" fields
* Tweak: Show inactive forms in the Data Source form dropdown
* Tweak: If a View is connected to a form that is in the trash or does not exist, an error message is now shown
* Tweak: Don't show "Lost in space?" message when searching existing Views
* Added: New Russian translation - thank you, George Kovalev!
    - Updated: Spanish translation (thanks @matrixmercury)

__Developer Notes:__

* Added: `field-approval.css` CSS file. [Learn how to override the design here](https://docs.gravitykit.com/article/388-front-end-approval-css).
* Modified: Removed the bottom border on the "No Results" text (`.gv-no-results` CSS selector)
* Fixed: Deprecated `get_bloginfo()` usage

= 1.18.1 on November 3, 2016 =

* Updated: 100% Chinese translation—thank you Michael Edi!
* Fixed: Entry approval not working when using [custom entry slugs](https://docs.gravitykit.com/article/57-customizing-urls)
* Fixed: `Undefined index: is_active` warning is shown when editing entries with User Registration Addon active
* Fixed: Strip extra whitespace in Entry Note field templates

= 1.18 on October 11, 2016 =

* Updated minimum requirements: WordPress 3.5, Gravity Forms 1.9.14
* Modified: Entries that are unapproved (not approved or disapproved) are shown as yellow circles
* Added: Shortcut to create a View for an existing form
* Added: Entry Note emails now have a message "This note was sent from {url}" to provide context for the note recipient
* Fixed: Edit Entry did not save other field values when Post fields were in the Edit Entry form
* Fixed: When using "Start Fresh" View presets, form fields were not being added to the "Add Field" field picker
* Fixed: Hidden visible inputs were showing in the "Add Field" picker (for example, the "Middle Name" input was hidden in the Name field, but showing as an option)
* Fixed: Fatal error when editing Post Content and Post Image fields
* Fixed: Lightbox images not loading
* Fixed: Lightbox loading indicator displaying below the overlay
* Fixed: "New form created" message was not shown when saving a draft using a "Start Fresh" View preset
* Gravity Forms User Registration Addon changes:
    * Gravity Forms User Registration 2.0 is no longer supported
    * Fixed Processing "Update User" feeds
    * Fixed: Inactive User Registration feeds were being processed
    * Fixed: User Registration "Update User" feeds were being processed, even if the Update Conditions weren't met
    * Fixed: Unable to use `gravityview/edit_entry/user_registration/trigger_update` filter
* Fixed: Prevent negative entry counts when approving and disapproving entries
* Fixed: PHP notice when WooCommerce Memberships is active
* Tweak: Entry Note emails now have paragraphs automatically added to them
* Tweak: When the global "Show Support Port" setting is "Hide", always hide; if set to "Show", respect each user's Support Port display preference
* Updated: Complete German translation—thank you hubert123456!

__Developer Notes__

* Migrated `is_approved` entry meta values; statuses are now managed by the `GravityView_Entry_Approval_Status` class
    - "Approved" => `1`, use `GravityView_Entry_Approval_Status::APPROVED` constant
    - "0" => `2`, use `GravityView_Entry_Approval_Status::DISAPPROVED` constant
    - Use `$new_value = GravityView_Entry_Approval_Status::maybe_convert_status( $old_value )` to reliably translate meta values
* Added: `GVCommon::get_entry_id()` method to get the entry ID from a slug or ID
* Added: `gravityview_go_back_url` filter to modify the link URL used for the single entry back-link in `gravityview_back_link()` function
* Added: `gravityview/field/notes/wpautop_email` filter to disable `wpautop()` on Entry Note emails
* Added: `$email_footer` to the `gravityview/field/notes/email_content` filter content
* Modified: `note-add-note.php` template: added `current-url` hidden field
* Modified: `list-single.php` template file: added `.gv-grid-col-1-3` CSS class to the `.gv-list-view-content-image` container
* Fixed: Mask the Entry ID in the link to lightbox files

= 1.17.4 on September 7, 2016 =

* Added: Support for editing [Gravity Perks Unique ID](https://gravitywiz.com/documentation/gp-unique-id/) fields
* Fixed: Issue searching and sorting fields with multiple inputs (like names)
* Fixed: Restore Gravity Forms Quiz Addon details in the field picker

__Developer Notes__

* Added: `gravityview_get_directory_widgets()`, `gravityview_set_directory_widgets()` wrapper functions to get and set View widget configurations
* Added: Second `$apply_filter` parameter to `GVCommon::get_directory_fields()` function to set whether or not to apply the `gravityview/configuration/fields` filter

= 1.17.3 on August 31, 2016 =

* Added: Search Bar support for Gravity Forms Survey fields: filter by survey responses
* Added: Search Bar support for Gravity Flow: search entries by the current Step, Step Status, or Workflow Status
* Added: `[gvlogic]` and other shortcodes now can be used inside Email field settings content
* Added: Support for embedding Views in the front page of a site; the GravityView - Allow Front Page Views plugin is no longer required
* Tweak: In Edit View, holding down the option (or alt) key while switching forms allows you to change forms without resetting field configurations - this is useful if you want to switch between duplicate forms
* Fixed: Restored correct Gravity Flow status and workflow values
* Fixed: Conflict when editing an entry in Gravity Flow
* Fixed: Tooltip title text of the field and widget "gear" icon
* Changed the plugin author from "Katz Web Services, Inc." to "GravityView" - it seemed like it was time!

__Developer Notes__

* Modified: `gravityview_get_forms()` function and `GVCommon::get_forms()` method to be compatible with `GFAPI::get_forms()`. Now accepts `$active` and `$trash` arguments, as well as returning all form data (not just `id` and `title` keys)
* Modified: `template/fields/post_image.php` file to use `gravityview_get_link()` to generate the anchor link
* Modified: `rel="noopener noreferrer"` now added to all links generated using `gravityview_get_link()` with `target="_blank"`. This fixes a generic security issue (not specific to GravityView) when displaying links to submitted websites and "Open link in new window" is checked - [read more about it here](https://dev.to/ben/the-targetblank-vulnerability-by-example)
* Modified: Don't convert underscores to periods if not numeric in `GravityView_Widget_Search::prepare_field_filter()` - this fixes searching entry meta
* Modified: Added third `gravityview_search_field_label` parameter: `$field` - it's the field configuration array passed by the Search Bar
* Modified: HTML tags are now stripped from Email field body and subject content
* Modified: Moved `GravityView_Admin_View_Item`, `GravityView_Admin_View_Field`, and `GravityView_Admin_View_Widget` to their own files
* Added: Deprecation notices for methods that haven't been used since Version 1.2!

= 1.17.2 on August 9, 2016 =

* Fixed: "Start Fresh" fails when there are no pre-existing forms in Gravity Forms
* Fixed: Edit Entry not saving values for fields that were initially hidden
* Added: Support for embedding Views in Ultimate Member profile tabs
* Fixed: File Upload fields potentially displaying PHP warnings
* Fixed: Check plugin and theme existence before loading hooks
* Fixed: "Hide empty fields" not working when "Make Phone Number Clickable" is checked for Phone fields
* Fixed: Potential PHP warning when adding Password fields in Edit View
* Fixed: Dutch (Netherlands) `nl_NL` translation file fixed
* Fixed: Divi theme shortcode buttons and modal form added to Edit View screen
* Fixed: Possible for Approve Entries checkbox to use the wrong Form ID
* Fixed: Search issues with special characters
    - Searches that contained ampersands `&` were not working
    - Searches containing plus signs `+` were not working
    - The "Select" Search Bar input type would not show the active search if search term contained an `&`
* Fixed: Multisite issue: when Users are logged-in but not added to any sites, they aren't able to see View content
* Fixed: Never show GravityView Toolbar menu to users who aren't able to edit Views, Forms, or Entries
* Fixed: Allow passing `post_id` in `[gravityview]` shortcode
* Tweak: Use system fonts instead of Open Sans in the admin
* Modified: The default setting for "No-Conflict Mode" is now "On". GravityView _should look good_ on your site!
* Updated translations (thank you!)
    - Turkish translation by Süha Karalar
    - Chinese translation by Michael Edi

__Developer Notes:__

* Added: `gravityview_view_saved` action, triggered after a View has been saved in the admin
* Modified: Changed the Phone field template to use `gravityview_get_link()` to generate the anchor tag
* Added: `gravityview/common/get_entry_id_from_slug/form_id` filter to modify the form ID used to generate entry slugs, in order to avoid hash collisions with data from other forms

= 1.17.1 on June 27 =
* Fixed: Entry approval with Gravity Forms 2.0
    * Added: Approved/Disapproved filters to Gravity Forms "Entries" page
    * Fixed: Bulk Approve/Disapprove
    * Fixed: Approve column and Bulk Actions not visible on Gravity Forms Entries page
    * Tweak: Improved speed of approving/disapproving entries
* Fixed: "Reply To" reference fixed in `GVCommon::send_email()` function
* Added: Improved logging for creation of Custom Slug hash ids
* Translations updated:
    - Updated Chinese translation by @michaeledi
    - Updated Persian translation by @azadmojtaba

= 1.17 on June 14 =

* Fully compatible with Gravity Forms 2.0
* Added: Entry Notes field
    - Add and delete Entry Notes from the frontend
    - Allows users to email Notes when they are added
    - Display notes to logged-out users
    - New [user capabilities](https://docs.gravitykit.com/article/311-gravityview-capabilities) to limit access (`gravityview_add_entry_notes`, `gravityview_view_entry_notes`, `gravityview_delete_entry_notes`, `gravityview_email_entry_notes`)
* Added: Merge Tag modifiers - now set a maximum length of content, and automatically add paragraphs to Merge Tags. [Read how to use the new Merge Tag modifiers](https://docs.gravitykit.com/article/350-merge-tag-modifiers).
    - `:maxwords:{number}` - Limit output to a set number of words
    - `:wpautop` - Automatically add line breaks and paragraphs to content
    - `:timestamp` - Convert dates into timestamp values
* Modified: Major changes to the Search Bar design
* Added: Field setting to display the input value, label, or check mark, depending on field type. Currently supported: Checkbox, Radio, Drop Down fields.
* Added: RTL ("right to left") language support in default and List template styles (Added: `gv-default-styles-rtl.css` and `list-view-rtl.css` stylesheets)
* Added: Option to make Phone numbers click-to-call
* Added: GravityView parent menu to Toolbar; now you can edit the form connected to a View directly from the View
    * Changed: Don't show Edit View in the Admin Bar; it's now under the GravityView parent menu
    * Fixed: Don't remove Edit Post/Page admin bar menu item
* Added: Support for [Gravity Flow](https://gravityflow.io) "Workflow Step" and Workflow "Final Status" fields
* Added: Support for Password fields. You probably shouldn't display them (in most cases!) but now you *can*
* Modified: When deleting/trashing entries with GravityView, the connected posts created by Gravity Forms will now also be deleted/trashed
* Edit Entry improvements
    * Added: Edit Entry now fully supports [Gravity Forms Content Templates](https://www.gravityhelp.com/documentation/article/create-content-template/)
    * Fixed: Edit Entry didn't pre-populate List inputs if they were part of a Post Custom Field field type
    * Fixed: Updating Post Image fields in Edit Entry when the field is not set to "Featured Image" in Gravity Forms
    * Fixed: "Rank" and "Ratings" Survey Field types not being displayed properly in Edit Entry
    * Fixed: Signature field not displaying existing signatures in Edit Entry
    * Fixed: Post Category fields will now update to show the Post's current categories
    * Fixed: Allow multiple Post Category fields in Edit Entry
    * Fixed: PHP warning caused when a form had "Anti-spam honeypot" enabled
* Fixed: When inserting a GravityView shortcode using the "Add View" button, the form would flow over the window
* Fixed: Church Themes theme compatibility
* Fixed: Inactive and expired licenses were being shown the wrong error message
* Fixed: Moving domains would prevent GravityView from updating
* Fixed: When using the User Opt-in field together with the View setting "Show Only Approved Entries", entries weren't showing
* Fixed: If a label is set for Search Bar "Link" fields, use the label. Otherwise, "Show only:" will be used
* Fixed: Showing the first column of a List field was displaying all the field's columns
* Translations: New Persian translation by @azadmojtaba (thank you!)

__Developer Notes__

* Templates changed:
    * `list-single.php` and `list-body.php`: changed `#gv_list_{entry_id}` to `#gv_list_{entry slug}`. If using custom entry slugs, the ID attribute will change. Otherwise, no change.
    * `list-body.php`: Removed `id` attribute from entry title `<h3>`
* Added: Override GravityView CSS files by copying them to a template's `/gravityview/css/` sub-directory
* Added: `gravityview_css_url()` function to check for overriding CSS files in templates
* Added: `gravityview_use_legacy_search_style` filter; return `true` to use previous Search Bar stylesheet
* Major CSS changes for the Search Bar.
    - Search inputs `<div>`s now have additional CSS classes based on the input type: `.gv-search-field-{input_type}` where `{input_type}` is:
    `search_all` (search everything text box), `link`, `date`, `checkbox` (list of checkboxes), `single_checkbox`, `text`, `radio`, `select`,
    `multiselect`, `date_range`, `entry_id`, `entry_date`
    - Added `gv-search-date-range` CSS class to containers that have date ranges
    - Moved `gv-search-box-links` CSS class from the `<p>` to the `<div>` container
    - Fixed: `<label>` `for` attribute was missing quotes
* Added:
    - `gravityview/edit_entry/form_fields` filter to modify the fields displayed in Edit Entry form
    - `gravityview/edit_entry/field_value_{field_type}` filter to change the value of an Edit Entry field for a specific field type
    - `gravityview/edit-entry/render/before` action, triggered before the Edit Entry form is rendered
    - `gravityview/edit-entry/render/after` action, triggered after the Edit Entry form is rendered
* Fixed: PHP Warning for certain hosting `open_basedir` configurations
* Added: `gravityview/delete-entry/delete-connected-post` Filter to modify behavior when entry is deleted. Return false to prevent posts from being deleted or trashed when connected entries are deleted or trashed. See `gravityview/delete-entry/mode` filter to modify the default behavior, which is "delete".
* Added: `gravityview/edit_entry/post_content/append_categories` filter to modify whether post categories should be added to or replaced?
* Added: `gravityview/common/get_form_fields` filter to modify fields used in the "Add Field" selector, View "Filters" dropdowns, and Search Bar
* Added: `gravityview/search/searchable_fields` filter to modify fields used in the Search Bar field dropdown
* Added: `GVCommon::send_email()`, a public alias of `GFCommon::send_email()`
* Added: `GravityView_Field_Notes` class, with lots of filters to modify output
* Added: `$field_value` parameter to `gravityview_get_field_label()` function and `GVCommon::get_field_label()` method
* Added: `$force` parameter to `GravityView_Plugin::frontend_actions()` to force including files
* Modified: Added second parameter `$entry` to `gravityview/delete-entry/trashed` and `gravityview/delete-entry/deleted` actions
* Fixed: An image with no `src` output a broken HTML `<img>` tag

= 1.16.5.1 on April 7 =

* Fixed: Edit Entry links didn't work

= 1.16.5 on April 6 =

* Fixed: Search Bar inputs not displaying for Number fields
* Fixed: Compatibility issue with [ACF](https://wordpress.org/plugins/advanced-custom-fields/) plugin when saving a View
* Fixed (for real this time): Survey field values weren't displaying in Edit Entry
* Tweak: Made it clearer when editing a View that GravityView is processing in the background
* Added: Chinese translation (thanks, Edi Weigh!)
* Updated: German translation (thanks, @akwdigital!)

__Developer Notes__

* Added: `gravityview/fields/custom/decode_shortcodes` filter to determine whether to process shortcodes inside Merge Tags in Custom Content fields. Off by default, for security reasons.
* Fixed: Potential fatal errors when activating GravityView if Gravity Forms isn't active
* Updated: Gamajo Template Loader to Version 1.2
* Verified compatibility with WordPress 4.5

= 1.16.4.1 on March 23 =
* Fixed: Major display issue caused by output buffering introduced in 1.16.4. Sorry!

= 1.16.4 on March 21 =
* Fixed: `[gravityview]` shortcodes sometimes not rendering inside page builder shortcodes
* Fixed: Individual date inputs (Day, Month, Year) always would show full date.
* Fixed: Quiz and Poll fields weren't displaying properly
* Fixed: Survey field CSS styles weren't enqueued properly when viewing survey results
* Fixed: Survey field values weren't displaying in Edit Entry. We hope you "likert" this update a lot ;-)
* Added: Option to set the search mode ("any" or "all") on the GravityView Search WordPress widget.
* Added: Option to show/hide "Show Answer Explanation" for Gravity Forms Quiz Addon fields
* Tweak: Don't show GravityView Approve Entry column in Gravity Forms Entries table if there are no entries
* Updated: Turkish translation. Thanks, @suhakaralar!
* Tested and works with [Gravity Forms 2.0 Beta 1](https://www.gravityforms.com/gravity-forms-v2-0-beta-1-released/)

__Developer Notes:__

* Tweak: Updated `templates/fields/date.php` template to use new `GravityView_Field_Date::date_display()` method.
* Added `gv-widgets-no-results` and `gv-container-no-results` classes to the widget and View container `<div>`s. This will make it easier to hide empty View content and/or Widgets.
* Added: New action hooks when entry is deleted (`gravityview/delete-entry/deleted`) or trashed (`gravityview/delete-entry/trashed`).
* Added: Use the hook `gravityview/search/method` to change the default search method from `GET` to `POST` (hiding the search filters from the View url)
* Added: `gravityview/extension/search/select_default` filter to modify default value for Drop Down and Multiselect Search Bar fields.
* Added: `gravityview_get_input_id_from_id()` helper function to get the Input ID from a Field ID.

= 1.16.3 on February 28 =

* Fixed: Date range search not working
* Fixed: Display fields with calculation enabled on the Edit Entry view
* Fixed: Large images in a gallery not resizing (when using [.gv-gallery](https://docs.gravitykit.com/article/247-create-a-gallery))
* Tweak: Start and end date in search are included in the results

__Developer Notes:__

* Added: `gravityview/approve_entries/bulk_actions` filter to modify items displayed in the Gravity Forms Entries "Bulk action" dropdown, in the "GravityView" `<optgroup>`
* Added: `gravityview/edit_entry/button_labels` filter to modify the Edit Entry view buttons labels (defaults: `Cancel` and `Update`)
* Added: `gravityview/approve_entries/add-note` filter to modify whether to add a note when the entry has been approved or disapproved (default: `true`)
* Fixed: Removed deprecated `get_currentuserinfo()` function usage

= 1.16.2.2 on February 17 =

* This fixes Edit Entry issues introduced by 1.16.2.1. If you are running 1.16.2.1, please update. Sorry for the inconvenience!

= 1.16.2.1 on February 16 =

* Fixed: Edit Entry calculation fields not being able to calculate values when the required fields weren't included in Edit Entry layout
* Fixed: Prevent Section fields from being searchable
* Fixed: Setting User Registration 3.0 "create" vs "update" feed type

= 1.16.2 on February 15 =

* Added: Support for Post Image field on the Edit Entry screen
* Added: Now use any Merge Tags as `[gravityview]` parameters
* Fixed: Support for User Registration Addon Version 3
* Fixed: Support for rich text editor for Post Body fields
* Fixed: Admin-only fields may get overwritten when fields aren't visible during entry edit by user (non-admin)
* Fixed: Address fields displayed hidden inputs
* Fixed: Merge Tag dropdown list can be too wide when field names are long
* Fixed: When sorting, recent entries disappeared from results
* Fixed: Searches that included apostrophes or ampersands returned no results
* Fixed: Zero values not set in fields while in Edit Entry
* Fixed: Re-calculate fields where calculation is enabled after entry is updated
* Fixed: Warning message when Number fields not included in custom Edit Entry configurations
* Translation updates:
    - Bengali - thank you @tareqhi for 100% translation!
    - Turkish by @dbalage


__Developer Notes:__

* Reminder: <strong>GravityView will soon require PHP 5.3</strong>
* Added: `gravityview/widgets/container_css_class` filter to modify widget container `<div>` CSS class
    - Added `gv-widgets-{zone}` class to wrapper (`{zone}` will be either `header` or `footer`)
* Fixed: Conflict with some plugins when `?action=delete` is processed in the Admin (#624, reported by dcavins)
* Fixed: Removed `icon` CSS class name from the table sorting icon links. Now just `gv-icon` instead of `icon gv-icon`.
* Fixed: "Clear" search link now set to `display: inline-block` instead of `display: block`
* Added: `gravityview/common/get_entry/check_entry_display` filter to disable validating whether to show entries or not against View filters
* Fixed: `GravityView_API::replace_variables` no longer requires `$form` and `$entry` arguments

= 1.16.1 on January 21 =

* Fixed: GravityView prevented Gravity Forms translations from loading
* Fixed: Field Width setting was visible in Edit Entry
* Fixed: Don't display embedded Gravity Forms forms when editing an entry in GravityView

__Developer Notes:__

* Added: `gravityview_excerpt_more` filter. Modify the "Read more" link used when "Maximum Words" setting is enabled and the output is truncated.
    * Removed: `excerpt_more` filter on `textarea.php` - many themes use permalink values to generate links.

= 1.16 on January 14 =
* Happy New Year! We have big things planned for GravityView in 2016, including a new View Builder. Stay tuned :-)
* Added: Merge Tags. [See all GravityView Merge Tags](https://docs.gravitykit.com/article/76-merge-tags)
    * `{date_created}` The date an entry was created. [Read how to use it here](https://docs.gravitykit.com/article/331-date-created-merge-tag).
    * `{payment_date}` The date the payment was received. Formatted using [the same modifiers](https://docs.gravitykit.com/article/331-date-created-merge-tag) as `{date_created}`
    * `{payment_status}` The current payment status of the entry (ie "Processing", "Pending", "Active", "Expired", "Failed", "Cancelled", "Approved", "Reversed", "Refunded", "Voided")
    * `{payment_method}` The way the entry was paid for (ie "Credit Card", "PayPal", etc.)
    * `{payment_amount}` The payment amount, formatted as the currency (ie `$75.25`). Use `{payment_amount:raw}` for the un-formatted number (ie `75.25`)
    * `{currency}` The currency with which the entry was submitted (ie "USD", "EUR")
    * `{is_fulfilled}` Whether the order has been fulfilled. Displays "Not Fulfilled" or "Fulfilled"
    * `{transaction_id}` the ID of the transaction returned by the payment gateway
    * `{transaction_type}` Indicates the transaction type of the entry/order. "Single Payment" or "Subscription".
* Fixed: Custom merge tags not being replaced properly by GravityView
* Fixed: Connected form links were not visible in the Data Source metabox
* Fixed: Inaccurate "Key missing" error shown when license key is invalid
* Fixed: Search Bar could show "undefined" search fields when security key has expired. Now, a helpful message will appear.
* Tweak: Only show Add View button to users who are able to publish Views
* Tweak: Reduce the number of database calls by fetching forms differently
* Tweak: Only show license key notices to users who have capability to edit settings, and only on GravityView pages
* Tweak: Improved load time of Views screen in the admin
* Tweak: Make sure entry belongs to correct form before displaying
* Tweak: Removed need for one database call per displayed entry
* Translations, thanks to:
    - Brazilian Portuguese by @marlosvinicius
    - Mexican Spanish by @janolima

__Developer Notes:__

* New: Added `get_content()` method to some `GravityView_Fields` subclasses. We plan on moving this to the parent class soon. This allows us to not use `/templates/fields/` files for every field type.
* New: `GVCommon::format_date()` function formats entry and payment dates in more ways than `GFCommon::format_date`
* New: `gravityview_get_terms_choices()` function generates array of categories ready to be added to Gravity Forms $choices array
* New: `GVCommon::has_product_field()` method to check whether a form has product fields
* New: Added `add_filter( 'gform_is_encrypted_field', '__return_false' );` before fetching entries
* Added: `gv-container-{view id}` CSS class to `gv_container_class()` function output. This will be added to View container `<div>`s
* Added: `$group` parameter to `GravityView_Fields::get_all()` to get all fields in a specified group
* Added: `gravityview_field_entry_value_{field_type}_pre_link` filter to modify field values before "Show As Link" setting is applied
* Added: Second parameter `$echo` (boolean) to `gv_container_class()`
* Added: Use the `$is_sortable` `GravityView_Field` variable to define whether a field is sortable. Overrides using the  `gravityview/sortable/field_blacklist` filter.
* Fixed: `gv_container_class()` didn't return value
* Fixed: Don't add link to empty field value
* Fixed: Strip extra whitespace in `gravityview_sanitize_html_class()`
* Fixed: Don't output widget structural HTML if there are no configured widgets
* Fixed: Empty HTML `<h4>` label container output in List layout, even when "Show Label" was unchecked
* Fixed: Fetching the current entry can improperly return an empty array when using `GravityView_View->getCurrentEntry()` in DataTables extension
* Fixed: `gravityview/sortable/formfield_{form}_{field_id}` filter [detailed here](https://docs.gravitykit.com/article/231-how-to-disable-the-sorting-control-on-one-table-column)
* Fixed: `gravityview/sortable/field_blacklist` filter docBlock fixed
* Tweak: Set `max-width: 50%` for `div.gv-list-view-content-image`
* Tweak: Moved `gv_selected()` to `helper-functions.php` from `class-api.php`

= 1.15.2 on December 3 =

* Fixed: Approval column not being added properly on the Form Entries screen for Gravity Forms 1.9.14.18+
* Fixed: Select, multi-select, radio, checkbox, and post category field types should use exact match search
* Fixed: Cannot delete entry notes from Gravity Forms Entry screen
* Fixed: Date Range search field label not working
* Fixed: Date Range searches did not include the "End Date" day
* Fixed: Support Port docs not working on HTTPS sites
* Fixed: When deleting an entry, only show "Entry Deleted" message for the deleted entry's View
* Fixed: "Open link in a new tab or window?" setting for Paragraph Text fields
* Fixed: Custom Labels not being used as field label in the View Configuration screen
    * Tweak: Custom Labels will be used as the field label, even when the "Show Label" checkbox isn't checked
* Tweak: Show available plugin updates, even when license is expired
* Tweak: Improve spacing of the Approval column on the Entries screen
* Tweak: Added support for new accessibility labels added in WordPress 4.4

__Developer Notes:__

* Fixed: Make `gravityview/fields/fileupload/link_atts` filter available when not using lightbox with File Uploads field
* Renamed files:
    - `includes/fields/class.field.php` => `includes/fields/class-gravityview-field.php`
    - `includes/class-logging.php` => `includes/class-gravityview-logging.php`
    - `includes/class-image.php` => `includes/class-gravityview-image.php`
    - `includes/class-migrate.php` => `includes/class-gravityview-migrate.php`
    - `includes/class-change-entry-creator.php` => `includes/class-gravityview-change-entry-creator.php`
* New: `gravityview/delete-entry/verify_nonce` Override Delete Entry nonce validation. Return true to declare nonce valid.
* New: `gravityview/entry_notes/add_note` filter to modify GravityView note properties before being added
* New: `gravityview_post_type_supports` filter to modify `gravityview` post type support values
* New: `gravityview_publicly_queryable` filter to modify whether Views be accessible using `example.com/?post_type=gravityview`. Default: Whether the current user has `read_private_gravityviews` capability (Editor or Administrator by default)

= 1.15.1 on October 27 =
* New: Use `{get}` Merge Tags as `[gravityview]` attributes
* Fixed: Edit Entry and Delete Entry links weren't working in DataTables
* Fixed: Some Gravity Forms Merge Tags weren't working, like `{embed_post:post_title}`
* Fixed: Display Checkbox and Radio field labels in the Search Bar
	* New: If you prefer how the searches looked before the labels were visible, you can set the "Label" for the search field to a blank space. That will hide the label.
	* Removed extra whitespace from search field `<label>`s
* Fixed: Update the required Gravity Forms version to 1.9.9.10
* Fixed: Section fields should not be affected by "Hide empty fields" View setting
* Fixed: Add ability to check post custom fields for `[gravityview]` shortcode. This fixes issues with some themes and page builder plugins.
* Fixed: Return type wasn't boolean for `has_gravityview_shortcode()` function
* Tweak: Improve notifications logic
	* Only show notices to users with appropriate capabilities
	* Allow dismissing all notices
	* Clear dismissed notices when activating the plugin
	* Fixed showing notice to enter license key
* Tweak: Added previously-supported `{created_by:roles}` Merge Tag to available tags dropdown
* Tweak: Allow overriding `gravityview_sanitize_html_class()` function
* Tweak: Make `GravityView_Merge_Tags::replace_get_variables()` method public
* Tweak: Rename `GravityView_Merge_Tags::_gform_replace_merge_tags()` method `GravityView_Merge_Tags::replace_gv_merge_tags()` for clarity

= 1.15 on October 15 =
* Added: `{get}` Merge Tag that allows passing data via URL to be safely displayed in Merge Tags. [Learn how this works](https://docs.gravitykit.com/article/314-the-get-merge-tag).
	- Example: When adding `?first-name=Floaty` to a URL, the Custom Content `My name is {get:first-name}` would be replaced with `My name is Floaty`
* Added: GravityView Capabilities: restrict access to GravityView functionality to certain users and roles. [Learn more](https://docs.gravitykit.com/article/311-gravityview-capabilities).
	- Fixed: Users without the ability to create Gravity Forms forms are able to create a new form via "Start Fresh"
	- Only add the Approve Entries column if user has the `gravityview_moderate_entries` capability (defaults to Editor role or higher)
	- Fixed: Contributors now have access to the GravityView "Getting Started" screen
* Added: `[gv_entry_link]` shortcode to link directly to an entry. [Learn more](https://docs.gravitykit.com/article/287-edit-entry-and-delete-entry-shortcodes).
	- Existing `[gv_delete_entry_link]` and `[gv_edit_entry_link]` shortcodes will continue to work
* Added: Ability to filter View by form in the Admin. [Learn more](https://docs.gravitykit.com/article/313-the-views-list-on-the-dashboard).
* Added: Option to delete GravityView data when the plugin is uninstalled, then deleted. [Learn more](https://docs.gravitykit.com/article/312-how-to-delete-the-gravityview-data-when-the-plugin-is-uninstalled).
* Added: New support "Beacon" to easily search documentation and ask support questions
* Added: Clear search button to the Search Widget (WP widget)
* Fixed: `number_format()` PHP warning on blank Number fields
* Fixed: `{created_by}` merge tags weren't being escaped using `esc_html()`
* Fixed: Checkmark icons weren't always available when displaying checkbox input field
* Fixed: When "Shorten Link Display" was enabled for Website fields, "Link Text" wasn't respected
* Fixed: Only process "Create" Gravity Forms User Registration Addon feeds, by default the user role and the user display name format persist
* Fixed: Error with List field  `Call to undefined method GF_Field::get_input_type()`
* Fixed: BuddyPress/bbPress `bbp_setup_current_user()` warning
* Fixed: `gravityview_is_admin_page()` wasn't recognizing the Settings page as a GravityView admin page
* Fixed: Custom Content Widgets didn't replace Merge Tags
* Fixed: PHP Warnings
* Fixed: WordPress Multisite fatal error when Gravity Forms not Network Activated
* Tweak: Don't show Data Source column in Views screen to users who don't have permissions to see any of the data anyway
* Tweak: Entry notes are now created using `GravityView_Entry_Notes` class
* Tweak: Improved automated code testing
* Tweak: Added `gravityview/support_port/display` filter to enable/disable displaying Support Port
* Tweak: Added `gravityview/support_port/show_profile_setting` filter to disable adding the Support Port setting on User Profile pages
* Tweak: Removed `gravityview/admin/display_live_chat` filter
* Tweak: Removed `gravityview_settings_capability` filter
* Tweak: Escape form name in dropdowns

= 1.14.2 & 1.14.3 on September 17 =
* Fixed: Issue affecting Gravity Forms User Registration Addon. Passwords were being reset when an user edited their own entry.

= 1.14.1 on September 16 =
* Fixed: Error with older versions of Maps Premium View

= 1.14 on September 16 =
* Added: Search Bar now supports custom label text
* Added: Show the value of a single column of a "Multiple Columns" List field
* Added: Sorting by time now works. Why is this "Added" and not "Fixed"? Because Gravity Forms doesn't natively support sorting by time!
* Added: Display the roles of the entry creator by using `{created_by:roles}` Merge Tag
* Fixed: Field containers were being rendered even when empty
* Fixed: Widgets were not being displayed when using page builders and themes that pre-process shortcodes
* Fixed: Don't show "Width %" setting when in Single Entry configuration
* Fixed: Error in extension class that assumes GravityView is active
* Fixed: Add check for `{all_fields_display_empty}` Gravity Forms merge tag
* Fixed: Hide metabox until View Data Source is configured
* Fixed: Search Bar "Link" input type wasn't highlighting properly based on the value of the filter
* Fixed: Improved speed of getting users for Search Bar and GravityView Search Widgets with "Submitted by" fields, and in the Edit Entry screen (the Change Entry Creator dropdown)
* Fixed: Conflict with other icon fonts in the Dashboard
* Fixed: Allow HTML in Source URL "Link Text" field setting
* Fixed: Gravity Forms User Registration Addon conflicts
	- When editing an entry, an user's roles and display name were reset to the Addon's feed configuration settings
	- Users receive "Password Updated" emails in WordPress 4.3+, even if the password wasn't changed
* Fixed: Prevent sorting by List fields, which aren't sortable due to their data storage method
* Tweak: Support for plugin banner images in the plugin changelog screen
* Tweak: Updated default Search Bar configuration to be a single input with "Search Everything"
* Tweak: Sort user dropdown by display name instead of username
* Tweak: Reduce size of AJAX responses
* Tweak: Add "Template" column to the All Views list table - now you can better see what template is being used
* Tweak: Remove redundant close icon for field and widget settings
* Tweak: When adding notes via GravityView, set the note type to `gravityview` to allow for better searchability
* Added: Automated code testing
* Updated: Bengali translation by @tareqhi. Thank you!

= 1.13.1 on August 26 =
* Fixed: Potential XSS security issue. **Please update.**
* Fixed: The cache was not being reset properly for entry changes, including:
	- Starring/unstarring
	- Moving to/from the trash
	- Changing entry owner
	- Being marked as spam
* Fixed: Delete entry URL not properly passing some parameters (only affecting pages with multiple `[gravityview]` shortcodes)
* Added: `gravityview/delete-entry/mode` filter. When returning "trash", "Delete Entry" moves entries to the trash instead of permanently deleting them.
* Added: `gravityview/admin/display_live_chat` filter to disable live chat widget
* Added: `gravityview/delete-entry/message` filter to modify the "Entry Deleted" message content
* Tweak: Improved license activation error handling by linking to relevant account functions
* Tweak: Added settings link to plugin page actions
* Tweak: Improved code documentation
* Updated Translations:
	- Bengali translation by @tareqhi
	- Turkish translation by @suhakaralar
* New: Released a new [GravityView Codex](http://codex.gravitykit.com) for developers

= 1.13 on August 20 =
* Fixed: Wildcard search broken for Gravity Forms 1.9.12+
* Fixed: Edit Entry validation messages not displaying for Gravity Forms 1.9.12+
* Added: Number field settings
	- Format number: Display numbers with thousands separators
	- Decimals: Precision of the number of decimal places. Leave blank to use existing precision.
* Added: `detail` parameter to the `[gravityview]` shortcode. [Learn more](https://docs.gravitykit.com/article/73-using-the-shortcode#detail-parameter)
* Added: `context` parameter to the `[gvlogic]` shortcode to show/hide content based on current mode (Multiple Entries, Single Entry, Edit Entry). [Learn more](https://docs.gravitykit.com/article/252-gvlogic-shortcode#context)
* Added: Allow to override the entry saved value by the dynamic populated value on the Edit Entry view using the `gravityview/edit_entry/pre_populate/override` filter
* Added: "Edit View" link in the Toolbar when on an embedded View screen
* Added: `gravityview_is_hierarchical` filter to enable defining a Parent View
* Added: `gravityview/merge_tags/do_replace_variables` filter to enable/disable replace_variables behavior
* Added: `gravityview/edit_entry/verify_nonce` filter to override nonce validation in Edit Entry
* Added: `gravityview_strip_whitespace()` function to strip new lines, tabs, and multiple spaces and replace with single spaces
* Added: `gravityview_ob_include()` function to get the contents of a file using combination of `include()` and `ob_start()`
* Fixed: Edit Entry link not showing for non-admins when using the DataTables template
* Fixed: Cache wasn't being used for `get_entries()`
* Fixed: Extension class wasn't properly checking requirements
* Fixed: Issue with some themes adding paragraphs to Javascript tags in the Edit Entry screen
* Fixed: Duplicated information in the debugging logs
* Updated: "Single Entry Title" and "Back Link Label" settings now support shortcodes, allowing for you to use [`[gvlogic]`](https://docs.gravitykit.com/article/252-gvlogic-shortcode)
* Updated: German and Portuguese translations

= 1.12 on August 5 =
* Fixed: Conflicts with Advanced Filter extension when using the Recent Entries widget
* Fixed: Sorting icons were being added to List template fields when embedded on the same page as Table templates
* Fixed: Empty Product fields would show a string (", Qty: , Price:") instead of being empty. This prevented "Hide empty fields" from working
* Fixed: When searching on the Entry Created date, the date used GMT, not blog timezone
* Fixed: Issue accessing settings page on Multisite
* Fixed: Don't show View post types if GravityView isn't valid
* Fixed: Don't redirect to the List of Changes screen if you've already seen the screen for the current version
* Fixed: When checking license status, the plugin can now fix PHP warnings caused by other plugins that messed up the requests
* Fixed: In Multisite, only show notices when it makes sense to
* Added: `gravityview/common/sortable_fields` filter to override which fields are sortable
* Tweak: Extension class added ability to check for required minimum PHP versions
* Tweak: Made the `GravityView_Plugin::$theInstance` private and renamed it to `GravityView_Plugin::$instance`. If you're a developer using this, please use `GravityView_Plugin::getInstance()` instead.
* Updated: French translation

= 1.11.2 on July 22 =
* Fixed: Bug when comparing empty values with `[gvlogic]`
* Fixed: Remove extra whitespace when comparing values using `[gvlogic]`
* Modified: Allow Avada theme Javascript in "No-Conflict Mode"
* Updated: French translation

= 1.11.1 on July 20 =
* Added: New filter hook to customise the cancel Edit Entry link: `gravityview/edit_entry/cancel_link`
* Fixed: Extension translations
* Fixed: Dropdown inputs with long field names could overflow field and widget settings
* Modified: Allow Genesis Framework CSS and Javascript in "No-Conflict Mode"
* Updated: Danish translation (thanks @jaegerbo!) and German translation

= 1.11 on July 15 =
* Added: GravityView now updates WordPress user profiles when an entry is updated while using the Gravity Forms User Registration Add-on
* Fixed: Removed User Registration Add-on validation when updating an entry
* Fixed: Field custom class not showing correctly on the table header
* Fixed: Editing Time fields wasn't displaying saved value
* Fixed: Conflicts with the date range search when search inputs are empty
* Fixed: Conflicts with the Other Entries field when placing a search:
    - Developer note: the filter hook `gravityview/field/other_entries/args` was replaced by "gravityview/field/other_entries/criteria". If you are using this filter, please [contact support](mailto:support@gravitykit.com) before updating so we can help you transition
* Updated: Turkish translation (thanks @suhakaralar!) and Mexican translation (thanks @jorgepelaez!)

= 1.10.1 on July 2 =
* Fixed: Edit Entry link and Delete Entry link in embedded Views go to default view url
* Fixed: Duplicated fields on the Edit Entry view
* Fixed: Warning on bulk edit

= 1.10 on June 26 =
* Update: Due to the new Edit Entry functionality, GravityView now requires Gravity Forms 1.9 or higher
* Fixed: Editing Hidden fields restored
* Fixed: Edit Entry and Delete Entry may not always show in embedded Views
* Fixed: Search Bar "Clear" button Javascript warning in Internet Explorer
* Fixed: Edit Entry styling issues with input sizes. Edit Entry now uses 100% Gravity Forms styles.
* Added: `[gv_edit_entry_link]` and `[gv_delete_entry_link]` shortcodes. [Read how to use them](https://docs.gravitykit.com/article/287-edit-entry-and-delete-entry-shortcodes)

= 1.9.1 on June 24 =
* Fixed: Allow "Admin Only" fields to appear in Edit Entry form
	- New behavior: If the Edit Entry tab isn't configured in GravityView (which means all fields will be shown by default), GravityView will hide "Admin Only" fields from being edited by non-administrators. If the Edit Entry tab is configured, then GravityView will use the field settings in the configuration, overriding Gravity Forms settings.
* Tweak: Changed `gravityview/edit-entry/hide-product-fields` filter to `gravityview/edit_entry/hide-product-fields` for consistency

= 1.9 on June 23 =
* Added: Edit Entry now takes place in the Gravity Forms form layout, not in the previous layout. This means:
	- Edit Entry now supports Conditional Logic - as expected, fields will show and hide based on the form configuration
	- Edit Entry supports [Gravity Forms CSS Ready Classes](https://docs.gravityforms.com/list-of-css-ready-classes/) - the layout you have configured for your form will be used for Edit Entry, too.
	- If you customized the CSS of your Edit Entry layout, **you will need to update your stylesheet**. Sorry for the inconvenience!
	- If visiting an invalid Edit Entry link, you are now provided with a back link
	- Product fields are now hidden by default, since they aren't editable. If you want to instead display the old message that "product fields aren't editable," you can show them using the new `gravityview/edit_entry/hide-product-fields` filter
* Added: Define column widths for fields in each field's settings (for Table and DataTable View Types only)
* Added: `{created_by}` Merge Tag that displays information from the creator of the entry ([learn more](https://docs.gravitykit.com/article/281-the-createdby-merge-tag))
* Added: Edit Entry field setting to open link in new tab/window
* Added: CSS classes to the Update/Cancel/Delete buttons ([learn more](https://docs.gravitykit.com/article/63-css-guide#edit-entry))
* Fixed: Shortcodes not processing properly in DataTables Extension
* Tweak: Changed support widget to a Live Chat customer support and feedback form widget

= 1.8.3 on June 12 =
* Fixed: Missing title and subtitle field zones on `list-single.php` template

= 1.8.2 on June 10 =
* Fixed: Error on `list-single.php` template

= 1.8.1 on June 9 =
* Added: New search filter for Date fields to allow searching over date ranges ("from X to Y")
* Updated: The minimum required version of Gravity Forms is now 1.8.7. **GravityView will be requiring Gravity Forms 1.9 soon.** Please update Gravity Forms if you are running an older version!
* Fixed: Conflicts with [A-Z Filter Extension](https://www.gravitykit.com/extensions/a-z-filter/) and View sorting due to wrong field mapping
* Fixed: The "links" field type on the GravityView WordPress search widget was opening the wrong page
* Fixed: IE8 Javascript error when script debugging is on. Props, [@Idealien](https://github.com/Idealien). [Issue #361 on Github](https://github.com/katzwebservices/GravityView/issues/361)
* Fixed: PHP warning when trashing entries. Issue #370 on Github
* Tweak: Updated the `list-single.php`, `table-body.php`, `table-single.php` templates to use `GravityView_View->getFields()` method

= 1.8 on May 26 =
* View settings have been consolidated to a single location. [Learn more about the new View Settings layout](https://docs.gravitykit.com/article/275-view-settings).
* Added: Custom Link Text in Website fields
* Added: Poll Addon GravityView widget
* Added: Quiz Addon support: add Quiz score fields to your View configuration
* Added: Possibility to search by entry creator on Search Bar and Widget
* Fixed: `[gvlogic]` shortcode now properly handles comparing empty values.
    * Use `[gvlogic if="{example} is=""]` to determine if a value is blank.
    * Use `[gvlogic if="{example} isnot=""]` to determine if a value is not blank.
    * See "Matching blank values" in the [shortcode documentation](https://docs.gravitykit.com/article/252-gvlogic-shortcode)
* Fixed: Sorting by full address. Now defaults to sorting by city. Use the `gravityview/sorting/address` filter to modify what data to use ([here's how](https://gist.github.com/zackkatz/8b8f296c6f7dc99d227d))
* Fixed: Newly created entries cannot be directly accessed when using the custom slug feature
* Fixed: Merge Tag autocomplete hidden behind the Field settings (did you know you can type `{` in a field that has Merge Tags enabled and you will get autocomplete?)
* Fixed: For sites not using [Permalinks](http://codex.wordpress.org/Permalinks), the Search Bar was not working for embedded Views
* Tweak: When GravityView is disabled, only show "Could not activate the Extension; GravityView is not active." on the Plugins page
* Tweak: Added third parameter to `gravityview_widget_search_filters` filter that passes the search widget arguments
* Updated Translations:
    - Italian translation by @Lurtz
	- Bengali translation by @tareqhi
    - Danish translation by @jaegerbo

= 1.7.6.2 on May 12 =
* Fixed: PHP warning when trying to update an entry with the approved field.
* Fixed: Views without titles in the "Connected Views" dropdown would appear blank

= 1.7.6.1 on May 7 =
* Fixed: Pagination links not working when a search is performed
* Fixed: Return false instead of error if updating approved status fails
* Added: Hooks when an entry approval is updated, approved, or disapproved:
    - `gravityview/approve_entries/updated` - Approval status changed (passes $entry_id and status)
    - `gravityview/approve_entries/approved` - Entry approved (passes $entry_id)
    - `gravityview/approve_entries/disapproved` - Entry disapproved (passes $entry_id)

= 1.7.6 on May 5 =
* Added WordPress Multisite settings page support
    - By default, settings aren't shown on single blogs if GravityView is Network Activated
* Fixed: Security vulnerability caused by the usage of `add_query_arg` / `remove_query_arg`. [Read more about it](https://blog.sucuri.net/2015/04/security-advisory-xss-vulnerability-affecting-multiple-wordpress-plugins.html)
* Fixed: Not showing the single entry when using Advanced Filter (`ANY` mode) with complex fields types like checkboxes
* Fixed: Wrong width for the images in the list template (single entry view)
* Fixed: Conflict with the "The Events Calendar" plugin when saving View Advanced Filter configuration
* Fixed: When editing an entry in the frontend it gets unapproved when not using the approve form field
* Added: Option to convert text URI, www, FTP, and email addresses on a paragraph field in HTML links
* Fixed: Activate/Check License buttons weren't properly visible
* Added: `gravityview/field/other_entries/args` filter to modify arguments used to generate the Other Entries list. This allows showing other user entries from any View, not just the current view
* Added: `gravityview/render/hide-empty-zone` filter to hide empty zone. Use `__return_true` to prevent wrapper `<div>` from being rendered
* Updated Translations:
	- Bengali translation by @tareqhi
	- Turkish translation by @suhakaralar
	- Hungarian translation by @Darqebus

= 1.7.5.1 on April 10 =
* Fixed: Path issue with the A-Z Filters Extension

= 1.7.5 on April 10 =
* Added: `[gvlogic]` Shortcode - allows you to show or hide content based on the value of merge tags in Custom Content fields! [Learn how to use the shortcode](https://docs.gravitykit.com/article/252-gvlogic-shortcode).
* Fixed: White Screen error when license key wasn't set and settings weren't migrated (introduced in 1.7.4)
* Fixed: No-Conflict Mode not working (introduced in 1.7.4)
* Fixed: PHP notices when visiting complex URLs
* Fixed: Path to plugin updater file, used by Extensions
* Fixed: Extension global settings layout improved (yet to be implemented)
* Tweak: Restructure plugin file locations
* Updated: Dutch translation by @erikvanbeek. Thanks!

= 1.7.4.1 on April 7 =
* Fixed: Fatal error when attempting to view entry that does not exist (introduced in 1.7.4)
* Updated: Turkish translation by @suhakaralar. Thanks!

= 1.7.4 on April 6 =
* Modified: The List template is now responsive! Looks great on big and small screens.
* Fixed: When editing an entry in the frontend it gets unapproved
* Fixed: Conflicts between the Advanced Filter extension and the Single Entry mode (if using `ANY` mode for filters)
* Fixed: Sorting by full name. Now sorts by first name by default.
    * Added `gravityview/sorting/full-name` filter to sort by last name ([see how](https://gist.github.com/zackkatz/cd42bee4f361f422824e))
* Fixed: Date and Time fields now properly internationalized (using `date_i18n` instead of `date`)
* Added: `gravityview_disable_change_entry_creator` filter to disable the Change Entry Creator functionality
* Modified: Migrated to use Gravity Forms settings
* Modified: Updated limit to 750 users (up from 300) in Change Entry Creator dropdown.
* Confirmed WordPress 4.2 compatibility
* Updated: Dutch translation (thanks, @erikvanbeek!)

= 1.7.3 on March 25 =
* Fixed: Prevent displaying a single Entry that doesn't match configured Advanced Filters
* Fixed: Issue with permalink settings needing to be re-saved after updating GravityView
* Fixed: Embedding entries when not using permalinks
* Fixed: Hide "Data Source" metabox links in the Screen Options tab in the Admin
* Added: `gravityview_has_archive` filter to enable View archive (see all Views by going to [sitename.com]/view/)
* Added: Third parameter to `GravityView_API::entry_link()` method:
    * `$add_directory_args` *boolean* True: Add URL parameters to help return to directory; False: only include args required to get to entry
* Tweak: Register `entry` endpoint even when not using rewrites
* Tweak: Clear `GravityView_View->_current_entry` after the View is displayed (fixes issue with Social Sharing Extension, coming soon!)
* Added: Norwegian translation (thanks, @aleksanderespegard!)

= 1.7.2 on March 18 =
* Added: Other Entries field - Show what other entries the entry creator has in the current View
* Added: Ability to hide the Approve/Reject column when viewing Gravity Forms entries ([Learn how](https://docs.gravitykit.com/article/248-how-to-hide-the-approve-reject-entry-column))
* Fixed: Missing Row Action links for non-View types (posts, pages)
* Fixed: Embedded DataTable Views with `search_value` not filtering correctly
* Fixed: Not possible to change View status to 'Publish'
* Fixed: Not able to turn off No-Conflict mode on the Settings page (oh, the irony!)
* Fixed: Allow for non-numeric search fields in `gravityview_get_entries()`
* Fixed: Social icons displaying on GravityView settings page
* Tweak: Improved Javascript & PHP speed and structure

= 1.7.1 on March 11 =
* Fixed: Fatal error on the `list-body.php` template

= 1.7 on March 10 =
* Added: You can now edit most Post Fields in Edit Entry mode
    - Supports Post Content, Post Title, Post Excerpt, Post Tags, Post Category, and most Post Custom Field configurations ([Learn more](https://docs.gravitykit.com/article/245-editable-post-fields))
* Added: Sort Table columns ([read how](https://docs.gravitykit.com/article/230-how-to-enable-the-table-column-sorting-feature))
* Added: Post ID field now available - shows the ID of the post that was created by the Gravity Forms entry
* Fixed: Properly reset `$post` after Live Post Data is displayed
* Tweak: Display spinning cursor while waiting for View configurations to load
* Tweak: Updated GravityView Form Editor buttons to be 1.9 compatible
* Added: `gravityview/field_output/args` filter to modify field output settings before rendering
* Fixed: Don't show date field value if set to Unix Epoch (1/1/1970), since this normally means that in fact, no date has been set
* Fixed: PHP notices when choosing "Start Fresh"
* Fixed: If Gravity Forms is installed using a non-standard directory name, GravityView would think it wasn't activated
* Fixed: Fixed single entry links when inserting views with `the_gravityview()` template tag
* Updated: Portuguese translation (thanks, Luis!)
* Added: `gravityview/fields/email/javascript_required` filter to modify message displayed when encrypting email addresses and Javascript is disabled
* Added: `GFCommon:js_encrypt()` method to encrypt text for Javascript email encryption
* Fixed: Recent Entries widget didn't allow externally added settings to save properly
* Fixed: Delete Entry respects previous pagination and sorting
* Tweak: Updated View Presets to have improved Search Bar configurations
* Fixed: `gravityview/get_all_views/params` filter restored (Modify Views returned by the `GVCommon::get_all_views()` method)
* GravityView will soon require Gravity Forms 1.9 or higher. If you are running Gravity Forms Version 1.8.x, please update to the latest version.

= 1.6.2 on February 23 =
* Added: Two new hooks in the Custom Content field to enable conditional logic or enable `the_content` WordPress filter which will trigger the Video embed ([read how](https://docs.gravitykit.com/article/227-how-can-i-transform-a-video-link-into-a-player-using-the-custom-content-field))
* Fixed: Issue when embedding multiple DataTables views in the same page
* Tweak: A more robust "Save View" procedure to prevent losing field configuration on certain browsers
* Updated Translations:
	- Bengali translation by @tareqhi
	- Turkish translation by @suhakaralar

= 1.6.1 on February 17 =
* Added: Allow Recent Entries to have an Embed Page ID
* Fixed: # of Recent Entries not saving
* Fixed: Link to Embed Entries how-to on the Welcome page
* Fixed: Don't show "Please select View to search" message until Search Widget is saved
* Fixed: Minor Javascript errors for new WordPress Search Widget
* Fixed: Custom template loading from the theme directory
* Fixed: Adding new search fields to the Search Bar widget in the Edit View screen
* Fixed: Entry creators can edit their own entries in Gravity Forms 1.9+
* Fixed: Recent Entries widget will be hidden in the Customizer preview until View ID is configured
* Tweak: Added Floaty icon to Customizer widget selectors
* Updated: Hungarian, Norwegian, Portuguese, Swedish, Turkish, and Spanish translations (thanks to all the translators!)

= 1.6 on February 12 =
* Our support site has moved to [docs.gravitykit.com](https://docs.gravitykit.com). We hope you enjoy the improved experience!
* Added: GravityView Search Widget - Configure a WordPress widget that searches any of your Views. [Read how to set it up](https://docs.gravitykit.com/article/222-the-search-widget)
* Added: Duplicate View functionality allows you to clone a View from the All Views screen. [Learn more](https://docs.gravitykit.com/article/105-how-to-duplicate-or-copy-a-view)
* Added: Recent Entries WordPress Widget - show the latest entries for your View. [Learn more](https://docs.gravitykit.com/article/223-the-recent-entries-widget)
* Added: Embed Single Entries - You can now embed entries in a post or page! [See how](https://docs.gravitykit.com/article/105-how-to-duplicate-or-copy-a-view)
* Fixed: Fatal errors caused by Gravity Forms 1.9.1 conflict
* Fixed: Respect Custom Input Labels added in Gravity Forms 1.9
* Fixed: Edit Entry Admin Bar link
* Fixed: Single Entry links didn't work when previewing a draft View
* Fixed: Edit entry validation hooks not running when form has multiple pages
* Fixed: Annoying bug where you would have to click Add Field / Add Widget buttons twice to open the window
* Added: `gravityview_get_link()` function to standardize generating HTML anchors
* Added: `GravityView_API::entry_link_html()` method to generate entry link HTML
* Added: `gravityview_field_entry_value_{$field_type}` filter to modify the value of a field (in `includes/class-api.php`)
* Added: `field_type` key has been added to the field data in the global `$gravityview_view->field_data` array
* Added: `GravityView_View_Data::maybe_get_view_id()` method to determine whether an ID, post content, or object passed to it is a View or contains a View shortcode.
* Added: Hook to customise the text message "You have attempted to view an entry that is not visible or may not exist." - `gravityview/render/entry/not_visible`
* Added: Included in hook `gravityview_widget_search_filters` the labels for search all, entry date and entry id.
* Tweak: Allow [WordPress SEO](http://wordpress.org/plugins/wordpress-seo/) scripts and styles when in "No Conflict Mode"
* Fixed: For Post Dynamic Data, make sure Post ID is set
* Fixed: Make sure search field choices are available before displaying field

= 1.5.4 on January 29, 2015 =
* Added: "Hide View data until search is performed" setting - only show the Search Bar until a search is entered
* Added: "Clear" button to your GravityView Search Bar - allows easy way to remove all searches & filters
* Added: You can now add Custom Content GravityView Widgets (not just fields) - add custom text or HTMLin the header or footer of a View
* Added: `gravityview/comments_open` filter to modify whether comments are open or closed for GravityView posts (previously always false)
* Added: Hook to filter the success Edit Entry message and link `gravityview/edit_entry/success`
* Added: Possibility to add custom CSS classes to multiple view widget wrapper ([Read how](https://www.gravitykit.com/support/documentation/204144575/))
* Added: Field option to enable Live Post Data for Post Image field
* Fixed: Loading translation files for Extensions
* Fixed: Edit entry when embedding multiple views for the same form in the same page
* Fixed: Conflicts with Advanced Filter extension when embedding multiple views for the same form in the same page
* Fixed: Go Back link on embedded single entry view was linking to direct view url instead of page permalink
* Fixed: Searches with quotes now work properly
* Tweak: Moved `includes/css/`, `includes/js/` and `/images/` folders into `/assets/`
* Tweak: Improved the display of the changelog (yes, "this is *so* meta!")
* Updated: Swedish translation - thanks, @adamrehal
* Updated: Hungarian translation - thanks, @Darqebus (a new translator!) and @dbalage

= 1.5.3 on December 22 =
* Fixed: When adding more than 100 fields to the View some fields weren't saved.
* Fixed: Do not set class tickbox for non-images files
* Fixed: Display label "Is Fulfilled" on the search bar
* Fixed: PHP Notice with Gravity Forms 1.9 and PHP 5.4+
* Tested with Gravity Forms 1.9beta5 and WordPress 4.1
* Updated: Turkish translation by @suhakaralar and Hungarian translation by @dbalage. Thanks!

= 1.5.2 on December 11 =
* Added: Possibility to show the label of Dropdown field types instead of the value ([learn more](https://www.gravitykit.com/support/documentation/202889199/ "How to display the text label (not the value) of a dropdown field?"))
* Fixed: Sorting numeric columns (field type number)
* Fixed: View entries filter for Featured Entries extension
* Fixed: Field options showing delete entry label
* Fixed: PHP date formatting now keeps backslashes from being stripped
* Modified: Allow license to be defined in `wp-config.php` ([Read how here](https://www.gravitykit.com/support/documentation/202870789/))
* Modified: Added `$post_id` parameter as the second argument for the `gv_entry_link()` function. This is used to define the entry's parent post ID.
* Modified: Moved `GravityView_API::get_entry_id_from_slug()` to `GVCommon::get_entry_id_from_slug()`
* Modified: Added second parameter to `gravityview_get_entry()`, which forces the ability to fetch an entry by ID, even if custom slugs are enabled and `gravityview_custom_entry_slug_allow_id` is false.
* Updated Translations:
	- Bengali translation by @tareqhi
	- Romanian translation by @ArianServ
	- Mexican Spanish translation by @jorgepelaez

= 1.5.1 on December 2 =

* Added: Delete Entry functionality!
	- New "User Delete" setting allows the user who created an entry to delete it
	- Adds a "Delete" link in the Edit Entry form
	- Added a new "Delete Link" Field to the Field Picker
* Fixed: DataTables Extension hangs when a View has Custom Content fields
* Fixed: Search Bar - When searching on checkbox field type using multiselect input not returning results
* Fixed: Search Bar - supports "Match Any" search mode by default ([learn more](https://www.gravitykit.com/support/documentation/202722979/ "How do I modify the Search mode?"))
* Fixed: Single Entry View title when view is embedded
* Fixed: Refresh the results cache when an entry is deleted or is approved/disapproved
* Fixed: When users are created using the User Registration Addon, the resulting entry is now automatically assigned to them
* Fixed: Change cache time to one day (from one week) so that Edit Link field nonces aren't invalidated
* Fixed: Incorrect link shortening for domains when it is second-level (for example, `example.co.uk` or `example.gov.za`)
* Fixed: Cached directory link didn't respect page numbers
* Fixed: Edit Entry Admin Bar link wouldn't work when using Custom Entry Slug
* Added: Textarea field now supports an option to trim the number of words shown
* Added: Filter to alter the default behaviour of wrapping images (or image names) with a link to the content object ([learn more](https://www.gravitykit.com/support/documentation/202705059/ "Read the support doc for the filter"))
* Updated: Portuguese translation (thanks @luistinygod), Mexican translation (thanks, @jorgepelaez), Turkish translation (thanks @suhakaralar)

= 1.5 on November 12 =
* Added: New "Edit Entry" configuration
	- Configure which fields are shown when editing an entry
	- Set visibility for the fields (Entry Creator, Administrator, etc.)
	- Set custom edit labels
* Fixed: Single entry view now respects View settings
	- If an entry isn't included in View results, the single entry won't be available either
	- If "Show Only Approved" is enabled, prevent viewing of unapproved entries
	- Respects View filters, including those added by the Advanced Filtering extension
* Fixed: Single entry Go back button context on Embedded Views
* Fixed: Delete signature fields in Edit Entry (requires the Gravity Forms Signature Addon)
* Fixed: Gravity Forms tooltip translations being overridden
* Added: Choose to open the link from a website field in the same window (field option)
* Updated: Spanish (Mexican) translation by @jorgepelaez, Dutch translation by @erikvanbeek and @leooosterloo, Turkish translation by @suhakaralar

= 1.4 on October 28 =
* Added: Custom entry slug capability. Instead of `/entry/123`, you can now use entry values in the URL, like `/entry/{company name}/` or `/entry/{first name}-{last name}/`. Requires some customization; [learn more here](https://www.gravitykit.com/support/documentation/202239919)
* Fixed: GravityView auto-updater script not showing updates
* Fixed: Edit Entry when a form has required Upload Fields
* Fixed: "Return to Directory" link not always working for sites in subdirectories
* Fixed: Broken links to single entries when viewing paginated results
* Fixed: Loaded field configurations when using "Start Fresh" presets
* Fixed: Searches ending in a space caused PHP warning
* Fixed: Custom "Edit Link Text" settings respected
* Fixed: Don't rely on Gravity Forms code for escaping query
* Fixed: When multiple Views are displayed on a page, Single Entry mode displays empty templates.
* Fixed: PHP error when displaying Post Content fields using Live Data for a post that no longer is published
* Tweak: Search Bar "Links" Input Type
	- Make link bold when filter is active
	- Clicking on an active filter removes the filter
* Tweak: Fixed updates for Multisite installations
* Modified: Now you can override which post a single entry links to. For example, if a shortcode is embedded on a home page and you want single entries to link to a page with an embedded View, not the View itself, you can pass the `post_id` parameter. This accepts the ID of the page where the View is embedded.
* Modified: Added `$add_pagination` parameter to `GravityView_API::directory_link()`
* Added: Indonesian translation (thanks, @sariyanta)!
* Updated: Swedish translation 100% translated - thanks, @adamrehal!
* Updated: Dutch translation (thanks, @leooosterloo)!

= 1.3 on October 13 =
* Speed improvements - [Learn more about GravityView caching](https://www.gravitykit.com/support/documentation/202827685/)
	- Added caching functionality that saves results to be displayed
	- Automatically clean up expired caches
	- Reduce number of lookups for where template files are located
	- Store the path to the permalink for future reference when rendering a View
	- Improve speed of Gravity Forms fetching field values
* Modified: Allow `{all_fields}` and `{pricing_fields}` Merge Tags in Custom Content field. [See examples of how to use these fields](https://www.gravitykit.com/support/documentation/201874189/).
* Fixed: Message restored when creating a new View
* Fixed: Searching advanced input fields
* Fixed: Merge Tags available immediately when adding a new field
* Fixed: Issue where jQuery Cookie script wouldn't load due to `mod_security` issues. [Learn more here](http://docs.woothemes.com/document/jquery-cookie-fails-to-load/)
* Fixed (hopefully): Auto-updates for WordPress Multisite
* Fixed: Clicking overlay to close field/widget settings no longer scrolls to top of page
* Fixed: Make sure Gravity Forms scripts are added when embedding Gravity Forms shortcodes in a Custom Field
* Fixed: Remove double images of Floaty in the warning message when GravityView is disabled
* Fixed: PHP warnings related to Section field descriptions
* Fixed: When using an advanced input as a search field in the Search Bar, the label would always show the parent field's label (Eg: "Address" when it should have shown "City")
	- Added: `gravityview_search_field_label` filter to allow modifying search bar labels
* Fixed: Field label disappears on closing settings if the field title is empty
* Fixed: Sub-fields retain label after opening field settings in the View Configuration
* Modified: Allow passing an array of form IDs to `gravityview_get_entries()`
* Tweak: If the View hasn't been configured yet, don't show embed shortcode in Publish metabox
* Tweak: Add version info to scripts and styles to clear caches with plugin updates
* Added: Swedish translation (thanks, @adamrehal)!
* Updated: Spanish (Mexican) translation by, @jorgepelaez, Dutch translation by @erikvanbeek, and Turkish translation by @suhakaralar
* Updated: Changed Turkish language code from `tr` to `tr_TR` to match WordPress locales

= 1.2 on October 8 =
* Added: New Search Bar!
	- No longer check boxes in each field to add a field to the search form
	- Add any searchable form fields, not just fields added to the View
	- Easy new drag & drop way to re-order fields
	- Horizontal and Vertical layouts
	- Choose how your search fields are displayed (if you have a checkbox field, for example, you can choose to have a drop-down, a multiselect field, checkboxes, radio buttons, or filter links)
	- Existing search settings will be migrated over on upgrade
* Added: "Custom Content" field type
	- Insert arbitrary text or HTML in a View
	- Supports shortcodes (including Gravity Forms shortcodes)!
* Added: Support for Gravity Forms Section & HTML field types
* Added: Improved textarea field support. Instead of using line breaks, textareas now output with paragraphs.
	- Added new `/templates/fields/textarea.php` file
* Added: A new File Upload field setting. Force uploads to be displayed as links and not visually embedded by checking the "Display as a Link" checkbox.
* Added: Option to disable "Map It" link for the full Address field.
	- New `gravityview_get_map_link()` function with `gravityview_map_link` filter. To learn how to modify the map link, [refer to this how-to article](https://www.gravitykit.com/support/documentation/201608159)
	- The "Map It" string is now translatable
* Added: When editing a View, there are now links in the Data Source box to easily access the Form: edit form, form entries, form settings and form preview
* Added: Additional information in the "Add Field" or "Add Widget" picker (also get details about an item by hovering over the name in the View Configuration)
* Added: Change Entry Creator functionality. Easily change the creator of an entry when editing the entry in the Gravity Forms Edit Entry page
	- If you're using the plugin downloaded from [the how-to page](https://www.gravitykit.com/support/documentation/201991205/), you can de-activate it
* Modified: Changed translation textdomain to `gravityview` instead of `gravity-view`
* Modified: Always show label by default, regardless of whether in List or Table View type
* Modified: It's now possible to override templates on a Form ID, Post ID, and View ID basis. This allows custom layouts for a specific View, rather than site-wide. See "Template File Hierarchy" in [the override documentation](http://www.gravitykit.com/support/documentation/202551113/) to learn more.
* Modified: File Upload field output no longer run through `wpautop()` function
* Modified: Audio and Video file uploads are now displayed using WordPress' built-in [audio](http://codex.wordpress.org/Audio_Shortcode) and [video](http://codex.wordpress.org/Video_Shortcode) shortcodes (requires WordPress 3.6 or higher)
	- Additional file type support
	- Added `gravityview_video_settings` and `gravityview_audio_settings` filters to modify the parameters passed to the shortcode
* Fixed: Shortcode attributes not overriding View defaults
* Fixed: Uploading and deleting files works properly in Edit Entry mode
* Fixed: Configurations get truncated when configuring Views with many fields
* Fixed: Empty `<span class="gv-field-label">` tags no longer output
	- Modified: `gv_field_label()` no longer returns the label with a trailing space. Instead, we use the `.gv-field-label` CSS class to add spacing using CSS padding.
* Fixed: Conflict with Relevanssi plugin
* Fixed: If a date search isn't valid, remove the search parameter so it doesn't cause an error in Gravity Forms
* Fixed: Email field was displaying label even when email was empty.
* Settings page improvements
	- When changing the license value and saving the form, GravityView now re-checks the license status
	- Improved error messages
	- Made license settings translatable
* Modified: Added support for Gravity Forms "Post Image" field captions, titles, and descriptions.
* Updated list of allowed image formats to include `.bmp`, `.jpe`, `.tiff`, `.ico`
* Modified: `/templates/fields/fileupload.php` file - removed the logic for how to output the different file types and moved it to the `gravityview_get_files_array()` function in `includes/class-api.php`
* Modified: `gv_value()` no longer needs the `$field` parameter
* Tweak: Fixed email setting description text.
* Tweak: Don't show Entry Link field output on single entry
* Tweak: Improved Javascript performance in the Admin
* Tweak: "Custom Label" is now shown as the field title in View Configuration
* Tweak: Fixed "Left Footer" box not properly cleared
* Tweak: Show warning if the Directory plugin is running
* Tweak: Use icon font in Edit Entry mode for the download/delete file buttons. Now stylable using `.gv-edit-entry-wrapper .dashicons` CSS class.
* Updated: Turkish translation by @suhakaralar, Dutch translation by @leooosterloo, Portuguese translation by @luistinygod

= 1.1.6 on September 8 =
* Fixed: Approve / Disapprove all entries using Gravity Forms bulk edit entries form (previously, only visible entries were affected)
* Added: Email field settings
	- Email addresses are now encrypted by default to prevent scraping by spammers
	- Added option to display email plaintext or as a link
	- Added subject and body settings: when the link is clicked, you can choose to have these values pre-filled
* Added: Source URL field settings, including show as a link and custom link text
* Added: Signature field improvements (when using the Gravity Forms Signature Add-on) - now shows full size
* Fixed: Empty truncated URLs no longer get shown
* Fixed: License Activation works when No-Conflict Mode is enabled
* Fixed: When creating a new View, "View Type" box was visible when there were no existing Gravity Forms
* Fixed: Fields not always saving properly when adding lots of fields with the "Add All Fields" button
* Fixed: Recognizing single entry when using WordPress "Default" Permalink setting
* Fixed: Date Created field now respects the blog's timezone setting, instead of using UTC time
* Fixed: Edit Entry issues
	* Fixed form validation errors when a scheduled form has expired and also when a form has reached its entry limit
	* Fixed PHP warning messages when editing entries
	* When an Edit Entry form is submitted and there are errors, the submitted values stay in the form; the user won't need to fill in the form again.
* Fixed: Product sub-fields (Name, Quantity & Price) displayed properly
* Fixed: Empty entry display when using Job Board preset caused by incorrect template files being loaded
* Fixed: Files now can be deleted when a non-administrator is editing an entry
* Fixed: PHP Notices on Admin Views screen for users without edit all entries capabilities
* Modified: Added ability to customize and translate the Search Bar's date picker. You can now fully customize the date picker.
	* Added: Full localization for datepicker calendar (translate the days of the week, month, etc)
	* Modified: Changed year picker to +/- 5 years instead of +20/-100
* Tweak: Enabled Merge Tags for Table view "Custom CSS Class" field settings
* Tweak: In the Edit View screen, show a link icon when a field is being used as a link to the Single Entry mode
* Tweak: Added helper text when a new form is created by GravityView
* Tweak: Renamed "Description" drop zone to "Other Fields" to more accurately represent use
* Tweak: Remove all fields from a zone by holding down the Alt key while clicking the remove icon

#### Developers

* Modified: `template/fields/date_created.php` file
* Added: `gravityview_date_created_adjust_timezone` filter to disable timezone support and use UTC (returns boolean)
* Added: `get_settings()` and `get_setting()` methods to the `GravityView_Widget` class. This allows easier access to widget settings.
* Modified: Added `gravityview_js_localization` filter to add Javascript localization
* Added: `gravityview_datepicker_settings` filter to modify the datepicker settings using the setting names from the [jQuery DatePicker options](http://api.jqueryui.com/datepicker/)
* Modified: `gravityview_entry_class` filter to modify the CSS class for each entry wrapper
* Modified: Added `gravityview_widget_search_filters` filter to allow reordering search filters, so that they display in a different order in search widget
* Modified: Addded `gravityview_default_page_size` filter to modify default page size for Views (25 by default)
* Modified: Added actions to the `list-body.php` template file:
	- `gravityview_list_body_before`: Before the entry output
	- `gravityview_entry_before`: Inside the entry wrapper
	- `gravityview_entry_title_before`, `gravityview_entry_title_after`: Before and after the entry title and subtitle output
	- `gravityview_entry_content_before`, `gravityview_entry_content_after`: Before and after the entry content area (image and description zones)
	- `gravityview_entry_footer_before`, `gravityview_entry_footer_after`: Before and after the entry footer
	- `gravityview_entry_after`: Before the entry wrapper closing tag
	- `gravityview_list_body_after`: After entry output
* Modified: Added `gravityview_get_entry_ids()` function to fetch array of entry IDs (not full entry arrays) that match a search result
* Tweak: Removed duplicate `GravityView_frontend::hide_field_check_conditions()` and `GravityView_frontend::filter_fields()` methods
* Modified: Added `get_cap_choices()` method to be used for fetching GravityView roles array

= 1.1.5 =
* Added: "Edit" link in Gravity Forms Entries screen
* Fixed: Show tooltips when No Conflict Mode is enabled
* Fixed: Merge Vars for labels in Single Entry table layouts
* Fixed: Duplicate "Edit Entry" fields in field picker
* Fixed: Custom date formatting for Date Created field
* Fixed: Searching full names or addresses now works as expected
* Fixed: Custom CSS classes are now added to cells in table-based Views
* Updated: Turkish translation by @suhakaralar
* Tweak: Redirect to Changelog instead of Getting Started if upgrading

= 1.1.4 =
* Fixed: Sort & Filter box not displaying
* Fixed: Multi-select fields now display as drop-down field instead of text field in the search bar widget
* Fixed: Edit Entry now compatibile with Gravity Forms forms when "No Duplicates" is enabled
* Added: `gravityview_field_output()` function to generate field output.
* Added: `gravityview_page_links_args` filter to modify the Page Links widget output. Passes standard [paginate_links()](http://codex.wordpress.org/Function_Reference/paginate_links) arguments.
* Modified: `list-body.php` and `list-single.php` template files - field output are now generated using the `gravityview_field_output()` function

= 1.1.3 =
* Fixed: Fatal error on activation when running PHP 5.2
* Fixed: PHP notice when in No-Conflict mode

= 1.1.2 =
* Added: Extensions framework to allow for extensions to auto-update
* Fixed: Entries not displaying in Visual Composer plugin editor
* Fixed: Allow using images as link to entry
* Fixed: Updated field layout in Admin to reflect actual layout of listings (full-width title and subtitle above image)
* Fixed: Editing entry updates the Approved status
* Fixed: When trying to access an entry that doesn't exist (it had been permanently deleted), don't throw an error
* Fixed: Default styles not being enqueued when embedded using the shortcode (fixes vertical pagination links)
* Fixed: Single entry queries were being run twice
* Fixed: Added Enhanced Display style in Edit Entry mode
* Modified: How single entries are accessed; now allows for advanced filtering. Converted `gravityview_get_entry()` to use `GFAPI::get_entries()` instead of `GFAPI::get_entry()`
* Modified: Form ID can be 0 in `gravityview_get_entries()`
* Modified: Improved Edit Entry styling
* Modified: Convert to using `GravityView_View_Data::get_default_args()` instead of duplicating the settings arrays. Used for tooltips, insert shortcode dialog and View metaboxes.
* Modified: Add a check for whether a view exists in `GravityView_View_Data::add_view()`
* Modified: Convert `GravityView_Admin_Views::render_select_option()` to use the key as the value and the value as the label instead of using associative array with `value` and `label` keys.
* Translation updates - thank you, everyone!
	* Romanian translation by @ArianServ
	* Finnish translation by @harjuja
	* Spanish translation by @jorgepelaez

= 1.1.1 =
* __We fixed license validation and auto-updates__. Sorry for the inconvenience!
* Added: View Setting to allow users to edit only entries they created.
* Fixed: Could not edit an entry with Confirm Email fields
* Fixed: Field setting layouts not persisting
* Updated: Bengali translation by @tareqhi
* Fixed: Logging re-enabled in Admin
* Fixed: Multi-upload field button width no longer cut off
* Tweak: Added links to View Type picker to live demos of presets.
* Tweak: Added this "List of Changes" tab.

= 1.1 =
* Refactored (re-wrote) View data handling. Now saves up to 10 queries on each page load.
* Fixed: Infinite loop for rendering `post_content` fields
* Fixed: Page length value now respected for DataTables
* Fixed: Formatting of DataTables fields is now processed the same way as other fields. Images now work, for example.
* Modified: Removed redundant `gravityview_hide_empty_fields` filters
* Fixed/Modified: Enabled "wildcard" search instead of strict search for field searches.
* Added: `gravityview_search_operator` filter to modify the search operator used by the search.
* Added: `gravityview_search_criteria` filter to modify all search criteria before being passed to Gravity Forms
* Added: Website Field setting to display shortened link instead of full URL
* Fixed: Form title gets replaced properly in merge tags
* Modified: Tweaked preset templates

= 1.0.10 =
* Added: "Connected Views" in the Gravity Forms Toolbar. This makes it simple to see which Views are using the current form as a data source.
* Fixed: Edit Entry link in Multiple Entries view

= 1.0.9 on July 18 =
* Added: Time field support, with date format default and options
* Added: "Event Listings" View preset
* Added: "Show Entry On Website" Gravity Forms form button. This is meant to be an opt-in checkbox that the user sees and can control, unlike the "Approve/Reject" button, which is designed for adminstrators to manage approval.
* Modified: Improved horizontal search widget layout
* Modified: Improved "Start Fresh" and "Switch View" visual logic when Starting Fresh and switching forms
* Fixed: Single Entry showing 404 errors
* Fixed: PHP notice on WooCommerce pages
* Fixed: Don't display empty date/time value
* Fixed: Only show Edit Entry link to logged-in users
* Fixed: Re-enabled "Minimum Gravity Forms Version" error message
* Updated: Dutch translation by @leooosterloo (100% coverage, thank you!)
* Tweak: Added "Preview" link to Data Source
* Modified: Created new `class-post-types.php` include file to handle post type & URL rewrite actions.

= 1.0.8.1 on July 17 =
* Fixed: DataTables
	- Restored pageSize
	- Prevented double-initilization
	- FixedHeader & FixedColumns work (now prevent scrolling)
	- Changed default Scroller height from 400 to 500px
* Fixed: Filtering by date
* Fixed: PHP warning in `gv_class()`
* Fixed: Debug Bar integration not printing Warnings
* Removed settings panel tracking script

= 1.0.7 & 1.0.8 on July 17 =
* __Edit Entry__ - you can add an Edit Entry link using the "Add Field" buttons in either the Multiple Entries or Single Entry tab.
	- For now, if the user has the ability to edit entries in Gravity Forms, they’ll be able to edit entries in GravityView. Moving forward, we'll be adding refined controls over who can edit which entries.
	- It supports modifying existing Entry uploads and the great Multiple-File Upload field.
* Modified: Approved Entry functionality
	* Approve/Reject Entries now visible on all forms, regardless of whether the form has an "Approved" field.
	* The Approved field now supports being renamed
* Added: Very cool DataTables extensions:
	* Scroller: dynamically load in new entries as you scroll - no need for pagination)
	* TableTools: Export your entries to CSV and PDF
	* FixedHeader: As you scroll a large DataTable result, the headers of the table stay at the top of the screen. Also, FixedColumns, which does the same for the main table column.
* Added: Shortcodes for outputting Widgets such as pagination and search. Note: they only work on embedded views if the shortcode has already been processed. This is going to be improved.
* Added: Search form fields now displayed horizontally by default.
* Added: Easy links to "Edit Form", "Settings" and "Entries" for the Data Source Gravity Forms form in the All Views admin screen
* Added: Integration with the [Debug Bar](http://wordpress.org/plugins/debug-bar/) plugin - very helpful for developers to see what's going on behind the scenes.
* Fixed: Insert View embed code.
* Fixed: Now supports View shortcodes inside other shortcodes (such as `[example][gravityview][/example]`)
* Fixed: Conflict with WordPress SEO OpenGraph meta data generators
* Fixed: Enforced image max-width so images don't spill out of their containers
* Fixed: Sanitized "Custom Class" field setting values to make sure the HTML doesn't break.
* Fixed: Search field with "default" permalink structure
* Fixed: 1.0.8 fixes an issue accessing single entries that was introduced in 1.0.7
* Modified: Updated `GravityView_Admin_Views::is_gravityview_admin_page()` to fetch post if not yet set.
* Modified: Enabled merge tags in Custom Class field settings
* Modified: Set margin and padding to `0` on pagination links to override theme conflicts
* Modified: Updated `gv_class()` calls to pass form and entry fields to allow for merge tags
* Modified: Default visibility capabilities: added "Can View/Edit Gravity Forms Entries" as options
* Modified: Added custom `class` attribute sanitizer function
`gravityview_sanitize_html_class`
* Tweak: Improved the Embed View form layout
* Tweak: Hide "Switch View" button when already choosing a view
* Tweak: Moved shortcode hint to Publish metabox and added ability to easily select the text
* Tweak: Added tooltips to fields in the View editor
* Tweak: Remove WordPress SEO score calculation on Views
* Tweak: Use `$User->ID` instead of `$User->id` in Name fields
* Tweak: Added tooltip capability to field settings by using `tooltip` parameter. Uses the Gravity Forms tooltip array key.
* Translation updates - thank you, everyone! The # of strings will stay more stable once the plugin's out of beta :-)
	* Added: Portuguese translation by @luistinygod - thanks!
	* Updated: Bengali translation by @tareqhi
	* Updated: Turkish translation by @suhakaralar
	* Updated: Dutch translation by @leooosterloo
	* If you'd like to contribute translations, please sign up here.


= 1.0.6 on June 26 =
* Fixed: Fatal error when Gravity Forms is inactive
* Fixed: Undefined index for `id` in Edit View
* Fixed: Undefined variable: `merge_class`
* Fixed: Javascript error when choosing a Start Fresh template. (Introduced by the new Merge Tags functionality in 1.0.5)
* Fixed: Merge Tags were available in Multiple Entries view for the Table layout
* Fixed: Remove Merge Tags when switching forms
* Fixed: That darn settings gear showing up when it shouldn't
* Fixed: Disappearing dialog when switching forms
* Fixed: Display of Entry Link field
* Fixed: Per-field settings weren't working
	* Added: "Link to the post" setting for Post fields
	* Added: "Use live post data" setting for Post fields. Allows you to use the current post information (like title, tags, or content) instead of the original submitted data.
	* Added: Link to category or tag setting for Post Categories and Post Tags fields
	* Added: "Link Text" setting for the Entry Link field
* Modified: Moved admin functionality into new files
	- AJAX calls now live in `class-ajax.php`
	- Metaboxes now live in `class-metabox.php`
* Tweak: Updated change forms dialog text
* Tweak: Removed "use as search filter" from Link to Entry field options
* Translation updates.
	* Added: French translation by @franckt - thanks!
	* Updated: Bengali translation by @tareqhi
	* Updated: Turkish translation by @suhakaralar
	* If you'd like to contribute translations, please sign up here.

= 1.0.5 =
* Added: Lightbox for images (in View Settings metabox)
* Added: Merge Tags - You can now modify labels and settings using dynamic text based on the value of a field. (requires Gravity Forms 1.8.6 or higher)
* Added: Customize the return to directory link anchor text (in the View Settings metabox, under Single Entry Settings)
* Added: Set the title for the Single Entry
* Added: Choose whether to hide empty fields on a per-View basis
* Improved: DataTables styling now set to `display` by default. Can be overridden by using the filter `gravityview_datatables_table_class`
* Improved: Speed!
	* Added `form` item to global `$gravityview_view` data instead of looking it up in functions. Improves `gv_value()` and `gv_label()` speed.
	* Added `replace_variables()` method to `GravityView_API` to reduce time to process merge tags by checking if there are any curly brackets first.
* Improved: "No Views found" text now more helpful for getting started.
* Fixed: Approve Entries column not displaying when clicking Forms > Entries link in admin menu
* Fixed: Field Settings gear no longer showing for widgets without options
* Fixed: Added Gravity Forms minimum version notice when using < 1.8
* Fixed: Column "Data Source" content being displayed in other columns

= 1.0.4 =
* Added: __DataTables integration__ Created a new view type for existing forms that uses the [DataTables](http://datatables.net) script.
We're just getting started with what can be done with DataTables. We'll have much more cool stuff like [DataTables Extensions](http://datatables.net/extensions/index).
* Added: "Add All Fields" option to bottom of the "Add Field" selector
* Added: Per-field-type options structure to allow for different field types to override default Field Settings
	* Added: Choose how to display User data. In the User field settings, you can now choose to display the "Display Name", username, or ID
	* Added: Custom date format using [PHP date format](https://www.php.net//manual/en/function.date.php) available for Entry Date and Date fields
	* Fixed: Default setting values working again
	* Fixed: Field type settings now working
* Added: `search_field` parameter to the shortcode. This allows you to specify a field ID where you want the search performed (The search itself is defined in `search_value`)
* Added: [Using the Shortcode](https://docs.gravitykit.com/article/73-using-the-shortcode) help article
* Added: Data Source added to the Views page
* Fixed: Field labels escaping issue (`It's an Example` was displaying as `It\'s an Example`)
* Fixed: Settings "gear" not showing when adding a new field
* Fixed: Sorting issues
	- Remove the option to sort by composite fields like Name, Address, Product; Gravity Forms doesn't process those sort requests properly
	- Remove List and Paragraph fields from being sortable
	- Known bug: Price fields are sorted alphabetically, not numerically. For example, given $20,000, $2,000 and $20, Gravity Forms will sort the array like this: $2,000, $20, $20,000. We've filed a bug report with Gravity Forms.
* Improved: Added visibility toggles to some Field Settings. For example, if the "Show Label" setting is not checked, then the "Custom Label" setting is hidden.
* Modified how data is sent to the template: removed the magic methods getter/setters setting the `$var` variable - not data is stored directly as object parameters.
* Added many translations. Thanks everyone!
	* Bengali translation by @tareqhi
	* German translation by @seschwarz
	* Turkish translation by @suhakaralar
	* Dutch translation by @leooosterloo
	* If you'd like to contribute translations, please sign up here. Thanks again to all who have contributed!

= 1.0.3 =
* Added: Sort by field, sort direction, Start & End date now added to Post view
	- Note: When using the shortcode, the shortcode settings override the View settings.
* Fixed: Fatal errors caused by Gravity Forms not existing.
* Added a setting for Support Email - please make sure your email is accurate; otherwise we won't be able to respond to the feedback you send
* Fixed: Custom CSS classes didn't apply to images in list view
* Improved Settings layout
* Tweak: Hide WordPress SEO, Genesis, and WooThemes metaboxes until a View has been created
* Tweak: Field layout improvements; drag-and-drop works smoother now
* Tweak: Add icon to Multiple Entries / Single Entry tabs
* Tweak: Dialog boxes now have a backdrop
* Fixed: Don't show field/widget settings link if there are no settings (like on the Show Pagination Info widget)
* Fixed: Security warning by the WordFence plugin: it didn't like a line in a sample entry data .csv file
* Fixed: Don't show welcome screen on editing the plugin using the WordPress Plugin Editor
* Tweak: Close "Add Field" and "Add Widget" boxes by pressing the escape key
* Added: Hungarian translation. Thanks, @dbalage!
* Added: Italian translation. Thanks, @ClaraDiGennaro
* If you'd like to contribute translations, please sign up here.

= 1.0.2 =
* Added: Show Views in Nav menu builder
* Fixed: "Add Fields" selector no longer closes when clicking to drag the scrollbar
* Fixed: Issue affecting Gravity Forms styles when Gravity Forms' "No Conflict Mode" is enabled
* Fixed: Footer widget areas added back to Single Entry views using Listing layout
* Changed the look and feel of the Add Fields dialog and field settings. Let us know what you think!

= 1.0.1 =
* Added: "Getting Started" link to the Views menu
* Fixed: Fatal error for users with Gravity Forms versions 1.7 or older
* Fixed: Entries in trash no longer show in View
* Tweak: When modifying the "Only visible to logged in users with role" setting, if choosing a role other than "Any", check the checkbox.
* Tweak: `gravityview_field_visibility_caps` filter to add/remove capabilities from the field dropdowns
* Added: Translation files. If you'd like to contribute translations, please sign up here.

= 1.0 =

* Liftoff!<|MERGE_RESOLUTION|>--- conflicted
+++ resolved
@@ -23,26 +23,24 @@
 
 = develop =
 
+#### 🐛 Fixed
+
+* Removing all files from a field in Edit Entry now stores the correct (empty) value.
+
 #### ✨ Improved
 
 * Detection of BuddyBoss and BuddyPress pages on groups pages as well as user profile pages.
 * Performance of [Magic Links](https://www.gravitykit.com/products/magic-links/) validation.
+* A valid Edit Entry form submission is now redirected to itself to prevent accidental repeat POST requests.
 
 = 2.43.3 on August 14, 2025 =
 
 This update improves Entry Notes and improves the default behavior for the Search Bar labels.
 
 #### 🐛 Fixed
-<<<<<<< HEAD
-=======
 
 * Entry Notes field displaying an error message when adding a note, even if the note is successfully added.
->>>>>>> 7abc6b1a
 * New Search Bar field labels are now visible by default on any layout.
-* Removing all files from a field in Edit Entry now stores the correct (empty) value.
-
-#### ✨ Improved
-* A valid Edit Entry form submission is now redirected to itself to prevent accidental repeat POST requests.
 
 #### ✨ Improved
 

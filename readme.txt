--- conflicted
+++ resolved
@@ -28,12 +28,9 @@
 * Fixed: If a label is set for Search Bar "Link" fields, use the label. Otherwise, "Show only:" will be used
 * Fixed: Showing the first column of a List field was displaying all the field's columns
 * Fixed: If a label is set for Search Bar "Link" fields, use the label. Otherwise, "Show only:" will be used.
-<<<<<<< HEAD
 * Added: `GVCommon::send_email()`, a public alias of `GFCommon::send_email()`
-=======
 * Fixed: An image with no `src` output a broken HTML `<img>` tag
 * Fixed: Don't remove Edit Post/Page admin bar menu item
->>>>>>> f7f5b461
 
 = 1.16.5.1 on April 7 =
 

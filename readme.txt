=== GravityView ===
Tags: gravity forms, directory, gravity forms directory
Requires at least: 3.3
Tested up to: 4.2.2
Stable tag: trunk
Contributors: katzwebservices, luistinygod
License: GPL 3 or higher

Beautifully display your Gravity Forms entries.

== Description ==

Beautifully display your Gravity Forms entries. Learn more on [GravityView.co](https://gravityview.co).

== Installation ==

1. Upload plugin files to your plugins folder, or install using WordPress' built-in Add New Plugin installer
2. Activate the plugin
3. Follow the instructions

== Changelog ==

= =
* Added: Updates WordPress User profile when entry is updated when using GF User Registration Add-on
* Fixed: Removed User Registration add-on validation when updating an entry
<<<<<<< HEAD
* Fixed: Conflicts with the Other Entries field when placing a search:
    - The filter hook "gravityview/field/other_entries/args" was replaced by "gravityview/field/other_entries/criteria". If you are using this filter please contact the support before updating the plugin so we could help you with the transition.
=======
* Fixed: Field custom class not showing correctly on the table header
* Fixed: Editing time fields wasn't displaying saved value
* Fixed: Conflicts with the Date range search when search inputs are empty
>>>>>>> 5ce43efe

= 1.10.1 on July 2 =
* Fixed: Edit Entry link and Delete Entry link in embedded Views go to default view url
* Fixed: Duplicated fields on the Edit Entry view
* Fixed: Warning on bulk edit

= 1.10 on June 26 =
* Update: Due to the new Edit Entry functionality, GravityView now requires Gravity Forms 1.9 or higher
* Fixed: Editing Hidden fields restored
* Fixed: Edit Entry and Delete Entry may not always show in embedded Views
* Fixed: Search Bar "Clear" button Javascript warning in Internet Explorer
* Fixed: Edit Entry styling issues with input sizes. Edit Entry now uses 100% Gravity Forms styles.
* Added: `[gv_edit_entry_link]` and `[gv_delete_entry_link]` shortcodes. [Read how to use them](http://docs.gravityview.co/article/287-edit-entry-and-delete-entry-shortcodes)

= 1.9.1 on June 24 =
* Fixed: Allow "Admin Only" fields to appear in Edit Entry form
	- New behavior: If the Edit Entry tab isn't configured in GravityView (which means all fields will be shown by default), GravityView will hide "Admin Only" fields from being edited by non-administrators. If the Edit Entry tab is configured, then GravityView will use the field settings in the configuration, overriding Gravity Forms settings.
* Tweak: Changed `gravityview/edit-entry/hide-product-fields` filter to `gravityview/edit_entry/hide-product-fields` for consistency

= 1.9 on June 23 =
* Added: Edit Entry now takes place in the Gravity Forms form layout, not in the previous layout. This means:
	- Edit Entry now supports Conditional Logic - as expected, fields will show and hide based on the form configuration
	- Edit Entry supports [Gravity Forms CSS Ready Classes](https://www.gravityhelp.com/css-ready-classes-for-gravity-forms/) - the layout you have configured for your form will be used for Edit Entry, too.
	- If you customized the CSS of your Edit Entry layout, **you will need to update your stylesheet**. Sorry for the inconvenience!
	- If visiting an invalid Edit Entry link, you are now provided with a back link
	- Product fields are now hidden by default, since they aren't editable. If you want to instead display the old message that "product fields aren't editable," you can show them using the new `gravityview/edit_entry/hide-product-fields` filter
* Added: Define column widths for fields in each field's settings (for Table and DataTable View Types only)
* Added: `{created_by}` Merge Tag that displays information from the creator of the entry ([learn more](http://docs.gravityview.co/article/281-the-createdby-merge-tag))
* Added: Edit Entry field setting to open link in new tab/window
* Added: CSS classes to the Update/Cancel/Delete buttons ([learn more](http://docs.gravityview.co/article/63-css-guide#edit-entry))
* Fixed: Shortcodes not processing properly in DataTables Extension
* Tweak: Changed support widget to a Live Chat customer support and feedback form widget

= 1.8.3 on June 12 =
* Fixed: Missing title and subtitle field zones on `list-single.php` template

= 1.8.2 on June 10 =
* Fixed: Error on `list-single.php` template

= 1.8.1 on June 9 =
* Added: New search filter for Date fields to allow searching over date ranges ("from X to Y")
* Updated: The minimum required version of Gravity Forms is now 1.8.7. **GravityView will be requiring Gravity Forms 1.9 soon.** Please update Gravity Forms if you are running an older version!
* Fixed: Conflicts with [A-Z Filter Extension](https://gravityview.co/extensions/a-z-filter/) and View sorting due to wrong field mapping
* Fixed: The "links" field type on the GravityView WordPress search widget was opening the wrong page
* Fixed: IE8 Javascript error when script debugging is on. Props, [@Idealien](https://github.com/Idealien). [Issue #361 on Github](https://github.com/katzwebservices/GravityView/issues/361)
* Fixed: PHP warning when trashing entries. [Issue #370 on Github](https://github.com/katzwebservices/GravityView/issues/370)
* Tweak: Updated the `list-single.php`, `table-body.php`, `table-single.php` templates to use `GravityView_View->getFields()` method

= 1.8 on May 26 =
* View settings have been consolidated to a single location. [Learn more about the new View Settings layout](http://docs.gravityview.co/article/275-view-settings).
* Added: Custom Link Text in Website fields
* Added: Poll Addon GravityView widget
* Added: Quiz Addon support: add Quiz score fields to your View configuration
* Added: Possibility to search by entry creator on Search Bar and Widget
* Fixed: `[gvlogic]` shortcode now properly handles comparing empty values.
    * Use `[gvlogic if="{example} is=""]` to determine if a value is blank.
    * Use `[gvlogic if="{example} isnot=""]` to determine if a value is not blank.
    * See "Matching blank values" in the [shortcode documentation](http://docs.gravityview.co/article/252-gvlogic-shortcode)
* Fixed: Sorting by full address. Now defaults to sorting by city. Use the `gravityview/sorting/address` filter to modify what data to use ([here's how](https://gist.github.com/zackkatz/8b8f296c6f7dc99d227d))
* Fixed: Newly created entries cannot be directly accessed when using the custom slug feature
* Fixed: Merge Tag autocomplete hidden behind the Field settings (did you know you can type `{` in a field that has Merge Tags enabled and you will get autocomplete?)
* Fixed: For sites not using [Permalinks](http://codex.wordpress.org/Permalinks), the Search Bar was not working for embedded Views
* Tweak: When GravityView is disabled, only show "Could not activate the Extension; GravityView is not active." on the Plugins page
* Tweak: Added third parameter to `gravityview_widget_search_filters` filter that passes the search widget arguments
* Updated Translations:
    - Italian translation by [@Lurtz](https://www.transifex.com/accounts/profile/Lurtz/)
	- Bengali translation by [@tareqhi](https://www.transifex.com/accounts/profile/tareqhi/)
    - Danish translation by [@jaegerbo](https://www.transifex.com/accounts/profile/jaegerbo/)

= 1.7.6.2 on May 12 =
* Fixed: PHP warning when trying to update an entry with the approved field.
* Fixed: Views without titles in the "Connected Views" dropdown would appear blank

= 1.7.6.1 on May 7 =
* Fixed: Pagination links not working when a search is performed
* Fixed: Return false instead of error if updating approved status fails
* Added: Hooks when an entry approval is updated, approved, or disapproved:
    - `gravityview/approve_entries/updated` - Approval status changed (passes $entry_id and status)
    - `gravityview/approve_entries/approved` - Entry approved (passes $entry_id)
    - `gravityview/approve_entries/disapproved` - Entry disapproved (passes $entry_id)

= 1.7.6 on May 5 =
* Added WordPress Multisite settings page support
    - By default, settings aren't shown on single blogs if GravityView is Network Activated
* Fixed: Security vulnerability caused by the usage of `add_query_arg` / `remove_query_arg`. [Read more about it](https://blog.sucuri.net/2015/04/security-advisory-xss-vulnerability-affecting-multiple-wordpress-plugins.html)
* Fixed: Not showing the single entry when using Advanced Filter (`ANY` mode) with complex fields types like checkboxes
* Fixed: Wrong width for the images in the list template (single entry view)
* Fixed: Conflict with the "The Events Calendar" plugin when saving View Advanced Filter configuration
* Fixed: When editing an entry in the frontend it gets unapproved when not using the approve form field
* Added: Option to convert text URI, www, FTP, and email addresses on a paragraph field in HTML links
* Fixed: Activate/Check License buttons weren't properly visible
* Added: `gravityview/field/other_entries/args` filter to modify arguments used to generate the Other Entries list. This allows showing other user entries from any View, not just the current view
* Added: `gravityview/render/hide-empty-zone` filter to hide empty zone. Use `__return_true` to prevent wrapper `<div>` from being rendered
* Updated Translations:
	- Bengali translation by [@tareqhi](https://www.transifex.com/accounts/profile/tareqhi/)
	- Turkish translation by [@suhakaralar](https://www.transifex.com/accounts/profile/suhakaralar/)
	- Hungarian translation by [@Darqebus](https://www.transifex.com/accounts/profile/Darqebus/)

= 1.7.5.1 on April 10 =
* Fixed: Path issue with the A-Z Filters Extension

= 1.7.5 on April 10 =
* Added: `[gvlogic]` Shortcode - allows you to show or hide content based on the value of merge tags in Custom Content fields! [Learn how to use the shortcode](http://docs.gravityview.co/article/252-gvlogic-shortcode).
* Fixed: White Screen error when license key wasn't set and settings weren't migrated (introduced in 1.7.4)
* Fixed: No-Conflict Mode not working (introduced in 1.7.4)
* Fixed: PHP notices when visiting complex URLs
* Fixed: Path to plugin updater file, used by Extensions
* Fixed: Extension global settings layout improved (yet to be implemented)
* Tweak: Restructure plugin file locations
* Updated: Dutch translation by [@erikvanbeek](https://www.transifex.com/accounts/profile/erikvanbeek/). Thanks!

= 1.7.4.1 on April 7 =
* Fixed: Fatal error when attempting to view entry that does not exist (introduced in 1.7.4)
* Updated: Turkish translation by [@suhakaralar](https://www.transifex.com/accounts/profile/suhakaralar/). Thanks!

= 1.7.4 on April 6 =
* Modified: The List template is now responsive! Looks great on big and small screens.
* Fixed: When editing an entry in the frontend it gets unapproved
* Fixed: Conflicts between the Advanced Filter extension and the Single Entry mode (if using `ANY` mode for filters)
* Fixed: Sorting by full name. Now sorts by first name by default.
    * Added `gravityview/sorting/full-name` filter to sort by last name ([see how](https://gist.github.com/zackkatz/cd42bee4f361f422824e))
* Fixed: Date and Time fields now properly internationalized (using `date_i18n` instead of `date`)
* Added: `gravityview_disable_change_entry_creator` filter to disable the Change Entry Creator functionality
* Modified: Migrated to use Gravity Forms settings
* Modified: Updated limit to 750 users (up from 300) in Change Entry Creator dropdown.
* Confirmed WordPress 4.2 compatibility
* Updated: Dutch translation (thanks, [@erikvanbeek](https://www.transifex.com/accounts/profile/erikvanbeek/)!)

= 1.7.3 on March 25 =
* Fixed: Prevent displaying a single Entry that doesn't match configured Advanced Filters
* Fixed: Issue with permalink settings needing to be re-saved after updating GravityView
* Fixed: Embedding entries when not using permalinks
* Fixed: Hide "Data Source" metabox links in the Screen Options tab in the Admin
* Added: `gravityview_has_archive` filter to enable View archive (see all Views by going to [sitename.com]/view/)
* Added: Third parameter to `GravityView_API::entry_link()` method:
    * `$add_directory_args` *boolean* True: Add URL parameters to help return to directory; False: only include args required to get to entry
* Tweak: Register `entry` endpoint even when not using rewrites
* Tweak: Clear `GravityView_View->_current_entry` after the View is displayed (fixes issue with Social Sharing Extension, coming soon!)
* Added: Norwegian translation (thanks, [@aleksanderespegard](https://www.transifex.com/accounts/profile/aleksanderespegard/)!)

= 1.7.2 on March 18 =
* Added: Other Entries field - Show what other entries the entry creator has in the current View
* Added: Ability to hide the Approve/Reject column when viewing Gravity Forms entries ([Learn how](http://docs.gravityview.co/article/248-how-to-hide-the-approve-reject-entry-column))
* Fixed: Missing Row Action links for non-View types (posts, pages)
* Fixed: Embedded DataTable Views with `search_value` not filtering correctly
* Fixed: Not possible to change View status to 'Publish'
* Fixed: Not able to turn off No-Conflict mode on the Settings page (oh, the irony!)
* Fixed: Allow for non-numeric search fields in `gravityview_get_entries()`
* Fixed: Social icons displaying on GravityView settings page
* Tweak: Improved Javascript & PHP speed and structure

= 1.7.1 on March 11 =
* Fixed: Fatal error on the `list-body.php` template

= 1.7 on March 10 =
* Added: You can now edit most Post Fields in Edit Entry mode
    - Supports Post Content, Post Title, Post Excerpt, Post Tags, Post Category, and most Post Custom Field configurations ([Learn more](http://docs.gravityview.co/article/245-editable-post-fields))
* Added: Sort Table columns ([read how](http://docs.gravityview.co/article/230-how-to-enable-the-table-column-sorting-feature))
* Added: Post ID field now available - shows the ID of the post that was created by the Gravity Forms entry
* Fixed: Properly reset `$post` after Live Post Data is displayed
* Tweak: Display spinning cursor while waiting for View configurations to load
* Tweak: Updated GravityView Form Editor buttons to be 1.9 compatible
* Added: `gravityview/field_output/args` filter to modify field output settings before rendering
* Fixed: Don't show date field value if set to Unix Epoch (1/1/1970), since this normally means that in fact, no date has been set
* Fixed: PHP notices when choosing "Start Fresh"
* Fixed: If Gravity Forms is installed using a non-standard directory name, GravityView would think it wasn't activated
* Fixed: Fixed single entry links when inserting views with `the_gravityview()` template tag
* Updated: Portuguese translation (thanks, Luis!)
* Added: `gravityview/fields/email/javascript_required` filter to modify message displayed when encrypting email addresses and Javascript is disabled
* Added: `GFCommon:js_encrypt()` method to encrypt text for Javascript email encryption
* Fixed: Recent Entries widget didn't allow externally added settings to save properly
* Fixed: Delete Entry respects previous pagination and sorting
* Tweak: Updated View Presets to have improved Search Bar configurations
* Fixed: `gravityview/get_all_views/params` filter restored (Modify Views returned by the `GVCommon::get_all_views()` method)
* GravityView will soon require Gravity Forms 1.9 or higher. If you are running Gravity Forms Version 1.8.x, please update to the latest version.

= 1.6.2 on February 23 =
* Added: Two new hooks in the Custom Content field to enable conditional logic or enable `the_content` WordPress filter which will trigger the Video embed ([read how](http://docs.gravityview.co/article/227-how-can-i-transform-a-video-link-into-a-player-using-the-custom-content-field))
* Fixed: Issue when embedding multiple DataTables views in the same page
* Tweak: A more robust "Save View" procedure to prevent losing field configuration on certain browsers
* Updated Translations:
	- Bengali translation by [@tareqhi](https://www.transifex.com/accounts/profile/tareqhi/)
	- Turkish translation by [@suhakaralar](https://www.transifex.com/accounts/profile/suhakaralar/)

= 1.6.1 on February 17 =
* Added: Allow Recent Entries to have an Embed Page ID
* Fixed: # of Recent Entries not saving
* Fixed: Link to Embed Entries how-to on the Welcome page
* Fixed: Don't show "Please select View to search" message until Search Widget is saved
* Fixed: Minor Javascript errors for new WordPress Search Widget
* Fixed: Custom template loading from the theme directory
* Fixed: Adding new search fields to the Search Bar widget in the Edit View screen
* Fixed: Entry creators can edit their own entries in Gravity Forms 1.9+
* Fixed: Recent Entries widget will be hidden in the Customizer preview until View ID is configured
* Tweak: Added Floaty icon to Customizer widget selectors
* Updated: Hungarian, Norwegian, Portuguese, Swedish, Turkish, and Spanish translations (thanks to all the translators!)

= 1.6 on February 12 =
* Our support site has moved to [docs.gravityview.co](http://docs.gravityview.co). We hope you enjoy the improved experience!
* Added: GravityView Search Widget - Configure a WordPress widget that searches any of your Views. [Read how to set it up](http://docs.gravityview.co/article/222-the-search-widget)
* Added: Duplicate View functionality allows you to clone a View from the All Views screen. [Learn more](http://docs.gravityview.co/article/105-how-to-duplicate-or-copy-a-view)
* Added: Recent Entries WordPress Widget - show the latest entries for your View. [Learn more](http://docs.gravityview.co/article/223-the-recent-entries-widget)
* Added: Embed Single Entries - You can now embed entries in a post or page! [See how](http://docs.gravityview.co/article/105-how-to-duplicate-or-copy-a-view)
* Fixed: Fatal errors caused by Gravity Forms 1.9.1 conflict
* Fixed: Respect Custom Input Labels added in Gravity Forms 1.9
* Fixed: Edit Entry Admin Bar link
* Fixed: Single Entry links didn't work when previewing a draft View
* Fixed: Edit entry validation hooks not running when form has multiple pages
* Fixed: Annoying bug where you would have to click Add Field / Add Widget buttons twice to open the window
* Added: `gravityview_get_link()` function to standardize generating HTML anchors
* Added: `GravityView_API::entry_link_html()` method to generate entry link HTML
* Added: `gravityview_field_entry_value_{$field_type}` filter to modify the value of a field (in `includes/class-api.php`)
* Added: `field_type` key has been added to the field data in the global `$gravityview_view->field_data` array
* Added: `GravityView_View_Data::maybe_get_view_id()` method to determine whether an ID, post content, or object passed to it is a View or contains a View shortcode.
* Added: Hook to customise the text message "You have attempted to view an entry that is not visible or may not exist." - `gravityview/render/entry/not_visible`
* Added: Included in hook `gravityview_widget_search_filters` the labels for search all, entry date and entry id.
* Tweak: Allow [WordPress SEO](http://wordpress.org/plugins/wordpress-seo/) scripts and styles when in "No Conflict Mode"
* Fixed: For Post Dynamic Data, make sure Post ID is set
* Fixed: Make sure search field choices are available before displaying field

= 1.5.4 on January 29, 2015 =
* Added: "Hide View data until search is performed" setting - only show the Search Bar until a search is entered
* Added: "Clear" button to your GravityView Search Bar - allows easy way to remove all searches & filters
* Added: You can now add Custom Content GravityView Widgets (not just fields) - add custom text or HTMLin the header or footer of a View
* Added: `gravityview/comments_open` filter to modify whether comments are open or closed for GravityView posts (previously always false)
* Added: Hook to filter the success Edit Entry message and link `gravityview/edit_entry/success`
* Added: Possibility to add custom CSS classes to multiple view widget wrapper ([Read how](https://gravityview.co/support/documentation/204144575/))
* Added: Field option to enable Live Post Data for Post Image field
* Fixed: Loading translation files for Extensions
* Fixed: Edit entry when embedding multiple views for the same form in the same page
* Fixed: Conflicts with Advanced Filter extension when embedding multiple views for the same form in the same page
* Fixed: Go Back link on embedded single entry view was linking to direct view url instead of page permalink
* Fixed: Searches with quotes now work properly
* Tweak: Moved `includes/css/`, `includes/js/` and `/images/` folders into `/assets/`
* Tweak: Improved the display of the changelog (yes, "this is *so* meta!")
* Updated: Swedish translation - thanks, [@adamrehal](https://www.transifex.com/accounts/profile/adamrehal/)
* Updated: Hungarian translation - thanks, [@Darqebus](https://www.transifex.com/accounts/profile/Darqebus/) (a new translator!) and [@dbalage](https://www.transifex.com/accounts/profile/dbalage/)

= 1.5.3 on December 22 =
* Fixed: When adding more than 100 fields to the View some fields weren't saved.
* Fixed: Do not set class tickbox for non-images files
* Fixed: Display label "Is Fulfilled" on the search bar
* Fixed: PHP Notice with Gravity Forms 1.9 and PHP 5.4+
* Tested with Gravity Forms 1.9beta5 and WordPress 4.1
* Updated: Turkish translation by [@suhakaralar](https://www.transifex.com/accounts/profile/suhakaralar/) and Hungarian translation by [@dbalage](https://www.transifex.com/accounts/profile/dbalage/). Thanks!

= 1.5.2 on December 11 =
* Added: Possibility to show the label of Dropdown field types instead of the value ([learn more](https://gravityview.co/support/documentation/202889199/ "How to display the text label (not the value) of a dropdown field?"))
* Fixed: Sorting numeric columns (field type number)
* Fixed: View entries filter for Featured Entries extension
* Fixed: Field options showing delete entry label
* Fixed: PHP date formatting now keeps backslashes from being stripped
* Modified: Allow license to be defined in `wp-config.php` ([Read how here](https://gravityview.co/support/documentation/202870789/))
* Modified: Added `$post_id` parameter as the second argument for the `gv_entry_link()` function. This is used to define the entry's parent post ID.
* Modified: Moved `GravityView_API::get_entry_id_from_slug()` to `GVCommon::get_entry_id_from_slug()`
* Modified: Added second parameter to `gravityview_get_entry()`, which forces the ability to fetch an entry by ID, even if custom slugs are enabled and `gravityview_custom_entry_slug_allow_id` is false.
* Updated Translations:
	- Bengali translation by [@tareqhi](https://www.transifex.com/accounts/profile/tareqhi/)
	- Romanian translation by [@ArianServ](https://www.transifex.com/accounts/profile/ArianServ/)
	- Mexican Spanish translation by [@jorgepelaez](https://www.transifex.com/accounts/profile/jorgepelaez/)

= 1.5.1 on December 2 =

* Added: Delete Entry functionality!
	- New "User Delete" setting allows the user who created an entry to delete it
	- Adds a "Delete" link in the Edit Entry form
	- Added a new "Delete Link" Field to the Field Picker
* Fixed: DataTables Extension hangs when a View has Custom Content fields
* Fixed: Search Bar - When searching on checkbox field type using multiselect input not returning results
* Fixed: Search Bar - supports "Match Any" search mode by default ([learn more](https://gravityview.co/support/documentation/202722979/ "How do I modify the Search mode?"))
* Fixed: Single Entry View title when view is embedded
* Fixed: Refresh the results cache when an entry is deleted or is approved/disapproved
* Fixed: When users are created using the User Registration Addon, the resulting entry is now automatically assigned to them
* Fixed: Change cache time to one day (from one week) so that Edit Link field nonces aren't invalidated
* Fixed: Incorrect link shortening for domains when it is second-level (for example, `example.co.uk` or `example.gov.za`)
* Fixed: Cached directory link didn't respect page numbers
* Fixed: Edit Entry Admin Bar link wouldn't work when using Custom Entry Slug
* Added: Textarea field now supports an option to trim the number of words shown
* Added: Filter to alter the default behaviour of wrapping images (or image names) with a link to the content object ([learn more](https://gravityview.co/support/documentation/202705059/ "Read the support doc for the filter"))
* Updated: Portuguese translation (thanks [@luistinygod](https://www.transifex.com/accounts/profile/luistinygod/)), Mexican translation (thanks, [@jorgepelaez](https://www.transifex.com/accounts/profile/jorgepelaez/)), Turkish translation (thanks [@suhakaralar](https://www.transifex.com/accounts/profile/suhakaralar/))

= 1.5 on November 12 =
* Added: New "Edit Entry" configuration
	- Configure which fields are shown when editing an entry
	- Set visibility for the fields (Entry Creator, Administrator, etc.)
	- Set custom edit labels
* Fixed: Single entry view now respects View settings
	- If an entry isn't included in View results, the single entry won't be available either
	- If "Show Only Approved" is enabled, prevent viewing of unapproved entries
	- Respects View filters, including those added by the Advanced Filtering extension
* Fixed: Single entry Go back button context on Embedded Views
* Fixed: Delete signature fields in Edit Entry (requires the Gravity Forms Signature Addon)
* Fixed: Gravity Forms tooltip translations being overridden
* Added: Choose to open the link from a website field in the same window (field option)
* Updated: Spanish (Mexican) translation by [@jorgepelaez](https://www.transifex.com/accounts/profile/jorgepelaez/), Dutch translation by [@erikvanbeek](https://www.transifex.com/accounts/profile/erikvanbeek/) and [@leooosterloo](https://www.transifex.com/accounts/profile/leooosterloo/), Turkish translation by [@suhakaralar](https://www.transifex.com/accounts/profile/suhakaralar/)

= 1.4 on October 28 =
* Added: Custom entry slug capability. Instead of `/entry/123`, you can now use entry values in the URL, like `/entry/{company name}/` or `/entry/{first name}-{last name}/`. Requires some customization; [learn more here](https://gravityview.co/support/documentation/202239919)
* Fixed: GravityView auto-updater script not showing updates
* Fixed: Edit Entry when a form has required Upload Fields
* Fixed: "Return to Directory" link not always working for sites in subdirectories
* Fixed: Broken links to single entries when viewing paginated results
* Fixed: Loaded field configurations when using "Start Fresh" presets
* Fixed: Searches ending in a space caused PHP warning
* Fixed: Custom "Edit Link Text" settings respected
* Fixed: Don't rely on Gravity Forms code for escaping query
* Fixed: When multiple Views are displayed on a page, Single Entry mode displays empty templates.
* Fixed: PHP error when displaying Post Content fields using Live Data for a post that no longer is published
* Tweak: Search Bar "Links" Input Type
	- Make link bold when filter is active
	- Clicking on an active filter removes the filter
* Tweak: Fixed updates for Multisite installations
* Modified: Now you can override which post a single entry links to. For example, if a shortcode is embedded on a home page and you want single entries to link to a page with an embedded View, not the View itself, you can pass the `post_id` parameter. This accepts the ID of the page where the View is embedded.
* Modified: Added `$add_pagination` parameter to `GravityView_API::directory_link()`
* Added: Indonesian translation (thanks, [@sariyanta](https://www.transifex.com/accounts/profile/sariyanta/))!
* Updated: Swedish translation 100% translated - thanks, [@adamrehal](https://www.transifex.com/accounts/profile/adamrehal/)!
* Updated: Dutch translation (thanks, [@leooosterloo](https://www.transifex.com/accounts/profile/leooosterloo/))!

= 1.3 on October 13 =
* Speed improvements - [Learn more about GravityView caching](https://gravityview.co/support/documentation/202827685/)
	- Added caching functionality that saves results to be displayed
	- Automatically clean up expired caches
	- Reduce number of lookups for where template files are located
	- Store the path to the permalink for future reference when rendering a View
	- Improve speed of Gravity Forms fetching field values
* Modified: Allow `{all_fields}` and `{pricing_fields}` Merge Tags in Custom Content field. [See examples of how to use these fields](https://gravityview.co/support/documentation/201874189/).
* Fixed: Message restored when creating a new View
* Fixed: Searching advanced input fields
* Fixed: Merge Tags available immediately when adding a new field
* Fixed: Issue where jQuery Cookie script wouldn't load due to `mod_security` issues. [Learn more here](http://docs.woothemes.com/document/jquery-cookie-fails-to-load/)
* Fixed (hopefully): Auto-updates for WordPress Multisite
* Fixed: Clicking overlay to close field/widget settings no longer scrolls to top of page
* Fixed: Make sure Gravity Forms scripts are added when embedding Gravity Forms shortcodes in a Custom Field
* Fixed: Remove double images of Floaty in the warning message when Gravity View is disabled
* Fixed: PHP warnings related to Section field descriptions
* Fixed: When using an advanced input as a search field in the Search Bar, the label would always show the parent field's label (Eg: "Address" when it should have shown "City")
	- Added: `gravityview_search_field_label` filter to allow modifying search bar labels
* Fixed: Field label disappears on closing settings if the field title is empty
* Fixed: Sub-fields retain label after opening field settings in the View Configuration
* Modified: Allow passing an array of form IDs to `gravityview_get_entries()`
* Tweak: If the View hasn't been configured yet, don't show embed shortcode in Publish metabox
* Tweak: Add version info to scripts and styles to clear caches with plugin updates
* Added: Swedish translation (thanks, [@adamrehal](https://www.transifex.com/accounts/profile/adamrehal/))!
* Updated: Spanish (Mexican) translation by, [@jorgepelaez](https://www.transifex.com/accounts/profile/jorgepelaez/), Dutch translation by [@erikvanbeek](https://www.transifex.com/accounts/profile/erikvanbeek/), and Turkish translation by [@suhakaralar](https://www.transifex.com/accounts/profile/suhakaralar/)
* Updated: Changed Turkish language code from `tr` to `tr_TR` to match WordPress locales

= 1.2 on October 8 =
* Added: New Search Bar!
	- No longer check boxes in each field to add a field to the search form
	- Add any searchable form fields, not just fields added to the View
	- Easy new drag & drop way to re-order fields
	- Horizontal and Vertical layouts
	- Choose how your search fields are displayed (if you have a checkbox field, for example, you can choose to have a drop-down, a multiselect field, checkboxes, radio buttons, or filter links)
	- Existing search settings will be migrated over on upgrade
* Added: "Custom Content" field type
	- Insert arbitrary text or HTML in a View
	- Supports shortcodes (including Gravity Forms shortcodes)!
* Added: Support for Gravity Forms Section & HTML field types
* Added: Improved textarea field support. Instead of using line breaks, textareas now output with paragraphs.
	- Added new `/templates/fields/textarea.php` file
* Added: A new File Upload field setting. Force uploads to be displayed as links and not visually embedded by checking the "Display as a Link" checkbox.
* Added: Option to disable "Map It" link for the full Address field.
	- New `gravityview_get_map_link()` function with `gravityview_map_link` filter. To learn how to modify the map link, [refer to this how-to article](https://gravityview.co/support/documentation/201608159)
	- The "Map It" string is now translatable
* Added: When editing a View, there are now links in the Data Source box to easily access the Form: edit form, form entries, form settings and form preview
* Added: Additional information in the "Add Field" or "Add Widget" picker (also get details about an item by hovering over the name in the View Configuration)
* Added: Change Entry Creator functionality. Easily change the creator of an entry when editing the entry in the Gravity Forms Edit Entry page
	- If you're using the plugin downloaded from [the how-to page](https://gravityview.co/support/documentation/201991205/), you can de-activate it
* Modified: Changed translation textdomain to `gravityview` instead of `gravity-view`
* Modified: Always show label by default, regardless of whether in List or Table View type
* Modified: It's now possible to override templates on a Form ID, Post ID, and View ID basis. This allows custom layouts for a specific View, rather than site-wide. See "Template File Hierarchy" in [the override documentation](http://gravityview.co/support/documentation/202551113/) to learn more.
* Modified: File Upload field output no longer run through `wpautop()` function
* Modified: Audio and Video file uploads are now displayed using WordPress' built-in [audio](http://codex.wordpress.org/Audio_Shortcode) and [video](http://codex.wordpress.org/Video_Shortcode) shortcodes (requires WordPress 3.6 or higher)
	- Additional file type support
	- Added `gravityview_video_settings` and `gravityview_audio_settings` filters to modify the parameters passed to the shortcode
* Fixed: Shortcode attributes not overriding View defaults
* Fixed: Uploading and deleting files works properly in Edit Entry mode
* Fixed: Configurations get truncated when configuring Views with many fields
* Fixed: Empty `<span class="gv-field-label">` tags no longer output
	- Modified: `gv_field_label()` no longer returns the label with a trailing space. Instead, we use the `.gv-field-label` CSS class to add spacing using CSS padding.
* Fixed: Conflict with Relevanssi plugin
* Fixed: If a date search isn't valid, remove the search parameter so it doesn't cause an error in Gravity Forms
* Fixed: Email field was displaying label even when email was empty.
* Settings page improvements
	- When changing the license value and saving the form, GravityView now re-checks the license status
	- Improved error messages
	- Made license settings translatable
* Modified: Added support for Gravity Forms "Post Image" field captions, titles, and descriptions.
* Updated list of allowed image formats to include `.bmp`, `.jpe`, `.tiff`, `.ico`
* Modified: `/templates/fields/fileupload.php` file - removed the logic for how to output the different file types and moved it to the `gravityview_get_files_array()` function in `includes/class-api.php`
* Modified: `gv_value()` no longer needs the `$field` parameter
* Tweak: Fixed email setting description text.
* Tweak: Don't show Entry Link field output on single entry
* Tweak: Improved Javascript performance in the Admin
* Tweak: "Custom Label" is now shown as the field title in View Configuration
* Tweak: Fixed "Left Footer" box not properly cleared
* Tweak: Show warning if the Directory plugin is running
* Tweak: Use icon font in Edit Entry mode for the download/delete file buttons. Now stylable using `.gv-edit-entry-wrapper .dashicons` CSS class.
* Updated: Turkish translation by [@suhakaralar](https://www.transifex.com/accounts/profile/suhakaralar/), Dutch translation by [@leooosterloo](https://www.transifex.com/accounts/profile/leooosterloo/), Portuguese translation by [@luistinygod](https://www.transifex.com/accounts/profile/luistinygod/)

= 1.1.6 on September 8 =
* Fixed: Approve / Disapprove all entries using Gravity Forms bulk edit entries form (previously, only visible entries were affected)
* Added: Email field settings
	- Email addresses are now encrypted by default to prevent scraping by spammers
	- Added option to display email plaintext or as a link
	- Added subject and body settings: when the link is clicked, you can choose to have these values pre-filled
* Added: Source URL field settings, including show as a link and custom link text
* Added: Signature field improvements (when using the Gravity Forms Signature Add-on) - now shows full size
* Fixed: Empty truncated URLs no longer get shown
* Fixed: License Activation works when No-Conflict Mode is enabled
* Fixed: When creating a new View, "View Type" box was visible when there were no existing Gravity Forms
* Fixed: Fields not always saving properly when adding lots of fields with the "Add All Fields" button
* Fixed: Recognizing single entry when using WordPress "Default" Permalink setting
* Fixed: Date Created field now respects the blog's timezone setting, instead of using UTC time
* Fixed: Edit Entry issues
	* Fixed form validation errors when a scheduled form has expired and also when a form has reached its entry limit
	* Fixed PHP warning messages when editing entries
	* When an Edit Entry form is submitted and there are errors, the submitted values stay in the form; the user won't need to fill in the form again.
* Fixed: Product sub-fields (Name, Quantity & Price) displayed properly
* Fixed: Empty entry display when using Job Board preset caused by incorrect template files being loaded
* Fixed: Files now can be deleted when a non-administrator is editing an entry
* Fixed: PHP Notices on Admin Views screen for users without edit all entries capabilities
* Modified: Added ability to customize and translate the Search Bar's date picker. You can now fully customize the date picker.
	* Added: Full localization for datepicker calendar (translate the days of the week, month, etc)
	* Modified: Changed year picker to +/- 5 years instead of +20/-100
* Tweak: Enabled Merge Tags for Table view "Custom CSS Class" field settings
* Tweak: In the Edit View screen, show a link icon when a field is being used as a link to the Single Entry mode
* Tweak: Added helper text when a new form is created by GravityView
* Tweak: Renamed "Description" drop zone to "Other Fields" to more accurately represent use
* Tweak: Remove all fields from a zone by holding down the Alt key while clicking the remove icon

#### Developers

* Modified: `template/fields/date_created.php` file
* Added: `gravityview_date_created_adjust_timezone` filter to disable timezone support and use UTC (returns boolean)
* Added: `get_settings()` and `get_setting()` methods to the `GravityView_Widget` class. This allows easier access to widget settings.
* Modified: Added `gravityview_js_localization` filter to add Javascript localization
* Added: `gravityview_datepicker_settings` filter to modify the datepicker settings using the setting names from the [jQuery DatePicker options](http://api.jqueryui.com/datepicker/)
* Modified: `gravityview_entry_class` filter to modify the CSS class for each entry wrapper
* Modified: Added `gravityview_widget_search_filters` filter to allow reordering search filters, so that they display in a different order in search widget
* Modified: Addded `gravityview_default_page_size` filter to modify default page size for Views (25 by default)
* Modified: Added actions to the `list-body.php` template file:
	- `gravityview_list_body_before`: Before the entry output
	- `gravityview_entry_before`: Inside the entry wrapper
	- `gravityview_entry_title_before`, `gravityview_entry_title_after`: Before and after the entry title and subtitle output
	- `gravityview_entry_content_before`, `gravityview_entry_content_after`: Before and after the entry content area (image and description zones)
	- `gravityview_entry_footer_before`, `gravityview_entry_footer_after`: Before and after the entry footer
	- `gravityview_entry_after`: Before the entry wrapper closing tag
	- `gravityview_list_body_after`: After entry output
* Modified: Added `gravityview_get_entry_ids()` function to fetch array of entry IDs (not full entry arrays) that match a search result
* Tweak: Removed duplicate `GravityView_frontend::hide_field_check_conditions()` and `GravityView_frontend::filter_fields()` methods
* Modified: Added `get_cap_choices()` method to be used for fetching GravityView roles array

= 1.1.5 =
* Added: "Edit" link in Gravity Forms Entries screen
* Fixed: Show tooltips when No Conflict Mode is enabled
* Fixed: Merge Vars for labels in Single Entry table layouts
* Fixed: Duplicate "Edit Entry" fields in field picker
* Fixed: Custom date formatting for Date Created field
* Fixed: Searching full names or addresses now works as expected
* Fixed: Custom CSS classes are now added to cells in table-based Views
* Updated: Turkish translation by [@suhakaralar](https://www.transifex.com/accounts/profile/suhakaralar/)
* Tweak: Redirect to Changelog instead of Getting Started if upgrading

= 1.1.4 =
* Fixed: Sort & Filter box not displaying
* Fixed: Multi-select fields now display as drop-down field instead of text field in the search bar widget
* Fixed: Edit Entry now compatibile with Gravity Forms forms when "No Duplicates" is enabled
* Added: `gravityview_field_output()` function to generate field output.
* Added: `gravityview_page_links_args` filter to modify the Page Links widget output. Passes standard [paginate_links()](http://codex.wordpress.org/Function_Reference/paginate_links) arguments.
* Modified: `list-body.php` and `list-single.php` template files - field output are now generated using the `gravityview_field_output()` function

= 1.1.3 =
* Fixed: Fatal error on activation when running PHP 5.2
* Fixed: PHP notice when in No-Conflict mode

= 1.1.2 =
* Added: Extensions framework to allow for extensions to auto-update
* Fixed: Entries not displaying in Visual Composer plugin editor
* Fixed: Allow using images as link to entry
* Fixed: Updated field layout in Admin to reflect actual layout of listings (full-width title and subtitle above image)
* Fixed: Editing entry updates the Approved status
* Fixed: When trying to access an entry that doesn't exist (it had been permanently deleted), don't throw an error
* Fixed: Default styles not being enqueued when embedded using the shortcode (fixes vertical pagination links)
* Fixed: Single entry queries were being run twice
* Fixed: Added Enhanced Display style in Edit Entry mode
* Modified: How single entries are accessed; now allows for advanced filtering. Converted `gravityview_get_entry()` to use `GFAPI::get_entries()` instead of `GFAPI::get_entry()`
* Modified: Form ID can be 0 in `gravityview_get_entries()`
* Modified: Improved Edit Entry styling
* Modified: Convert to using `GravityView_View_Data::get_default_args()` instead of duplicating the settings arrays. Used for tooltips, insert shortcode dialog and View metaboxes.
* Modified: Add a check for whether a view exists in `GravityView_View_Data::add_view()`
* Modified: Convert `GravityView_Admin_Views::render_select_option()` to use the key as the value and the value as the label instead of using associative array with `value` and `label` keys.
* Translation updates - thank you, everyone!
	* Romanian translation by [@ArianServ](https://www.transifex.com/accounts/profile/ArianServ/)
	* Finnish translation by [@harjuja](https://www.transifex.com/accounts/profile/harjuja/)
	* Spanish translation by [@jorgepelaez](https://www.transifex.com/accounts/profile/jorgepelaez/)

= 1.1.1 =
* __We fixed license validation and auto-updates__. Sorry for the inconvenience!
* Added: View Setting to allow users to edit only entries they created.
* Fixed: Could not edit an entry with Confirm Email fields
* Fixed: Field setting layouts not persisting
* Updated: Bengali translation by [@tareqhi](https://www.transifex.com/accounts/profile/tareqhi/)
* Fixed: Logging re-enabled in Admin
* Fixed: Multi-upload field button width no longer cut off
* Tweak: Added links to View Type picker to live demos of presets.
* Tweak: Added this "List of Changes" tab.

= 1.1 =
* Refactored (re-wrote) View data handling. Now saves up to 10 queries on each page load.
* Fixed: Infinite loop for rendering `post_content` fields
* Fixed: Page length value now respected for DataTables
* Fixed: Formatting of DataTables fields is now processed the same way as other fields. Images now work, for example.
* Modified: Removed redundant `gravityview_hide_empty_fields` filters
* Fixed/Modified: Enabled "wildcard" search instead of strict search for field searches.
* Added: `gravityview_search_operator` filter to modify the search operator used by the search.
* Added: `gravityview_search_criteria` filter to modify all search criteria before being passed to Gravity Forms
* Added: Website Field setting to display shortened link instead of full URL
* Fixed: Form title gets replaced properly in merge tags
* Modified: Tweaked preset templates

= 1.0.10 =
* Added: "Connected Views" in the Gravity Forms Toolbar. This makes it simple to see which Views are using the current form as a data source.
* Fixed: Edit Entry link in Multiple Entries view

= 1.0.9 on July 18 =
* Added: Time field support, with date format default and options
* Added: "Event Listings" View preset
* Added: "Show Entry On Website" Gravity Forms form button. This is meant to be an opt-in checkbox that the user sees and can control, unlike the "Approve/Reject" button, which is designed for adminstrators to manage approval.
* Modified: Improved horizontal search widget layout
* Modified: Improved "Start Fresh" and "Switch View" visual logic when Starting Fresh and switching forms
* Fixed: Single Entry showing 404 errors
* Fixed: PHP notice on WooCommerce pages
* Fixed: Don't display empty date/time value
* Fixed: Only show Edit Entry link to logged-in users
* Fixed: Re-enabled "Minimum Gravity Forms Version" error message
* Updated: Dutch translation by [@leooosterloo](https://www.transifex.com/accounts/profile/leooosterloo/) (100% coverage, thank you!)
* Tweak: Added "Preview" link to Data Source
* Modified: Created new `class-post-types.php` include file to handle post type & URL rewrite actions.

= 1.0.8.1 on July 17 =
* Fixed: DataTables
	- Restored pageSize
	- Prevented double-initilization
	- FixedHeader & FixedColumns work (now prevent scrolling)
	- Changed default Scroller height from 400 to 500px
* Fixed: Filtering by date
* Fixed: PHP warning in `gv_class()`
* Fixed: Debug Bar integration not printing Warnings
* Removed settings panel tracking script

= 1.0.7 & 1.0.8 on July 17 =
* __Edit Entry__ - you can add an Edit Entry link using the "Add Field" buttons in either the Multiple Entries or Single Entry tab.
	- For now, if the user has the ability to edit entries in Gravity Forms, they’ll be able to edit entries in GravityView. Moving forward, we'll be adding refined controls over who can edit which entries.
	- It supports modifying existing Entry uploads and the great Multiple-File Upload field.
* Modified: Approved Entry functionality
	* Approve/Reject Entries now visible on all forms, regardless of whether the form has an "Approved" field.
	* The Approved field now supports being renamed
* Added: Very cool DataTables extensions:
	* Scroller: dynamically load in new entries as you scroll - no need for pagination)
	* TableTools: Export your entries to CSV and PDF
	* FixedHeader: As you scroll a large DataTable result, the headers of the table stay at the top of the screen. Also, FixedColumns, which does the same for the main table column.
* Added: Shortcodes for outputting Widgets such as pagination and search. Note: they only work on embedded views if the shortcode has already been processed. This is going to be improved. [Read the documentation](https://katzwebservices.zendesk.com/hc/en-us/articles/201103045)
* Added: Search form fields now displayed horizontally by default. [That can be changed](https://katzwebservices.zendesk.com/hc/en-us/articles/201119765).
* Added: Easy links to "Edit Form", "Settings" and "Entries" for the Data Source Gravity Forms form in the All Views admin screen
* Added: Integration with the [Debug Bar](http://wordpress.org/plugins/debug-bar/) plugin - very helpful for developers to see what's going on behind the scenes.
* Fixed: Insert View embed code.
* Fixed: Now supports View shortcodes inside other shortcodes (such as `[example][gravityview][/example]`)
* Fixed: Conflict with WordPress SEO OpenGraph meta data generators
* Fixed: Enforced image max-width so images don't spill out of their containers
* Fixed: Sanitized "Custom Class" field setting values to make sure the HTML doesn't break.
* Fixed: Search field with "default" permalink structure
* Fixed: 1.0.8 fixes an issue accessing single entries that was introduced in 1.0.7
* Modified: Updated `GravityView_Admin_Views::is_gravityview_admin_page()` to fetch post if not yet set.
* Modified: Enabled merge tags in Custom Class field settings
* Modified: Set margin and padding to `0` on pagination links to override theme conflicts
* Modified: Updated `gv_class()` calls to pass form and entry fields to allow for merge tags
* Modified: Default visibility capabilities: added "Can View/Edit Gravity Forms Entries" as options
* Modified: Added custom `class` attribute sanitizer function
`gravityview_sanitize_html_class`
* Tweak: Improved the Embed View form layout
* Tweak: Hide "Switch View" button when already choosing a view
* Tweak: Moved shortcode hint to Publish metabox and added ability to easily select the text
* Tweak: Added tooltips to fields in the View editor
* Tweak: Remove WordPress SEO score calculation on Views
* Tweak: Use `$User->ID` instead of `$User->id` in Name fields
* Tweak: Added tooltip capability to field settings by using `tooltip` parameter. Uses the Gravity Forms tooltip array key.
* Translation updates - thank you, everyone! The # of strings will stay more stable once the plugin's out of beta :-)
	* Added: Portuguese translation by [@luistinygod](https://www.transifex.com/accounts/profile/luistinygod/) - thanks!
	* Updated: Bengali translation by [@tareqhi](https://www.transifex.com/accounts/profile/tareqhi/)
	* Updated: Turkish translation by [@suhakaralar](https://www.transifex.com/accounts/profile/suhakaralar/)
	* Updated: Dutch translation by [@leooosterloo](https://www.transifex.com/accounts/profile/leooosterloo/)
	* If you'd like to contribute translations, [please sign up here](https://www.transifex.com/projects/p/gravityview/).


= 1.0.6 on June 26 =
* Fixed: Fatal error when Gravity Forms is inactive
* Fixed: Undefined index for `id` in Edit View
* Fixed: Undefined variable: `merge_class`
* Fixed: Javascript error when choosing a Start Fresh template. (Introduced by the new Merge Tags functionality in 1.0.5)
* Fixed: Merge Tags were available in Multiple Entries view for the Table layout
* Fixed: Remove Merge Tags when switching forms
* Fixed: That darn settings gear showing up when it shouldn't
* Fixed: Disappearing dialog when switching forms
* Fixed: Display of Entry Link field
* Fixed: Per-field settings weren't working
	* Added: "Link to the post" setting for Post fields
	* Added: "Use live post data" setting for Post fields. Allows you to use the current post information (like title, tags, or content) instead of the original submitted data.
	* Added: Link to category or tag setting for Post Categories and Post Tags fields
	* Added: "Link Text" setting for the Entry Link field
* Modified: Moved admin functionality into new files
	- AJAX calls now live in `class-ajax.php`
	- Metaboxes now live in `class-metabox.php`
* Tweak: Updated change forms dialog text
* Tweak: Removed "use as search filter" from Link to Entry field options
* Translation updates.
	* Added: French translation by [@franckt](https://www.transifex.com/accounts/profile/franckt/) - thanks!
	* Updated: Bengali translation by [@tareqhi](https://www.transifex.com/accounts/profile/tareqhi/)
	* Updated: Turkish translation by [@suhakaralar](https://www.transifex.com/accounts/profile/suhakaralar/)
	* If you'd like to contribute translations, [please sign up here](https://www.transifex.com/projects/p/gravityview/).

= 1.0.5 =
* Added: Lightbox for images (in View Settings metabox)
* Added: Merge Tags - You can now modify labels and settings using dynamic text based on the value of a field. (requires Gravity Forms 1.8.6 or higher)
* Added: Customize the return to directory link anchor text (in the View Settings metabox, under Single Entry Settings)
* Added: Set the title for the Single Entry
* Added: Choose whether to hide empty fields on a per-View basis
* Improved: DataTables styling now set to `display` by default. Can be overridden by using the filter `gravityview_datatables_table_class`
* Improved: Speed!
	* Added `form` item to global `$gravityview_view` data instead of looking it up in functions. Improves `gv_value()` and `gv_label()` speed.
	* Added `replace_variables()` method to `GravityView_API` to reduce time to process merge tags by checking if there are any curly brackets first.
* Improved: "No Views found" text now more helpful for getting started.
* Fixed: Approve Entries column not displaying when clicking Forms > Entries link in admin menu
* Fixed: Field Settings gear no longer showing for widgets without options
* Fixed: Added Gravity Forms minimum version notice when using < 1.8
* Fixed: Column "Data Source" content being displayed in other columns

= 1.0.4 =
* Added: __DataTables integration__ Created a new view type for existing forms that uses the [DataTables](http://datatables.net) script.
We're just getting started with what can be done with DataTables. We'll have much more cool stuff like [DataTables Extensions](http://datatables.net/extensions/index).
* Added: "Add All Fields" option to bottom of the "Add Field" selector
* Added: Per-field-type options structure to allow for different field types to override default Field Settings
	* Added: Choose how to display User data. In the User field settings, you can now choose to display the "Display Name", username, or ID
	* Added: Custom date format using [PHP date format](https://www.php.net//manual/en/function.date.php) available for Entry Date and Date fields
	* Fixed: Default setting values working again
	* Fixed: Field type settings now working
* Added: `search_field` parameter to the shortcode. This allows you to specify a field ID where you want the search performed (The search itself is defined in `search_value`)
* Added: [Using the Shortcode](https://katzwebservices.zendesk.com/hc/en-us/articles/202934188) help article
* Added: Data Source added to the Views page
* Fixed: Field labels escaping issue (`It's an Example` was displaying as `It\'s an Example`)
* Fixed: Settings "gear" not showing when adding a new field
* Fixed: Sorting issues
	- Remove the option to sort by composite fields like Name, Address, Product; Gravity Forms doesn't process those sort requests properly
	- Remove List and Paragraph fields from being sortable
	- Known bug: Price fields are sorted alphabetically, not numerically. For example, given $20,000, $2,000 and $20, Gravity Forms will sort the array like this: $2,000, $20, $20,000. We've filed a bug report with Gravity Forms.
* Improved: Added visibility toggles to some Field Settings. For example, if the "Show Label" setting is not checked, then the "Custom Label" setting is hidden.
* Modified how data is sent to the template: removed the magic methods getter/setters setting the `$var` variable - not data is stored directly as object parameters.
* Added many translations. Thanks everyone!
	* Bengali translation by [@tareqhi](https://www.transifex.com/accounts/profile/tareqhi/)
	* German translation by [@seschwarz](https://www.transifex.com/accounts/profile/seschwarz/)
	* Turkish translation by [@suhakaralar](https://www.transifex.com/accounts/profile/suhakaralar/)
	* Dutch translation by [@leooosterloo](https://www.transifex.com/accounts/profile/leooosterloo/)
	* If you'd like to contribute translations, [please sign up here](https://www.transifex.com/projects/p/gravityview/). Thanks again to all who have contributed!

= 1.0.3 =
* Added: Sort by field, sort direction, Start & End date now added to Post view
	- Note: When using the shortcode, the shortcode settings override the View settings.
* Fixed: Fatal errors caused by Gravity Forms not existing.
* Added a setting for Support Email - please make sure your email is accurate; otherwise we won't be able to respond to the feedback you send
* Fixed: Custom CSS classes didn't apply to images in list view
* Improved Settings layout
* Tweak: Hide WordPress SEO, Genesis, and WooThemes metaboxes until a View has been created
* Tweak: Field layout improvements; drag-and-drop works smoother now
* Tweak: Add icon to Multiple Entries / Single Entry tabs
* Tweak: Dialog boxes now have a backdrop
* Fixed: Don't show field/widget settings link if there are no settings (like on the Show Pagination Info widget)
* Fixed: Security warning by the WordFence plugin: it didn't like a line in a sample entry data .csv file
* Fixed: Don't show welcome screen on editing the plugin using the WordPress Plugin Editor
* Tweak: Close "Add Field" and "Add Widget" boxes by pressing the escape key
* Added: Hungarian translation. Thanks, [@dbalage](https://www.transifex.com/accounts/profile/dbalage/)!
* Added: Italian translation. Thanks, [@ClaraDiGennaro](https://www.transifex.com/accounts/profile/ClaraDiGennaro/)
* If you'd like to contribute translations, [please sign up here](https://www.transifex.com/projects/p/gravityview/).

= 1.0.2 =
* Added: Show Views in Nav menu builder
* Fixed: "Add Fields" selector no longer closes when clicking to drag the scrollbar
* Fixed: Issue affecting Gravity Forms styles when Gravity Forms' "No Conflict Mode" is enabled
* Fixed: Footer widget areas added back to Single Entry views using Listing layout
* Changed the look and feel of the Add Fields dialog and field settings. Let us know what you think!

= 1.0.1 =
* Added: "Getting Started" link to the Views menu
* Fixed: Fatal error for users with Gravity Forms versions 1.7 or older
* Fixed: Entries in trash no longer show in View
* Tweak: When modifying the "Only visible to logged in users with role" setting, if choosing a role other than "Any", check the checkbox.
* Tweak: `gravityview_field_visibility_caps` filter to add/remove capabilities from the field dropdowns
* Added: Translation files. If you'd like to contribute translations, [please sign up here](https://www.transifex.com/projects/p/gravityview/).

= 1.0 =

* Liftoff!

== Upgrade Notice ==

= 1.0.1 =
* Added: "Getting Started" link to the Views menu
* Fixed: Fatal error for users with Gravity Forms versions 1.7 or older
* Fixed: Entries in trash no longer show in View
* Tweak: When modifying the "Only visible to logged in users with role" setting, if choosing a role other than "Any", check the checkbox.
* Tweak: `gravityview_field_visibility_caps` filter to add/remove capabilities from the field dropdowns
* Added: Translation files. If you'd like to contribute translations, [please sign up here](https://www.transifex.com/projects/p/gravityview/).

= 1.0 =

* Liftoff!<|MERGE_RESOLUTION|>--- conflicted
+++ resolved
@@ -20,17 +20,14 @@
 
 == Changelog ==
 
-= =
+= 1.11 on July 15 =
 * Added: Updates WordPress User profile when entry is updated when using GF User Registration Add-on
 * Fixed: Removed User Registration add-on validation when updating an entry
-<<<<<<< HEAD
-* Fixed: Conflicts with the Other Entries field when placing a search:
-    - The filter hook "gravityview/field/other_entries/args" was replaced by "gravityview/field/other_entries/criteria". If you are using this filter please contact the support before updating the plugin so we could help you with the transition.
-=======
 * Fixed: Field custom class not showing correctly on the table header
 * Fixed: Editing time fields wasn't displaying saved value
 * Fixed: Conflicts with the Date range search when search inputs are empty
->>>>>>> 5ce43efe
+* Fixed: Conflicts with the Other Entries field when placing a search:
+    - The filter hook `gravityview/field/other_entries/args` was replaced by "gravityview/field/other_entries/criteria". If you are using this filter, please [contact support](mailto:support@gravityview.co) before updating so we can help you transition
 
 = 1.10.1 on July 2 =
 * Fixed: Edit Entry link and Delete Entry link in embedded Views go to default view url

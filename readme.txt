--- conflicted
+++ resolved
@@ -27,11 +27,8 @@
 * Added: Support for embedding Views inside [WooCommerce Account Pages](https://iconicwp.com/products/woocommerce-account-pages/)
 * Improved: `[gvlogic]` shortcode now works with the [Dashboard Views](https://github.com/GravityKit/Dashboard-Views) add-on in the WordPress admin area
 * Fixed: The Recent Entries widget results would be affected when browsing a View: the search query, page number, and sorting would affect the displayed entries
-<<<<<<< HEAD
+* Fixed: Activation of View types (e.g., Maps, DataTables) would fail in the View editor
 * Fixed: Image preview (file upload field) not working if the file is uploaded to Dropbox using the Gravity Forms Dropbox add-on
-=======
-* Fixed: Activation of View types (e.g., Maps, DataTables) would fail in the View editor
->>>>>>> 6bb5adfe
 
 __Developer Updates:__
 

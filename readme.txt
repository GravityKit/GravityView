=== GravityView ===
Tags: gravity forms, directory, gravity forms directory
Requires at least: 3.3
Tested up to: 4.2
Stable tag: trunk
Contributors: katzwebservices, luistinygod
License: GPL 3 or higher

Beautifully display your Gravity Forms entries.

== Description ==

Beautifully display your Gravity Forms entries. Learn more on [GravityView.co](https://gravityview.co).

== Installation ==

1. Upload plugin files to your plugins folder, or install using WordPress' built-in Add New Plugin installer
2. Activate the plugin
3. Follow the instructions

== Changelog ==

<<<<<<< HEAD
=======
= 1.7.6.1 on May 7 =
* Fixed: Pagination links not working when a search is performed
* Fixed: Return false instead of error if updating approved status fails
* Added: Hooks when an entry approval is updated, approved, or disapproved:
    - `gravityview/approve_entries/updated` - Approval status changed (passes $entry_id and status)
    - `gravityview/approve_entries/approved` - Entry approved (passes $entry_id)
    - `gravityview/approve_entries/disapproved` - Entry disapproved (passes $entry_id)

>>>>>>> 14bd13a5
= 1.7.6 on May 5 =
* Added WordPress Multisite settings page support
    - By default, settings aren't shown on single blogs if GravityView is Network Activated
* Fixed: Security vulnerability caused by the usage of `add_query_arg` / `remove_query_arg`. [Read more about it](https://blog.sucuri.net/2015/04/security-advisory-xss-vulnerability-affecting-multiple-wordpress-plugins.html)
* Fixed: Not showing the single entry when using Advanced Filter (`ANY` mode) with complex fields types like checkboxes
* Fixed: Wrong width for the images in the list template (single entry view)
* Fixed: Conflict with the "The Events Calendar" plugin when saving View Advanced Filter configuration
* Fixed: When editing an entry in the frontend it gets unapproved when not using the approve form field
* Added: Option to convert text URI, www, FTP, and email addresses on a paragraph field in HTML links
* Fixed: Activate/Check License buttons weren't properly visible
* Added: `gravityview/field/other_entries/args` filter to modify arguments used to generate the Other Entries list. This allows showing other user entries from any View, not just the current view
* Added: `gravityview/render/hide-empty-zone` filter to hide empty zone. Use `__return_true` to prevent wrapper `<div>` from being rendered
* Updated Translations:
	- Bengali translation by [@tareqhi](https://www.transifex.com/accounts/profile/tareqhi/)
	- Turkish translation by [@suhakaralar](https://www.transifex.com/accounts/profile/suhakaralar/)
	- Hungarian translation by [@Darqebus](https://www.transifex.com/accounts/profile/Darqebus/)

= 1.7.5.1 on April 10 =
* Fixed: Path issue with the A-Z Filters Extension

= 1.7.5 on April 10 =
* Added: `[gvlogic]` Shortcode - allows you to show or hide content based on the value of merge tags in Custom Content fields! [Learn how to use the shortcode](http://docs.gravityview.co/article/252-gvlogic-shortcode).
* Fixed: White Screen error when license key wasn't set and settings weren't migrated (introduced in 1.7.4)
* Fixed: No-Conflict Mode not working (introduced in 1.7.4)
* Fixed: PHP notices when visiting complex URLs
* Fixed: Path to plugin updater file, used by Extensions
* Fixed: Extension global settings layout improved (yet to be implemented)
* Tweak: Restructure plugin file locations
* Updated: Dutch translation by [@erikvanbeek](https://www.transifex.com/accounts/profile/erikvanbeek/). Thanks!

= 1.7.4.1 on April 7 =
* Fixed: Fatal error when attempting to view entry that does not exist (introduced in 1.7.4)
* Updated: Turkish translation by [@suhakaralar](https://www.transifex.com/accounts/profile/suhakaralar/). Thanks!

= 1.7.4 on April 6 =
* Modified: The List template is now responsive! Looks great on big and small screens.
* Fixed: When editing an entry in the frontend it gets unapproved
* Fixed: Conflicts between the Advanced Filter extension and the Single Entry mode (if using `ANY` mode for filters)
* Fixed: Sorting by full name. Now sorts by first name by default.
    * Added `gravityview/sorting/full-name` filter to sort by last name ([see how](https://gist.github.com/zackkatz/cd42bee4f361f422824e))
* Fixed: Date and Time fields now properly internationalized (using `date_i18n` instead of `date`)
* Added: `gravityview_disable_change_entry_creator` filter to disable the Change Entry Creator functionality
* Modified: Migrated to use Gravity Forms settings
* Modified: Updated limit to 750 users (up from 300) in Change Entry Creator dropdown.
* Confirmed WordPress 4.2 compatibility
* Updated: Dutch translation (thanks, [@erikvanbeek](https://www.transifex.com/accounts/profile/erikvanbeek/)!)

= 1.7.3 on March 25 =
* Fixed: Prevent displaying a single Entry that doesn't match configured Advanced Filters
* Fixed: Issue with permalink settings needing to be re-saved after updating GravityView
* Fixed: Embedding entries when not using permalinks
* Fixed: Hide "Data Source" metabox links in the Screen Options tab in the Admin
* Added: `gravityview_has_archive` filter to enable View archive (see all Views by going to [sitename.com]/view/)
* Added: Third parameter to `GravityView_API::entry_link()` method:
    * `$add_directory_args` *boolean* True: Add URL parameters to help return to directory; False: only include args required to get to entry
* Tweak: Register `entry` endpoint even when not using rewrites
* Tweak: Clear `GravityView_View->_current_entry` after the View is displayed (fixes issue with Social Sharing Extension, coming soon!)
* Added: Norwegian translation (thanks, [@aleksanderespegard](https://www.transifex.com/accounts/profile/aleksanderespegard/)!)

= 1.7.2 on March 18 =
* Added: Other Entries field - Show what other entries the entry creator has in the current View
* Added: Ability to hide the Approve/Reject column when viewing Gravity Forms entries ([Learn how](http://docs.gravityview.co/article/248-how-to-hide-the-approve-reject-entry-column))
* Fixed: Missing Row Action links for non-View types (posts, pages)
* Fixed: Embedded DataTable Views with `search_value` not filtering correctly
* Fixed: Not possible to change View status to 'Publish'
* Fixed: Not able to turn off No-Conflict mode on the Settings page (oh, the irony!)
* Fixed: Allow for non-numeric search fields in `gravityview_get_entries()`
* Fixed: Social icons displaying on GravityView settings page
* Tweak: Improved Javascript & PHP speed and structure

= 1.7.1 on March 11 =
* Fixed: Fatal error on the `list-body.php` template

= 1.7 on March 10 =
* Added: You can now edit most Post Fields in Edit Entry mode
    - Supports Post Content, Post Title, Post Excerpt, Post Tags, Post Category, and most Post Custom Field configurations ([Learn more](http://docs.gravityview.co/article/245-editable-post-fields))
* Added: Sort Table columns ([read how](http://docs.gravityview.co/article/230-how-to-enable-the-table-column-sorting-feature))
* Added: Post ID field now available - shows the ID of the post that was created by the Gravity Forms entry
* Fixed: Properly reset `$post` after Live Post Data is displayed
* Tweak: Display spinning cursor while waiting for View configurations to load
* Tweak: Updated GravityView Form Editor buttons to be 1.9 compatible
* Added: `gravityview/field_output/args` filter to modify field output settings before rendering
* Fixed: Don't show date field value if set to Unix Epoch (1/1/1970), since this normally means that in fact, no date has been set
* Fixed: PHP notices when choosing "Start Fresh"
* Fixed: If Gravity Forms is installed using a non-standard directory name, GravityView would think it wasn't activated
* Fixed: Fixed single entry links when inserting views with `the_gravityview()` template tag
* Updated: Portuguese translation (thanks, Luis!)
* Added: `gravityview/fields/email/javascript_required` filter to modify message displayed when encrypting email addresses and Javascript is disabled
* Added: `GFCommon:js_encrypt()` method to encrypt text for Javascript email encryption
* Fixed: Recent Entries widget didn't allow externally added settings to save properly
* Fixed: Delete Entry respects previous pagination and sorting
* Tweak: Updated View Presets to have improved Search Bar configurations
* Fixed: `gravityview/get_all_views/params` filter restored (Modify Views returned by the `GVCommon::get_all_views()` method)
* GravityView will soon require Gravity Forms 1.9 or higher. If you are running Gravity Forms Version 1.8.x, please update to the latest version.

= 1.6.2 on February 23 =
* Added: Two new hooks in the Custom Content field to enable conditional logic or enable `the_content` WordPress filter which will trigger the Video embed ([read how](http://docs.gravityview.co/article/227-how-can-i-transform-a-video-link-into-a-player-using-the-custom-content-field))
* Fixed: Issue when embedding multiple DataTables views in the same page
* Tweak: A more robust "Save View" procedure to prevent losing field configuration on certain browsers
* Updated Translations:
	- Bengali translation by [@tareqhi](https://www.transifex.com/accounts/profile/tareqhi/)
	- Turkish translation by [@suhakaralar](https://www.transifex.com/accounts/profile/suhakaralar/)

= 1.6.1 on February 17 =
* Added: Allow Recent Entries to have an Embed Page ID
* Fixed: # of Recent Entries not saving
* Fixed: Link to Embed Entries how-to on the Welcome page
* Fixed: Don't show "Please select View to search" message until Search Widget is saved
* Fixed: Minor Javascript errors for new WordPress Search Widget
* Fixed: Custom template loading from the theme directory
* Fixed: Adding new search fields to the Search Bar widget in the Edit View screen
* Fixed: Entry creators can edit their own entries in Gravity Forms 1.9+
* Fixed: Recent Entries widget will be hidden in the Customizer preview until View ID is configured
* Tweak: Added Floaty icon to Customizer widget selectors
* Updated: Hungarian, Norwegian, Portuguese, Swedish, Turkish, and Spanish translations (thanks to all the translators!)

= 1.6 on February 12 =
* Our support site has moved to [docs.gravityview.co](http://docs.gravityview.co). We hope you enjoy the improved experience!
* Added: GravityView Search Widget - Configure a WordPress widget that searches any of your Views. [Read how to set it up](http://docs.gravityview.co/article/222-the-search-widget)
* Added: Duplicate View functionality allows you to clone a View from the All Views screen. [Learn more](http://docs.gravityview.co/article/105-how-to-duplicate-or-copy-a-view)
* Added: Recent Entries WordPress Widget - show the latest entries for your View. [Learn more](http://docs.gravityview.co/article/223-the-recent-entries-widget)
* Added: Embed Single Entries - You can now embed entries in a post or page! [See how](http://docs.gravityview.co/article/105-how-to-duplicate-or-copy-a-view)
* Fixed: Fatal errors caused by Gravity Forms 1.9.1 conflict
* Fixed: Respect Custom Input Labels added in Gravity Forms 1.9
* Fixed: Edit Entry Admin Bar link
* Fixed: Single Entry links didn't work when previewing a draft View
* Fixed: Edit entry validation hooks not running when form has multiple pages
* Fixed: Annoying bug where you would have to click Add Field / Add Widget buttons twice to open the window
* Added: `gravityview_get_link()` function to standardize generating HTML anchors
* Added: `GravityView_API::entry_link_html()` method to generate entry link HTML
* Added: `gravityview_field_entry_value_{$field_type}` filter to modify the value of a field (in `includes/class-api.php`)
* Added: `field_type` key has been added to the field data in the global `$gravityview_view->field_data` array
* Added: `GravityView_View_Data::maybe_get_view_id()` method to determine whether an ID, post content, or object passed to it is a View or contains a View shortcode.
* Added: Hook to customise the text message "You have attempted to view an entry that is not visible or may not exist." - `gravityview/render/entry/not_visible`
* Added: Included in hook `gravityview_widget_search_filters` the labels for search all, entry date and entry id.
* Tweak: Allow [WordPress SEO](http://wordpress.org/plugins/wordpress-seo/) scripts and styles when in "No Conflict Mode"
* Fixed: For Post Dynamic Data, make sure Post ID is set
* Fixed: Make sure search field choices are available before displaying field

= 1.5.4 on January 29, 2015 =
* Added: "Hide View data until search is performed" setting - only show the Search Bar until a search is entered
* Added: "Clear" button to your GravityView Search Bar - allows easy way to remove all searches & filters
* Added: You can now add Custom Content GravityView Widgets (not just fields) - add custom text or HTMLin the header or footer of a View
* Added: `gravityview/comments_open` filter to modify whether comments are open or closed for GravityView posts (previously always false)
* Added: Hook to filter the success Edit Entry message and link `gravityview/edit_entry/success`
* Added: Possibility to add custom CSS classes to multiple view widget wrapper ([Read how](https://gravityview.co/support/documentation/204144575/))
* Added: Field option to enable Live Post Data for Post Image field
* Fixed: Loading translation files for Extensions
* Fixed: Edit entry when embedding multiple views for the same form in the same page
* Fixed: Conflicts with Advanced Filter extension when embedding multiple views for the same form in the same page
* Fixed: Go Back link on embedded single entry view was linking to direct view url instead of page permalink
* Fixed: Searches with quotes now work properly
* Tweak: Moved `includes/css/`, `includes/js/` and `/images/` folders into `/assets/`
* Tweak: Improved the display of the changelog (yes, "this is *so* meta!")
* Updated: Swedish translation - thanks, [@adamrehal](https://www.transifex.com/accounts/profile/adamrehal/)
* Updated: Hungarian translation - thanks, [@Darqebus](https://www.transifex.com/accounts/profile/Darqebus/) (a new translator!) and [@dbalage](https://www.transifex.com/accounts/profile/dbalage/)

= 1.5.3 on December 22 =
* Fixed: When adding more than 100 fields to the View some fields weren't saved.
* Fixed: Do not set class tickbox for non-images files
* Fixed: Display label "Is Fulfilled" on the search bar
* Fixed: PHP Notice with Gravity Forms 1.9 and PHP 5.4+
* Tested with Gravity Forms 1.9beta5 and WordPress 4.1
* Updated: Turkish translation by [@suhakaralar](https://www.transifex.com/accounts/profile/suhakaralar/) and Hungarian translation by [@dbalage](https://www.transifex.com/accounts/profile/dbalage/). Thanks!

= 1.5.2 on December 11 =
* Added: Possibility to show the label of Dropdown field types instead of the value ([learn more](https://gravityview.co/support/documentation/202889199/ "How to display the text label (not the value) of a dropdown field?"))
* Fixed: Sorting numeric columns (field type number)
* Fixed: View entries filter for Featured Entries extension
* Fixed: Field options showing delete entry label
* Fixed: PHP date formatting now keeps backslashes from being stripped
* Modified: Allow license to be defined in `wp-config.php` ([Read how here](https://gravityview.co/support/documentation/202870789/))
* Modified: Added `$post_id` parameter as the second argument for the `gv_entry_link()` function. This is used to define the entry's parent post ID.
* Modified: Moved `GravityView_API::get_entry_id_from_slug()` to `GVCommon::get_entry_id_from_slug()`
* Modified: Added second parameter to `gravityview_get_entry()`, which forces the ability to fetch an entry by ID, even if custom slugs are enabled and `gravityview_custom_entry_slug_allow_id` is false.
* Updated Translations:
	- Bengali translation by [@tareqhi](https://www.transifex.com/accounts/profile/tareqhi/)
	- Romanian translation by [@ArianServ](https://www.transifex.com/accounts/profile/ArianServ/)
	- Mexican Spanish translation by [@jorgepelaez](https://www.transifex.com/accounts/profile/jorgepelaez/)

= 1.5.1 on December 2 =

* Added: Delete Entry functionality!
	- New "User Delete" setting allows the user who created an entry to delete it
	- Adds a "Delete" link in the Edit Entry form
	- Added a new "Delete Link" Field to the Field Picker
* Fixed: DataTables Extension hangs when a View has Custom Content fields
* Fixed: Search Bar - When searching on checkbox field type using multiselect input not returning results
* Fixed: Search Bar - supports "Match Any" search mode by default ([learn more](https://gravityview.co/support/documentation/202722979/ "How do I modify the Search mode?"))
* Fixed: Single Entry View title when view is embedded
* Fixed: Refresh the results cache when an entry is deleted or is approved/disapproved
* Fixed: When users are created using the User Registration Addon, the resulting entry is now automatically assigned to them
* Fixed: Change cache time to one day (from one week) so that Edit Link field nonces aren't invalidated
* Fixed: Incorrect link shortening for domains when it is second-level (for example, `example.co.uk` or `example.gov.za`)
* Fixed: Cached directory link didn't respect page numbers
* Fixed: Edit Entry Admin Bar link wouldn't work when using Custom Entry Slug
* Added: Textarea field now supports an option to trim the number of words shown
* Added: Filter to alter the default behaviour of wrapping images (or image names) with a link to the content object ([learn more](https://gravityview.co/support/documentation/202705059/ "Read the support doc for the filter"))
* Updated: Portuguese translation (thanks [@luistinygod](https://www.transifex.com/accounts/profile/luistinygod/)), Mexican translation (thanks, [@jorgepelaez](https://www.transifex.com/accounts/profile/jorgepelaez/)), Turkish translation (thanks [@suhakaralar](https://www.transifex.com/accounts/profile/suhakaralar/))

= 1.5 on November 12 =
* Added: New "Edit Entry" configuration
	- Configure which fields are shown when editing an entry
	- Set visibility for the fields (Entry Creator, Administrator, etc.)
	- Set custom edit labels
* Fixed: Single entry view now respects View settings
	- If an entry isn't included in View results, the single entry won't be available either
	- If "Show Only Approved" is enabled, prevent viewing of unapproved entries
	- Respects View filters, including those added by the Advanced Filtering extension
* Fixed: Single entry Go back button context on Embedded Views
* Fixed: Delete signature fields in Edit Entry (requires the Gravity Forms Signature Addon)
* Fixed: Gravity Forms tooltip translations being overridden
* Added: Choose to open the link from a website field in the same window (field option)
* Updated: Spanish (Mexican) translation by [@jorgepelaez](https://www.transifex.com/accounts/profile/jorgepelaez/), Dutch translation by [@erikvanbeek](https://www.transifex.com/accounts/profile/erikvanbeek/) and [@leooosterloo](https://www.transifex.com/accounts/profile/leooosterloo/), Turkish translation by [@suhakaralar](https://www.transifex.com/accounts/profile/suhakaralar/)

= 1.4 on October 28 =
* Added: Custom entry slug capability. Instead of `/entry/123`, you can now use entry values in the URL, like `/entry/{company name}/` or `/entry/{first name}-{last name}/`. Requires some customization; [learn more here](https://gravityview.co/support/documentation/202239919)
* Fixed: GravityView auto-updater script not showing updates
* Fixed: Edit Entry when a form has required Upload Fields
* Fixed: "Return to Directory" link not always working for sites in subdirectories
* Fixed: Broken links to single entries when viewing paginated results
* Fixed: Loaded field configurations when using "Start Fresh" presets
* Fixed: Searches ending in a space caused PHP warning
* Fixed: Custom "Edit Link Text" settings respected
* Fixed: Don't rely on Gravity Forms code for escaping query
* Fixed: When multiple Views are displayed on a page, Single Entry mode displays empty templates.
* Fixed: PHP error when displaying Post Content fields using Live Data for a post that no longer is published
* Tweak: Search Bar "Links" Input Type
	- Make link bold when filter is active
	- Clicking on an active filter removes the filter
* Tweak: Fixed updates for Multisite installations
* Modified: Now you can override which post a single entry links to. For example, if a shortcode is embedded on a home page and you want single entries to link to a page with an embedded View, not the View itself, you can pass the `post_id` parameter. This accepts the ID of the page where the View is embedded.
* Modified: Added `$add_pagination` parameter to `GravityView_API::directory_link()`
* Added: Indonesian translation (thanks, [@sariyanta](https://www.transifex.com/accounts/profile/sariyanta/))!
* Updated: Swedish translation 100% translated - thanks, [@adamrehal](https://www.transifex.com/accounts/profile/adamrehal/)!
* Updated: Dutch translation (thanks, [@leooosterloo](https://www.transifex.com/accounts/profile/leooosterloo/))!

= 1.3 on October 13 =
* Speed improvements - [Learn more about GravityView caching](https://gravityview.co/support/documentation/202827685/)
	- Added caching functionality that saves results to be displayed
	- Automatically clean up expired caches
	- Reduce number of lookups for where template files are located
	- Store the path to the permalink for future reference when rendering a View
	- Improve speed of Gravity Forms fetching field values
* Modified: Allow `{all_fields}` and `{pricing_fields}` Merge Tags in Custom Content field. [See examples of how to use these fields](https://gravityview.co/support/documentation/201874189/).
* Fixed: Message restored when creating a new View
* Fixed: Searching advanced input fields
* Fixed: Merge Tags available immediately when adding a new field
* Fixed: Issue where jQuery Cookie script wouldn't load due to `mod_security` issues. [Learn more here](http://docs.woothemes.com/document/jquery-cookie-fails-to-load/)
* Fixed (hopefully): Auto-updates for WordPress Multisite
* Fixed: Clicking overlay to close field/widget settings no longer scrolls to top of page
* Fixed: Make sure Gravity Forms scripts are added when embedding Gravity Forms shortcodes in a Custom Field
* Fixed: Remove double images of Floaty in the warning message when Gravity View is disabled
* Fixed: PHP warnings related to Section field descriptions
* Fixed: When using an advanced input as a search field in the Search Bar, the label would always show the parent field's label (Eg: "Address" when it should have shown "City")
	- Added: `gravityview_search_field_label` filter to allow modifying search bar labels
* Fixed: Field label disappears on closing settings if the field title is empty
* Fixed: Sub-fields retain label after opening field settings in the View Configuration
* Modified: Allow passing an array of form IDs to `gravityview_get_entries()`
* Tweak: If the View hasn't been configured yet, don't show embed shortcode in Publish metabox
* Tweak: Add version info to scripts and styles to clear caches with plugin updates
* Added: Swedish translation (thanks, [@adamrehal](https://www.transifex.com/accounts/profile/adamrehal/))!
* Updated: Spanish (Mexican) translation by, [@jorgepelaez](https://www.transifex.com/accounts/profile/jorgepelaez/), Dutch translation by [@erikvanbeek](https://www.transifex.com/accounts/profile/erikvanbeek/), and Turkish translation by [@suhakaralar](https://www.transifex.com/accounts/profile/suhakaralar/)
* Updated: Changed Turkish language code from `tr` to `tr_TR` to match WordPress locales

= 1.2 on October 8 =
* Added: New Search Bar!
	- No longer check boxes in each field to add a field to the search form
	- Add any searchable form fields, not just fields added to the View
	- Easy new drag & drop way to re-order fields
	- Horizontal and Vertical layouts
	- Choose how your search fields are displayed (if you have a checkbox field, for example, you can choose to have a drop-down, a multiselect field, checkboxes, radio buttons, or filter links)
	- Existing search settings will be migrated over on upgrade
* Added: "Custom Content" field type
	- Insert arbitrary text or HTML in a View
	- Supports shortcodes (including Gravity Forms shortcodes)!
* Added: Support for Gravity Forms Section & HTML field types
* Added: Improved textarea field support. Instead of using line breaks, textareas now output with paragraphs.
	- Added new `/templates/fields/textarea.php` file
* Added: A new File Upload field setting. Force uploads to be displayed as links and not visually embedded by checking the "Display as a Link" checkbox.
* Added: Option to disable "Map It" link for the full Address field.
	- New `gravityview_get_map_link()` function with `gravityview_map_link` filter. To learn how to modify the map link, [refer to this how-to article](https://gravityview.co/support/documentation/201608159)
	- The "Map It" string is now translatable
* Added: When editing a View, there are now links in the Data Source box to easily access the Form: edit form, form entries, form settings and form preview
* Added: Additional information in the "Add Field" or "Add Widget" picker (also get details about an item by hovering over the name in the View Configuration)
* Added: Change Entry Creator functionality. Easily change the creator of an entry when editing the entry in the Gravity Forms Edit Entry page
	- If you're using the plugin downloaded from [the how-to page](https://gravityview.co/support/documentation/201991205/), you can de-activate it
* Modified: Changed translation textdomain to `gravityview` instead of `gravity-view`
* Modified: Always show label by default, regardless of whether in List or Table View type
* Modified: It's now possible to override templates on a Form ID, Post ID, and View ID basis. This allows custom layouts for a specific View, rather than site-wide. See "Template File Hierarchy" in [the override documentation](http://gravityview.co/support/documentation/202551113/) to learn more.
* Modified: File Upload field output no longer run through `wpautop()` function
* Modified: Audio and Video file uploads are now displayed using WordPress' built-in [audio](http://codex.wordpress.org/Audio_Shortcode) and [video](http://codex.wordpress.org/Video_Shortcode) shortcodes (requires WordPress 3.6 or higher)
	- Additional file type support
	- Added `gravityview_video_settings` and `gravityview_audio_settings` filters to modify the parameters passed to the shortcode
* Fixed: Shortcode attributes not overriding View defaults
* Fixed: Uploading and deleting files works properly in Edit Entry mode
* Fixed: Configurations get truncated when configuring Views with many fields
* Fixed: Empty `<span class="gv-field-label">` tags no longer output
	- Modified: `gv_field_label()` no longer returns the label with a trailing space. Instead, we use the `.gv-field-label` CSS class to add spacing using CSS padding.
* Fixed: Conflict with Relevanssi plugin
* Fixed: If a date search isn't valid, remove the search parameter so it doesn't cause an error in Gravity Forms
* Fixed: Email field was displaying label even when email was empty.
* Settings page improvements
	- When changing the license value and saving the form, GravityView now re-checks the license status
	- Improved error messages
	- Made license settings translatable
* Modified: Added support for Gravity Forms "Post Image" field captions, titles, and descriptions.
* Updated list of allowed image formats to include `.bmp`, `.jpe`, `.tiff`, `.ico`
* Modified: `/templates/fields/fileupload.php` file - removed the logic for how to output the different file types and moved it to the `gravityview_get_files_array()` function in `includes/class-api.php`
* Modified: `gv_value()` no longer needs the `$field` parameter
* Tweak: Fixed email setting description text.
* Tweak: Don't show Entry Link field output on single entry
* Tweak: Improved Javascript performance in the Admin
* Tweak: "Custom Label" is now shown as the field title in View Configuration
* Tweak: Fixed "Left Footer" box not properly cleared
* Tweak: Show warning if the Directory plugin is running
* Tweak: Use icon font in Edit Entry mode for the download/delete file buttons. Now stylable using `.gv-edit-entry-wrapper .dashicons` CSS class.
* Updated: Turkish translation by [@suhakaralar](https://www.transifex.com/accounts/profile/suhakaralar/), Dutch translation by [@leooosterloo](https://www.transifex.com/accounts/profile/leooosterloo/), Portuguese translation by [@luistinygod](https://www.transifex.com/accounts/profile/luistinygod/)

= 1.1.6 on September 8 =
* Fixed: Approve / Disapprove all entries using Gravity Forms bulk edit entries form (previously, only visible entries were affected)
* Added: Email field settings
	- Email addresses are now encrypted by default to prevent scraping by spammers
	- Added option to display email plaintext or as a link
	- Added subject and body settings: when the link is clicked, you can choose to have these values pre-filled
* Added: Source URL field settings, including show as a link and custom link text
* Added: Signature field improvements (when using the Gravity Forms Signature Add-on) - now shows full size
* Fixed: Empty truncated URLs no longer get shown
* Fixed: License Activation works when No-Conflict Mode is enabled
* Fixed: When creating a new View, "View Type" box was visible when there were no existing Gravity Forms
* Fixed: Fields not always saving properly when adding lots of fields with the "Add All Fields" button
* Fixed: Recognizing single entry when using WordPress "Default" Permalink setting
* Fixed: Date Created field now respects the blog's timezone setting, instead of using UTC time
* Fixed: Edit Entry issues
	* Fixed form validation errors when a scheduled form has expired and also when a form has reached its entry limit
	* Fixed PHP warning messages when editing entries
	* When an Edit Entry form is submitted and there are errors, the submitted values stay in the form; the user won't need to fill in the form again.
* Fixed: Product sub-fields (Name, Quantity & Price) displayed properly
* Fixed: Empty entry display when using Job Board preset caused by incorrect template files being loaded
* Fixed: Files now can be deleted when a non-administrator is editing an entry
* Fixed: PHP Notices on Admin Views screen for users without edit all entries capabilities
* Modified: Added ability to customize and translate the Search Bar's date picker. You can now fully customize the date picker.
	* Added: Full localization for datepicker calendar (translate the days of the week, month, etc)
	* Modified: Changed year picker to +/- 5 years instead of +20/-100
* Tweak: Enabled Merge Tags for Table view "Custom CSS Class" field settings
* Tweak: In the Edit View screen, show a link icon when a field is being used as a link to the Single Entry mode
* Tweak: Added helper text when a new form is created by GravityView
* Tweak: Renamed "Description" drop zone to "Other Fields" to more accurately represent use
* Tweak: Remove all fields from a zone by holding down the Alt key while clicking the remove icon

#### Developers

* Modified: `template/fields/date_created.php` file
* Added: `gravityview_date_created_adjust_timezone` filter to disable timezone support and use UTC (returns boolean)
* Added: `get_settings()` and `get_setting()` methods to the `GravityView_Widget` class. This allows easier access to widget settings.
* Modified: Added `gravityview_js_localization` filter to add Javascript localization
* Added: `gravityview_datepicker_settings` filter to modify the datepicker settings using the setting names from the [jQuery DatePicker options](http://api.jqueryui.com/datepicker/)
* Modified: `gravityview_entry_class` filter to modify the CSS class for each entry wrapper
* Modified: Added `gravityview_widget_search_filters` filter to allow reordering search filters, so that they display in a different order in search widget
* Modified: Addded `gravityview_default_page_size` filter to modify default page size for Views (25 by default)
* Modified: Added actions to the `list-body.php` template file:
	- `gravityview_list_body_before`: Before the entry output
	- `gravityview_entry_before`: Inside the entry wrapper
	- `gravityview_entry_title_before`, `gravityview_entry_title_after`: Before and after the entry title and subtitle output
	- `gravityview_entry_content_before`, `gravityview_entry_content_after`: Before and after the entry content area (image and description zones)
	- `gravityview_entry_footer_before`, `gravityview_entry_footer_after`: Before and after the entry footer
	- `gravityview_entry_after`: Before the entry wrapper closing tag
	- `gravityview_list_body_after`: After entry output
* Modified: Added `gravityview_get_entry_ids()` function to fetch array of entry IDs (not full entry arrays) that match a search result
* Tweak: Removed duplicate `GravityView_frontend::hide_field_check_conditions()` and `GravityView_frontend::filter_fields()` methods
* Modified: Added `get_cap_choices()` method to be used for fetching GravityView roles array

= 1.1.5 =
* Added: "Edit" link in Gravity Forms Entries screen
* Fixed: Show tooltips when No Conflict Mode is enabled
* Fixed: Merge Vars for labels in Single Entry table layouts
* Fixed: Duplicate "Edit Entry" fields in field picker
* Fixed: Custom date formatting for Date Created field
* Fixed: Searching full names or addresses now works as expected
* Fixed: Custom CSS classes are now added to cells in table-based Views
* Updated: Turkish translation by [@suhakaralar](https://www.transifex.com/accounts/profile/suhakaralar/)
* Tweak: Redirect to Changelog instead of Getting Started if upgrading

= 1.1.4 =
* Fixed: Sort & Filter box not displaying
* Fixed: Multi-select fields now display as drop-down field instead of text field in the search bar widget
* Fixed: Edit Entry now compatibile with Gravity Forms forms when "No Duplicates" is enabled
* Added: `gravityview_field_output()` function to generate field output.
* Added: `gravityview_page_links_args` filter to modify the Page Links widget output. Passes standard [paginate_links()](http://codex.wordpress.org/Function_Reference/paginate_links) arguments.
* Modified: `list-body.php` and `list-single.php` template files - field output are now generated using the `gravityview_field_output()` function

= 1.1.3 =
* Fixed: Fatal error on activation when running PHP 5.2
* Fixed: PHP notice when in No-Conflict mode

= 1.1.2 =
* Added: Extensions framework to allow for extensions to auto-update
* Fixed: Entries not displaying in Visual Composer plugin editor
* Fixed: Allow using images as link to entry
* Fixed: Updated field layout in Admin to reflect actual layout of listings (full-width title and subtitle above image)
* Fixed: Editing entry updates the Approved status
* Fixed: When trying to access an entry that doesn't exist (it had been permanently deleted), don't throw an error
* Fixed: Default styles not being enqueued when embedded using the shortcode (fixes vertical pagination links)
* Fixed: Single entry queries were being run twice
* Fixed: Added Enhanced Display style in Edit Entry mode
* Modified: How single entries are accessed; now allows for advanced filtering. Converted `gravityview_get_entry()` to use `GFAPI::get_entries()` instead of `GFAPI::get_entry()`
* Modified: Form ID can be 0 in `gravityview_get_entries()`
* Modified: Improved Edit Entry styling
* Modified: Convert to using `GravityView_View_Data::get_default_args()` instead of duplicating the settings arrays. Used for tooltips, insert shortcode dialog and View metaboxes.
* Modified: Add a check for whether a view exists in `GravityView_View_Data::add_view()`
* Modified: Convert `GravityView_Admin_Views::render_select_option()` to use the key as the value and the value as the label instead of using associative array with `value` and `label` keys.
* Translation updates - thank you, everyone!
	* Romanian translation by [@ArianServ](https://www.transifex.com/accounts/profile/ArianServ/)
	* Finnish translation by [@harjuja](https://www.transifex.com/accounts/profile/harjuja/)
	* Spanish translation by [@jorgepelaez](https://www.transifex.com/accounts/profile/jorgepelaez/)

= 1.1.1 =
* __We fixed license validation and auto-updates__. Sorry for the inconvenience!
* Added: View Setting to allow users to edit only entries they created.
* Fixed: Could not edit an entry with Confirm Email fields
* Fixed: Field setting layouts not persisting
* Updated: Bengali translation by [@tareqhi](https://www.transifex.com/accounts/profile/tareqhi/)
* Fixed: Logging re-enabled in Admin
* Fixed: Multi-upload field button width no longer cut off
* Tweak: Added links to View Type picker to live demos of presets.
* Tweak: Added this "List of Changes" tab.

= 1.1 =
* Refactored (re-wrote) View data handling. Now saves up to 10 queries on each page load.
* Fixed: Infinite loop for rendering `post_content` fields
* Fixed: Page length value now respected for DataTables
* Fixed: Formatting of DataTables fields is now processed the same way as other fields. Images now work, for example.
* Modified: Removed redundant `gravityview_hide_empty_fields` filters
* Fixed/Modified: Enabled "wildcard" search instead of strict search for field searches.
* Added: `gravityview_search_operator` filter to modify the search operator used by the search.
* Added: `gravityview_search_criteria` filter to modify all search criteria before being passed to Gravity Forms
* Added: Website Field setting to display shortened link instead of full URL
* Fixed: Form title gets replaced properly in merge tags
* Modified: Tweaked preset templates

= 1.0.10 =
* Added: "Connected Views" in the Gravity Forms Toolbar. This makes it simple to see which Views are using the current form as a data source.
* Fixed: Edit Entry link in Multiple Entries view

= 1.0.9 on July 18 =
* Added: Time field support, with date format default and options
* Added: "Event Listings" View preset
* Added: "Show Entry On Website" Gravity Forms form button. This is meant to be an opt-in checkbox that the user sees and can control, unlike the "Approve/Reject" button, which is designed for adminstrators to manage approval.
* Modified: Improved horizontal search widget layout
* Modified: Improved "Start Fresh" and "Switch View" visual logic when Starting Fresh and switching forms
* Fixed: Single Entry showing 404 errors
* Fixed: PHP notice on WooCommerce pages
* Fixed: Don't display empty date/time value
* Fixed: Only show Edit Entry link to logged-in users
* Fixed: Re-enabled "Minimum Gravity Forms Version" error message
* Updated: Dutch translation by [@leooosterloo](https://www.transifex.com/accounts/profile/leooosterloo/) (100% coverage, thank you!)
* Tweak: Added "Preview" link to Data Source
* Modified: Created new `class-post-types.php` include file to handle post type & URL rewrite actions.

= 1.0.8.1 on July 17 =
* Fixed: DataTables
	- Restored pageSize
	- Prevented double-initilization
	- FixedHeader & FixedColumns work (now prevent scrolling)
	- Changed default Scroller height from 400 to 500px
* Fixed: Filtering by date
* Fixed: PHP warning in `gv_class()`
* Fixed: Debug Bar integration not printing Warnings
* Removed settings panel tracking script

= 1.0.7 & 1.0.8 on July 17 =
* __Edit Entry__ - you can add an Edit Entry link using the "Add Field" buttons in either the Multiple Entries or Single Entry tab.
	- For now, if the user has the ability to edit entries in Gravity Forms, they’ll be able to edit entries in GravityView. Moving forward, we'll be adding refined controls over who can edit which entries.
	- It supports modifying existing Entry uploads and the great Multiple-File Upload field.
* Modified: Approved Entry functionality
	* Approve/Reject Entries now visible on all forms, regardless of whether the form has an "Approved" field.
	* The Approved field now supports being renamed
* Added: Very cool DataTables extensions:
	* Scroller: dynamically load in new entries as you scroll - no need for pagination)
	* TableTools: Export your entries to CSV and PDF
	* FixedHeader: As you scroll a large DataTable result, the headers of the table stay at the top of the screen. Also, FixedColumns, which does the same for the main table column.
* Added: Shortcodes for outputting Widgets such as pagination and search. Note: they only work on embedded views if the shortcode has already been processed. This is going to be improved. [Read the documentation](https://katzwebservices.zendesk.com/hc/en-us/articles/201103045)
* Added: Search form fields now displayed horizontally by default. [That can be changed](https://katzwebservices.zendesk.com/hc/en-us/articles/201119765).
* Added: Easy links to "Edit Form", "Settings" and "Entries" for the Data Source Gravity Forms form in the All Views admin screen
* Added: Integration with the [Debug Bar](http://wordpress.org/plugins/debug-bar/) plugin - very helpful for developers to see what's going on behind the scenes.
* Fixed: Insert View embed code.
* Fixed: Now supports View shortcodes inside other shortcodes (such as `[example][gravityview][/example]`)
* Fixed: Conflict with WordPress SEO OpenGraph meta data generators
* Fixed: Enforced image max-width so images don't spill out of their containers
* Fixed: Sanitized "Custom Class" field setting values to make sure the HTML doesn't break.
* Fixed: Search field with "default" permalink structure
* Fixed: 1.0.8 fixes an issue accessing single entries that was introduced in 1.0.7
* Modified: Updated `GravityView_Admin_Views::is_gravityview_admin_page()` to fetch post if not yet set.
* Modified: Enabled merge tags in Custom Class field settings
* Modified: Set margin and padding to `0` on pagination links to override theme conflicts
* Modified: Updated `gv_class()` calls to pass form and entry fields to allow for merge tags
* Modified: Default visibility capabilities: added "Can View/Edit Gravity Forms Entries" as options
* Modified: Added custom `class` attribute sanitizer function
`gravityview_sanitize_html_class`
* Tweak: Improved the Embed View form layout
* Tweak: Hide "Switch View" button when already choosing a view
* Tweak: Moved shortcode hint to Publish metabox and added ability to easily select the text
* Tweak: Added tooltips to fields in the View editor
* Tweak: Remove WordPress SEO score calculation on Views
* Tweak: Use `$User->ID` instead of `$User->id` in Name fields
* Tweak: Added tooltip capability to field settings by using `tooltip` parameter. Uses the Gravity Forms tooltip array key.
* Translation updates - thank you, everyone! The # of strings will stay more stable once the plugin's out of beta :-)
	* Added: Portuguese translation by [@luistinygod](https://www.transifex.com/accounts/profile/luistinygod/) - thanks!
	* Updated: Bengali translation by [@tareqhi](https://www.transifex.com/accounts/profile/tareqhi/)
	* Updated: Turkish translation by [@suhakaralar](https://www.transifex.com/accounts/profile/suhakaralar/)
	* Updated: Dutch translation by [@leooosterloo](https://www.transifex.com/accounts/profile/leooosterloo/)
	* If you'd like to contribute translations, [please sign up here](https://www.transifex.com/projects/p/gravityview/).


= 1.0.6 on June 26 =
* Fixed: Fatal error when Gravity Forms is inactive
* Fixed: Undefined index for `id` in Edit View
* Fixed: Undefined variable: `merge_class`
* Fixed: Javascript error when choosing a Start Fresh template. (Introduced by the new Merge Tags functionality in 1.0.5)
* Fixed: Merge Tags were available in Multiple Entries view for the Table layout
* Fixed: Remove Merge Tags when switching forms
* Fixed: That darn settings gear showing up when it shouldn't
* Fixed: Disappearing dialog when switching forms
* Fixed: Display of Entry Link field
* Fixed: Per-field settings weren't working
	* Added: "Link to the post" setting for Post fields
	* Added: "Use live post data" setting for Post fields. Allows you to use the current post information (like title, tags, or content) instead of the original submitted data.
	* Added: Link to category or tag setting for Post Categories and Post Tags fields
	* Added: "Link Text" setting for the Entry Link field
* Modified: Moved admin functionality into new files
	- AJAX calls now live in `class-ajax.php`
	- Metaboxes now live in `class-metabox.php`
* Tweak: Updated change forms dialog text
* Tweak: Removed "use as search filter" from Link to Entry field options
* Translation updates.
	* Added: French translation by [@franckt](https://www.transifex.com/accounts/profile/franckt/) - thanks!
	* Updated: Bengali translation by [@tareqhi](https://www.transifex.com/accounts/profile/tareqhi/)
	* Updated: Turkish translation by [@suhakaralar](https://www.transifex.com/accounts/profile/suhakaralar/)
	* If you'd like to contribute translations, [please sign up here](https://www.transifex.com/projects/p/gravityview/).

= 1.0.5 =
* Added: Lightbox for images (in View Settings metabox)
* Added: Merge Tags - You can now modify labels and settings using dynamic text based on the value of a field. (requires Gravity Forms 1.8.6 or higher)
* Added: Customize the return to directory link anchor text (in the View Settings metabox, under Single Entry Settings)
* Added: Set the title for the Single Entry
* Added: Choose whether to hide empty fields on a per-View basis
* Improved: DataTables styling now set to `display` by default. Can be overridden by using the filter `gravityview_datatables_table_class`
* Improved: Speed!
	* Added `form` item to global `$gravityview_view` data instead of looking it up in functions. Improves `gv_value()` and `gv_label()` speed.
	* Added `replace_variables()` method to `GravityView_API` to reduce time to process merge tags by checking if there are any curly brackets first.
* Improved: "No Views found" text now more helpful for getting started.
* Fixed: Approve Entries column not displaying when clicking Forms > Entries link in admin menu
* Fixed: Field Settings gear no longer showing for widgets without options
* Fixed: Added Gravity Forms minimum version notice when using < 1.8
* Fixed: Column "Data Source" content being displayed in other columns

= 1.0.4 =
* Added: __DataTables integration__ Created a new view type for existing forms that uses the [DataTables](http://datatables.net) script.
We're just getting started with what can be done with DataTables. We'll have much more cool stuff like [DataTables Extensions](http://datatables.net/extensions/index).
* Added: "Add All Fields" option to bottom of the "Add Field" selector
* Added: Per-field-type options structure to allow for different field types to override default Field Settings
	* Added: Choose how to display User data. In the User field settings, you can now choose to display the "Display Name", username, or ID
	* Added: Custom date format using [PHP date format](https://www.php.net//manual/en/function.date.php) available for Entry Date and Date fields
	* Fixed: Default setting values working again
	* Fixed: Field type settings now working
* Added: `search_field` parameter to the shortcode. This allows you to specify a field ID where you want the search performed (The search itself is defined in `search_value`)
* Added: [Using the Shortcode](https://katzwebservices.zendesk.com/hc/en-us/articles/202934188) help article
* Added: Data Source added to the Views page
* Fixed: Field labels escaping issue (`It's an Example` was displaying as `It\'s an Example`)
* Fixed: Settings "gear" not showing when adding a new field
* Fixed: Sorting issues
	- Remove the option to sort by composite fields like Name, Address, Product; Gravity Forms doesn't process those sort requests properly
	- Remove List and Paragraph fields from being sortable
	- Known bug: Price fields are sorted alphabetically, not numerically. For example, given $20,000, $2,000 and $20, Gravity Forms will sort the array like this: $2,000, $20, $20,000. We've filed a bug report with Gravity Forms.
* Improved: Added visibility toggles to some Field Settings. For example, if the "Show Label" setting is not checked, then the "Custom Label" setting is hidden.
* Modified how data is sent to the template: removed the magic methods getter/setters setting the `$var` variable - not data is stored directly as object parameters.
* Added many translations. Thanks everyone!
	* Bengali translation by [@tareqhi](https://www.transifex.com/accounts/profile/tareqhi/)
	* German translation by [@seschwarz](https://www.transifex.com/accounts/profile/seschwarz/)
	* Turkish translation by [@suhakaralar](https://www.transifex.com/accounts/profile/suhakaralar/)
	* Dutch translation by [@leooosterloo](https://www.transifex.com/accounts/profile/leooosterloo/)
	* If you'd like to contribute translations, [please sign up here](https://www.transifex.com/projects/p/gravityview/). Thanks again to all who have contributed!

= 1.0.3 =
* Added: Sort by field, sort direction, Start & End date now added to Post view
	- Note: When using the shortcode, the shortcode settings override the View settings.
* Fixed: Fatal errors caused by Gravity Forms not existing.
* Added a setting for Support Email - please make sure your email is accurate; otherwise we won't be able to respond to the feedback you send
* Fixed: Custom CSS classes didn't apply to images in list view
* Improved Settings layout
* Tweak: Hide WordPress SEO, Genesis, and WooThemes metaboxes until a View has been created
* Tweak: Field layout improvements; drag-and-drop works smoother now
* Tweak: Add icon to Multiple Entries / Single Entry tabs
* Tweak: Dialog boxes now have a backdrop
* Fixed: Don't show field/widget settings link if there are no settings (like on the Show Pagination Info widget)
* Fixed: Security warning by the WordFence plugin: it didn't like a line in a sample entry data .csv file
* Fixed: Don't show welcome screen on editing the plugin using the WordPress Plugin Editor
* Tweak: Close "Add Field" and "Add Widget" boxes by pressing the escape key
* Added: Hungarian translation. Thanks, [@dbalage](https://www.transifex.com/accounts/profile/dbalage/)!
* Added: Italian translation. Thanks, [@ClaraDiGennaro](https://www.transifex.com/accounts/profile/ClaraDiGennaro/)
* If you'd like to contribute translations, [please sign up here](https://www.transifex.com/projects/p/gravityview/).

= 1.0.2 =
* Added: Show Views in Nav menu builder
* Fixed: "Add Fields" selector no longer closes when clicking to drag the scrollbar
* Fixed: Issue affecting Gravity Forms styles when Gravity Forms' "No Conflict Mode" is enabled
* Fixed: Footer widget areas added back to Single Entry views using Listing layout
* Changed the look and feel of the Add Fields dialog and field settings. Let us know what you think!

= 1.0.1 =
* Added: "Getting Started" link to the Views menu
* Fixed: Fatal error for users with Gravity Forms versions 1.7 or older
* Fixed: Entries in trash no longer show in View
* Tweak: When modifying the "Only visible to logged in users with role" setting, if choosing a role other than "Any", check the checkbox.
* Tweak: `gravityview_field_visibility_caps` filter to add/remove capabilities from the field dropdowns
* Added: Translation files. If you'd like to contribute translations, [please sign up here](https://www.transifex.com/projects/p/gravityview/).

= 1.0 =

* Liftoff!

== Upgrade Notice ==

= 1.0.1 =
* Added: "Getting Started" link to the Views menu
* Fixed: Fatal error for users with Gravity Forms versions 1.7 or older
* Fixed: Entries in trash no longer show in View
* Tweak: When modifying the "Only visible to logged in users with role" setting, if choosing a role other than "Any", check the checkbox.
* Tweak: `gravityview_field_visibility_caps` filter to add/remove capabilities from the field dropdowns
* Added: Translation files. If you'd like to contribute translations, [please sign up here](https://www.transifex.com/projects/p/gravityview/).

= 1.0 =

* Liftoff!<|MERGE_RESOLUTION|>--- conflicted
+++ resolved
@@ -20,8 +20,6 @@
 
 == Changelog ==
 
-<<<<<<< HEAD
-=======
 = 1.7.6.1 on May 7 =
 * Fixed: Pagination links not working when a search is performed
 * Fixed: Return false instead of error if updating approved status fails
@@ -30,7 +28,6 @@
     - `gravityview/approve_entries/approved` - Entry approved (passes $entry_id)
     - `gravityview/approve_entries/disapproved` - Entry disapproved (passes $entry_id)
 
->>>>>>> 14bd13a5
 = 1.7.6 on May 5 =
 * Added WordPress Multisite settings page support
     - By default, settings aren't shown on single blogs if GravityView is Network Activated

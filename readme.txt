=== GravityView ===
Tags: gravity forms, directory, gravity forms directory
Requires at least: 3.3
Tested up to: 4.1
Stable tag: trunk
Contributors: katzwebservices, luistinygod
License: GPL 3 or higher

Beautifully display your Gravity Forms entries.

== Description ==

Beautifully display your Gravity Forms entries. Learn more on [GravityView.co](https://gravityview.co).

== Installation ==

1. Upload plugin files to your plugins folder, or install using WordPress' built-in Add New Plugin installer
2. Activate the plugin
3. Follow the instructions

== Changelog ==

= 1.5.4 =
* Add `gravityview/comments_open` filter to modify whether comments are open or closed for GravityView posts (previously always false)
* Fixed: Loading translation files for Extensions
* Fixed: Edit entry when embedding multiple views for the same form in the same page
* Fixed: Conflicts with Advanced Filter extension when embedding multiple views for the same form in the same page
* Fixed: Go Back link on embedded single entry view was linking to direct view url instead of page permalink
* Tweak: Moved `includes/css/`, `includes/js/` and `/images/` folders into `/assets/`
* Added: Hook to filter the success Edit Entry message and link `gravityview/edit_entry/success`
<<<<<<< HEAD
* Fixed: Searches with quotes now work properly
=======
* Added: 'clear' results button to your GravityView Search Bar
* Added: Hide View data until a search is performed
>>>>>>> 5438da03

= 1.5.3 on December 22 =
* Fixed: When adding more than 100 fields to the View some fields weren't saved.
* Fixed: Do not set class tickbox for non-images files
* Fixed: Display label "Is Fulfilled" on the search bar
* Fixed: PHP Notice with Gravity Forms 1.9 and PHP 5.4+
* Tested with Gravity Forms 1.9beta5 and WordPress 4.1
* Updated: Turkish translation by [@suhakaralar](https://www.transifex.com/accounts/profile/suhakaralar/) and Hungarian translation by [@dbalage](https://www.transifex.com/accounts/profile/dbalage/). Thanks!

= 1.5.2 on December 11 =
* Added: Possibility to show the label of Dropdown field types instead of the value ([learn more](https://gravityview.co/support/documentation/202889199/ "How to display the text label (not the value) of a dropdown field?"))
* Fixed: Sorting numeric columns (field type number)
* Fixed: View entries filter for Featured Entries extension
* Fixed: Field options showing delete entry label
* Fixed: PHP date formatting now keeps backslashes from being stripped
* Modified: Allow license to be defined in `wp-config.php` ([Read how here](https://gravityview.co/support/documentation/202870789/))
* Modified: Added `$post_id` parameter as the second argument for the `gv_entry_link()` function. This is used to define the entry's parent post ID.
* Modified: Moved `GravityView_API::get_entry_id_from_slug()` to `GVCommon::get_entry_id_from_slug()`
* Modified: Added second parameter to `gravityview_get_entry()`, which forces the ability to fetch an entry by ID, even if custom slugs are enabled and `gravityview_custom_entry_slug_allow_id` is false.
* Updated Translations:
	- Bengali translation by [@tareqhi](https://www.transifex.com/accounts/profile/tareqhi/)
	- Romanian translation by [@ArianServ](https://www.transifex.com/accounts/profile/ArianServ/)
	- Mexican Spanish translation by [@jorgepelaez](https://www.transifex.com/accounts/profile/jorgepelaez/)

= 1.5.1 on December 2 =

* Added: Delete Entry functionality!
	- New "User Delete" setting allows the user who created an entry to delete it
	- Adds a "Delete" link in the Edit Entry form
	- Added a new "Delete Link" Field to the Field Picker
* Fixed: DataTables Extension hangs when a View has Custom Content fields
* Fixed: Search Bar - When searching on checkbox field type using multiselect input not returning results
* Fixed: Search Bar - supports "Match Any" search mode by default ([learn more](https://gravityview.co/support/documentation/202722979/ "How do I modify the Search mode?"))
* Fixed: Single Entry View title when view is embedded
* Fixed: Refresh the results cache when an entry is deleted or is approved/disapproved
* Fixed: When users are created using the User Registration Addon, the resulting entry is now automatically assigned to them
* Fixed: Change cache time to one day (from one week) so that Edit Link field nonces aren't invalidated
* Fixed: Incorrect link shortening for domains when it is second-level (for example, `example.co.uk` or `example.gov.za`)
* Fixed: Cached directory link didn't respect page numbers
* Fixed: Edit Entry Admin Bar link wouldn't work when using Custom Entry Slug
* Added: Textarea field now supports an option to trim the number of words shown
* Added: Filter to alter the default behaviour of wrapping images (or image names) with a link to the content object ([learn more](https://gravityview.co/support/documentation/202705059/ "Read the support doc for the filter"))
* Updated: Portuguese translation (thanks [@luistinygod](https://www.transifex.com/accounts/profile/luistinygod/)), Mexican translation (thanks, [@jorgepelaez](https://www.transifex.com/accounts/profile/jorgepelaez/)), Turkish translation (thanks [@suhakaralar](https://www.transifex.com/accounts/profile/suhakaralar/))

= 1.5 on November 12 =
* Added: New "Edit Entry" configuration
	- Configure which fields are shown when editing an entry
	- Set visibility for the fields (Entry Creator, Administrator, etc.)
	- Set custom edit labels
* Fixed: Single entry view now respects View settings
	- If an entry isn't included in View results, the single entry won't be available either
	- If "Show Only Approved" is enabled, prevent viewing of unapproved entries
	- Respects View filters, including those added by the Advanced Filtering extension
* Fixed: Single entry Go back button context on Embedded Views
* Fixed: Delete signature fields in Edit Entry (requires the Gravity Forms Signature Addon)
* Fixed: Gravity Forms tooltip translations being overridden
* Added: Choose to open the link from a website field in the same window (field option)
* Updated: Spanish (Mexican) translation by [@jorgepelaez](https://www.transifex.com/accounts/profile/jorgepelaez/), Dutch translation by [@erikvanbeek](https://www.transifex.com/accounts/profile/erikvanbeek/) and [@leooosterloo](https://www.transifex.com/accounts/profile/leooosterloo/), Turkish translation by [@suhakaralar](https://www.transifex.com/accounts/profile/suhakaralar/)

= 1.4 on October 28 =
* Added: Custom entry slug capability. Instead of `/entry/123`, you can now use entry values in the URL, like `/entry/{company name}/` or `/entry/{first name}-{last name}/`. Requires some customization; [learn more here](https://gravityview.co/support/documentation/202239919)
* Fixed: GravityView auto-updater script not showing updates
* Fixed: Edit Entry when a form has required Upload Fields
* Fixed: "Return to Directory" link not always working for sites in subdirectories
* Fixed: Broken links to single entries when viewing paginated results
* Fixed: Loaded field configurations when using "Start Fresh" presets
* Fixed: Searches ending in a space caused PHP warning
* Fixed: Custom "Edit Link Text" settings respected
* Fixed: Don't rely on Gravity Forms code for escaping query
* Fixed: When multiple Views are displayed on a page, Single Entry mode displays empty templates.
* Fixed: PHP error when displaying Post Content fields using Live Data for a post that no longer is published
* Tweak: Search Bar "Links" Input Type
	- Make link bold when filter is active
	- Clicking on an active filter removes the filter
* Tweak: Fixed updates for Multisite installations
* Modified: Now you can override which post a single entry links to. For example, if a shortcode is embedded on a home page and you want single entries to link to a page with an embedded View, not the View itself, you can pass the `post_id` parameter. This accepts the ID of the page where the View is embedded.
* Modified: Added `$add_pagination` parameter to `GravityView_API::directory_link()`
* Added: Indonesian translation (thanks, [@sariyanta](https://www.transifex.com/accounts/profile/sariyanta/))!
* Updated: Swedish translation 100% translated - thanks, [@adamrehal](https://www.transifex.com/accounts/profile/adamrehal/)!
* Updated: Dutch translation (thanks, [@leooosterloo](https://www.transifex.com/accounts/profile/leooosterloo/))!

= 1.3 on October 13 =
* Speed improvements - [Learn more about GravityView caching](https://gravityview.co/support/documentation/202827685/)
	- Added caching functionality that saves results to be displayed
	- Automatically clean up expired caches
	- Reduce number of lookups for where template files are located
	- Store the path to the permalink for future reference when rendering a View
	- Improve speed of Gravity Forms fetching field values
* Modified: Allow `{all_fields}` and `{pricing_fields}` Merge Tags in Custom Content field. [See examples of how to use these fields](https://gravityview.co/support/documentation/201874189/).
* Fixed: Message restored when creating a new View
* Fixed: Searching advanced input fields
* Fixed: Merge Tags available immediately when adding a new field
* Fixed: Issue where jQuery Cookie script wouldn't load due to `mod_security` issues. [Learn more here](http://docs.woothemes.com/document/jquery-cookie-fails-to-load/)
* Fixed (hopefully): Auto-updates for WordPress Multisite
* Fixed: Clicking overlay to close field/widget settings no longer scrolls to top of page
* Fixed: Make sure Gravity Forms scripts are added when embedding Gravity Forms shortcodes in a Custom Field
* Fixed: Remove double images of Floaty in the warning message when Gravity View is disabled
* Fixed: PHP warnings related to Section field descriptions
* Fixed: When using an advanced input as a search field in the Search Bar, the label would always show the parent field's label (Eg: "Address" when it should have shown "City")
	- Added: `gravityview_search_field_label` filter to allow modifying search bar labels
* Fixed: Field label disappears on closing settings if the field title is empty
* Fixed: Sub-fields retain label after opening field settings in the View Configuration
* Modified: Allow passing an array of form IDs to `gravityview_get_entries()`
* Tweak: If the View hasn't been configured yet, don't show embed shortcode in Publish metabox
* Tweak: Add version info to scripts and styles to clear caches with plugin updates
* Added: Swedish translation (thanks, [@adamrehal](https://www.transifex.com/accounts/profile/adamrehal/))!
* Updated: Spanish (Mexican) translation by, [@jorgepelaez](https://www.transifex.com/accounts/profile/jorgepelaez/), Dutch translation by [@erikvanbeek](https://www.transifex.com/accounts/profile/erikvanbeek/), and Turkish translation by [@suhakaralar](https://www.transifex.com/accounts/profile/suhakaralar/)
* Updated: Changed Turkish language code from `tr` to `tr_TR` to match WordPress locales

= 1.2 on October 8 =
* Added: New Search Bar!
	- No longer check boxes in each field to add a field to the search form
	- Add any searchable form fields, not just fields added to the View
	- Easy new drag & drop way to re-order fields
	- Horizontal and Vertical layouts
	- Choose how your search fields are displayed (if you have a checkbox field, for example, you can choose to have a drop-down, a multiselect field, checkboxes, radio buttons, or filter links)
	- Existing search settings will be migrated over on upgrade
* Added: "Custom Content" field type
	- Insert arbitrary text or HTML in a View
	- Supports shortcodes (including Gravity Forms shortcodes)!
* Added: Support for Gravity Forms Section & HTML field types
* Added: Improved textarea field support. Instead of using line breaks, textareas now output with paragraphs.
	- Added new `/templates/fields/textarea.php` file
* Added: A new File Upload field setting. Force uploads to be displayed as links and not visually embedded by checking the "Display as a Link" checkbox.
* Added: Option to disable "Map It" link for the full Address field.
	- New `gravityview_get_map_link()` function with `gravityview_map_link` filter. To learn how to modify the map link, [refer to this how-to article](https://gravityview.co/support/documentation/201608159)
	- The "Map It" string is now translatable
* Added: When editing a View, there are now links in the Data Source box to easily access the Form: edit form, form entries, form settings and form preview
* Added: Additional information in the "Add Field" or "Add Widget" picker (also get details about an item by hovering over the name in the View Configuration)
* Added: Change Entry Creator functionality. Easily change the creator of an entry when editing the entry in the Gravity Forms Edit Entry page
	- If you're using the plugin downloaded from [the how-to page](https://gravityview.co/support/documentation/201991205/), you can de-activate it
* Modified: Changed translation textdomain to `gravityview` instead of `gravity-view`
* Modified: Always show label by default, regardless of whether in List or Table View type
* Modified: It's now possible to override templates on a Form ID, Post ID, and View ID basis. This allows custom layouts for a specific View, rather than site-wide. See "Template File Hierarchy" in [the override documentation](http://gravityview.co/support/documentation/202551113/) to learn more.
* Modified: File Upload field output no longer run through `wpautop()` function
* Modified: Audio and Video file uploads are now displayed using WordPress' built-in [audio](http://codex.wordpress.org/Audio_Shortcode) and [video](http://codex.wordpress.org/Video_Shortcode) shortcodes (requires WordPress 3.6 or higher)
	- Additional file type support
	- Added `gravityview_video_settings` and `gravityview_audio_settings` filters to modify the parameters passed to the shortcode
* Fixed: Shortcode attributes not overriding View defaults
* Fixed: Uploading and deleting files works properly in Edit Entry mode
* Fixed: Configurations get truncated when configuring Views with many fields
* Fixed: Empty `<span class="gv-field-label">` tags no longer output
	- Modified: `gv_field_label()` no longer returns the label with a trailing space. Instead, we use the `.gv-field-label` CSS class to add spacing using CSS padding.
* Fixed: Conflict with Relevanssi plugin
* Fixed: If a date search isn't valid, remove the search parameter so it doesn't cause an error in Gravity Forms
* Fixed: Email field was displaying label even when email was empty.
* Settings page improvements
	- When changing the license value and saving the form, GravityView now re-checks the license status
	- Improved error messages
	- Made license settings translatable
* Modified: Added support for Gravity Forms "Post Image" field captions, titles, and descriptions.
* Updated list of allowed image formats to include `.bmp`, `.jpe`, `.tiff`, `.ico`
* Modified: `/templates/fields/fileupload.php` file - removed the logic for how to output the different file types and moved it to the `gravityview_get_files_array()` function in `includes/class-api.php`
* Modified: `gv_value()` no longer needs the `$field` parameter
* Tweak: Fixed email setting description text.
* Tweak: Don't show Entry Link field output on single entry
* Tweak: Improved Javascript performance in the Admin
* Tweak: "Custom Label" is now shown as the field title in View Configuration
* Tweak: Fixed "Left Footer" box not properly cleared
* Tweak: Show warning if the Directory plugin is running
* Tweak: Use icon font in Edit Entry mode for the download/delete file buttons. Now stylable using `.gv-edit-entry-wrapper .dashicons` CSS class.
* Updated: Turkish translation by [@suhakaralar](https://www.transifex.com/accounts/profile/suhakaralar/), Dutch translation by [@leooosterloo](https://www.transifex.com/accounts/profile/leooosterloo/), Portuguese translation by [@luistinygod](https://www.transifex.com/accounts/profile/luistinygod/)

= 1.1.6 on September 8 =
* Fixed: Approve / Disapprove all entries using Gravity Forms bulk edit entries form (previously, only visible entries were affected)
* Added: Email field settings
	- Email addresses are now encrypted by default to prevent scraping by spammers
	- Added option to display email plaintext or as a link
	- Added subject and body settings: when the link is clicked, you can choose to have these values pre-filled
* Added: Source URL field settings, including show as a link and custom link text
* Added: Signature field improvements (when using the Gravity Forms Signature Add-on) - now shows full size
* Fixed: Empty truncated URLs no longer get shown
* Fixed: License Activation works when No-Conflict Mode is enabled
* Fixed: When creating a new View, "View Type" box was visible when there were no existing Gravity Forms
* Fixed: Fields not always saving properly when adding lots of fields with the "Add All Fields" button
* Fixed: Recognizing single entry when using WordPress "Default" Permalink setting
* Fixed: Date Created field now respects the blog's timezone setting, instead of using UTC time
* Fixed: Edit Entry issues
	* Fixed form validation errors when a scheduled form has expired and also when a form has reached its entry limit
	* Fixed PHP warning messages when editing entries
	* When an Edit Entry form is submitted and there are errors, the submitted values stay in the form; the user won't need to fill in the form again.
* Fixed: Product sub-fields (Name, Quantity & Price) displayed properly
* Fixed: Empty entry display when using Job Board preset caused by incorrect template files being loaded
* Fixed: Files now can be deleted when a non-administrator is editing an entry
* Fixed: PHP Notices on Admin Views screen for users without edit all entries capabilities
* Modified: Added ability to customize and translate the Search Bar's date picker. You can now fully customize the date picker.
	* Added: Full localization for datepicker calendar (translate the days of the week, month, etc)
	* Modified: Changed year picker to +/- 5 years instead of +20/-100
* Tweak: Enabled Merge Tags for Table view "Custom CSS Class" field settings
* Tweak: In the Edit View screen, show a link icon when a field is being used as a link to the Single Entry mode
* Tweak: Added helper text when a new form is created by GravityView
* Tweak: Renamed "Description" drop zone to "Other Fields" to more accurately represent use
* Tweak: Remove all fields from a zone by holding down the Alt key while clicking the remove icon

#### Developers

* Modified: `template/fields/date_created.php` file
* Added: `gravityview_date_created_adjust_timezone` filter to disable timezone support and use UTC (returns boolean)
* Added: `get_settings()` and `get_setting()` methods to the `GravityView_Widget` class. This allows easier access to widget settings.
* Modified: Added `gravityview_js_localization` filter to add Javascript localization
* Added: `gravityview_datepicker_settings` filter to modify the datepicker settings using the setting names from the [jQuery DatePicker options](http://api.jqueryui.com/datepicker/)
* Modified: `gravityview_entry_class` filter to modify the CSS class for each entry wrapper
* Modified: Added `gravityview_widget_search_filters` filter to allow reordering search filters, so that they display in a different order in search widget
* Modified: Addded `gravityview_default_page_size` filter to modify default page size for Views (25 by default)
* Modified: Added actions to the `list-body.php` template file:
	- `gravityview_list_body_before`: Before the entry output
	- `gravityview_entry_before`: Inside the entry wrapper
	- `gravityview_entry_title_before`, `gravityview_entry_title_after`: Before and after the entry title and subtitle output
	- `gravityview_entry_content_before`, `gravityview_entry_content_after`: Before and after the entry content area (image and description zones)
	- `gravityview_entry_footer_before`, `gravityview_entry_footer_after`: Before and after the entry footer
	- `gravityview_entry_after`: Before the entry wrapper closing tag
	- `gravityview_list_body_after`: After entry output
* Modified: Added `gravityview_get_entry_ids()` function to fetch array of entry IDs (not full entry arrays) that match a search result
* Tweak: Removed duplicate `GravityView_frontend::hide_field_check_conditions()` and `GravityView_frontend::filter_fields()` methods
* Modified: Added `get_cap_choices()` method to be used for fetching GravityView roles array

= 1.1.5 =
* Added: "Edit" link in Gravity Forms Entries screen
* Fixed: Show tooltips when No Conflict Mode is enabled
* Fixed: Merge Vars for labels in Single Entry table layouts
* Fixed: Duplicate "Edit Entry" fields in field picker
* Fixed: Custom date formatting for Date Created field
* Fixed: Searching full names or addresses now works as expected
* Fixed: Custom CSS classes are now added to cells in table-based Views
* Updated: Turkish translation by [@suhakaralar](https://www.transifex.com/accounts/profile/suhakaralar/)
* Tweak: Redirect to Changelog instead of Getting Started if upgrading

= 1.1.4 =
* Fixed: Sort & Filter box not displaying
* Fixed: Multi-select fields now display as drop-down field instead of text field in the search bar widget
* Fixed: Edit Entry now compatibile with Gravity Forms forms when "No Duplicates" is enabled
* Added: `gravityview_field_output()` function to generate field output.
* Added: `gravityview_page_links_args` filter to modify the Page Links widget output. Passes standard [paginate_links()](http://codex.wordpress.org/Function_Reference/paginate_links) arguments.
* Modified: `list-body.php` and `list-single.php` template files - field output are now generated using the `gravityview_field_output()` function

= 1.1.3 =
* Fixed: Fatal error on activation when running PHP 5.2
* Fixed: PHP notice when in No-Conflict mode

= 1.1.2 =
* Added: Extensions framework to allow for extensions to auto-update
* Fixed: Entries not displaying in Visual Composer plugin editor
* Fixed: Allow using images as link to entry
* Fixed: Updated field layout in Admin to reflect actual layout of listings (full-width title and subtitle above image)
* Fixed: Editing entry updates the Approved status
* Fixed: When trying to access an entry that doesn't exist (it had been permanently deleted), don't throw an error
* Fixed: Default styles not being enqueued when embedded using the shortcode (fixes vertical pagination links)
* Fixed: Single entry queries were being run twice
* Fixed: Added Enhanced Display style in Edit Entry mode
* Modified: How single entries are accessed; now allows for advanced filtering. Converted `gravityview_get_entry()` to use `GFAPI::get_entries()` instead of `GFAPI::get_entry()`
* Modified: Form ID can be 0 in `gravityview_get_entries()`
* Modified: Improved Edit Entry styling
* Modified: Convert to using `GravityView_View_Data::get_default_args()` instead of duplicating the settings arrays. Used for tooltips, insert shortcode dialog and View metaboxes.
* Modified: Add a check for whether a view exists in `GravityView_View_Data::add_view()`
* Modified: Convert `GravityView_Admin_Views::render_select_option()` to use the key as the value and the value as the label instead of using associative array with `value` and `label` keys.
* Translation updates - thank you, everyone!
	* Romanian translation by [@ArianServ](https://www.transifex.com/accounts/profile/ArianServ/)
	* Finnish translation by [@harjuja](https://www.transifex.com/accounts/profile/harjuja/)
	* Spanish translation by [@jorgepelaez](https://www.transifex.com/accounts/profile/jorgepelaez/)

= 1.1.1 =
* __We fixed license validation and auto-updates__. Sorry for the inconvenience!
* Added: View Setting to allow users to edit only entries they created.
* Fixed: Could not edit an entry with Confirm Email fields
* Fixed: Field setting layouts not persisting
* Updated: Bengali translation by [@tareqhi](https://www.transifex.com/accounts/profile/tareqhi/)
* Fixed: Logging re-enabled in Admin
* Fixed: Multi-upload field button width no longer cut off
* Tweak: Added links to View Type picker to live demos of presets.
* Tweak: Added this "List of Changes" tab.

= 1.1 =
* Refactored (re-wrote) View data handling. Now saves up to 10 queries on each page load.
* Fixed: Infinite loop for rendering `post_content` fields
* Fixed: Page length value now respected for DataTables
* Fixed: Formatting of DataTables fields is now processed the same way as other fields. Images now work, for example.
* Modified: Removed redundant `gravityview_hide_empty_fields` filters
* Fixed/Modified: Enabled "wildcard" search instead of strict search for field searches.
* Added: `gravityview_search_operator` filter to modify the search operator used by the search.
* Added: `gravityview_search_criteria` filter to modify all search criteria before being passed to Gravity Forms
* Added: Website Field setting to display shortened link instead of full URL
* Fixed: Form title gets replaced properly in merge tags
* Modified: Tweaked preset templates

= 1.0.10 =
* Added: "Connected Views" in the Gravity Forms Toolbar. This makes it simple to see which Views are using the current form as a data source.
* Fixed: Edit Entry link in Multiple Entries view

= 1.0.9 on July 18 =
* Added: Time field support, with date format default and options
* Added: "Event Listings" View preset
* Added: "Show Entry On Website" Gravity Forms form button. This is meant to be an opt-in checkbox that the user sees and can control, unlike the "Approve/Reject" button, which is designed for adminstrators to manage approval.
* Modified: Improved horizontal search widget layout
* Modified: Improved "Start Fresh" and "Switch View" visual logic when Starting Fresh and switching forms
* Fixed: Single Entry showing 404 errors
* Fixed: PHP notice on WooCommerce pages
* Fixed: Don't display empty date/time value
* Fixed: Only show Edit Entry link to logged-in users
* Fixed: Re-enabled "Minimum Gravity Forms Version" error message
* Updated: Dutch translation by [@leooosterloo](https://www.transifex.com/accounts/profile/leooosterloo/) (100% coverage, thank you!)
* Tweak: Added "Preview" link to Data Source
* Modified: Created new `class-post-types.php` include file to handle post type & URL rewrite actions.

= 1.0.8.1 on July 17 =
* Fixed: DataTables
	- Restored pageSize
	- Prevented double-initilization
	- FixedHeader & FixedColumns work (now prevent scrolling)
	- Changed default Scroller height from 400 to 500px
* Fixed: Filtering by date
* Fixed: PHP warning in `gv_class()`
* Fixed: Debug Bar integration not printing Warnings
* Removed settings panel tracking script

= 1.0.7 & 1.0.8 on July 17 =
* __Edit Entry__ - you can add an Edit Entry link using the "Add Field" buttons in either the Multiple Entries or Single Entry tab.
	- For now, if the user has the ability to edit entries in Gravity Forms, they’ll be able to edit entries in GravityView. Moving forward, we'll be adding refined controls over who can edit which entries.
	- It supports modifying existing Entry uploads and the great Multiple-File Upload field.
* Modified: Approved Entry functionality
	* Approve/Reject Entries now visible on all forms, regardless of whether the form has an "Approved" field.
	* The Approved field now supports being renamed
* Added: Very cool DataTables extensions:
	* Scroller: dynamically load in new entries as you scroll - no need for pagination)
	* TableTools: Export your entries to CSV and PDF
	* FixedHeader: As you scroll a large DataTable result, the headers of the table stay at the top of the screen. Also, FixedColumns, which does the same for the main table column.
* Added: Shortcodes for outputting Widgets such as pagination and search. Note: they only work on embedded views if the shortcode has already been processed. This is going to be improved. [Read the documentation](https://katzwebservices.zendesk.com/hc/en-us/articles/201103045)
* Added: Search form fields now displayed horizontally by default. [That can be changed](https://katzwebservices.zendesk.com/hc/en-us/articles/201119765).
* Added: Easy links to "Edit Form", "Settings" and "Entries" for the Data Source Gravity Forms form in the All Views admin screen
* Added: Integration with the [Debug Bar](http://wordpress.org/plugins/debug-bar/) plugin - very helpful for developers to see what's going on behind the scenes.
* Fixed: Insert View embed code.
* Fixed: Now supports View shortcodes inside other shortcodes (such as `[example][gravityview][/example]`)
* Fixed: Conflict with WordPress SEO OpenGraph meta data generators
* Fixed: Enforced image max-width so images don't spill out of their containers
* Fixed: Sanitized "Custom Class" field setting values to make sure the HTML doesn't break.
* Fixed: Search field with "default" permalink structure
* Fixed: 1.0.8 fixes an issue accessing single entries that was introduced in 1.0.7
* Modified: Updated `GravityView_Admin_Views::is_gravityview_admin_page()` to fetch post if not yet set.
* Modified: Enabled merge tags in Custom Class field settings
* Modified: Set margin and padding to `0` on pagination links to override theme conflicts
* Modified: Updated `gv_class()` calls to pass form and entry fields to allow for merge tags
* Modified: Default visibility capabilities: added "Can View/Edit Gravity Forms Entries" as options
* Modified: Added custom `class` attribute sanitizer function
`gravityview_sanitize_html_class`
* Tweak: Improved the Embed View form layout
* Tweak: Hide "Switch View" button when already choosing a view
* Tweak: Moved shortcode hint to Publish metabox and added ability to easily select the text
* Tweak: Added tooltips to fields in the View editor
* Tweak: Remove WordPress SEO score calculation on Views
* Tweak: Use `$User->ID` instead of `$User->id` in Name fields
* Tweak: Added tooltip capability to field settings by using `tooltip` parameter. Uses the Gravity Forms tooltip array key.
* Translation updates - thank you, everyone! The # of strings will stay more stable once the plugin's out of beta :-)
	* Added: Portuguese translation by [@luistinygod](https://www.transifex.com/accounts/profile/luistinygod/) - thanks!
	* Updated: Bengali translation by [@tareqhi](https://www.transifex.com/accounts/profile/tareqhi/)
	* Updated: Turkish translation by [@suhakaralar](https://www.transifex.com/accounts/profile/suhakaralar/)
	* Updated: Dutch translation by [@leooosterloo](https://www.transifex.com/accounts/profile/leooosterloo/)
	* If you'd like to contribute translations, [please sign up here](https://www.transifex.com/projects/p/gravityview/).


= 1.0.6 on June 26 =
* Fixed: Fatal error when Gravity Forms is inactive
* Fixed: Undefined index for `id` in Edit View
* Fixed: Undefined variable: `merge_class`
* Fixed: Javascript error when choosing a Start Fresh template. (Introduced by the new Merge Tags functionality in 1.0.5)
* Fixed: Merge Tags were available in Multiple Entries view for the Table layout
* Fixed: Remove Merge Tags when switching forms
* Fixed: That darn settings gear showing up when it shouldn't
* Fixed: Disappearing dialog when switching forms
* Fixed: Display of Entry Link field
* Fixed: Per-field settings weren't working
	* Added: "Link to the post" setting for Post fields
	* Added: "Use live post data" setting for Post fields. Allows you to use the current post information (like title, tags, or content) instead of the original submitted data.
	* Added: Link to category or tag setting for Post Categories and Post Tags fields
	* Added: "Link Text" setting for the Entry Link field
* Modified: Moved admin functionality into new files
	- AJAX calls now live in `class-ajax.php`
	- Metaboxes now live in `class-metabox.php`
* Tweak: Updated change forms dialog text
* Tweak: Removed "use as search filter" from Link to Entry field options
* Translation updates.
	* Added: French translation by [@franckt](https://www.transifex.com/accounts/profile/franckt/) - thanks!
	* Updated: Bengali translation by [@tareqhi](https://www.transifex.com/accounts/profile/tareqhi/)
	* Updated: Turkish translation by [@suhakaralar](https://www.transifex.com/accounts/profile/suhakaralar/)
	* If you'd like to contribute translations, [please sign up here](https://www.transifex.com/projects/p/gravityview/).

= 1.0.5 =
* Added: Lightbox for images (in View Settings metabox)
* Added: Merge Tags - You can now modify labels and settings using dynamic text based on the value of a field. (requires Gravity Forms 1.8.6 or higher)
* Added: Customize the return to directory link anchor text (in the View Settings metabox, under Single Entry Settings)
* Added: Set the title for the Single Entry
* Added: Choose whether to hide empty fields on a per-View basis
* Improved: DataTables styling now set to `display` by default. Can be overridden by using the filter `gravityview_datatables_table_class`
* Improved: Speed!
	* Added `form` item to global `$gravityview_view` data instead of looking it up in functions. Improves `gv_value()` and `gv_label()` speed.
	* Added `replace_variables()` method to `GravityView_API` to reduce time to process merge tags by checking if there are any curly brackets first.
* Improved: "No Views found" text now more helpful for getting started.
* Fixed: Approve Entries column not displaying when clicking Forms > Entries link in admin menu
* Fixed: Field Settings gear no longer showing for widgets without options
* Fixed: Added Gravity Forms minimum version notice when using < 1.8
* Fixed: Column "Data Source" content being displayed in other columns

= 1.0.4 =
* Added: __DataTables integration__ Created a new view type for existing forms that uses the [DataTables](http://datatables.net) script.
We're just getting started with what can be done with DataTables. We'll have much more cool stuff like [DataTables Extensions](http://datatables.net/extensions/index).
* Added: "Add All Fields" option to bottom of the "Add Field" selector
* Added: Per-field-type options structure to allow for different field types to override default Field Settings
	* Added: Choose how to display User data. In the User field settings, you can now choose to display the "Display Name", username, or ID
	* Added: Custom date format using [PHP date format](https://www.php.net//manual/en/function.date.php) available for Entry Date and Date fields
	* Fixed: Default setting values working again
	* Fixed: Field type settings now working
* Added: `search_field` parameter to the shortcode. This allows you to specify a field ID where you want the search performed (The search itself is defined in `search_value`)
* Added: [Using the Shortcode](https://katzwebservices.zendesk.com/hc/en-us/articles/202934188) help article
* Added: Data Source added to the Views page
* Fixed: Field labels escaping issue (`It's an Example` was displaying as `It\'s an Example`)
* Fixed: Settings "gear" not showing when adding a new field
* Fixed: Sorting issues
	- Remove the option to sort by composite fields like Name, Address, Product; Gravity Forms doesn't process those sort requests properly
	- Remove List and Paragraph fields from being sortable
	- Known bug: Price fields are sorted alphabetically, not numerically. For example, given $20,000, $2,000 and $20, Gravity Forms will sort the array like this: $2,000, $20, $20,000. We've filed a bug report with Gravity Forms.
* Improved: Added visibility toggles to some Field Settings. For example, if the "Show Label" setting is not checked, then the "Custom Label" setting is hidden.
* Modified how data is sent to the template: removed the magic methods getter/setters setting the `$var` variable - not data is stored directly as object parameters.
* Added many translations. Thanks everyone!
	* Bengali translation by [@tareqhi](https://www.transifex.com/accounts/profile/tareqhi/)
	* German translation by [@seschwarz](https://www.transifex.com/accounts/profile/seschwarz/)
	* Turkish translation by [@suhakaralar](https://www.transifex.com/accounts/profile/suhakaralar/)
	* Dutch translation by [@leooosterloo](https://www.transifex.com/accounts/profile/leooosterloo/)
	* If you'd like to contribute translations, [please sign up here](https://www.transifex.com/projects/p/gravityview/). Thanks again to all who have contributed!

= 1.0.3 =
* Added: Sort by field, sort direction, Start & End date now added to Post view
	- Note: When using the shortcode, the shortcode settings override the View settings.
* Fixed: Fatal errors caused by Gravity Forms not existing.
* Added a setting for Support Email - please make sure your email is accurate; otherwise we won't be able to respond to the feedback you send
* Fixed: Custom CSS classes didn't apply to images in list view
* Improved Settings layout
* Tweak: Hide WordPress SEO, Genesis, and WooThemes metaboxes until a View has been created
* Tweak: Field layout improvements; drag-and-drop works smoother now
* Tweak: Add icon to Multiple Entries / Single Entry tabs
* Tweak: Dialog boxes now have a backdrop
* Fixed: Don't show field/widget settings link if there are no settings (like on the Show Pagination Info widget)
* Fixed: Security warning by the WordFence plugin: it didn't like a line in a sample entry data .csv file
* Fixed: Don't show welcome screen on editing the plugin using the WordPress Plugin Editor
* Tweak: Close "Add Field" and "Add Widget" boxes by pressing the escape key
* Added: Hungarian translation. Thanks, [@dbalage](https://www.transifex.com/accounts/profile/dbalage/)!
* Added: Italian translation. Thanks, [@ClaraDiGennaro](https://www.transifex.com/accounts/profile/ClaraDiGennaro/)
* If you'd like to contribute translations, [please sign up here](https://www.transifex.com/projects/p/gravityview/).

= 1.0.2 =
* Added: Show Views in Nav menu builder
* Fixed: "Add Fields" selector no longer closes when clicking to drag the scrollbar
* Fixed: Issue affecting Gravity Forms styles when Gravity Forms' "No Conflict Mode" is enabled
* Fixed: Footer widget areas added back to Single Entry views using Listing layout
* Changed the look and feel of the Add Fields dialog and field settings. Let us know what you think!

= 1.0.1 =
* Added: "Getting Started" link to the Views menu
* Fixed: Fatal error for users with Gravity Forms versions 1.7 or older
* Fixed: Entries in trash no longer show in View
* Tweak: When modifying the "Only visible to logged in users with role" setting, if choosing a role other than "Any", check the checkbox.
* Tweak: `gravityview_field_visibility_caps` filter to add/remove capabilities from the field dropdowns
* Added: Translation files. If you'd like to contribute translations, [please sign up here](https://www.transifex.com/projects/p/gravityview/).

= 1.0 =

* Liftoff!

== Upgrade Notice ==

= 1.0.1 =
* Added: "Getting Started" link to the Views menu
* Fixed: Fatal error for users with Gravity Forms versions 1.7 or older
* Fixed: Entries in trash no longer show in View
* Tweak: When modifying the "Only visible to logged in users with role" setting, if choosing a role other than "Any", check the checkbox.
* Tweak: `gravityview_field_visibility_caps` filter to add/remove capabilities from the field dropdowns
* Added: Translation files. If you'd like to contribute translations, [please sign up here](https://www.transifex.com/projects/p/gravityview/).

= 1.0 =

* Liftoff!<|MERGE_RESOLUTION|>--- conflicted
+++ resolved
@@ -28,12 +28,9 @@
 * Fixed: Go Back link on embedded single entry view was linking to direct view url instead of page permalink
 * Tweak: Moved `includes/css/`, `includes/js/` and `/images/` folders into `/assets/`
 * Added: Hook to filter the success Edit Entry message and link `gravityview/edit_entry/success`
-<<<<<<< HEAD
 * Fixed: Searches with quotes now work properly
-=======
 * Added: 'clear' results button to your GravityView Search Bar
 * Added: Hide View data until a search is performed
->>>>>>> 5438da03
 
 = 1.5.3 on December 22 =
 * Fixed: When adding more than 100 fields to the View some fields weren't saved.

=== GravityView ===
Tags: gravity forms, directory, gravity forms directory
Requires at least: 3.3
Tested up to: 4.2
Stable tag: trunk
Contributors: katzwebservices, luistinygod
License: GPL 3 or higher

Beautifully display your Gravity Forms entries.

== Description ==

Beautifully display your Gravity Forms entries. Learn more on [GravityView.co](https://gravityview.co).

== Installation ==

1. Upload plugin files to your plugins folder, or install using WordPress' built-in Add New Plugin installer
2. Activate the plugin
3. Follow the instructions

== Changelog ==

<<<<<<< HEAD
= 1.7.6.3 =
* Fixed: Newly created entries cannot be directly accessed when using the custom slug feature
=======
* Added: Custom Link Text in Website fields
* Fixed: Merge Tag autocomplete hidden behind the Field settings (did you know you can type `{` in a field that has Merge Tags enabled and you will get autocomplete?)
>>>>>>> 15ac80ea

= 1.7.6.2 on May 12 =
* Fixed: PHP warning when trying to update an entry with the approved field.
* Fixed: Views without titles in the "Connected Views" dropdown would appear blank

= 1.7.6.1 on May 7 =
* Fixed: Pagination links not working when a search is performed
* Fixed: Return false instead of error if updating approved status fails
* Added: Hooks when an entry approval is updated, approved, or disapproved:
    - `gravityview/approve_entries/updated` - Approval status changed (passes $entry_id and status)
    - `gravityview/approve_entries/approved` - Entry approved (passes $entry_id)
    - `gravityview/approve_entries/disapproved` - Entry disapproved (passes $entry_id)

= 1.7.6 on May 5 =
* Added WordPress Multisite settings page support
    - By default, settings aren't shown on single blogs if GravityView is Network Activated
* Fixed: Security vulnerability caused by the usage of `add_query_arg` / `remove_query_arg`. [Read more about it](https://blog.sucuri.net/2015/04/security-advisory-xss-vulnerability-affecting-multiple-wordpress-plugins.html)
* Fixed: Not showing the single entry when using Advanced Filter (`ANY` mode) with complex fields types like checkboxes
* Fixed: Wrong width for the images in the list template (single entry view)
* Fixed: Conflict with the "The Events Calendar" plugin when saving View Advanced Filter configuration
* Fixed: When editing an entry in the frontend it gets unapproved when not using the approve form field
* Added: Option to convert text URI, www, FTP, and email addresses on a paragraph field in HTML links
* Fixed: Activate/Check License buttons weren't properly visible
* Added: `gravityview/field/other_entries/args` filter to modify arguments used to generate the Other Entries list. This allows showing other user entries from any View, not just the current view
* Added: `gravityview/render/hide-empty-zone` filter to hide empty zone. Use `__return_true` to prevent wrapper `<div>` from being rendered
* Updated Translations:
	- Bengali translation by [@tareqhi](https://www.transifex.com/accounts/profile/tareqhi/)
	- Turkish translation by [@suhakaralar](https://www.transifex.com/accounts/profile/suhakaralar/)
	- Hungarian translation by [@Darqebus](https://www.transifex.com/accounts/profile/Darqebus/)

= 1.7.5.1 on April 10 =
* Fixed: Path issue with the A-Z Filters Extension

= 1.7.5 on April 10 =
* Added: `[gvlogic]` Shortcode - allows you to show or hide content based on the value of merge tags in Custom Content fields! [Learn how to use the shortcode](http://docs.gravityview.co/article/252-gvlogic-shortcode).
* Fixed: White Screen error when license key wasn't set and settings weren't migrated (introduced in 1.7.4)
* Fixed: No-Conflict Mode not working (introduced in 1.7.4)
* Fixed: PHP notices when visiting complex URLs
* Fixed: Path to plugin updater file, used by Extensions
* Fixed: Extension global settings layout improved (yet to be implemented)
* Tweak: Restructure plugin file locations
* Updated: Dutch translation by [@erikvanbeek](https://www.transifex.com/accounts/profile/erikvanbeek/). Thanks!

= 1.7.4.1 on April 7 =
* Fixed: Fatal error when attempting to view entry that does not exist (introduced in 1.7.4)
* Updated: Turkish translation by [@suhakaralar](https://www.transifex.com/accounts/profile/suhakaralar/). Thanks!

= 1.7.4 on April 6 =
* Modified: The List template is now responsive! Looks great on big and small screens.
* Fixed: When editing an entry in the frontend it gets unapproved
* Fixed: Conflicts between the Advanced Filter extension and the Single Entry mode (if using `ANY` mode for filters)
* Fixed: Sorting by full name. Now sorts by first name by default.
    * Added `gravityview/sorting/full-name` filter to sort by last name ([see how](https://gist.github.com/zackkatz/cd42bee4f361f422824e))
* Fixed: Date and Time fields now properly internationalized (using `date_i18n` instead of `date`)
* Added: `gravityview_disable_change_entry_creator` filter to disable the Change Entry Creator functionality
* Modified: Migrated to use Gravity Forms settings
* Modified: Updated limit to 750 users (up from 300) in Change Entry Creator dropdown.
* Confirmed WordPress 4.2 compatibility
* Updated: Dutch translation (thanks, [@erikvanbeek](https://www.transifex.com/accounts/profile/erikvanbeek/)!)

= 1.7.3 on March 25 =
* Fixed: Prevent displaying a single Entry that doesn't match configured Advanced Filters
* Fixed: Issue with permalink settings needing to be re-saved after updating GravityView
* Fixed: Embedding entries when not using permalinks
* Fixed: Hide "Data Source" metabox links in the Screen Options tab in the Admin
* Added: `gravityview_has_archive` filter to enable View archive (see all Views by going to [sitename.com]/view/)
* Added: Third parameter to `GravityView_API::entry_link()` method:
    * `$add_directory_args` *boolean* True: Add URL parameters to help return to directory; False: only include args required to get to entry
* Tweak: Register `entry` endpoint even when not using rewrites
* Tweak: Clear `GravityView_View->_current_entry` after the View is displayed (fixes issue with Social Sharing Extension, coming soon!)
* Added: Norwegian translation (thanks, [@aleksanderespegard](https://www.transifex.com/accounts/profile/aleksanderespegard/)!)

= 1.7.2 on March 18 =
* Added: Other Entries field - Show what other entries the entry creator has in the current View
* Added: Ability to hide the Approve/Reject column when viewing Gravity Forms entries ([Learn how](http://docs.gravityview.co/article/248-how-to-hide-the-approve-reject-entry-column))
* Fixed: Missing Row Action links for non-View types (posts, pages)
* Fixed: Embedded DataTable Views with `search_value` not filtering correctly
* Fixed: Not possible to change View status to 'Publish'
* Fixed: Not able to turn off No-Conflict mode on the Settings page (oh, the irony!)
* Fixed: Allow for non-numeric search fields in `gravityview_get_entries()`
* Fixed: Social icons displaying on GravityView settings page
* Tweak: Improved Javascript & PHP speed and structure

= 1.7.1 on March 11 =
* Fixed: Fatal error on the `list-body.php` template

= 1.7 on March 10 =
* Added: You can now edit most Post Fields in Edit Entry mode
    - Supports Post Content, Post Title, Post Excerpt, Post Tags, Post Category, and most Post Custom Field configurations ([Learn more](http://docs.gravityview.co/article/245-editable-post-fields))
* Added: Sort Table columns ([read how](http://docs.gravityview.co/article/230-how-to-enable-the-table-column-sorting-feature))
* Added: Post ID field now available - shows the ID of the post that was created by the Gravity Forms entry
* Fixed: Properly reset `$post` after Live Post Data is displayed
* Tweak: Display spinning cursor while waiting for View configurations to load
* Tweak: Updated GravityView Form Editor buttons to be 1.9 compatible
* Added: `gravityview/field_output/args` filter to modify field output settings before rendering
* Fixed: Don't show date field value if set to Unix Epoch (1/1/1970), since this normally means that in fact, no date has been set
* Fixed: PHP notices when choosing "Start Fresh"
* Fixed: If Gravity Forms is installed using a non-standard directory name, GravityView would think it wasn't activated
* Fixed: Fixed single entry links when inserting views with `the_gravityview()` template tag
* Updated: Portuguese translation (thanks, Luis!)
* Added: `gravityview/fields/email/javascript_required` filter to modify message displayed when encrypting email addresses and Javascript is disabled
* Added: `GFCommon:js_encrypt()` method to encrypt text for Javascript email encryption
* Fixed: Recent Entries widget didn't allow externally added settings to save properly
* Fixed: Delete Entry respects previous pagination and sorting
* Tweak: Updated View Presets to have improved Search Bar configurations
* Fixed: `gravityview/get_all_views/params` filter restored (Modify Views returned by the `GVCommon::get_all_views()` method)
* GravityView will soon require Gravity Forms 1.9 or higher. If you are running Gravity Forms Version 1.8.x, please update to the latest version.

= 1.6.2 on February 23 =
* Added: Two new hooks in the Custom Content field to enable conditional logic or enable `the_content` WordPress filter which will trigger the Video embed ([read how](http://docs.gravityview.co/article/227-how-can-i-transform-a-video-link-into-a-player-using-the-custom-content-field))
* Fixed: Issue when embedding multiple DataTables views in the same page
* Tweak: A more robust "Save View" procedure to prevent losing field configuration on certain browsers
* Updated Translations:
	- Bengali translation by [@tareqhi](https://www.transifex.com/accounts/profile/tareqhi/)
	- Turkish translation by [@suhakaralar](https://www.transifex.com/accounts/profile/suhakaralar/)

= 1.6.1 on February 17 =
* Added: Allow Recent Entries to have an Embed Page ID
* Fixed: # of Recent Entries not saving
* Fixed: Link to Embed Entries how-to on the Welcome page
* Fixed: Don't show "Please select View to search" message until Search Widget is saved
* Fixed: Minor Javascript errors for new WordPress Search Widget
* Fixed: Custom template loading from the theme directory
* Fixed: Adding new search fields to the Search Bar widget in the Edit View screen
* Fixed: Entry creators can edit their own entries in Gravity Forms 1.9+
* Fixed: Recent Entries widget will be hidden in the Customizer preview until View ID is configured
* Tweak: Added Floaty icon to Customizer widget selectors
* Updated: Hungarian, Norwegian, Portuguese, Swedish, Turkish, and Spanish translations (thanks to all the translators!)

= 1.6 on February 12 =
* Our support site has moved to [docs.gravityview.co](http://docs.gravityview.co). We hope you enjoy the improved experience!
* Added: GravityView Search Widget - Configure a WordPress widget that searches any of your Views. [Read how to set it up](http://docs.gravityview.co/article/222-the-search-widget)
* Added: Duplicate View functionality allows you to clone a View from the All Views screen. [Learn more](http://docs.gravityview.co/article/105-how-to-duplicate-or-copy-a-view)
* Added: Recent Entries WordPress Widget - show the latest entries for your View. [Learn more](http://docs.gravityview.co/article/223-the-recent-entries-widget)
* Added: Embed Single Entries - You can now embed entries in a post or page! [See how](http://docs.gravityview.co/article/105-how-to-duplicate-or-copy-a-view)
* Fixed: Fatal errors caused by Gravity Forms 1.9.1 conflict
* Fixed: Respect Custom Input Labels added in Gravity Forms 1.9
* Fixed: Edit Entry Admin Bar link
* Fixed: Single Entry links didn't work when previewing a draft View
* Fixed: Edit entry validation hooks not running when form has multiple pages
* Fixed: Annoying bug where you would have to click Add Field / Add Widget buttons twice to open the window
* Added: `gravityview_get_link()` function to standardize generating HTML anchors
* Added: `GravityView_API::entry_link_html()` method to generate entry link HTML
* Added: `gravityview_field_entry_value_{$field_type}` filter to modify the value of a field (in `includes/class-api.php`)
* Added: `field_type` key has been added to the field data in the global `$gravityview_view->field_data` array
* Added: `GravityView_View_Data::maybe_get_view_id()` method to determine whether an ID, post content, or object passed to it is a View or contains a View shortcode.
* Added: Hook to customise the text message "You have attempted to view an entry that is not visible or may not exist." - `gravityview/render/entry/not_visible`
* Added: Included in hook `gravityview_widget_search_filters` the labels for search all, entry date and entry id.
* Tweak: Allow [WordPress SEO](http://wordpress.org/plugins/wordpress-seo/) scripts and styles when in "No Conflict Mode"
* Fixed: For Post Dynamic Data, make sure Post ID is set
* Fixed: Make sure search field choices are available before displaying field

= 1.5.4 on January 29, 2015 =
* Added: "Hide View data until search is performed" setting - only show the Search Bar until a search is entered
* Added: "Clear" button to your GravityView Search Bar - allows easy way to remove all searches & filters
* Added: You can now add Custom Content GravityView Widgets (not just fields) - add custom text or HTMLin the header or footer of a View
* Added: `gravityview/comments_open` filter to modify whether comments are open or closed for GravityView posts (previously always false)
* Added: Hook to filter the success Edit Entry message and link `gravityview/edit_entry/success`
* Added: Possibility to add custom CSS classes to multiple view widget wrapper ([Read how](https://gravityview.co/support/documentation/204144575/))
* Added: Field option to enable Live Post Data for Post Image field
* Fixed: Loading translation files for Extensions
* Fixed: Edit entry when embedding multiple views for the same form in the same page
* Fixed: Conflicts with Advanced Filter extension when embedding multiple views for the same form in the same page
* Fixed: Go Back link on embedded single entry view was linking to direct view url instead of page permalink
* Fixed: Searches with quotes now work properly
* Tweak: Moved `includes/css/`, `includes/js/` and `/images/` folders into `/assets/`
* Tweak: Improved the display of the changelog (yes, "this is *so* meta!")
* Updated: Swedish translation - thanks, [@adamrehal](https://www.transifex.com/accounts/profile/adamrehal/)
* Updated: Hungarian translation - thanks, [@Darqebus](https://www.transifex.com/accounts/profile/Darqebus/) (a new translator!) and [@dbalage](https://www.transifex.com/accounts/profile/dbalage/)

= 1.5.3 on December 22 =
* Fixed: When adding more than 100 fields to the View some fields weren't saved.
* Fixed: Do not set class tickbox for non-images files
* Fixed: Display label "Is Fulfilled" on the search bar
* Fixed: PHP Notice with Gravity Forms 1.9 and PHP 5.4+
* Tested with Gravity Forms 1.9beta5 and WordPress 4.1
* Updated: Turkish translation by [@suhakaralar](https://www.transifex.com/accounts/profile/suhakaralar/) and Hungarian translation by [@dbalage](https://www.transifex.com/accounts/profile/dbalage/). Thanks!

= 1.5.2 on December 11 =
* Added: Possibility to show the label of Dropdown field types instead of the value ([learn more](https://gravityview.co/support/documentation/202889199/ "How to display the text label (not the value) of a dropdown field?"))
* Fixed: Sorting numeric columns (field type number)
* Fixed: View entries filter for Featured Entries extension
* Fixed: Field options showing delete entry label
* Fixed: PHP date formatting now keeps backslashes from being stripped
* Modified: Allow license to be defined in `wp-config.php` ([Read how here](https://gravityview.co/support/documentation/202870789/))
* Modified: Added `$post_id` parameter as the second argument for the `gv_entry_link()` function. This is used to define the entry's parent post ID.
* Modified: Moved `GravityView_API::get_entry_id_from_slug()` to `GVCommon::get_entry_id_from_slug()`
* Modified: Added second parameter to `gravityview_get_entry()`, which forces the ability to fetch an entry by ID, even if custom slugs are enabled and `gravityview_custom_entry_slug_allow_id` is false.
* Updated Translations:
	- Bengali translation by [@tareqhi](https://www.transifex.com/accounts/profile/tareqhi/)
	- Romanian translation by [@ArianServ](https://www.transifex.com/accounts/profile/ArianServ/)
	- Mexican Spanish translation by [@jorgepelaez](https://www.transifex.com/accounts/profile/jorgepelaez/)

= 1.5.1 on December 2 =

* Added: Delete Entry functionality!
	- New "User Delete" setting allows the user who created an entry to delete it
	- Adds a "Delete" link in the Edit Entry form
	- Added a new "Delete Link" Field to the Field Picker
* Fixed: DataTables Extension hangs when a View has Custom Content fields
* Fixed: Search Bar - When searching on checkbox field type using multiselect input not returning results
* Fixed: Search Bar - supports "Match Any" search mode by default ([learn more](https://gravityview.co/support/documentation/202722979/ "How do I modify the Search mode?"))
* Fixed: Single Entry View title when view is embedded
* Fixed: Refresh the results cache when an entry is deleted or is approved/disapproved
* Fixed: When users are created using the User Registration Addon, the resulting entry is now automatically assigned to them
* Fixed: Change cache time to one day (from one week) so that Edit Link field nonces aren't invalidated
* Fixed: Incorrect link shortening for domains when it is second-level (for example, `example.co.uk` or `example.gov.za`)
* Fixed: Cached directory link didn't respect page numbers
* Fixed: Edit Entry Admin Bar link wouldn't work when using Custom Entry Slug
* Added: Textarea field now supports an option to trim the number of words shown
* Added: Filter to alter the default behaviour of wrapping images (or image names) with a link to the content object ([learn more](https://gravityview.co/support/documentation/202705059/ "Read the support doc for the filter"))
* Updated: Portuguese translation (thanks [@luistinygod](https://www.transifex.com/accounts/profile/luistinygod/)), Mexican translation (thanks, [@jorgepelaez](https://www.transifex.com/accounts/profile/jorgepelaez/)), Turkish translation (thanks [@suhakaralar](https://www.transifex.com/accounts/profile/suhakaralar/))

= 1.5 on November 12 =
* Added: New "Edit Entry" configuration
	- Configure which fields are shown when editing an entry
	- Set visibility for the fields (Entry Creator, Administrator, etc.)
	- Set custom edit labels
* Fixed: Single entry view now respects View settings
	- If an entry isn't included in View results, the single entry won't be available either
	- If "Show Only Approved" is enabled, prevent viewing of unapproved entries
	- Respects View filters, including those added by the Advanced Filtering extension
* Fixed: Single entry Go back button context on Embedded Views
* Fixed: Delete signature fields in Edit Entry (requires the Gravity Forms Signature Addon)
* Fixed: Gravity Forms tooltip translations being overridden
* Added: Choose to open the link from a website field in the same window (field option)
* Updated: Spanish (Mexican) translation by [@jorgepelaez](https://www.transifex.com/accounts/profile/jorgepelaez/), Dutch translation by [@erikvanbeek](https://www.transifex.com/accounts/profile/erikvanbeek/) and [@leooosterloo](https://www.transifex.com/accounts/profile/leooosterloo/), Turkish translation by [@suhakaralar](https://www.transifex.com/accounts/profile/suhakaralar/)

= 1.4 on October 28 =
* Added: Custom entry slug capability. Instead of `/entry/123`, you can now use entry values in the URL, like `/entry/{company name}/` or `/entry/{first name}-{last name}/`. Requires some customization; [learn more here](https://gravityview.co/support/documentation/202239919)
* Fixed: GravityView auto-updater script not showing updates
* Fixed: Edit Entry when a form has required Upload Fields
* Fixed: "Return to Directory" link not always working for sites in subdirectories
* Fixed: Broken links to single entries when viewing paginated results
* Fixed: Loaded field configurations when using "Start Fresh" presets
* Fixed: Searches ending in a space caused PHP warning
* Fixed: Custom "Edit Link Text" settings respected
* Fixed: Don't rely on Gravity Forms code for escaping query
* Fixed: When multiple Views are displayed on a page, Single Entry mode displays empty templates.
* Fixed: PHP error when displaying Post Content fields using Live Data for a post that no longer is published
* Tweak: Search Bar "Links" Input Type
	- Make link bold when filter is active
	- Clicking on an active filter removes the filter
* Tweak: Fixed updates for Multisite installations
* Modified: Now you can override which post a single entry links to. For example, if a shortcode is embedded on a home page and you want single entries to link to a page with an embedded View, not the View itself, you can pass the `post_id` parameter. This accepts the ID of the page where the View is embedded.
* Modified: Added `$add_pagination` parameter to `GravityView_API::directory_link()`
* Added: Indonesian translation (thanks, [@sariyanta](https://www.transifex.com/accounts/profile/sariyanta/))!
* Updated: Swedish translation 100% translated - thanks, [@adamrehal](https://www.transifex.com/accounts/profile/adamrehal/)!
* Updated: Dutch translation (thanks, [@leooosterloo](https://www.transifex.com/accounts/profile/leooosterloo/))!

= 1.3 on October 13 =
* Speed improvements - [Learn more about GravityView caching](https://gravityview.co/support/documentation/202827685/)
	- Added caching functionality that saves results to be displayed
	- Automatically clean up expired caches
	- Reduce number of lookups for where template files are located
	- Store the path to the permalink for future reference when rendering a View
	- Improve speed of Gravity Forms fetching field values
* Modified: Allow `{all_fields}` and `{pricing_fields}` Merge Tags in Custom Content field. [See examples of how to use these fields](https://gravityview.co/support/documentation/201874189/).
* Fixed: Message restored when creating a new View
* Fixed: Searching advanced input fields
* Fixed: Merge Tags available immediately when adding a new field
* Fixed: Issue where jQuery Cookie script wouldn't load due to `mod_security` issues. [Learn more here](http://docs.woothemes.com/document/jquery-cookie-fails-to-load/)
* Fixed (hopefully): Auto-updates for WordPress Multisite
* Fixed: Clicking overlay to close field/widget settings no longer scrolls to top of page
* Fixed: Make sure Gravity Forms scripts are added when embedding Gravity Forms shortcodes in a Custom Field
* Fixed: Remove double images of Floaty in the warning message when Gravity View is disabled
* Fixed: PHP warnings related to Section field descriptions
* Fixed: When using an advanced input as a search field in the Search Bar, the label would always show the parent field's label (Eg: "Address" when it should have shown "City")
	- Added: `gravityview_search_field_label` filter to allow modifying search bar labels
* Fixed: Field label disappears on closing settings if the field title is empty
* Fixed: Sub-fields retain label after opening field settings in the View Configuration
* Modified: Allow passing an array of form IDs to `gravityview_get_entries()`
* Tweak: If the View hasn't been configured yet, don't show embed shortcode in Publish metabox
* Tweak: Add version info to scripts and styles to clear caches with plugin updates
* Added: Swedish translation (thanks, [@adamrehal](https://www.transifex.com/accounts/profile/adamrehal/))!
* Updated: Spanish (Mexican) translation by, [@jorgepelaez](https://www.transifex.com/accounts/profile/jorgepelaez/), Dutch translation by [@erikvanbeek](https://www.transifex.com/accounts/profile/erikvanbeek/), and Turkish translation by [@suhakaralar](https://www.transifex.com/accounts/profile/suhakaralar/)
* Updated: Changed Turkish language code from `tr` to `tr_TR` to match WordPress locales

= 1.2 on October 8 =
* Added: New Search Bar!
	- No longer check boxes in each field to add a field to the search form
	- Add any searchable form fields, not just fields added to the View
	- Easy new drag & drop way to re-order fields
	- Horizontal and Vertical layouts
	- Choose how your search fields are displayed (if you have a checkbox field, for example, you can choose to have a drop-down, a multiselect field, checkboxes, radio buttons, or filter links)
	- Existing search settings will be migrated over on upgrade
* Added: "Custom Content" field type
	- Insert arbitrary text or HTML in a View
	- Supports shortcodes (including Gravity Forms shortcodes)!
* Added: Support for Gravity Forms Section & HTML field types
* Added: Improved textarea field support. Instead of using line breaks, textareas now output with paragraphs.
	- Added new `/templates/fields/textarea.php` file
* Added: A new File Upload field setting. Force uploads to be displayed as links and not visually embedded by checking the "Display as a Link" checkbox.
* Added: Option to disable "Map It" link for the full Address field.
	- New `gravityview_get_map_link()` function with `gravityview_map_link` filter. To learn how to modify the map link, [refer to this how-to article](https://gravityview.co/support/documentation/201608159)
	- The "Map It" string is now translatable
* Added: When editing a View, there are now links in the Data Source box to easily access the Form: edit form, form entries, form settings and form preview
* Added: Additional information in the "Add Field" or "Add Widget" picker (also get details about an item by hovering over the name in the View Configuration)
* Added: Change Entry Creator functionality. Easily change the creator of an entry when editing the entry in the Gravity Forms Edit Entry page
	- If you're using the plugin downloaded from [the how-to page](https://gravityview.co/support/documentation/201991205/), you can de-activate it
* Modified: Changed translation textdomain to `gravityview` instead of `gravity-view`
* Modified: Always show label by default, regardless of whether in List or Table View type
* Modified: It's now possible to override templates on a Form ID, Post ID, and View ID basis. This allows custom layouts for a specific View, rather than site-wide. See "Template File Hierarchy" in [the override documentation](http://gravityview.co/support/documentation/202551113/) to learn more.
* Modified: File Upload field output no longer run through `wpautop()` function
* Modified: Audio and Video file uploads are now displayed using WordPress' built-in [audio](http://codex.wordpress.org/Audio_Shortcode) and [video](http://codex.wordpress.org/Video_Shortcode) shortcodes (requires WordPress 3.6 or higher)
	- Additional file type support
	- Added `gravityview_video_settings` and `gravityview_audio_settings` filters to modify the parameters passed to the shortcode
* Fixed: Shortcode attributes not overriding View defaults
* Fixed: Uploading and deleting files works properly in Edit Entry mode
* Fixed: Configurations get truncated when configuring Views with many fields
* Fixed: Empty `<span class="gv-field-label">` tags no longer output
	- Modified: `gv_field_label()` no longer returns the label with a trailing space. Instead, we use the `.gv-field-label` CSS class to add spacing using CSS padding.
* Fixed: Conflict with Relevanssi plugin
* Fixed: If a date search isn't valid, remove the search parameter so it doesn't cause an error in Gravity Forms
* Fixed: Email field was displaying label even when email was empty.
* Settings page improvements
	- When changing the license value and saving the form, GravityView now re-checks the license status
	- Improved error messages
	- Made license settings translatable
* Modified: Added support for Gravity Forms "Post Image" field captions, titles, and descriptions.
* Updated list of allowed image formats to include `.bmp`, `.jpe`, `.tiff`, `.ico`
* Modified: `/templates/fields/fileupload.php` file - removed the logic for how to output the different file types and moved it to the `gravityview_get_files_array()` function in `includes/class-api.php`
* Modified: `gv_value()` no longer needs the `$field` parameter
* Tweak: Fixed email setting description text.
* Tweak: Don't show Entry Link field output on single entry
* Tweak: Improved Javascript performance in the Admin
* Tweak: "Custom Label" is now shown as the field title in View Configuration
* Tweak: Fixed "Left Footer" box not properly cleared
* Tweak: Show warning if the Directory plugin is running
* Tweak: Use icon font in Edit Entry mode for the download/delete file buttons. Now stylable using `.gv-edit-entry-wrapper .dashicons` CSS class.
* Updated: Turkish translation by [@suhakaralar](https://www.transifex.com/accounts/profile/suhakaralar/), Dutch translation by [@leooosterloo](https://www.transifex.com/accounts/profile/leooosterloo/), Portuguese translation by [@luistinygod](https://www.transifex.com/accounts/profile/luistinygod/)

= 1.1.6 on September 8 =
* Fixed: Approve / Disapprove all entries using Gravity Forms bulk edit entries form (previously, only visible entries were affected)
* Added: Email field settings
	- Email addresses are now encrypted by default to prevent scraping by spammers
	- Added option to display email plaintext or as a link
	- Added subject and body settings: when the link is clicked, you can choose to have these values pre-filled
* Added: Source URL field settings, including show as a link and custom link text
* Added: Signature field improvements (when using the Gravity Forms Signature Add-on) - now shows full size
* Fixed: Empty truncated URLs no longer get shown
* Fixed: License Activation works when No-Conflict Mode is enabled
* Fixed: When creating a new View, "View Type" box was visible when there were no existing Gravity Forms
* Fixed: Fields not always saving properly when adding lots of fields with the "Add All Fields" button
* Fixed: Recognizing single entry when using WordPress "Default" Permalink setting
* Fixed: Date Created field now respects the blog's timezone setting, instead of using UTC time
* Fixed: Edit Entry issues
	* Fixed form validation errors when a scheduled form has expired and also when a form has reached its entry limit
	* Fixed PHP warning messages when editing entries
	* When an Edit Entry form is submitted and there are errors, the submitted values stay in the form; the user won't need to fill in the form again.
* Fixed: Product sub-fields (Name, Quantity & Price) displayed properly
* Fixed: Empty entry display when using Job Board preset caused by incorrect template files being loaded
* Fixed: Files now can be deleted when a non-administrator is editing an entry
* Fixed: PHP Notices on Admin Views screen for users without edit all entries capabilities
* Modified: Added ability to customize and translate the Search Bar's date picker. You can now fully customize the date picker.
	* Added: Full localization for datepicker calendar (translate the days of the week, month, etc)
	* Modified: Changed year picker to +/- 5 years instead of +20/-100
* Tweak: Enabled Merge Tags for Table view "Custom CSS Class" field settings
* Tweak: In the Edit View screen, show a link icon when a field is being used as a link to the Single Entry mode
* Tweak: Added helper text when a new form is created by GravityView
* Tweak: Renamed "Description" drop zone to "Other Fields" to more accurately represent use
* Tweak: Remove all fields from a zone by holding down the Alt key while clicking the remove icon

#### Developers

* Modified: `template/fields/date_created.php` file
* Added: `gravityview_date_created_adjust_timezone` filter to disable timezone support and use UTC (returns boolean)
* Added: `get_settings()` and `get_setting()` methods to the `GravityView_Widget` class. This allows easier access to widget settings.
* Modified: Added `gravityview_js_localization` filter to add Javascript localization
* Added: `gravityview_datepicker_settings` filter to modify the datepicker settings using the setting names from the [jQuery DatePicker options](http://api.jqueryui.com/datepicker/)
* Modified: `gravityview_entry_class` filter to modify the CSS class for each entry wrapper
* Modified: Added `gravityview_widget_search_filters` filter to allow reordering search filters, so that they display in a different order in search widget
* Modified: Addded `gravityview_default_page_size` filter to modify default page size for Views (25 by default)
* Modified: Added actions to the `list-body.php` template file:
	- `gravityview_list_body_before`: Before the entry output
	- `gravityview_entry_before`: Inside the entry wrapper
	- `gravityview_entry_title_before`, `gravityview_entry_title_after`: Before and after the entry title and subtitle output
	- `gravityview_entry_content_before`, `gravityview_entry_content_after`: Before and after the entry content area (image and description zones)
	- `gravityview_entry_footer_before`, `gravityview_entry_footer_after`: Before and after the entry footer
	- `gravityview_entry_after`: Before the entry wrapper closing tag
	- `gravityview_list_body_after`: After entry output
* Modified: Added `gravityview_get_entry_ids()` function to fetch array of entry IDs (not full entry arrays) that match a search result
* Tweak: Removed duplicate `GravityView_frontend::hide_field_check_conditions()` and `GravityView_frontend::filter_fields()` methods
* Modified: Added `get_cap_choices()` method to be used for fetching GravityView roles array

= 1.1.5 =
* Added: "Edit" link in Gravity Forms Entries screen
* Fixed: Show tooltips when No Conflict Mode is enabled
* Fixed: Merge Vars for labels in Single Entry table layouts
* Fixed: Duplicate "Edit Entry" fields in field picker
* Fixed: Custom date formatting for Date Created field
* Fixed: Searching full names or addresses now works as expected
* Fixed: Custom CSS classes are now added to cells in table-based Views
* Updated: Turkish translation by [@suhakaralar](https://www.transifex.com/accounts/profile/suhakaralar/)
* Tweak: Redirect to Changelog instead of Getting Started if upgrading

= 1.1.4 =
* Fixed: Sort & Filter box not displaying
* Fixed: Multi-select fields now display as drop-down field instead of text field in the search bar widget
* Fixed: Edit Entry now compatibile with Gravity Forms forms when "No Duplicates" is enabled
* Added: `gravityview_field_output()` function to generate field output.
* Added: `gravityview_page_links_args` filter to modify the Page Links widget output. Passes standard [paginate_links()](http://codex.wordpress.org/Function_Reference/paginate_links) arguments.
* Modified: `list-body.php` and `list-single.php` template files - field output are now generated using the `gravityview_field_output()` function

= 1.1.3 =
* Fixed: Fatal error on activation when running PHP 5.2
* Fixed: PHP notice when in No-Conflict mode

= 1.1.2 =
* Added: Extensions framework to allow for extensions to auto-update
* Fixed: Entries not displaying in Visual Composer plugin editor
* Fixed: Allow using images as link to entry
* Fixed: Updated field layout in Admin to reflect actual layout of listings (full-width title and subtitle above image)
* Fixed: Editing entry updates the Approved status
* Fixed: When trying to access an entry that doesn't exist (it had been permanently deleted), don't throw an error
* Fixed: Default styles not being enqueued when embedded using the shortcode (fixes vertical pagination links)
* Fixed: Single entry queries were being run twice
* Fixed: Added Enhanced Display style in Edit Entry mode
* Modified: How single entries are accessed; now allows for advanced filtering. Converted `gravityview_get_entry()` to use `GFAPI::get_entries()` instead of `GFAPI::get_entry()`
* Modified: Form ID can be 0 in `gravityview_get_entries()`
* Modified: Improved Edit Entry styling
* Modified: Convert to using `GravityView_View_Data::get_default_args()` instead of duplicating the settings arrays. Used for tooltips, insert shortcode dialog and View metaboxes.
* Modified: Add a check for whether a view exists in `GravityView_View_Data::add_view()`
* Modified: Convert `GravityView_Admin_Views::render_select_option()` to use the key as the value and the value as the label instead of using associative array with `value` and `label` keys.
* Translation updates - thank you, everyone!
	* Romanian translation by [@ArianServ](https://www.transifex.com/accounts/profile/ArianServ/)
	* Finnish translation by [@harjuja](https://www.transifex.com/accounts/profile/harjuja/)
	* Spanish translation by [@jorgepelaez](https://www.transifex.com/accounts/profile/jorgepelaez/)

= 1.1.1 =
* __We fixed license validation and auto-updates__. Sorry for the inconvenience!
* Added: View Setting to allow users to edit only entries they created.
* Fixed: Could not edit an entry with Confirm Email fields
* Fixed: Field setting layouts not persisting
* Updated: Bengali translation by [@tareqhi](https://www.transifex.com/accounts/profile/tareqhi/)
* Fixed: Logging re-enabled in Admin
* Fixed: Multi-upload field button width no longer cut off
* Tweak: Added links to View Type picker to live demos of presets.
* Tweak: Added this "List of Changes" tab.

= 1.1 =
* Refactored (re-wrote) View data handling. Now saves up to 10 queries on each page load.
* Fixed: Infinite loop for rendering `post_content` fields
* Fixed: Page length value now respected for DataTables
* Fixed: Formatting of DataTables fields is now processed the same way as other fields. Images now work, for example.
* Modified: Removed redundant `gravityview_hide_empty_fields` filters
* Fixed/Modified: Enabled "wildcard" search instead of strict search for field searches.
* Added: `gravityview_search_operator` filter to modify the search operator used by the search.
* Added: `gravityview_search_criteria` filter to modify all search criteria before being passed to Gravity Forms
* Added: Website Field setting to display shortened link instead of full URL
* Fixed: Form title gets replaced properly in merge tags
* Modified: Tweaked preset templates

= 1.0.10 =
* Added: "Connected Views" in the Gravity Forms Toolbar. This makes it simple to see which Views are using the current form as a data source.
* Fixed: Edit Entry link in Multiple Entries view

= 1.0.9 on July 18 =
* Added: Time field support, with date format default and options
* Added: "Event Listings" View preset
* Added: "Show Entry On Website" Gravity Forms form button. This is meant to be an opt-in checkbox that the user sees and can control, unlike the "Approve/Reject" button, which is designed for adminstrators to manage approval.
* Modified: Improved horizontal search widget layout
* Modified: Improved "Start Fresh" and "Switch View" visual logic when Starting Fresh and switching forms
* Fixed: Single Entry showing 404 errors
* Fixed: PHP notice on WooCommerce pages
* Fixed: Don't display empty date/time value
* Fixed: Only show Edit Entry link to logged-in users
* Fixed: Re-enabled "Minimum Gravity Forms Version" error message
* Updated: Dutch translation by [@leooosterloo](https://www.transifex.com/accounts/profile/leooosterloo/) (100% coverage, thank you!)
* Tweak: Added "Preview" link to Data Source
* Modified: Created new `class-post-types.php` include file to handle post type & URL rewrite actions.

= 1.0.8.1 on July 17 =
* Fixed: DataTables
	- Restored pageSize
	- Prevented double-initilization
	- FixedHeader & FixedColumns work (now prevent scrolling)
	- Changed default Scroller height from 400 to 500px
* Fixed: Filtering by date
* Fixed: PHP warning in `gv_class()`
* Fixed: Debug Bar integration not printing Warnings
* Removed settings panel tracking script

= 1.0.7 & 1.0.8 on July 17 =
* __Edit Entry__ - you can add an Edit Entry link using the "Add Field" buttons in either the Multiple Entries or Single Entry tab.
	- For now, if the user has the ability to edit entries in Gravity Forms, they’ll be able to edit entries in GravityView. Moving forward, we'll be adding refined controls over who can edit which entries.
	- It supports modifying existing Entry uploads and the great Multiple-File Upload field.
* Modified: Approved Entry functionality
	* Approve/Reject Entries now visible on all forms, regardless of whether the form has an "Approved" field.
	* The Approved field now supports being renamed
* Added: Very cool DataTables extensions:
	* Scroller: dynamically load in new entries as you scroll - no need for pagination)
	* TableTools: Export your entries to CSV and PDF
	* FixedHeader: As you scroll a large DataTable result, the headers of the table stay at the top of the screen. Also, FixedColumns, which does the same for the main table column.
* Added: Shortcodes for outputting Widgets such as pagination and search. Note: they only work on embedded views if the shortcode has already been processed. This is going to be improved. [Read the documentation](https://katzwebservices.zendesk.com/hc/en-us/articles/201103045)
* Added: Search form fields now displayed horizontally by default. [That can be changed](https://katzwebservices.zendesk.com/hc/en-us/articles/201119765).
* Added: Easy links to "Edit Form", "Settings" and "Entries" for the Data Source Gravity Forms form in the All Views admin screen
* Added: Integration with the [Debug Bar](http://wordpress.org/plugins/debug-bar/) plugin - very helpful for developers to see what's going on behind the scenes.
* Fixed: Insert View embed code.
* Fixed: Now supports View shortcodes inside other shortcodes (such as `[example][gravityview][/example]`)
* Fixed: Conflict with WordPress SEO OpenGraph meta data generators
* Fixed: Enforced image max-width so images don't spill out of their containers
* Fixed: Sanitized "Custom Class" field setting values to make sure the HTML doesn't break.
* Fixed: Search field with "default" permalink structure
* Fixed: 1.0.8 fixes an issue accessing single entries that was introduced in 1.0.7
* Modified: Updated `GravityView_Admin_Views::is_gravityview_admin_page()` to fetch post if not yet set.
* Modified: Enabled merge tags in Custom Class field settings
* Modified: Set margin and padding to `0` on pagination links to override theme conflicts
* Modified: Updated `gv_class()` calls to pass form and entry fields to allow for merge tags
* Modified: Default visibility capabilities: added "Can View/Edit Gravity Forms Entries" as options
* Modified: Added custom `class` attribute sanitizer function
`gravityview_sanitize_html_class`
* Tweak: Improved the Embed View form layout
* Tweak: Hide "Switch View" button when already choosing a view
* Tweak: Moved shortcode hint to Publish metabox and added ability to easily select the text
* Tweak: Added tooltips to fields in the View editor
* Tweak: Remove WordPress SEO score calculation on Views
* Tweak: Use `$User->ID` instead of `$User->id` in Name fields
* Tweak: Added tooltip capability to field settings by using `tooltip` parameter. Uses the Gravity Forms tooltip array key.
* Translation updates - thank you, everyone! The # of strings will stay more stable once the plugin's out of beta :-)
	* Added: Portuguese translation by [@luistinygod](https://www.transifex.com/accounts/profile/luistinygod/) - thanks!
	* Updated: Bengali translation by [@tareqhi](https://www.transifex.com/accounts/profile/tareqhi/)
	* Updated: Turkish translation by [@suhakaralar](https://www.transifex.com/accounts/profile/suhakaralar/)
	* Updated: Dutch translation by [@leooosterloo](https://www.transifex.com/accounts/profile/leooosterloo/)
	* If you'd like to contribute translations, [please sign up here](https://www.transifex.com/projects/p/gravityview/).


= 1.0.6 on June 26 =
* Fixed: Fatal error when Gravity Forms is inactive
* Fixed: Undefined index for `id` in Edit View
* Fixed: Undefined variable: `merge_class`
* Fixed: Javascript error when choosing a Start Fresh template. (Introduced by the new Merge Tags functionality in 1.0.5)
* Fixed: Merge Tags were available in Multiple Entries view for the Table layout
* Fixed: Remove Merge Tags when switching forms
* Fixed: That darn settings gear showing up when it shouldn't
* Fixed: Disappearing dialog when switching forms
* Fixed: Display of Entry Link field
* Fixed: Per-field settings weren't working
	* Added: "Link to the post" setting for Post fields
	* Added: "Use live post data" setting for Post fields. Allows you to use the current post information (like title, tags, or content) instead of the original submitted data.
	* Added: Link to category or tag setting for Post Categories and Post Tags fields
	* Added: "Link Text" setting for the Entry Link field
* Modified: Moved admin functionality into new files
	- AJAX calls now live in `class-ajax.php`
	- Metaboxes now live in `class-metabox.php`
* Tweak: Updated change forms dialog text
* Tweak: Removed "use as search filter" from Link to Entry field options
* Translation updates.
	* Added: French translation by [@franckt](https://www.transifex.com/accounts/profile/franckt/) - thanks!
	* Updated: Bengali translation by [@tareqhi](https://www.transifex.com/accounts/profile/tareqhi/)
	* Updated: Turkish translation by [@suhakaralar](https://www.transifex.com/accounts/profile/suhakaralar/)
	* If you'd like to contribute translations, [please sign up here](https://www.transifex.com/projects/p/gravityview/).

= 1.0.5 =
* Added: Lightbox for images (in View Settings metabox)
* Added: Merge Tags - You can now modify labels and settings using dynamic text based on the value of a field. (requires Gravity Forms 1.8.6 or higher)
* Added: Customize the return to directory link anchor text (in the View Settings metabox, under Single Entry Settings)
* Added: Set the title for the Single Entry
* Added: Choose whether to hide empty fields on a per-View basis
* Improved: DataTables styling now set to `display` by default. Can be overridden by using the filter `gravityview_datatables_table_class`
* Improved: Speed!
	* Added `form` item to global `$gravityview_view` data instead of looking it up in functions. Improves `gv_value()` and `gv_label()` speed.
	* Added `replace_variables()` method to `GravityView_API` to reduce time to process merge tags by checking if there are any curly brackets first.
* Improved: "No Views found" text now more helpful for getting started.
* Fixed: Approve Entries column not displaying when clicking Forms > Entries link in admin menu
* Fixed: Field Settings gear no longer showing for widgets without options
* Fixed: Added Gravity Forms minimum version notice when using < 1.8
* Fixed: Column "Data Source" content being displayed in other columns

= 1.0.4 =
* Added: __DataTables integration__ Created a new view type for existing forms that uses the [DataTables](http://datatables.net) script.
We're just getting started with what can be done with DataTables. We'll have much more cool stuff like [DataTables Extensions](http://datatables.net/extensions/index).
* Added: "Add All Fields" option to bottom of the "Add Field" selector
* Added: Per-field-type options structure to allow for different field types to override default Field Settings
	* Added: Choose how to display User data. In the User field settings, you can now choose to display the "Display Name", username, or ID
	* Added: Custom date format using [PHP date format](https://www.php.net//manual/en/function.date.php) available for Entry Date and Date fields
	* Fixed: Default setting values working again
	* Fixed: Field type settings now working
* Added: `search_field` parameter to the shortcode. This allows you to specify a field ID where you want the search performed (The search itself is defined in `search_value`)
* Added: [Using the Shortcode](https://katzwebservices.zendesk.com/hc/en-us/articles/202934188) help article
* Added: Data Source added to the Views page
* Fixed: Field labels escaping issue (`It's an Example` was displaying as `It\'s an Example`)
* Fixed: Settings "gear" not showing when adding a new field
* Fixed: Sorting issues
	- Remove the option to sort by composite fields like Name, Address, Product; Gravity Forms doesn't process those sort requests properly
	- Remove List and Paragraph fields from being sortable
	- Known bug: Price fields are sorted alphabetically, not numerically. For example, given $20,000, $2,000 and $20, Gravity Forms will sort the array like this: $2,000, $20, $20,000. We've filed a bug report with Gravity Forms.
* Improved: Added visibility toggles to some Field Settings. For example, if the "Show Label" setting is not checked, then the "Custom Label" setting is hidden.
* Modified how data is sent to the template: removed the magic methods getter/setters setting the `$var` variable - not data is stored directly as object parameters.
* Added many translations. Thanks everyone!
	* Bengali translation by [@tareqhi](https://www.transifex.com/accounts/profile/tareqhi/)
	* German translation by [@seschwarz](https://www.transifex.com/accounts/profile/seschwarz/)
	* Turkish translation by [@suhakaralar](https://www.transifex.com/accounts/profile/suhakaralar/)
	* Dutch translation by [@leooosterloo](https://www.transifex.com/accounts/profile/leooosterloo/)
	* If you'd like to contribute translations, [please sign up here](https://www.transifex.com/projects/p/gravityview/). Thanks again to all who have contributed!

= 1.0.3 =
* Added: Sort by field, sort direction, Start & End date now added to Post view
	- Note: When using the shortcode, the shortcode settings override the View settings.
* Fixed: Fatal errors caused by Gravity Forms not existing.
* Added a setting for Support Email - please make sure your email is accurate; otherwise we won't be able to respond to the feedback you send
* Fixed: Custom CSS classes didn't apply to images in list view
* Improved Settings layout
* Tweak: Hide WordPress SEO, Genesis, and WooThemes metaboxes until a View has been created
* Tweak: Field layout improvements; drag-and-drop works smoother now
* Tweak: Add icon to Multiple Entries / Single Entry tabs
* Tweak: Dialog boxes now have a backdrop
* Fixed: Don't show field/widget settings link if there are no settings (like on the Show Pagination Info widget)
* Fixed: Security warning by the WordFence plugin: it didn't like a line in a sample entry data .csv file
* Fixed: Don't show welcome screen on editing the plugin using the WordPress Plugin Editor
* Tweak: Close "Add Field" and "Add Widget" boxes by pressing the escape key
* Added: Hungarian translation. Thanks, [@dbalage](https://www.transifex.com/accounts/profile/dbalage/)!
* Added: Italian translation. Thanks, [@ClaraDiGennaro](https://www.transifex.com/accounts/profile/ClaraDiGennaro/)
* If you'd like to contribute translations, [please sign up here](https://www.transifex.com/projects/p/gravityview/).

= 1.0.2 =
* Added: Show Views in Nav menu builder
* Fixed: "Add Fields" selector no longer closes when clicking to drag the scrollbar
* Fixed: Issue affecting Gravity Forms styles when Gravity Forms' "No Conflict Mode" is enabled
* Fixed: Footer widget areas added back to Single Entry views using Listing layout
* Changed the look and feel of the Add Fields dialog and field settings. Let us know what you think!

= 1.0.1 =
* Added: "Getting Started" link to the Views menu
* Fixed: Fatal error for users with Gravity Forms versions 1.7 or older
* Fixed: Entries in trash no longer show in View
* Tweak: When modifying the "Only visible to logged in users with role" setting, if choosing a role other than "Any", check the checkbox.
* Tweak: `gravityview_field_visibility_caps` filter to add/remove capabilities from the field dropdowns
* Added: Translation files. If you'd like to contribute translations, [please sign up here](https://www.transifex.com/projects/p/gravityview/).

= 1.0 =

* Liftoff!

== Upgrade Notice ==

= 1.0.1 =
* Added: "Getting Started" link to the Views menu
* Fixed: Fatal error for users with Gravity Forms versions 1.7 or older
* Fixed: Entries in trash no longer show in View
* Tweak: When modifying the "Only visible to logged in users with role" setting, if choosing a role other than "Any", check the checkbox.
* Tweak: `gravityview_field_visibility_caps` filter to add/remove capabilities from the field dropdowns
* Added: Translation files. If you'd like to contribute translations, [please sign up here](https://www.transifex.com/projects/p/gravityview/).

= 1.0 =

* Liftoff!<|MERGE_RESOLUTION|>--- conflicted
+++ resolved
@@ -20,13 +20,9 @@
 
 == Changelog ==
 
-<<<<<<< HEAD
-= 1.7.6.3 =
+* Added: Custom Link Text in Website fields
 * Fixed: Newly created entries cannot be directly accessed when using the custom slug feature
-=======
-* Added: Custom Link Text in Website fields
 * Fixed: Merge Tag autocomplete hidden behind the Field settings (did you know you can type `{` in a field that has Merge Tags enabled and you will get autocomplete?)
->>>>>>> 15ac80ea
 
 = 1.7.6.2 on May 12 =
 * Fixed: PHP warning when trying to update an entry with the approved field.

--- conflicted
+++ resolved
@@ -21,22 +21,10 @@
 
 == Changelog ==
 
-<<<<<<< HEAD
 = develop =
 
 * Added: Ability to view and edit entries inside a lightbox.
-* Added: Settings to change the URL structure for Views.
-* Added: `:human` merge tag modifier for date fields to display in human-readable format (e.g., `10 minutes ago`, `5 days from now`).
-* Fixed: Clearing search removed all URL query parameters and under some circumstances redirected to the homepage.
-* Fixed: Searching the View added duplicate search parameters to the URL.
-* Fixed: PHP 8.2 deprecation notice related to dynamic property creation.
-* Fixed: Entries not displaying when a DataTables View is embedded in a Single Entry page using the List layout.
-* Fixed: PHP warning when deactivating the Gravity Forms Event Fields add-on when displaying a View with an Event field.
-* Fixed: Sorting entries in random order not working.
-* Fixed: Multiselect field values that started with a square bracket were not displayed as selected on the Edit Entry screen.
-
-= 2.28.0 on August 29, 2024 =
-=======
+
 = 2.29 on September 27, 2024 =
 
 This release brings a much-requested lightbox feature for displaying and editing entries, adds an option to show Name field values as initials, and introduces a modifier to display date field values in a human-readable format, while also squashing several bugs.
@@ -62,7 +50,6 @@
 * Added `gk/gravityview/field/name/display` filter to modify the Name field display value.
 
 = 2.28 on August 29, 2024 =
->>>>>>> 039fbfa9
 
 This update adds support for plain-text URLs in entry moderation merge tags, and fixes several bugs, including critical errors in the View editor. Starting with this version, PHP 7.4 or newer is required.
 

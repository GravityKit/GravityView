=== GravityView ===
Tags: gravity forms, directory, gravity forms directory
Requires at least: 4.7
Tested up to: 6.4.3
Requires PHP: 7.2.0
Stable tag: trunk
Contributors: The GravityKit Team
License: GPL 3 or higher

Beautifully display and edit your Gravity Forms entries.

== Description ==

Beautifully display your Gravity Forms entries. Learn more on [gravitykit.com](https://www.gravitykit.com).

== Installation ==

1. Upload plugin files to your plugins folder, or install using WordPress' built-in Add New Plugin installer
2. Activate the plugin
3. Follow the instructions

== Changelog ==

<<<<<<< HEAD
= 2.20.1 [unreleased] =

Fixed: Issues with disappearing pagination and incorrect entry count when View caching is enabled.
=======
= develop =

* Fixed: Possible recursion timeout using GravityView shortcodes in "Advanced Custom Fields"-fields.
>>>>>>> 31916de7

= 2.20 on February 22, 2024 =

This release introduces new settings for better control over View caching, adds support for the Advanced Post Creation Add-On when editing entries, fixes a fatal error when exporting entries to CSV, and updates internal components for better performance and compatibility.

#### 🚀 Added
- Global and View-specific settings to control caching of View entries. [Learn more about GravityView caching](https://docs.gravitykit.com/article/58-about-gravityview-caching).
- Support for the [Advanced Post Creation Add-On](https://www.gravityforms.com/add-ons/advanced-post-creation/) when editing entries in GravityView's Edit Entry mode.

#### ✨ Improved
- If Gravity Forms is not installed and/or activated, a notice is displayed to alert users when creating new or listing existing Views.

#### 🐛 Fixed
- Deprecation notice in PHP 8.1+ when displaying a View with file upload fields.
- Fatal error when exporting entries to CSV.

#### 🔧 Updated
* [Foundation](https://www.gravitykit.com/foundation/) to versions 1.2.9.
  - GravityKit products that are already installed can now be activated without a valid license.
  - Fixed PHP warning messages that appeared when deactivating the last active product with Foundation installed.

= 2.19.6 on February 7, 2024 =

This update introduces the ability to send notifications using Gravity Forms when an entry is deleted, improves sorting and survey field ratings, and updates key components for better performance and compatibility.

#### 🚀 Added
* Ability to send notifications using Gravity Forms when an entry is deleted by selecting the "GravityView - Entry is deleted" event from the event dropdown in Gravity Forms notifications settings.

#### 🐛 Fixed
* Sorting the View by entry ID in ascending and descending order would yield the same result.
* Survey fields without a rating would show a 1-star rating.
* Editing Gravity Forms [Custom Post Fields](https://docs.gravityforms.com/post-custom/#h-general-settings) with a Field Type set to "File Uploads" inside in Edit Entry.

#### 🔧 Updated
* [Foundation](https://www.gravitykit.com/foundation/) and [TrustedLogin](https://www.trustedlogin.com/) to versions 1.2.8 and 1.7.0, respectively.
  - Transients are now set and retrieved correctly when using object cache plugins.
  - Fixed a JavaScript warning that occurred when deactivating license keys and when viewing products without the necessary permissions.
  - Resolved PHP warning messages on the Plugins page.

__Developer Updates:__

* Added: `GravityView_Notifications` class as a wrapper for Gravity Forms notifications.
* Modified: Added the current `\GV\View` object as a second parameter for the `gravityview/search-all-split-words` and `gravityview/search-trim-input` filters.
* Modified: Attach listeners in the View editor to `$( document.body )` instead of `$('body')` for speed improvements.

= 2.19.5 on December 7, 2023 =

* Fixed: PHP 8.1+ deprecation notice when editing an entry with the Gravity Forms User Registration add-on enabled
* Updated: [Foundation](https://www.gravitykit.com/foundation/) to version 1.2.6

= 2.19.4 on November 2, 2023 =

* Improved: View editor performance, especially with Views with a large number of fields
* Improved: "Link to Edit Entry," "Link to Single Entry," and "Delete Entry" fields are now more easily accessible at the top of the field picker in the View editor
* Fixed: PHP 8.1+ deprecation notice

= 2.19.3 on October 25, 2023 =

* Fixed: Using merge tags as values for search and start/end date override settings was not working in Views embedded as a field
* Fixed: Deprecation notice in PHP 8.2+

= 2.19.2 on October 19, 2023 =

* Fixed: Merge tags were still not working in the Custom Content field after the fix in 2.19.1

= 2.19.1 on October 17, 2023 =

* Fixed: PHP 8+ deprecation notice appearing on 404 pages
* Fixed: Merge tags not working in the Custom Content field
* Improved: PHP 8.1 compatibility

= 2.19 on October 12, 2023 =

* Added: Embed a Gravity Forms form using a field in the View editor
* Added: Embed a GravityView View using a field in the View editor
* Added: New Custom Code tab in the View Setting metabox to add custom CSS and JavaScript to the View
* Fixed: Appearance of HTML tables nested within View fields, including Gravity Forms Survey Add-On fields
* Fixed: Clicking the "?" tooltip icon would not go to the article if the Support Port is disabled
* Tweak: Improved Chained Select field output when the Chained Select Add-On is disabled
* Updated: [Foundation](https://www.gravitykit.com/foundation/) to version 1.2.5

__Developer Updates:__

* Added: Entries submitted using the new Gravity Forms Field will have `gk_parent_entry_id` and `gk_parent_form_id` entry meta added to them to better support connecting Views

= 2.18.7 on September 21, 2023 =

* Added: Support for embedding Views inside [WooCommerce Account Pages](https://iconicwp.com/products/woocommerce-account-pages/)
* Improved: `[gvlogic]` shortcode now works with the [Dashboard Views](https://github.com/GravityKit/Dashboard-Views) add-on in the WordPress admin area
* Fixed: The Recent Entries widget results would be affected when browsing a View: the search query, page number, and sorting would affect the displayed entries
* Fixed: Activation of View types (e.g., Maps, DataTables) would fail in the View editor
* Fixed: Image preview (file upload field) not working if the file is uploaded to Dropbox using the Gravity Forms Dropbox add-on
* Updated: [Foundation](https://www.gravitykit.com/foundation/) to version 1.2.4

__Developer Updates:__

* Added: `gk/gravityview/approve-link/return-url` filter to modify the return URL after entry approval
* Added: Second parameter to the `GravityView_Fields::get_all()` method to allow for filtering by context
* Improved: Added third argument to `gravityview_get_connected_views()` to prevent including joined forms in the search
* Implemented: The `GravityView_Field::$contexts` property is now respected; if defined, fields that are not in a supported context will not render

= 2.18.6 on September 7, 2023 =

* Improved: Introduced a gear icon to the editor tabs that brings you directly to the Settings metabox
* Improved: Support for RTL languages
* Updated: [Foundation](https://www.gravitykit.com/foundation/) to version 1.2.2

= 2.18.5 on September 1, 2023 =

* Fixed: Fatal error caused by GravityView version 2.18.4

= 2.18.4 on August 31, 2023 =

* Added: A "Direct Access" summary in the Publish box in the View editor that makes it easy to see and modify whether a View is accessible directly
* Improved: Views will now remember the Settings tab you are on after you save a View
* Fixed: Resolved a fatal error that occurred under certain circumstances due to passing the wrong parameter type to a WordPress function
* Updated: The video on the Getting Started page
* Updated: [Foundation](https://www.gravitykit.com/foundation/) to version 1.2

= 2.18.3 on July 20, 2023 =

* Fixed: Incorrect total entry count and hidden pagination when View contains an Entry Edit field

= 2.18.2 on July 12, 2023 =

* Fixed: Performance issue
* Fixed: [WP-CLI](https://wp-cli.org/) not displaying available GravityKit product updates
* Updated: [Foundation](https://www.gravitykit.com/foundation/) to version 1.1.1

__Developer Notes:__

* Added: `gk/gravityview/view/entries/cache` filter to provide control over the caching of View entries (default: `true`)

= 2.18.1 on June 20, 2023 =

* Fixed: PHP warning message that appeared when attempting to edit a View

= 2.18 on June 20, 2023 =

* Fixed: Issue where "Edit Entry" link was not appearing under the Single Entry layout when the View was filtered using the "Created By" criterion with the "{user:ID}" merge tag
* Fixed: REST API response breaking the functionality of Maps Layout 2.0
* Updated: [Foundation](https://www.gravitykit.com/foundation/) to version 1.1

__Developer Notes:__

* Deprecated: `get_gravityview()` and the `the_gravityview()` global functions
* Added: `GravityView_Field_Delete_Link` class to render the Delete Entry link instead of relying on filtering
	- `delete_link` will now be properly returned in the `GravityView_Fields::get_all('gravityview');` response

= 2.17.8 on May 16, 2023 =

* Improved: Performance when using Gravity Forms 2.6.9 or older
* Improved: Form ID now appears beside the form title for easier data source selection in the View editor
* Fixed: Fatal error when adding a GravityView block in Gutenberg editor
* Fixed: Error when activating an installed but deactivated View type (e.g., Maps) from within the View editor
* Fixed: File Upload fields may incorrectly show empty values

__Developer Notes:__

* Added: `gk/gravityview/metaboxes/data-source/order-by` filter to modify the default sorting order of forms in the View editor's data source dropdown menu (default: `title`)
* Added: `gk/gravityview/renderer/should-display-configuration-notice` filter to control the display of View configuration notices (default: `true`)

= 2.17.7 on May 4, 2023 =

* Fixed: Fatal error when using the Radio input types in the Search Bar (introduced in 2.17.6)

= 2.17.6 on May 3, 2023 =

* Added: Filter entries by payment status using a drop-down, radio, multi-select, or checkbox inputs in the Search Bar (previously, only searchable using a text input)
* Modified: Added "(Inactive)" suffix to inactive forms in the Data Source dropdown
* Fixed: Incompatibility with some plugins/themes that use Laravel components
* Fixed: Appearance of Likert survey fields when using Gravity Forms Survey Add-On Version 3.8 or newer
* Fixed: Appearance of the Poll widget when using Gravity Forms Poll Add-On Version 4.0 or newer
* Fixed: `[gvlogic]` not working when embedded in a Post or Page
* Fixed: `[gvlogic if="context" is="multiple"]` not working when a View is embedded
* Fixed: Consent field always showing checked status when there are two or more Consent fields in the form
* Fixed: Selecting all entries on the Entries page would not properly apply all the search filters

__Developer Notes:__

* Added: `gk/gravityview/common/get_forms` filter to modify the forms returned by `GVCommon::get_forms()`
* Modified: Removed `.hidden` from compiled CSS files to prevent potential conflicts with other plugins/themes (use `.gv-hidden` instead)
* Modified: Added `gvlogic`-related shortcodes to the `no_texturize_shortcodes` array to prevent shortcode attributes from being encoding
* Modified: Updated Gravity Forms CSS file locations for the Survey, Poll, and Quiz Add-Ons
* Modified: Likert survey responses are now wrapped in `div.gform-settings__content.gform-settings-panel__content` to match the Gravity Forms Survey Add-On 3.8 appearance
* Fixed: Properly suppress PHP warnings when calling `GFCommon::gv_vars()` in the Edit View screen
* Updated: [Foundation](https://www.gravitykit.com/foundation/) to version 1.0.12
* Updated: TrustedLogin to version 1.5.1

= 2.17.5 on April 12, 2023 =

* Fixed: Do not modify the Single Entry title when the "Prevent Direct Access" setting is enabled for a View
* Fixed: Fatal error when performing a translations scan with the WPML plugin

= 2.17.4 on April 7, 2023 =

* Fixed: Fatal error rendering some Maps Layout Views introduced in 2.17.2
* Fixed: When a View is embedded multiple times on the same page, Edit Entry, Delete Entry, and Duplicate Entry links could be hidden after the first View
* Fixed: "The Single Entry layout has not been configured" notice shows when embedding a View into another View's Single Entry page using a Custom Content field

= 2.17.3 on April 6, 2023 =

* Fixed: Fatal error rendering multiple Views on the same page/post introduced in 2.17.2

__Developer Updates:__

* Added: A `$context` argument of `\GV\Template_Context` is now passed to `\GV\Widget\pre_render_frontend()`

= 2.17.2 on April 5, 2023 =

**Note: GravityView now requires Gravity Forms 2.5.1 or newer**

* Added: "No Entries Behavior" option to hide the View when there are no entries visible to the current user (not applied to search results)
* Fixed: Performance issue introduced in 2.17 that resulted in a large number of queries
* Fixed: PHP 8+ fatal error when displaying connected Views in the Gravity Forms form editor or forms list
* Fixed: PHP 8+ warning messages when creating a new View
* Fixed: PHP warning when a View checks for the ability to edit an entry that has just been deleted using code
* Fixed: On sites running the GiveWP plugin, the View Editor would look bad
* Updated: [Foundation](https://www.gravitykit.com/foundation/) to version 1.0.11

__Developer Updates:__

* Added: View blocks are also parsed when running `\GV\View_Collection::from_content()`
* Added: New filter, to be used by Multiple Forms extension: `gravityview/view/get_entries/should_apply_legacy_join_is_approved_query_conditions`
* Modified: `gravityview()->views->get()` now parses the content of the global `$post` object and will detect View shortcodes or blocks stored in the `$post->post_content`
* Modified: `gravityview()->views->get()` now may return a `GV\View_Collection` object when it detects multiple Views in the content
* Updated: HTML tags that had used `.hidden` now use the `.gv-hidden` CSS class to prevent potential conflicts with other plugins/themes

= 2.17.1 on February 20, 2023 =

* Updated: [Foundation](https://www.gravitykit.com/foundation/) to version 1.0.9

= 2.17 on February 13, 2023 =

**Note: GravityView now requires PHP 7.2 or newer**

* It's faster than ever to create a new View! (Table and DataTables View types only)
	- Fields configured in the [Gravity Forms Entry Columns](https://docs.gravityforms.com/entries/#h-entry-columns) are added to the Multiple Entries layout
	- The first field in the Multiple Entries layout is linked to the Single Entry layout
	- All form fields are added to the Single Entry layout
	- An Edit Entry Link field is added to the bottom of the Single Entry layout
* Added: New "No Entries Behavior" setting: when a View has no entries visible to the current user, you can now choose to display a message, show a Gravity Forms form, or redirect to a URL
* Modified: The field picker now uses Gravity Forms field icons
* Fixed: ["Pre-filter choices"](https://docs.gravitykit.com/article/701-show-choices-that-exist) Search Bar setting not working for Address fields
* Fixed: `[gventry]` shortcode not working the Entry ID is set to "first" or "last"
* Fixed: Fatal error when using the Gravity Forms Survey Add-On
* Tweak: The field picker in the View editor now uses Gravity Forms field icons

__Developer Updates:__

* Modified: If you use the `gravityview/template/text/no_entries` or `gravitview_no_entries_text` filters, the output is now passed through the `wpautop()` function prior to applying the filters, not after
	* Added `$unformatted_output` parameter to the `gravityview/template/text/no_entries` filter to return the original value before being passed through `wpautop()`
* Modified: Container classes for no results output change based on the "No Entries Behavior" setting:
	- `.gv-no-results.gv-no-results-text` when set to "Show a Message"
	- `.gv-no-results.gv-no-results-form` when set to "Display a Form"
	- Updated `templates/views/list/list-body.php`, `templates/views/table/table-body.php`
* Added: `$form_id` parameter to `gravityview_get_directory_fields()` function and `GVCommon::get_directory_fields()` method

= 2.16.6 on January 12, 2023 =

* Fixed: Fatal error due to an uncaught PHP exception
* Fixed: It was not possible to select any content inside the field settings window in the View editor

= 2.16.5 on January 5, 2023 =

* Updated: [Foundation](https://www.gravitykit.com/foundation/) to version 1.0.8
* Improved: Internal changes to allow using Custom Content fields on the Edit Screen with the [DIY Layout](https://www.gravitykit.com/extensions/diy-layout/)

= 2.16.4 on December 23, 2022 =

* Fixed: Prevent possible conflict in the View editor with themes/plugins that use Bootstrap's tooltip library

= 2.16.3 on December 21, 2022 =

* Fixed: Caching wouldn't always clear when an entry was added or modified
* Fixed: Fatal error on some hosts due to a conflict with one of the plugin dependencies (psr/log)
* Fixed: PHP 8.1 notices
* Fixed: View scripts and styles not loading for some logged-in users

= 2.16.2 on December 14, 2022 =

* Fixed: Views would take an abnormally long time to load
* Fixed: Fatal error on some hosts that use weak security keys and salts

= 2.16.1 on December 7, 2022 =

* Fixed: Date picker and other JavaScript not working on the Edit Entry screen
* Fixed: JavaScript error preventing the Search Bar widget properties from opening when creating a new View
* Fixed: CodeMirror editor initializing multiple times when opening the custom content field properties in the View
* Fixed: Secure download link for the file upload field was not showing the file name as the link text
* Fixed: The saved View would not recognize fields added from a joined form when using the [Multiple Forms](https://www.gravitykit.com/extensions/multiple-forms/) extension

= 2.16.0.4 on December 2, 2022 =

* Fixed: Incompatibility with some plugins/themes that could result in a blank WordPress Dashboard

= 2.16.0.3 on December 2, 2022 =

* Fixed: Fatal error when downloading plugin translations

= 2.16.0.2 on December 1, 2022 =

* Fixed: Fatal error when Maps isn't installed

= 2.16.0.1 on December 1, 2022 =

* Fixed: Admin menu not expanded when on a GravityView page

= 2.16 on December 1, 2022 =

* Added: New WordPress admin menu where you can now centrally manage all your GravityKit product licenses and settings ([learn more about the new GravityKit menu](https://www.gravitykit.com/foundation/))
    - Go to the WordPress sidebar and check out the GravityKit menu!
    - We have automatically migrated your existing licenses and settings, which were previously entered in the Views→Settings page
    - Request support using the "Grant Support Access" menu item
* Added: Support for defining `alt` text in File Upload fields
* Added: "Pre-Filter Choices" Search Bar setting will only display choices that exist in submitted entries ([learn more about Pre-Filter Choices](https://docs.gravitykit.com/article/701-s))
* Improved: When creating a new View, it is now possible to install a View type (if included in the license) straight from the View editor
* Improved: Reduce the number of queries when displaying a View
* Improved: The Edit View screen loads faster
* Fixed: Merge Tags were not processed inside Custom Content fields when using the [`[gventry]` edit mode](https://docs.gravitykit.com/article/463-gventry-shortcode)
* Fixed: Gravity Forms poll results was not being refreshed after editing a Poll field in GravityView Edit Entry
* Fixed: Survey field "Rating" stars were not displaying properly in the frontend
* Fixed: JavaScript error when creating a new View
* Fixed: JavaScript error when opening field settings in a new View
* Fixed: Merge Tag picker not initializing when changing View type for an existing View
* Fixed: "Field connected to XYZ field was deleted from the form" notice when adding a new field to a View created from a form preset
* Fixed: Edit Entry may partially save changes if form fields have conditional logic; thanks, Jurriaan!
* Fixed: View presets not working
* Fixed: "This View is configured using the View type, which is disabled" notice when creating a new View after activating or installing a View type (e.g., Maps, DIY, DataTables)
* Fixed: Incorrect search mode is set when one of the View search widget fields uses a "date range" input type
* Fixed: Multiple files upload error (e.g., when editing an entry using GravityEdit)

__Developer Updates:__

* Added: `gravityview/template/field/survey/rating/before` filter that fires before the Survey field rating stars markup
* Added: `$return_view` parameter to `\GV\Request::is_view()` method, reducing the need to build a \GV\View object when simply checking if a request is a View
* Added: `$expiration` parameter to `GravityView_Cache::set()` method to allow for different cache lifetimes
* Fixed: `GravityView_Cache` was not used when the `WP_DEBUG` constant was set to `true`. This resulted in the cache being effectively disabled on many sites.
	- Improved: Only run `GravityView_Cache::use_cache()` once per request
	- Added: `GRAVITYVIEW_DISABLE_CACHE` constant to disable the cache. Note: `gravityview_use_cache` filter will still be run.

= 2.15 on September 21, 2022 =

* Added: Entire View contents are wrapped in a container, allowing for better styling ([learn about, and how to modify, the container](https://docs.gravitykit.com/article/867-modifying-the-view-container-div))
* Added: When submitting a search form, the page will scroll to the search form
* Modified: Select and Multiselect search inputs will now use the connected field's "Placeholder" values, if defined in Gravity Forms ([read about Search Bar placeholders](https://docs.gravitykit.com/article/866-search-bar-placeholder))
* Improved: Date comparisons when using `[gvlogic]` with `greater_than` or `less_than` comparisons
* Fixed: Reduced the number of database queries to render a View, especially when using Custom Content, Entry Link, Edit Link, and Delete Link fields
* Fixed: Removed the Gravity Forms Partial Entries Add-On privacy notice when using Edit Entry because auto-saving in Edit Entry is not supported
* Fixed: The "entry approval is changed" notification, if configured, was being sent for new form submissions
* Fixed: Views would not render in PHP 8.1
* Fixed: Multiple PHP 8 and PHP 8.1 warnings

__Developer Updates:__

* Added: `gravityview/widget/search/append_view_id_anchor` filter to control appending the unique View anchor ID to the search URL (enabled by default)
* Added: `gravityview/view/wrapper_container` filter to wrap to optionally wrap the View in a container (enabled by default) — [see examples of modifying the container](https://docs.gravitykit.com/article/867-modifying-the-view-container-div)
* Added: `gravityview/view/anchor_id` filter to control the unique View anchor ID
* Modified the following template files:
	- `includes/widgets/search-widget/templates/search-field-multiselect.php`
	- `includes/widgets/search-widget/templates/search-field-select.php`
	- `templates/views/list.php`
	- `templates/views/table.php`
	- `templates/fields/field-custom.php`
	- `templates/fields/field-duplicate_link-html.php`
	- `templates/fields/field-delete_link-html.php`
	- `templates/fields/field-edit_link-html.php`
	- `templates/fields/field-entry_link-html.php`
	- `templates/fields/field-website-html.php`
	- `templates/deprecated/fields/custom.php`
	- `templates/deprecated/fields/website.php`

= 2.14.7 on July 31, 2022 =

* Fixed: GravityView plugin updates were not shown in the plugin update screen since version 2.14.4 (April 27, 2022)

= 2.14.6 on May 27, 2022 =

* [GravityView (the company) is now GravityKit!](https://www.gravitykit.com/rebrand/)
* Fixed: Embedding Edit Entry context directly in a page/post using the `[gventry edit="1"]` shortcode ([learn more](https://docs.gravitykit.com/article/463-gventry-shortcode))
* Fixed: Edit Entry link wasn't working in the Single Entry context of an embedded View
* Fixed: Search Bar GravityView widget was not saving the chosen fields
* Fixed: Gravity PDF shortcodes would not be processed when bulk-approving entries using GravityView. Thanks, Jake!
* Fixed: Sometimes embedding a GravityView shortcode in the block editor could cause a fatal error
* Fixed: Multiple PHP 8 warnings

__Developer Updates:__

* Added: `redirect_url` parameter to the `gravityview/edit_entry/success` filter
* Added `redirect_url` and `back_link` parameters to the `gravityview/shortcodes/gventry/edit/success` filter

= 2.14.5 on May 4, 2022 =

* Added: A link that allows administrators to disable the "Show only approved entries" View setting from the front-end
* Fixed: Configuring new Search Bar WordPress widgets wasn't working in WordPress 5.8+
* Fixed: Styling of form settings dropdowns on the Gravity Forms "Forms" page

= 2.14.4 on April 27, 2022 =

* Added: Search Bar support for the [Chained Selects](https://www.gravityforms.com/add-ons/chained-selects/) field type
* Improved: Plugin updater script now supports auto-updates and better supports multisite installations
* Improved: If a View does not support joined forms, log as a notice, not an error
* Fixed: Merge Tag picker behavior when using Gravity Forms 2.6
* Fixed: Deleting a file when editing an entry as a non-administrator user on Gravity Forms 2.6.1 results in a server error
* Fixed: When The Events Calendar Pro plugin is active, Views became un-editable
* Tweak: Additional translation strings related to View editing

Note: We will be requiring Gravity Forms 2.5 and WordPress 5.3 in the near future; please upgrade!

__Developer Updates:__

* Added: Search URLs now support `input_{field ID}` formats as well as `filter_{field ID}`; the following will both be treated the same:
	- `/view/example/?filter_3=SEARCH`
	- `/view/example/?input_3=SEARCH`
* Added: In the admin, CSS classes are now added to the `body` tag based on Gravity Forms version. See `GravityView_Admin_Views::add_gf_version_css_class()`
* Modified: Allow non-admin users with "edit entry" permissions to delete uploaded files
* Updated: EDD_SL_Plugin_Updater script to version 1.9.1

= 2.14.3 on March 24, 2022 =

* Added: Support for displaying WebP images
* Improved: Internal logging of notices and errors
* Fixed: Images hosted on Dropbox sometimes would not display properly on the Safari browser. Thanks, Kevin M. Dean!

__Developer Updates:__

* Added: `GravityView_Image::get_image_extensions()` static method to fetch full list of extension types interpreted as images by GravityView.
* Added: `webp` as a valid image extension

= 2.14.2.1 on March 11, 2022 =

* Fixed: Empty values in search widget fields may return incorrect results

__Developer Updates:__

* Added: `gravityview/search/ignore-empty-values` filter to control strict matching of empty field values

= 2.14.2 on March 10, 2022 =

* Fixed: Potential fatal error on PHP 8 when exporting View entries in CSV and TSV formats
* Fixed: Search widget would cause a fatal error when the Number field is used with the "is" operator
* Fixed: Search widget returning incorrect results when a field value is blank and the operator is set to "is"
* Fixed: Gravity Forms widget icon not showing
* Fixed: Gravity Forms widget not displaying available forms when the View is saved

= 2.14.1 on January 25, 2022 =

* Tested with WordPress 5.9
* Improved: The [Members plugin](https://wordpress.org/plugins/members/) now works with No-Conflict Mode enabled
* Improved: Performance when saving Views with many fields
* Improved: Performance when loading the Edit View screen when a View has many fields
* Fixed: Gravity Forms widget used in the View editor would initialize on all admin pages
* Fixed: PHP notice when editing an entry in Gravity Forms that was created by user that no longer exists
* Fixed: Error activating on sites that use the Danish language
* Fixed: Entry approval scripts not loading properly when using Full Site Editing themes in WordPress 5.9
* Updated: TrustedLogin client to Version 1.2, which now supports logins for WordPress Multisite installations
* Updated: Polish translation. Thanks, Dariusz!

__Developer Updates:__

* Modified: Refactored drag & drop in the View editor to improve performance: we only initialize drag & drop on the active tab instead of globally.
	* Added: `gravityview/tab-ready` jQuery trigger to `body` when each GravityView tab is ready (drag & drop initialized). [See example of binding to this event](https://gist.github.com/zackkatz/a2844e9f6b68879e79ba7d6f66ba0850).

= 2.14.0.1 on December 30, 2021 =

Fixed: Deprecated filter message when adding fields to the View

= 2.14 on December 21, 2021 =

This would be a minor version update (2.13.5), except that we renamed many functions. See "Developer Updates" for this release below.

* Added: `{is_starred}` Merge Tag. [Learn more about using `{is_starred}`](https://docs.gravitykit.com/article/820-the-isstarred-merge-tag)
* Fixed: Media files uploaded to Dropbox were not properly embedded
* Fixed: JavaScript error when trying to edit entry's creator
* Fixed: Recent Entries widget would cause a fatal error on WP 5.8 or newer
* Fixed: When using Multiple Forms, editing an entry in a joined form now works properly if the "Edit Entry" tab has not been configured
* Fixed: View settings not hiding automatically on page load

__Developer Updates:__

We renamed all instances of `blacklist` to `blocklist` and `whitelist` to `allowlist`. All methods and filters have been deprecated using `apply_filters_deprecated()` and `_deprecated_function()`. [See a complete list of modified methods and filters](https://docs.gravitykit.com/article/816-renamed-filters-methods-in-2-14).

= 2.13.4 on November 4, 2021 =

* Fixed: View scripts and styles would not load when manually outputting the contents of the `[gravityview]` shortcode

__Developer Updates:__

* Added: `gravityview/shortcode/before-processing` action that runs before the GravityView shortcode is processed
* Added: `gravityview/edit_entry/cancel_onclick` filter to modify the "Back" link `onclick` HTML attribute
	- Modified: `/includes/extensions/edit-entry/partials/form-buttons.php` file to add the filter

= 2.13.3 on October 14, 2021 =

* Fixed: Edit Entry would not accept zero as a value for a Number field marked as required
* Modified: Refined the capabilities assigned to GravityView support when access is granted using TrustedLogin. Now our support will be able to debug theme-related issues and use the [Code Snippets](https://wordpress.org/plugins/code-snippets/) plugin.

= 2.13.2 on October 7, 2021 =

* Fixed: Entry Approval not working when using DataTables in responsive mode (requires DataTables 2.4.9 or newer).

__Developer Updates:__

* Updated: Upgraded to [Fancybox 4](https://fancyapps.com/docs/ui/fancybox).
* Updated: [TrustedLogin Client](https://github.com/trustedlogin/client) to Version 1.0.2.
* Modified: Added Code Snippets CSS file to No Conflict allow list.
* Modified: Moved internal (but public) method `GravityView_Admin_ApproveEntries::process_bulk_action` to new `GravityView_Bulk_Actions` class.

= 2.13.1 on September 27, 2021 =

* Improved: Views now load faster due to improved template caching.
* Added: Ability to configure an "Admin Label" for Custom Content widgets. This makes it easier to see your widget configuration a glance.
* Fixed: Issue where non-support users may see a "Revoke TrustedLogin" admin bar link.

= 2.13 on September 23, 2021 =

* Added: Integrated with TrustedLogin, the easiest & most secure way to grant access to your website. [Learn more about TrustedLogin](https://www.trustedlogin.com/about/easy-and-safe/).
	- Need to share access with support? Click the new "Grant Support Access" link in the "Views" menu.

= 2.12.1 on September 1, 2021 =

* Fixed: The Gravity Forms widget in the View editor would always use the source form of the View
* Fixed: The field picker didn't use available translations
* Fixed: Importing [exported Views](https://docs.gravitykit.com/article/119-importing-and-exporting-configured-views) failed when Custom Content or [DIY Layout](https://www.gravitykit.com/extensions/diy-layout/) fields included line breaks.
* Fixed: When first installing GravityView, the message was for an invalid license instead of inactive.
* Fixed: The "Affiliate ID" setting would not toggle properly when loading GravityView settings. [P.S. — Become an affiliate and earn money referring GravityView!](https://www.gravitykit.com/account/affiliates/#about-the-program)
* Tweak: Changed the icon of the Presets preview

= 2.12 on July 29, 2021 =

* Fixed: Add latest Yoast SEO scripts to the No-Conflict approved list
* Fixed: Updating an entry with a multi-file upload field may erase existing contents when using Gravity Forms 2.5.8

= 2.11 on July 15, 2021 =

* Added: Settings to customize "Update", "Cancel", and "Delete" button text in Edit Entry
* Improved: Much better Gravity Forms Survey Add-On integration! [Learn more in the release announcement](https://www.gravitykit.com/gravityview-2-11/).
	- Ratings can be displayed as text or stars
	- Multi-row Likert fields can be shown as Text or Score
	- Improved display of a single row from a multi-row Likert field
	- Single checkbox inputs are now supported
* Improved: Search widget clear/reset button behavior
* Improved: Allow unassigning an entry's Entry Creator when editing an entry
* Improved: When editing an entry, clicking the "Cancel" button will take you to the prior browser page rather than a specific URL
* Improved: Conditionally update "Clear Search" button text in the Search Bar
* Fixed: When Time fields were submitted with a single `0` for hour and minute inputs, instead of displaying midnight (`0:0`), it would display the current time
* Fixed: Delete Entry links did not work when custom entry slugs were enabled
* Fixed: Editing an entry in Gravity Forms that was created by a logged-out user forced an entry to be assigned to a user
* Fixed: Missing download/delete icons for file upload field in Edit Entry when running Gravity Forms ≥ 2.5.6.4
* Fixed: A broken German translation file caused a fatal error (only for the `de_DE` localization)
* Updated: Dutch translation (thanks René S.!) and German translation (thanks Aleksander K-W.!)

__Developer Updates:__

* Added: `gravityview/template/field/survey/glue` filter to modify how the multi-row Likert field values are combined. Default: `; `
* Modified: `templates/deprecated/fields/time.php` and `templates/fields/field-time-html.php` to include the commented `strtotime()` check
* Modified: `includes/extensions/edit-entry/partials/form-buttons.php` to add Cancel button enhancements
* Fixed: `gravityview/search/sieve_choices` didn't filter by Created By
* Fixed: `\GV\Utils::get()` didn't properly support properties available using PHP magic methods. Now supports overriding using the `__isset()` magic method.
* Updated: EDD auto-updates library to version 1.8

= 2.10.3.2 on June 2, 2021 =

* Improved: Loading of plugin dependencies
* Fixed: Field's required attribute was ignored in certain scenarios when using Edit Entry

= 2.10.3.1 on May 27, 2021 =

* Fixed: The "delete file" button was transparent in Edit Entry when running Gravity Forms 2.5 or newer
* Security enhancements

= 2.10.3 on May 20, 2021 =

* Added: Support for the [All in One SEO](https://wordpress.org/plugins/all-in-one-seo-pack/) plugin
* Fixed: GravityView styles and scripts not loading when embedding View as a block shortcode in GeneratePress
* Fixed: PHP notice appearing when a translation file is not available for the chosen locale
* Fixed: Search clear button disappearing when using GravityView Maps layout

__Developer Updates:__

* Added: `gravityview/fields/custom/form` filter to modify form used as the source for View entries
* Added: `gravityview/fields/custom/entry` filter to modify entry being displayed

= 2.10.2.2 on April 19, 2021 =

* Improved: Previous fix for an issue that affected HTML rendering of some posts and pages

= 2.10.2.1 on April 13, 2021 =

* Fixed: Issue introduced in Version 2.10.2 that affected HTML rendering of some posts and pages
* Fixed: Undefined function error for sites running WordPress 4.x introduced in Version 2.10.2

= 2.10.2 on April 12, 2021 =

* Fixed: Using the GravityView shortcode inside a [reusable block](https://wordpress.org/news/2021/02/gutenberg-tutorial-reusable-blocks/) in the WordPress Editor would prevent CSS and JavaScript from loading
* Fixed: "Open in new tab/window" checkbox is missing from Link to Single Entry and Link to Edit Entry links
* Fixed: Searching while on a paginated search result fails; it shows no entries because the page number isn't removed
* Fixed: Sorting by Entry ID resulted in a MySQL error

= 2.10.1 on March 31, 2021 =

* Added: Allow comparing multiple values when using `[gvlogic]` shortcode
	- Use `&&` to match all values `[gvlogic if="abc" contains="a&&b"]`
	- Use `||` to match any values `[gvlogic if="abc" equals="abc||efg"]`
* Added: `{site_url}` Merge Tag that returns the current site URL. This can be helpful when migrating sites or deploying from staging to live.
* Fixed: Paragraph fields have a "Link to single entry" field setting, even though it doesn't make sense
* Fixed: PDF and Text files were not opened in a lightbox
* Fixed: Show File Upload files as links if they aren't an image, audio, or video file (like a .zip, .txt, or .pdf file)
* Fixed: Lightbox script was being loaded for Views even if it was not being used
* Fixed: Don't show the icon for the "Source URL" field in the View editor
* Fixed: Change Entry Creator not working properly on non-English sites
* Updated _so many translations_! Thank you to all the translators!
	- Arabic translation (thanks Salman!)
	- Dutch translation (thanks Desiree!)
	- Russian translation (thanks Victor S.!)
	- Romanian (thanks Cazare!)
	- Chinese (thanks Edi Weigh!)
	- Turkish (thanks Süha!)
	- Swedish (thanks Adam!)
	- Portuguese (thanks Luis and Rafael!)
	- Dutch (thanks Erik!)
	- Norwegian (thanks Aleksander!)
	- Italian (thanks Clara!)
	- Hungarian (thanks dbalage!)
	- Hebrew
	- French
	- Canadian French (thanks Nicolas!)
	- Finnish (thanks Jari!)
	- Iranian (thanks amir!)
	- Mexican Spanish (thanks Luis!)
	- Spanish (thanks Joaquin!)
	- German (thanks Hubert!)
	- Danish (thanks Lisbeth!)
	- Bosnian (thanks Damir!)
	- Bengali (thanks Akter!)

= 2.10 on March 9, 2021 =

* A beautiful visual refresh for the View editor!
	- Brand new field picker for more easily creating your View
	- Visually see when Single Entry and Edit Entry layouts haven't been configured
	- See at a glance which fields link to Single Entry and Edit Entry
	- Manage and activate layouts from the View editor
	- Added: Show a notice when "Show only approve entries" setting is enabled for a View and no entries are displayed because of the setting
	- Added: Custom Content now supports syntax highlighting, making it much easier to write HTML (to disable, click on the Users sidebar menu, select Profile. Check the box labeled "Disable syntax highlighting when editing code" and save your profile)
	- Added: Warning when leaving Edit View screen if there are unsaved changes
	- Added: See the details of the current field while configuring field settings
	- Added: "Clear all" link to remove all fields from the View editor at once
	- Fixed: It was possible to drag and drop a field while the field settings screen was showing. Now it's not!
	- Fixed: See when fields have been deleted from a form
* New: Brand-new lightbox script, now using [Fancybox](http://fancyapps.com/fancybox/3/). It's fast, it's beautiful, and mobile-optimized.
	- Fixes issue with Gravity Forms images not loading in lightboxes due to secure URLs
* Ready for Gravity Forms 2.5!
* Added: Better support for the Consent field
* Improved layout of the Manage Add-Ons screen
	- Added a "Refresh" link to the Manage Add-Ons screen. This is helpful if you've upgraded your license and are ready to get started!
	- Allow enabling/disabling installed add-ons regardless of license status
* Added: A dropdown in the "All Views" screen to filter Views by the layout (Table, List, DataTables, DIY, Map, etc.)
* Added: Export entries in TSV format by adding `/tsv/` to the View URL
* Fixed: Approval Status field contains HTML in CSV and TSV exports
* Fixed: Updating an entry associated with an unactivated user (Gravity Forms User Registration) would also change entry creator's information
* Fixed: PHP warning `The magic method must have public visibility` appearing in PHP 8.0
* Fixed: PHP notice `Undefined property: stdClass::$icons` appearing on Plugins page
* Fixed: "At least one field must be filled out" validation errors (thanks <a href="https://gravitypdf.com">Gravity PDF</a>!)

__Developer Updates:__

* New: FancyBox is now being used for the lightbox
	- Thickbox is no longer used
	- Modify settings using `gravityview/lightbox/provider/fancybox/settings`
	- [See options available here](https://fancyapps.com/fancybox/3/docs/#options)
	- If you prefer, a [Featherlight lightbox option is available](https://github.com/gravityview/gv-snippets/tree/addon/featherlight-lightbox)
	- Easily add support for your own lightbox script by extending the new `GravityView_Lightbox_Provider` abstract class (the [Featherbox lightbox script](https://github.com/gravityview/gv-snippets/tree/addon/featherlight-lightbox) is a good example).
	- Modified: Formally deprecated the mis-spelled `gravity_view_lightbox_script` and `gravity_view_lightbox_style` filters in favor of  `gravityview_lightbox_script` and `gravityview_lightbox_style` (finally!)
	- Fixed: `gravityview_lightbox_script` filter wasn't being applied
	- Removed `gravityview/fields/fileupload/allow_insecure_lightbox` filter, since it's no longer needed
* Modified: `$_GET` args are now passed to links by default.
	- Added: Prevent entry links (single, edit, duplicate) from including $_GET query args by returning false to the filter `gravityview/entry_link/add_query_args`
	- Added: Prevent entry links being added to *delete* links by returning false to the filter `gravityview/delete-entry/add_query_args`
* Added: `gv_get_query_args()` function to return $_GET query args, with reserved args removed
	- Added: `gravityview/api/reserved_query_args` filter to modify internal reserved URL query args
* Added: `field-is_approved-html.php` and `field-is_approved-csv.php` template files for the Is Approved field
* Modified: Removed
* Modified: `templates/fields/field-entry_link-html.php` template to add `gv_get_query_args()` functionality
* Breaking CSS change: Removed `.gv-list-view` CSS class from the List layout container `<div>`. The CSS class was also used in the looped entry containers, making it hard to style. This issue was introduced in GravityView 2.0. For background, see [the GitHub issue](https://github.com/gravityview/GravityView/issues/1026).

= 2.9.4 on January 25, 2021 =

* Added: Apply `{get}` merge tag replacements in `[gvlogic]` attributes and content
* Modified: Made View Settings changes preparing for a big [Math by GravityView](https://www.gravitykit.com/extensions/math/) update!
* Fixed: "Change Entry Creator" would not work with Gravity Forms no-conflict mode enabled

__Developer Updates:__

* Added: `gravityview/metaboxes/multiple_entries/after` action to `includes/admin/metabox/views/multiple-entries.php` to allow extending Multiple Entries View settings

= 2.9.3 on December 15, 2020 =

* Improved: Add search field to the Entry Creator drop-down menu
* Tweak: Hide field icons (for now) when editing a View...until our refreshed design is released 😉
* Fixed: Some JavaScript warnings on WordPress 5.6
* Fixed: Uncaught error when one of GravityView's methods is used before WordPress finishes loading
* Fixed: Duplicate Entry link would only be displayed to users with an administrator role
* Fixed: Search entries by Payment Date would not yield results
* Fixed: Lightbox didn't work with secure images
* New: New lightbox gallery mode for File Upload fields with Multi-File Upload enabled

__Developer Updates:__

* Added: `gravityview/search-trim-input` filter to strip or preserve leading/trailing whitespaces in Search Bar values
* Added: Future WordPress version compatibility check
* Tweak: Improved logging output
* Modified: `gravityview_date_created_adjust_timezone` default is now set to false (use UTC value)

= 2.9.2.1 on October 26, 2020 =

* Improved: Plugin license information layout when running Gravity Forms 2.5
* Fixed: View Settings overflow their container (introduced in 2.9.2)

= 2.9.2 on October 21, 2020 =

* Added: GravityView is now 100% compatible with upcoming [Gravity Forms 2.5](https://www.gravityforms.com/gravity-forms-2-5-beta-2/)!
* Added: New View setting to redirect users to a custom URL after deleting an entry
* Added: An option to display "Powered by GravityView" link under your Views. If you're a [GravityView affiliate](https://www.gravitykit.com/account/affiliate/), you can earn 20% of sales generated from your link!
* Improved: Duplicate Entry field is only visible for logged-in users with edit or duplicate entry permissions
* Modified: Remove HTML from Website and Email fields in CSV output
* Fixed: Possible fatal error when Gravity Forms is inactive
* Fixed: Export of View entries as a CSV would result in a 404 error on some hosts
* Fixed: Entries filtered by creation date using relative dates (e.g., "today", "-1 day") did not respect WordPress's timezone offset
* Fixed: Partial entries edited in GravityView were being duplicated
* Fixed: Trying to activate a license disabled due to a refund showed an empty error message
* Tweak: Improvements to tooltip behavior in View editor
* Tweak: When "Make Phone Number Clickable" is checked, disable the "Link to single entry" setting in Phone field settings
* Tweak: Don't show "Open links in new window" for Custom Content field
* Tweak: Removed "Open link in the same window?" setting from Website field
	- Note: For existing Views, if both "Open link in the same window?" and "Open link in a new tab or window?" settings were checked, the link will now _not open in a new tab_. We hope no one had them both checked; this would have caused a rift in space-time and a room full of dark-matter rainbows.

__Developer Updates:__

* Added brand-new unit testing and acceptance testing...stay tuned for a write-up on how to easily run the GravityView test suite
* Changed: `/templates/fields/field-website-html.php` and `/templates/deprecated/fields/website.php` to use new `target=_blank` logic
* Fixed: License key activation when `GRAVITYVIEW_LICENSE_KEY` was defined
* Deprecated: Never used method `GravityView_Delete_Entry::set_entry()`

= 2.9.1 on September 1, 2020 =

* Improved: Changed the Support Port icon & text to make it clearer
* Updated: Updater script now handles WordPress 5.5 auto-updates
* Fixed: Add Yoast SEO 14.7 scripts to the No-Conflict approved list
* Fixed: Available Gravity Forms forms weren't appearing in the Gravity Forms widget when configuring a View

__Developer Updates:__

* Improved: Gravity Forms 2.5 beta support
* Fixed: Issue when server doesn't support `GLOB_BRACE`
* Fixed: Removed references to non-existent source map files

= 2.9.0.1 on July 23, 2020 =

* Fixed: Loading all Gravity Forms forms on the frontend
	* Fixes Map Icons field not working
	* Fixes conflict with gAppointments and Gravity Perks
* Fixed: Fatal error when Gravity Forms is inactive

= 2.9 on July 16, 2020 =

* Added: A "Gravity Forms" widget to easily embed a form above and below a View
* Added: Settings for changing the "No Results" text and "No Search Results" text
* Added: "Date Updated" field to field picker and sorting options
* Modified: When clicking the "GravityView" link in the Admin Toolbar, go to GravityView settings
* Improved: Add new Yoast SEO plugin scripts to the No-Conflict approved list
* Improved: Add Wicked Folders plugin scripts to the No-Conflict approved list
* Fixed: Don't allow sorting by the Duplicate field
* Fixed: Multi-site licenses not being properly shared with single sites when GravityView is not Network Activated
* Fixed: Potential fatal error for Enfold theme

__Developer Updates:__

* Fixed: Settings not able to be saved when using the `GRAVITYVIEW_LICENSE_KEY` constant
* Fixed: License not able to be activated when using the `GRAVITYVIEW_LICENSE_KEY` constant
* Fixed: Potential PHP warning when using the `{created_by}` Merge Tag
* Modified: Added index of the current file in the loop to the `gravityview/fields/fileupload/file_path` filter

= 2.8.1 on April 22, 2020 =

* Added: Better inline documentation for View Settings
* Improved: When clicking "Add All Form Fields" in the "+ Add Field" picker
* Modified: Changed default settings for new Views to "Show only approved entries"
* Modified: When adding a field to a table-based layout, "+ Add Field" now says "+ Add Column"
* Fixed: Single Entry "Hide empty fields" not working in Table and DataTables layouts

= 2.8 on April 16, 2020 =

* Added: User Fields now has many more options, including avatars, first and last name combinations, and more
* Added: A new [Gravatar (Globally Recognized Avatar)](https://en.gravatar.com) field
* Added: "Display as HTML" option for Paragraph fields - By default, safe HTML will be shown. If disabled, only text will be shown.
* Added: Support for Gravity Forms Partial Entries Add-On. When editing an entry, the entry's "Progress" will now be updated.
* Modified: Sort forms by title in Edit View, rather than Date Created (thanks, Rochelle!)
* Modified: The [`{created_by}` Merge Tag](https://docs.gravitykit.com/article/281-the-createdby-merge-tag)
	* When an entry was created by a logged-out user, `{created_by}` will now show details for a logged-out user (ID `0`), instead of returning an unmodified Merge Tag
	* When `{created_by}` is passed without any modifiers, it now will return the ID of the user who created the entry
	* Fixed PHP warning when `{created_by}` Merge Tag was passed without any modifiers
* Fixed: The "Single Entry Title" setting was not working properly
* Fixed: Recent Entries widget filters not being applied
* Updated translations: Added Formal German translation (thanks, Felix K!) and updated Polish translation (thanks, Dariusz!)

__Developer Updates:__

* Added: `gravityview/fields/textarea/allow_html` filter to toggle whether Paragraph field output should allow HTML or should be sanitized with `esc_html()`
* Added: `gravityview/field/created_by/name_display` filter for custom User Field output.
* Added: `gravityview/field/created_by/name_display/raw` allow raw (unescaped) output for `gravityview/field/created_by/name_display`.
* Added: `gravityview/fields/gravatar/settings` filter to modify the new Gravatar field's settings
* Added: `gravityview/search/sieve_choices` filter in Version 2.5 that enables only showing choices in the Search Bar that exist in entries ([learn more about this filter](https://docs.gravitykit.com/article/701-show-choices-that-exist))
* Modified: `gravityview_get_forms()` and `GVCommon::get_forms()` have new `$order_by` and `$order` parameters (Thanks, Rochelle!)
* Fixed: `gravityview/edit_entry/user_can_edit_entry` and `gravityview/capabilities/allow_logged_out` were not reachable in Edit Entry and Delete Entry since Version 2.5

= 2.7.1 on February 24, 2020 =

* Fixed: Fatal error when viewing entries using WPML or Social Sharing & SEO extensions

= 2.7 on February 20, 2020 =

* Added: "Enable Edit Locking" View setting to toggle on and off entry locking (in the "Edit Entry" tab of the View Settings)
* Fixed: Broken Toolbar link to Gravity Forms' entry editing while editing an entry in GravityView
* Fixed: PHP undefined index when editing an entry with empty File Upload field
* Fixed: When adding a field in the View Configuration, the browser window would resize

__Developer Updates:__

* Modified: The way Hidden Fields are rendered in Edit Entry no fields are configured. [Read what has changed around Hidden Fields](https://docs.gravitykit.com/article/678-edit-entry-hidden-fields-field-visibility#timeline)
	* Fixed: Rendering Hidden Fields as `input=hidden` when no fields are configured in Edit Entry (fixing a regression in 2.5)
	* Modified: The default value for the `gravityview/edit_entry/reveal_hidden_field` filter is now `false`
	* Added: `gravityview/edit_entry/render_hidden_field` filter to modify whether to render Hidden Field HTML in Edit Entry (default: `true`)
* Modified: Changed `GravityView_Edit_Entry_Locking::enqueue_scripts()` visibility to protected

= 2.6 on February 12, 2020 =

* Added: Implement Gravity Forms Entry Locking - see when others are editing an entry at the same time ([learn more](https://docs.gravitykit.com/article/676-entry-locking))
* Added: Easily duplicate entries in Gravity Forms using the new "Duplicate" link in Gravity Forms Entries screen ([read how](https://docs.gravitykit.com/article/675-duplicate-gravity-forms-entry))
* Improved: Speed up loading of Edit View screen
* Improved: Speed of adding fields in the View Configuration screen
* Modified: Reorganized some settings to be clearer
* Fixed: Potential fatal error when activating extensions with GravityView not active
* Updated: Russian translation (thank you, Victor S!)

__Developer Updates:__

* Added: `gravityview/duplicate/backend/enable` filter to disable adding a "Duplicate" link for entries
* Added: `gravityview/request/is_renderable` filter to modify what request classes represent valid GravityView requests
* Added: `gravityview/widget/search/form/action` filter to change search submission URL as needed
* Added: `gravityview/entry-list/link` filter to modify Other Entries links as needed
* Added: `gravityview/edit/link` filter to modify Edit Entry link as needed
* Fixed: A rare issue where a single entry is prevented from displaying with Post Category filters
* Modified: Important! `gravityview_get_entry()` and `GVCommon::get_entry()` require a View object as the fourth parameter. While the View will be retrieved from the context if the parameter is missing, it's important to supply it.
* Modified: `GVCommon::check_entry_display` now requires a View object as the second parameter. Not passing it will return an error.
* Modified: `gravityview/common/get_entry/check_entry_display` filter has a third View parameter passed from `GVCommon::get_entry`
* Modified: Bumped future minimum Gravity Forms version to 2.4

= 2.5.1 on December 14, 2019 =

* Modified: "Show Label" is now off by default for non-table layouts
* Improved: The View Configuration screen has been visually simplified. Fewer borders, larger items, and rounder corners.
* Accessibility improvements. Thanks to [Rian Rietveld](https://rianrietveld.com) and Gravity Forms for their support.
	- Color contrast ratios now meet [Web Content Accessibility Guidelines (WCAG) 2.0](https://www.w3.org/TR/WCAG20/) recommendations
	- Converted links that act as buttons to actual buttons
	- Added keyboard navigation support for "Add Field" and "Add Widget" pickers
	- Auto-focus the field search field when Add Field is opened
	- Improved Search Bar HTML structure for a better screen reader experience
	- Added ARIA labels for Search Bar configuration buttons
	- Improved touch target size and spacing for Search Bar add/remove field buttons
* Fixed: "Search All" with Multiple Forms plugin now works as expected in both "any" and "all" search modes.

__Developer Updates:__

* Added: `gravityview_lightbox_script` and `gravityview_lightbox_style` filters.
* Deprecated: `gravity_view_lightbox_script` and `gravity_view_lightbox_style` filters. Use `gravityview_lightbox_script` and `gravityview_lightbox_style` instead.

= 2.5 on December 5, 2019 =

This is a **big update**! Lots of improvements and fixes.

#### All changes:

* **GravityView now requires WordPress 4.7 or newer.**
* Added: A new "Duplicate Entry" allows you to duplicate entries from the front-end
* View Configuration
    * Added: You can now add labels for Custom Content in the View editor (this helps keep track of many Custom Content fields at once!)
    * Modified: New Views will be created with a number of default widgets preset
    * Fixed: View configuration could be lost when the "Update" button was clicked early in the page load or multiple times rapidly
    * Fixed: Some users were unable to edit a View, although having the correct permissions
* Improved CSV output
    * Modified: Multiple items in exported CSVs are now separated by a semicolon instead of new line. This is more consistent with formatting from other services.
    * Fixed: Checkbox output in CSVs will no longer contain HTML by default
    * Fixed: Textarea (Paragraph) output in CSVs will no longer contain `<br />` tags by default
* Edit Entry
    * Added: Directly embed the Edit Entry screen using the shortcode `[gventry edit="1"]`
    * Fixed: Editing an entry with Approve/Disapprove field hidden would disapprove an unapproved entry
    * Fixed: Field visibility when editing entries. Hidden fields remain hidden unless explicitly allowed via field configuration.
    * Fixed: Hidden calculation fields were being recalculated on Edit Entry
* Sorting and Search
    * Fixed: User sorting does not work when the `[gravityview]` shortcode defines a sorting order
    * Fixed: Proper sorting capabilities for Time and Date fields
    * Fixed: Page Size widget breaks when multiple search filters are set
    * Fixed: Page Size widget resets itself when a search is performed
* [Multiple Forms](https://www.gravitykit.com/extensions/multiple-forms/) fixes
    * Fixed: Global search not working with joined forms
    * Fixed: Custom Content fields now work properly with Multiple Forms
    * Fixed: [Gravity PDF](https://gravitypdf.com) support with Multiple Forms plugin and Custom Content fields
    * Fixed: Entry Link, Edit Link and Delete Link URLs may be incorrect with some Multiple Forms setups
* Integrations
    * Added: "Show as score" setting for Gravity Forms Survey fields
    * Added: Support for [Gravity Forms Pipe Add-On](https://www.gravityforms.com/add-ons/pipe-video-recording/)
    * Added: Track the number of pageviews entries get by using the new `[gv_pageviews]` shortcode integration with the lightweight [Pageviews](https://pageviews.io/) plugin
    * Fixed: [GP Nested Forms](https://gravitywiz.com/documentation/gravity-forms-nested-forms/) compatibility issues
    * Fixed: PHP warnings appeared when searching Views for sites running GP Populate Anything with "Default" permalinks enabled
* Improved: When a View is embedded on a post or page with an incompatible URL Slug, show a warning ([read more](https://docs.gravitykit.com/article/659-reserved-urls))
* Fixed: Number field decimal precision formatting not being respected
* Fixed: Lifetime licenses showed "0" instead of "Unlimited" sites available
* Updated: Polish translation (Thanks, Dariusz!)

__Developer Updates:__

* Added: `[gventry edit="1"]` mode where edit entry shortcodes can be used now (experimental)
* Added: `gravityview/template/field/csv/glue` filter to modify the glue used to separate multiple values in the CSV export (previously "\n", now default is ';')
* Added: `gravityview/shortcodes/gventry/edit/success` filter to modify [gventry] edit success message
* Added: `gravityview/search/sieve_choices` filter that sieves Search Widget field filter choices to only ones that have been used in entries (a UI is coming soon)
* Added: `gravityview/search/filter_details` filter for developers to modify search filter configurations
* Added: `gravityview/admin/available_fields` filter for developers to add their own assignable fields to View configurations
* Added: `gravityview/features/paged-edit` A super-secret early-bird filter to enable multiple page forms in Edit Entry
* Added: `$form_id` parameter for the `gravityview_template_$field_type_options` filter
* Added: `gravityview/security/require_unfiltered_html` filter now has 3 additional parameters: `user_id`, `cap` and `args`.
* Added: `gravityview/gvlogic/atts` filter for `[gvlogic]`
* Added: `gravityview/edit_entry/page/success` filter to alter the message between edit entry pages.
* Added: `gravityview/approve_entries/update_unapproved_meta` filter to modify entry update approval status.
* Added: `gravityview/search/searchable_fields/whitelist` filter to modify allowed URL-based searches.
* Fixed: Some issues with `unfiltered_html` user capabilities being not enough to edit a View
* Fixed: Partial form was being passed to `gform_after_update_entry` filter after editing an entry. Full form will now be passed.
* Fixed: Widget form IDs would not change when form ID is changed in the View Configuration screen
* Fixed: Intermittent `[gvlogic2]` and nested `else` issues
    * The `[gvlogic]` shortcode has been rewritten for more stable, stateless behavior
* Fixed: `GravityView_Entry_Notes::get_notes()` can return null; cast `$notes` as an array in `templates/fields/field-notes-html.php` and `includes/extensions/entry-notes/fields/notes.php` template files
* Fixed: Prevent error logs from filling with "union features not supported"
* Modified: Cookies will no longer be set for Single Entry back links
* Modified: Default 250px `image_width` setting for File Upload images is now easily overrideable
* Removed: The `gravityview/gvlogic/parse_atts/after` action is no longer available. See `gravityview/gvlogic/atts` filter instead
* Removed: The `GVLogic_Shortcode` class is now a lifeless stub. See `\GV\Shortcodes\gvlogic`.
* Deprecated: `gravityview_get_current_view_data` — use the `\GV\View` API instead

= 2.4.1.1 on August 27, 2019 =

* Fixed: Inconsistent sorting behavior for Views using Table layouts
* Fixed: Searching all fields not searching Multi Select fields
* Fixed: Error activating GravityView when Gravity Forms is disabled
* Fixed: "Getting Started" and "List of Changes" page layouts in WordPress 5.3
* Fixed: Don't show error messages twice when editing a View with a missing form
* Tweak: Don't show "Create a View" on trashed forms action menus

= 2.4 on July 17, 2019 =

**We tightened security by limiting who can edit Views. [Read how to grant Authors and Editors access](https://docs.gravitykit.com/article/598-non-administrator-edit-view).**

* Added: A new Result Number field and `{sequence}` Merge Tag [learn all about it!](https://docs.gravitykit.com/article/597-the-sequence-merge-tag)
* Added: `{date_updated}` Merge Tag ([see all GravityView Merge Tags](https://docs.gravitykit.com/article/76-merge-tags))
* Added: Option to output all CSV entries, instead of a single page of results
* Fixed: Settings compatibility issues on Multisite
* Fixed: CSV output for address fields contained Google Maps link
* Fixed: When editing an entry in Gravity Forms, clicking the "Cancel" button would not exit edit mode
* Fixed: Some fatal errors when Gravity Forms is deactivated while GravityView is active
* Fixed: Search All Fields functionality with latest Gravity Forms

__Developer Updates:__

* **Breaking Change:** Users without the `unfiltered_html` capability can no longer edit Views.
* Added: `gravityview/security/allow_unfiltered_html` to not require `unfiltered_html`. Dangerous!
* Added: `gravityview/template/field/address/csv/delimiter` filter for CSV output of addresses

= 2.3.2 on May 3, 2019 =

* Re-fixed: Conditional Logic breaks in Edit Entry if the condition field is not present

__Developer Updates:__

* Fixed: `strtolower()` warnings in `class-frontend-views.php`
* Fixed: `gravityview/fields/fileupload/link_atts` filter didn't work on link-wrapped images
* Fixed: PHP notice triggered when using the Poll widget
* Updated: Updater script, which should improve license check load time

= 2.3.1 on April 18, 2019 =

* Added: Entry Approval now features a popover that allows you to select from all approval statuses
* Fixed: Issues accessing Edit Entry for Views using [Multiple Forms](https://www.gravitykit.com/extensions/multiple-forms/)
* Fixed: Issues with Edit Entry where fields were duplicated. This temporarily reverts the conditional logic fix added in 2.3.
* Fixed: Maps will now properly use global API key settings on Multisite installations

__Developer Updates:__

* Fixed: Issues searching Address fields that contain custom states
* Added: `gravityview/approve_entries/popover_placement` filter to modify the placement of the approval popover (default: right)

= 2.3 on April 2, 2019 =

**Gravity Forms 2.3 is required**. Some functionality will not work if you are using Gravity Forms 2.2. If this affects you, please [let us know](mailto:support@gravitykit.com?subject=Gravity%20Forms%202.3%20Requirement)

* Added: Multi-Sorting! Example: Sort first by Last Name, then sort those results by First Name [Read more about multi-sorting](https://docs.gravitykit.com/article/570-sorting-by-multiple-columns)
    - Works great with our [DataTables extension](https://www.gravitykit.com/extensions/datatables/), too!
* Added: `[gvlogic logged_in="true"]` support to easily check user login status - [read how it works](https://docs.gravitykit.com/article/252-gvlogic-shortcode#logged-in-parameter)
* Added: Dropdown, Radio and Link input support for searching product fields
* Fixed: Conditional Logic breaks in Edit Entry if the condition field is not present
* Fixed: Sorting numbers with decimals
* Fixed: CSV output of List and File Upload fields
* Fixed: "Hide empty fields" setting not working Product and Quantity fields
* Fixed: Month and day reversed in multi-input date search fields
* Fixed: Join issues with embedded Views when using [Multiple Forms](https://www.gravitykit.com/extensions/multiple-forms/)
* Fixed: Other Entries empty text override was not working
* Updated: 100% translated for Dutch, German, and French

__Developer Updates:__

* Added: `gravityview/search/created_by/text` filter to override dropdown and radio text in "created by" search UI
* Added: `gravityview/approve_entries/after_submission` filter to prevent `is_approved` meta from being added automatically after entry creation
* Modified: List and File Upload fields are now output as objects/arrays in REST API JSON
* Modified: [Business Hours](https://wordpress.org/plugins/gravity-forms-business-hours/) field support in CSV and JSON output
* Fixed: Fatal error when custom templates are loaded without `\GV\Template_Context`
* Fixed: Potential PHP warning with PHP 7.2
* Added notice for users to upgrade to PHP 5.6, since WordPress will be bumping the minimum version soon


= 2.2.5 on February 4, 2019 =

* Added: Support for nested dropdown selection in Search Bar
* Fixed: State search dropdown type for custom address types
* Fixed: Don't show Credit Card fields on the Edit Entry screen (#1219)
* REST API and CSV fixes
    * Fixed: Email field being output as links in CSV
    * Fixed: CSVs could not contain more than one special field (Entry ID, Custom Content, etc.)
    * Fixed: CSV and JSON REST API did not output duplicate headers (Entry ID, Custom Content, etc.)
    * Fixed: JSON REST API endpoint did not render Custom Content fields
    * Modified: In the REST API duplicate keys are now suffixed with (n), for example: id(1), id(2), instead of not showing them at all
* Updated: Script used to provide built-in Support Port
* Updated: Russian translation by [@awsswa59](https://www.transifex.com/user/profile/awsswa59/)

__Developer Updates:__

* Added: `gravityview/edit_entry/before_update` hook
* Added: `gravityview/api/field/key` filter to customize the generated REST API entry JSON keys
* Added: `gravityview/template/csv/field/raw` filter to allow raw output of specific fields
* Modified: CSV REST API endpoint returns binary data instead of JSON-encoded data

= 2.2.4 on January 14, 2019 =

* Fixed: Other Entries field would display all entries without filtering
* Fixed: Entry Date searches not working (broken in 2.2)
* Fixed: CSV outputting wrong date formats for Date and Date Created fields
* Fixed: CSV outputting empty content for Custom Content fields
* Fixed: Changelog formatting so that the 2.2.1, 2.2.2, and 2.2.3 updates are shown
* Fixed: The picture of Floaty was _really big_ in the Getting Started screen
* Updated Translations for Italian and Iranian. Thanks, Farhad!

= 2.2.3 on December 20, 2018 =

* Fixed: Issue loading translation files on Windows IIS servers

__Developer Updates:__

* Added: Third argument to `gravityview_search_operator` filter (the current `\GV\View` object)
* Added: `GravityView_Image::is_valid_extension()` to determine whether an extension is valid for an image
* Fixed: Search operator overrides that broke in 2.2
* Modified: SVG files are now processed as images in GravityView
* Modified: Changed translation file loading order to remove paths that didn't work! [See this article for the updated paths](https://docs.gravitykit.com/article/530-translation-string-loading-order).

= 2.2.2 on December 11, 2018 =

* Added: Support for the new [Multiple Forms beta](https://www.gravitykit.com/extensions/multiple-forms/)!
* **Minor CSS Change**: Reduced Search Bar negative margins to fix the Search Bar not aligning properly
* Fixed: Calculation fields that were not added to the Edit Entry fields were being emptied (except the price)
* Updated translations - thank you, translators!
    - Turkish translated by [@suhakaralar](https://www.transifex.com/accounts/profile/suhakaralar/)
    - Russian translated by [@awsswa59](https://www.transifex.com/user/profile/awsswa59/)
    - Polish translated by [@dariusz.zielonka](https://www.transifex.com/user/profile/dariusz.zielonka/)

__Developer Updates:__

* Template Change: Updated `widget-poll.php` template to display poll results for all Multiple Forms fields
* Added: `gravityview/query/class` filter to allow query class overrides, needed for Multiple Forms extension
* Added: `gravityview/approve_entries/autounapprove/status` filter to change the approval status set when an entry is modified in Edit Entry
* Added: `$unions` property to `\GV\View`, for future use with [Multiple Forms plugin](https://www.gravitykit.com/extensions/multiple-forms/)

= 2.2.1 on December 4, 2018 =

* Confirmed compatibility with WordPress 5.0 and the new Gutenberg editor ([use the shortcode block to embed](https://docs.gravitykit.com/article/526-does-gravityview-support-gutenberg))
* Added: Support for upcoming [Multiple Forms plugin](https://www.gravitykit.com/extensions/multiple-forms/)
* Fixed: Edit Entry writes incorrectly-formatted empty values in some cases.
* Fixed: "Hide View data until search is performed" not working for [Maps layout](https://www.gravitykit.com/extensions/maps/)
* Fixed: Entries are not accessible when linked to from second page of results
* Fixed: Search redirects to home page when previewing an unpublished View

__Developer Updates:__

* Fixed: Error loading GravityView when server has not defined `GLOB_BRACE` value for the `glob()` function
* Added: `gravityview/entry/slug` filter to modify entry slug. It runs after the slug has been generated by `GravityView_API::get_entry_slug()`
* Added: `\GV\Entry::is_multi()` method to check whether the request's entry is a `Multi_Entry` (contains data from multiple entries because of joins)

= 2.2 on November 28, 2018 =

* Yes, GravityView is fully compatible with Gravity Forms 2.4!
* Added: Choose where users go after editing an entry
* Added: Search entries by approval status with new "Approval Status" field in the Search Bar
* Added: More search input types added for "Created By" searches
* Added: When searching "Created By", set the input type to "text" to search by user email, login and name fields
* Fixed: Issue installing plugins from the Extensions page on a Multisite network
* Fixed: When a View is embedded on the homepage of a site, Single Entry and Edit Entry did not work (404 not found error)
* Fixed: Stray "Advanced Custom Fields" editor at the bottom of Edit View pages
* Fixed: Labels and quantities removed when editing an entry that had product calculations
* Fixed: When multiple Views are embedded on a page, Single Entry could sometimes show "You are not allowed to view this content"
* Fixed: Major search and filtering any/all mode combination issues, especially with "Show only approved entries" mode, A-Z Filters, Featured Entries, Advanced Filtering plugins
* Fixed: Support all [documented date formats](https://docs.gravitykit.com/article/115-changing-the-format-of-the-search-widgets-date-picker) in Search Bar date fields
* Fixed: Issues with [Advanced Filtering](https://www.gravitykit.com/extensions/advanced-filter/) date fields (including human strings, less than, greater than)
* Fixed: Security issue when Advanced Filter was configured with an "Any form field" filter (single entries were not properly secured)
* Fixed: The Quiz Letter Grade is lost if Edit Entry does not contain all Gravity Forms Quiz Add-On fields

__Developer Updates:__

* Updated: `search-field-select.php` template to gracefully handle array values
* Added: Filters for new "Created By" search. [Learn how to modify what fields are searched](https://docs.gravitykit.com/article/523-created-by-text-search).

= 2.1.1 on October 26, 2018 =

* Added: A "Connected Views" menu on the Gravity Forms Forms page - hover over a form to see the new Connected Views menu!
* Fixed: Additional slashes being added to the custom date format for Date fields
* Fixed: Quiz Letter Grade not updated after editing an entry that has Gravity Forms Quiz fields
* Fixed: Single Entry screen is inaccessible when the category is part of a URL path (using the `%category%` tag in the site's Permalinks settings)
* Fixed: Issue where GravityView CSS isn't loading in the Dashboard for some customers
* Fixed: Display uploaded files using Gravity Forms' secure link URL format, if enabled
* Updated Polish translation. Dziękuję Ci, [@dariusz.zielonka](https://www.transifex.com/user/profile/dariusz.zielonka/)!

__Developer Updates:__

* Added: `gravityview/template/table/use-legacy-style` filter to  use the legacy Table layout stylesheet without any responsive layout styles (added in GravityView 2.1) - [Here's code you can use](https://gist.github.com/zackkatz/45d869e096cd5114a87952d292116d3f)
* Added: `gravityview/view/can_render` filter to allow you to override whether a View can be rendered or not
* Added: `gravityview/widgets/search/datepicker/format` filter to allow you to modify only the format used, rather than using the `gravityview_search_datepicker_class` filter
* Fixed: Fixed an issue when using [custom entry slugs](https://docs.gravitykit.com/article/57-customizing-urls) where non-unique values across forms cause the entries to not be accessible
* Fixed: Undefined index PHP warning in the GravityView Extensions screen
* Fixed: Removed internal usage of deprecated GravityView functions
* Limitation: "Enable lightbox for images" will not work on images when using Gravity Forms secure URL format. [Contact support](mailto:support@gravitykit.com) for a work-around, or use a [different lightbox script](https://docs.gravitykit.com/article/277-using-the-foobox-lightbox-plugin-instead-of-the-default).

= 2.1.0.2 and 2.1.0.3 on September 28, 2018 =

* Fixed: Slashes being added to field quotes
* Fixed: Images showing as links for File Upload fields

= 2.1.0.1 on September 27, 2018 =

* Fixed: Responsive table layout labels showing sorting icon HTML
* Fixed: Responsive table layout showing table footer

= 2.1 on September 27, 2018 =

* Added: You can now send email notifications when an entry is approved, disapproved, or the approval status has changed. [Learn how](https://docs.gravitykit.com/article/488-notification-when-entry-approved)
* Added: Automatically un-approve an entry when it has been updated by an user without the ability to moderate entries
* Added: Easy way to install GravityView Extensions and our stand-alone plugins [Learn how](https://docs.gravitykit.com/article/489-managing-extensions)
* Added: Enable CSV output for Views [Learn how](https://docs.gravitykit.com/article/491-csv-export)
* Added: A "Page Size" widget allows users to change the number of entries per page
* Added: Support for displaying a single input value of a Chained Select field
* Added: The Table layout is now mobile-responsive!
* Improved: Added a shortcut to reset entry approval on the front-end of a View: "Option + Click" on the Entry Approval field
* Fixed: Custom date format not working with the `{date_created}` Merge Tag
* Fixed: Embedding a View inside an embedded entry didn't work
* Fixed: "Link to entry" setting not working for File Upload fields
* Fixed: Approval Status field not showing anything
* Updated translations - thank you, translators!
    - Polish translated by [@dariusz.zielonka](https://www.transifex.com/user/profile/dariusz.zielonka/)
    - Russian translated by [@awsswa59](https://www.transifex.com/user/profile/awsswa59/)
    - Turkish translated by [@suhakaralar](https://www.transifex.com/accounts/profile/suhakaralar/)
    - Chinese translated by [@michaeledi](https://www.transifex.com/user/profile/michaeledi/)

__Developer Notes:__

* Added: Process shortcodes inside [gv_entry_link] shortcodes
* Added: `gravityview/shortcodes/gv_entry_link/output` filter to modify output of the `[gv_entry_link]` shortcode
* Added `gravityview/widget/page_size/settings` and `gravityview/widget/page_size/page_sizes` filters to modify new Page Size widget
* Modified: Added `data-label` attributes to all Table layout cells to make responsive layout CSS-only
* Modified: Added responsive CSS to the Table layout CSS ("table-view.css")
* Improved: Reduced database lookups when using custom entry slugs
* Introduced `\GV\View->can_render()` method to reduce code duplication
* Fixed: Don't add `gvid` unless multiple Views embedded in a post
* Fixed: PHP 5.3 warning in when using `array_combine()` on empty arrays
* Fixed: Apply `addslashes` to View Configuration when saving, fixing `{date_created}` format
* REST API: Allow setting parent post or page with the REST API request using `post_id={id}` ([learn more](https://docs.gravitykit.com/article/468-rest-api))
* REST API: Added `X-Item-Total` header and meta to REST API response

= 2.0.14.1 on July 19, 2018 =

* Fixed: Potential XSS ("Cross Site Scripting") security issue. **Please update.**
* Fixed: GravityView styles weren't being loaded for some users

= 2.0.14 on July 9, 2018 =

* Added: Allow filtering entries by Unapproved status in Gravity Forms
* Added: Reset entry approval status by holding down Option/Alt when clicking entry approval icon
* Fixed: Merge Tags not working in field Custom Labels
* Fixed: Enable sorting by approval status all the time, not just when a form has an Approval field
* Fixed: When a View is saved without a connected form, don't show "no longer exists" message
* Fixed: Inline Edit plugin not updating properly when GravityView is active

__Developer Notes:__

* Added: `gravityview/approve_entries/after_submission/default_status` filter to modify the default status of an entry as it is created.
* Modified: No longer delete `is_approved` entry meta when updating entry status - leave the value to be `GravityView_Entry_Approval_Status::UNAPPROVED` (3)
* Fixed: Allow for "in" and "not_in" comparisons when using `GravityView_GFFormsModel::is_value_match`
* Tweak: If "Search Mode" key is set, but there is no value, use "all"
* Tweak: Reduced number of database queries when rendering a View

= 2.0.13.1 on June 26, 2018 =

* Fixed: Custom Content fields not working with DIY Layout
* Fixed: Error when displaying plugin updates on a single site of a Multisite installation

= 2.0.13 on June 25, 2018 =

* Fixed: When View is embedded in a page, the "Delete Entry" link redirects the user to the View URL instead of embedded page URL
* Fixed: Custom Content fields not working with DIY Layout since 2.0.11
* Fixed: Fatal error when migrating settings from (very) old versions of GravityView
* Fixed: oEmbed not working when using "plain" URLs with numeric View ID slugs

__Developer Notes__

* Added: Code to expose Entry Notes globally, to fix conflict with DataTables (future DataTables update required)
* Added: `data-viewid` attribute to the Search Bar form with the current View ID
* Added: Current Post ID parameter to the `gravityview/edit-entry/publishing-action/after` action

= 2.0.12 on June 12, 2018 =

* Fixed: On the Plugins page, "Update now" not working for GravityView Premium Plugins, Views & Extensions
* Fixed: Always show that plugin updates are available, even if a license is expired

= 2.0.11 on June 12, 2018 =

* Added: Search for fields by name when adding fields to your View configuration (it's really great!)
* Fixed: GravityView license details not saving when the license was activated (only when the Update Settings button was clicked)
* Fixed: Entry filtering for single entries
* Fixed: Per-user language setting not being used in WordPress 4.7 or newer

__Developer Notes__

* Added: `\GV\View::get_joins()` method to fetch array of `\GV\Joins` connected with a View
* Added: `\GV\View::get_joined_forms()` method to get array of `\GV\GF_Forms` connected with a View

= 2.0.10 on June 6, 2018 =

* Fixed: Password-protected Views were showing "You are not allowed to view this content" instead of the password form
* Fixed: When Map View is embedded, Search Bar pointed to View URL, not page URL

= 2.0.9 on June 1, 2018 =

* Added: Allow passing `{get}` Merge Tags to [gventry] and [gvfield] shortcodes
* Fixed: Searching by entry creator using the Search Bar wasn't working
* Fixed: Edit Entry showing "Invalid link" warnings when multiple Views are embedded on a page
* Fixed: Issues with legacy template back-compatiblity (A-Z Filters) and newer API widgets (Maps)
* Fixed: Translations for entry "meta", like "Created By" or "Date Created"
* Fixed: When searching State/Province with the Search Bar, use "exact match" search

__Developer Notes__

* Added: Auto-prefixing for all CSS rules, set to cover 99.7% of browsers. We were already prefixing, so it doesn't change much, but it will update automatically from now on, based on browser support.

= 2.0.8.1 on May 31, 2018 =

* Fixed: Standalone map fields not displaying on the [Maps layout](https://www.gravitykit.com/extensions/maps/)
* Fixed: `[gv_entry_link]` when embedded in a post or page, not a View
* Fixed: `[gv_entry_link]` returning a broken link when the entry isn't defined
* Fixed: Conflict with Testimonials Widget plugin (and other plugins) loading outdated code
* Fixed: PHP notice when displaying Gravity Flow "Workflow" field

= 2.0.8 on May 25, 2018 =

* Fixed: Table layout not using field Column Width settings
* Fixed: With "Show Label" disabled, "Custom Label" setting is being displayed (if set)
* Fixed: List Field columns were being shown as searchable in Search Bar
* Fixed: Conflict with Gravity Forms Import Entries file upload process
* Fixed: Empty searches could show results when "Hide View data until search is performed" is enabled
* Fixed: When "Start Date" and "End Date" are the same day, results may not be accurate

__Developer Updates__

* Fixed: `gv_value()` didn't have necessary View global data set for backward compatibility (`gv_value()` is now deprecated! Use `Use \GV\Field_Template::render()` instead.)

= 2.0.7.1 on May 24, 2018 =

* Fixed: Merge Tags not being shown in Custom Content fields in Edit Entry
* Fixed: "gvGlobals not defined" JavaScript error on Edit Entry screen affecting some themes
* Fixed: Don't clear Search Bar configuration when switching View layouts

= 2.0.7 on May 23, 2018 =

* Fixed: Entry visibility when View is embedded
* Fixed: Don't show widgets if we're oEmbedding an entry
* Fixed: Don't apply "Hide Until Search" on entry pages
* Fixed: "Hide View data until search is performed" not working for Views on embedded pages
* Fixed: Restore Advanced Custom Fields plugin compatibility
* Tweak: When activating a license, remove the notice immediately
* Fixed: Maps API key settings resetting after 24 hours

__Developer Updates__

* Changed: gravityview_get_context() now returns empty string if not GravityView post type

= 2.0.6.1 on May 21, 2018 =

* Fixed: "Hide View data until search is performed" not working
* Added: Support for SiteOrigin Page Builder and LiveMesh SiteOrigin Widgets
* Fixed: Enfold Theme layout builder no longer rendering Views

= 2.0.6 on May 17, 2018 =

* Fixed: Conflicts with Yoast SEO & Jetpack plugins that prevent widgets from displaying
* Fixed: Some fields display as HTML (fixes Gravity Flow Discussion field, for example)
* Fixed: Some Merge Tag modifiers not working, such as `:url` for List fields
* Fixed: Give Floaty a place to hang out on the GravityView Settings screen with new Gravity Forms CSS

__Developer Updates__

* Fixed: Backward-compatibility for using global `$gravityview_view->_current_field` (don't use in new code!)

= 2.0.5 on May 16, 2018 =

* Fixed: Entry Link fields and `[gv_entry_link]` shortcode not working properly with DataTables when embedded
* Fixed: Do not output other shortcodes in single entry mode
* Fixed: Error when deleting an entry
* Fixed: When multiple Views are embedded on a page, and one or more has Advanced Filters enabled, no entries will be displayed
* Fixed: PHP warning with `[gravitypdf]` shortcode
* Fixed: When multiple table layout Views are embedded on a page, there are multiple column sorting links displayed
* Fixed: Error displaying message that a license is expired

= 2.0.4 on May 12, 2018 =

* Fixed: Slow front-end performance, affecting all layout types
* Fixed: Search not performing properly
* Fixed: "Enable sorting by column" option for Table layouts
* GravityView will require Gravity Forms 2.3 in the future; please make sure you're using the latest version of Gravity Forms!

__Developer Updates__

* Fixed: `GravityView_frontend::get_view_entries()` search generation
* Fixed: `gravityview_get_template_settings()` not returning settings
* Tweak: Cache View and Field magic getters into variables for less overhead.

= 2.0.3 on May 10, 2018 =

* Fixed: Compatibility with `[gravitypdf]` shortcode
* Fixed: When using `[gravityview]` shortcode, the `page_size` setting wasn't being respected
* Fixed: `[gravityview detail="last_entry" /]` not returning the correct entry
* Fixed: Widgets not being properly rendered when using oEmbed
* Fixed: Note fields not rendering properly

__Developer Notes__

* Fixed: `GravityView_View::getInstance()` not returning information about a single entry
* Added: `gravityview/shortcode/detail/$key` filter

= 2.0.1 & 2.0.2 on May 9, 2018 =

* Fixed: Widgets not displayed when a View is embedded
* Fixed: Saving new settings can cause fatal error
* Fixed: Prevent commonly-used front end function from creating an error in the Dashboard
* Fixed: Hide labels if "Show Label" is not checked
* Fixed: CSS borders on List layout
* Fixed: Error when fetching GravityView Widget with DataTables Extension 2.2
* Fixed: Fail gracefully when GravityView Maps is installed on a server running PHP 5.2.4

= Version 2.0 on May 8, 2018 =

We are proud to share this release with you: we have been working on this release since 2016, and although most of the changes won’t be seen, GravityView has a brand-new engine that will power the plugin into the future! ��
\- Zack with GravityView

---

**Note: GravityView now requires PHP 5.3 or newer**

_This is a major release. Please back up your site before updating._ We have tested the plugin thoroughly, but we suggest backing up your site before updating all plugins.

**New functionality**

* `[gventry]`: embed entries in a post, page or a View ([learn more](https://docs.gravitykit.com/article/462-gvfield-embed-gravity-forms-field-values))
* `[gvfield]`: embed single field values ([learn more](https://docs.gravitykit.com/article/462-gvfield-embed-gravity-forms-field-values))
* [Many new Merge Tag modifiers](https://docs.gravitykit.com/article/350-merge-tag-modifiers) - These enable powerful new abilities when using the Custom Content field!
* Use oEmbed with Custom Content fields - easily embed YouTube videos, Tweets (and much more) on your Custom Content field
* "Is Starred" field - display whether an entry is "Starred" in Gravity Forms or not, and star/unstar it from the front end of your site
* Added Bosnian, Iranian, and Canadian French translations, updated many others (thank you all!)

**Smaller changes**

* Added `{gv_entry_link}` Merge Tag, alias of `[gv_entry_link]` shortcode in `{gv_entry_link:[post id]:[action]}` format. This allows you to use `{gv_entry_link}` inside HTML tags, where you are not able to use the `[gv_entry_link]` shortcode.
* Default `[gvlogic]` comparison is now set to `isnot=""`; this way, you can just use `[gvlogic if="{example:1}"]` instead of `[gvlogic if="{example:1}" isnot=""]` to check if a field has a value.

**Developer Updates**

This release is the biggest ever for developers! Even so, we have taken great care to provide backward compatibility with GravityView 1.x. Other than increasing the minimum version of PHP to 5.3, **no breaking changes were made.**

* We have rewritten the plugin from the ground up. [Learn all about it here](https://github.com/gravityview/GravityView/wiki/The-Future-of-GravityView).
* New REST API! Fetch GravityView details and entries using the WordPress REST API endpoint. It's disabled by default, but can be enabled or disabled globally on GravityView Settings screen, or per-View in View Settings. [Learn about the endpoints](https://github.com/gravityview/GravityView/wiki/REST-API).
* New `gravityview()` API wrapper function, now used for easy access to everything you could want
* New template structure ([learn how to migrate your custom template files](https://github.com/gravityview/GravityView/wiki/Template-Migration))
* We have gotten rid of global state; actions and filters are now passed a `$context` argument, a [`\GV\Template_Context` object](https://github.com/gravityview/GravityView/blob/v2.0/future/includes/class-gv-context-template.php)
* When HTML 5 is enabled in Gravity Forms, now the Search All field will use `type="search"`
* _Countless_ new filters and actions! Additional documentation will be coming, both on [docs.gravitykit.com](https://docs.gravitykit.com) as well as [codex.gravitykit.com](https://codex.gravitykit.com).

A special thanks to [Gennady](https://codeseekah.com) for your tireless pursuit of better code, insistence on backward compatibility, and your positive attitude. ��

= 1.22.6 on April 4, 2018 =

* Fixed: Line breaks being added to `[gvlogic]` shortcode output
* Fixed: Gravity Forms 2.3 compatibility notice
* Fixed: "The ID is required." message when configuring the GravityView Search WordPress widget
* Fixed: Slashes were being added to Post Image details

__Developer Updates:__

* Added `gravityview/edit_entry/reveal_hidden_field` filter, which allows you to prevent Hidden fields from becoming Text fields in Edit Entry context
* Added `gravityview/edit_entry/field_visibility` filter to set field visibility on Edit Entry (default is always "visible")

= 1.22.5 on January 25, 2018 =

* Improves support for [DIY Layout](https://www.gravitykit.com/extensions/diy-layout/), a layout for designers & developers to take full advantage of GravityView
* Tweak: Show "Embed Shortcode" helper if a View has widgets configured but not Fields
* Fixed: Add Note support for Gravity Forms 2.3 (it's coming soon)
* Fixed: `tabindex` not properly set for Update/Cancel/Delete buttons in Edit Entry
* Fixed: Hide Yoast SEO Content & SEO Analysis functionality when editing a View
* Fixed: Line breaks were being added to Custom Content fields and widgets, even when "Automatically add paragraphs to content" wasn't checked

__Developer Updates:__

* Add `$nl2br`, `$format`, `$aux_data` parameters to `GravityView_API::replace_variables()` to be consistent with `GFCommon::replace_variables()`

= 1.22.4? =

Yes, we skipped a minor release (1.22.4 exists only in our hearts). Thanks for noticing!

= 1.22.3 on December 21, 2017 =

* Added: Support for displaying files uploaded using the Gravity Forms Dropbox Addon (thanks, @mgratch and @ViewFromTheBox!)
* Added: Merge Tags now are replaced when in `[gvlogic]` shortcodes not in a View
* Fixed: Filtering by date in Advanced Filters prevented single entries from being visible
* Fixed: `gravityview/capabilities/allow_logged_out` filter wasn't living up to its name (allowing logged-out visitors to edit entries)

__Developer Updates:__

* Modified: We're reverting changes made to Advanced Custom Field plugin compatibility
* Added: `gravityview/fields/fileupload/file_path` filter in `class-gravityview-field-fileupload.php`
* Modified: Removed `!important` from the CSS height rule for the `.gv-notes .gv-note-add textarea` rule

= 1.22.2 on December 7, 2017 =

* Fixed: Fatal error when running Ultimate Member 2.0 beta
* Fixed: Issue deleting entries when Advanced Filter rules don't match
* Fixed: Delete Entry messages not displaying when entry is deleted
* Fixed: ACF shortcodes in WYSIWYG fields no longer processed since 1.22.1
* Fixed: Fatal error when using old installations of Gravity Forms

__Developer Updates:__

* Added: `gravityview/edit_entry/unset_hidden_field_values` filter to prevent deleting values for fields hidden by Conditional Logic

= 1.22.1.1 on November 30, 2017 =

* Fixed: When displaying Email fields, PHP warning about `StandalonePHPEnkoder.php`

= 1.22.1 on November 29, 2017 =

* Moved "Custom Content" field to top of field picker, in what Rafael calls the "Best idea of 2017 �""
* Added: When Gravity Forms 2.3 is released, support for "Random" entry order will be enabled
* Fixed: Entry oEmbeds not working when using "Plain" URL formats to embed
* Fixed: Only published Views showing in Gravity Forms "Connected Views" menu
* Fixed: Deleting entries can cause entries to be displayed from a different View when Advanced Filters is activated and multiple Views are embedded on a page
* Fixed: Infinite loop when using `[gravityview]` shortcode inside ACF fields

__Developer Updates:__

* Added: `GravityView_HTML_Elements` class for generating commonly-used HTML elements
* Added: Way to disable front-end cookies for our friends in Europe ([see code here](https://gist.github.com/zackkatz/354a71dc47ffef072ed725706cf455ed))
* Added: `gravityview/metaboxes/data-source/before` and `gravityview/metaboxes/data-source/after` hooks
* Added: Second `$args` param added to `gravityview_get_connected_views()` function
* Modified: Pass fifth parameter `$input_type` to `GravityView_Template::assign_field_options` method

= 1.22 on September 4, 2017=

* Added: Support for Gravity Forms 2.3
* Fixed: Fatal error when Divi (and other Elegant Themes) try to load GravityView widgets while editing a post with a sidebar block in it—now the sidebar block will not be rendered
* Fixed: Inline Edit plugin not working when displaying a single entry
* Fixed: Featured Entries plugin not adding correct CSS selector to the single entry container

__Developer Updates:__

* Modified: Template files `list-header.php`, `list-single.php`, `table-header.php`, `table-single.php`
* Fixed: When `GRAVITYVIEW_LICENSE_KEY` constant is defined, it will always be used, and the license field will be disabled
* Fixed: List View and Table View templates have more standardized CSS selectors for single & multiple contexts ([Learn more](https://docs.gravitykit.com/article/63-css-guide))
* Fixed: Permalink issue when embedding a View on a page, then making it the site's Front Page
* Fixed: Transient cache issues when invalidating cache
* Fixed: `gv_empty()` now returns false for an array with all empty values
* Fixed: Delay plugin compatibility checks until `plugins_loaded`

= 1.21.5.3 on July 24, 2017 =

* Fixed: For some field types, the value "No" would be interpreted as `false`
* Fixed: In Edit Entry, when editing a form that has a Post Custom Field field type—configured as checkboxes—file upload fields would not be saved
* Fixed: If a form connected to a View is in the trash, there will be an error when editing the View
* Fixed: Embedding single entries with WordPress 4.8
* Fixed: Fatal error when using older version of WPML

= 1.21.5.2 on June 26, 2017 =

* Tweak: Improved plugin speed by reducing amount of information logged
* Fixed: Duplicate descriptions on the settings screen
* Fixed: Our "No-Conflict Mode" made the settings screen look bad. Yes, we recognize the irony.
* Updated: Translations - thank you, translators!
    - Turkish translation by [@suhakaralar](https://www.transifex.com/accounts/profile/suhakaralar/)
    - Dutch translations by Thom

= 1.21.5.1 on June 13, 2017 =

* Modified: We stopped allowing any HTML in Paragraph Text fields in 1.21.5, but this functionality was used by lots of people. We now use a different function to allow safe HTML by default.
* Added: `gravityview/fields/textarea/allowed_kses` filter to modify the allowed HTML to be displayed.

= 1.21.5 on June 8, 2017 =

* Added: The `{current_post}` Merge Tag adds information about the current post. [Read more about it](https://docs.gravitykit.com/article/412-currentpost-merge-tag).
* Added: `gravityview/gvlogic/parse_atts/after` action to modify `[gvlogic]` shortcode attributes after it's been parsed
* Added: A new setting to opt-in for access to the latest pre-release versions of GravityView (in Views > Settings)
* Added: Support for Restrict Content Pro when in "No-Conflict Mode"
* Fixed: Saving an entry could strip the entry creator information. Now, when the entry creator is not in the "Change Entry Creator" users list, we add them back in to the list.
* Fixed: Potential security issue
* Fixed: Multiple notifications could sometimes be sent when editing an entry in GravityView.
* Fixed: Gravity Forms tooltip scripts being loaded admin-wide.
* Updated: Dutch translations (thanks, Thom!)

= 1.21.4 on April 13, 2017 =

* Fixed: "Enable sorting by column" not visible when using table-based View Presets
* Fixed: Error activating the plugin when Gravity Forms is not active
* Fixed: Numeric sorting
* Fixed: Compatibility issue with WPML 3.6.1 and lower
* Tweak: When using `?cache` to disable entries caching, cached data is removed

= 1.21.3 on April 4, 2017 =

* Fixed: Post Images stopped working in Edit Entry
* Fixed: Conflict with our Social Sharing & SEO Extension
* Fixed: Unable to search for a value of `0`
* Fixed: Inaccurate search results when using the `search_field` and `search_value` settings in the `[gravityview]` shortcode
    - The search mode will now always be set to `all` when using these settings

__Developer Updates:__

* We decided to not throw exceptions in the new `gravityview()` wrapper function. Instead, we will log errors via Gravity Forms logging.

= 1.21.2 on March 31, 2017 =

* Added: Support for embedding `[gravityview]` shortcodes in Advanced Custom Fields (ACF) fields
* Fixed: PHP warnings and notices

= 1.21.1 on March 30, 2017 =

* Fixed: Advanced Filters no longer filtered ��
* Fixed: Fatal error when viewing Single Entry with a Single Entry Title setting that included Merge Tags
* Fixed: Cache wasn't cleared when an entry was created using Gravity Forms API (thanks Steve with Gravity Flow!)

= 1.21 on March 29, 2017 =

* Fixed: Edit Entry compatibility with Gravity Forms 2.2
* Fixed: Single Entry not accessible when filtering a View by Gravity Flow's "Final Status" field
* Fixed: Needed to re-save permalink settings for Single Entry and Edit Entry to work
* Fixed: Incorrect pagination calculations when passing `offset` via the `[gravityview]` shortcode

__Developer Updates:__

* Modified: `GVCommon::check_entry_display()` now returns WP_Error instead of `false` when an error occurs. This allows for additional information to be passed.
* Added: `gravityview/search-all-split-words` filter to change search behavior for the "Search All" search input. Default (`true`) converts words separated by spaces into separate search terms. `false` will search whole word.
* Much progress has been made on the `gravityview()` wrapper function behind the scenes. Getting closer to parity all the time.

= 1.20.1 on March 1, 2017 =

* Added: Support for comma-separated email addresses when adding a note and using "Other email address"
* Fixed: Edit Entry issue with File Uploads not saving properly
* Fixed: Support for `offset` attribute in the `[gravityview]` shortcode
* Updated: Auto-upgrade script

= 1.20 on February 24, 2017 =

* Added: Product Fields are now editable
    - Quantity,
    - Product fields are hidden if the entry contains external transaction data
    - Support for Coupon Addon
* Fixed: Single Entry not accessible when filtering by a Checkbox field in the Advanced Filters Extension
* Fixed: WPML links to Single Entry not working if using directory or sub-domain URL formats
* Fixed: Product field prices not always formatted as a currency
* Fixed: Product fields sometimes appeared twice in the Add Field field picker
* Fixed: PHP warning when updating entries. Thanks for reporting, Werner!
* Modified: Don't show CAPTCHA fields in Edit Entry
* Fixed: "Trying to get property of non-object" bug when updating an entry connected to Gravity Forms User Registration
* Fixed: Yoast SEO scripts and styles not loading properly on Edit View screen
* Updated: Minimum version of Gravity Forms User Registration updated to 3.2

__Developer Notes:__


* Added: `GVCommon::entry_has_transaction_data()` to check whether entry array contains payment gateway transaction information
* Added: `gravityview/edit_entry/hide-coupon-fields` to modify whether to hide Coupon fields in Edit Entry (default: `false`)
* Added: `GravityView_frontend::get_view_entries_parameters()` method to get the final entry search parameters for a View without fetching the entries as well
* Added: `GVCommon::get_product_field_types()` to fetch Gravity Forms product field types array
* Added: `gravityview/edit_entry/field_blacklist` filter to modify what field types should not be shown in Edit Entry
* Added: `GravityView_Plugin_Hooks_Gravity_Forms_Coupon` class
* Added: Third `GravityView_Edit_Entry_Render` parameter to `gravityview/edit_entry/field_value`, `gravityview/edit_entry/field_value_{field_type}` filters and `gravityview/edit_entry/after_update` action
* Updated: `list-body.php` and `list-single.php` template files to prevent empty `<div>` from rendering (and looking bad) when there are no fields configured for the zones
* Updated: `fields/product.php` template file
* Updated: Flexibility library for IE CSS flexbox support
* Modified: `gravityview/edit_entry/hide-product-fields` default will now be determined by whether entry has gateway transaction information
* Modified: Only print errors when running the unit tests if the `--debug` setting is defined, like `phpunit --debug --verbose`
* Modified: If overriding `get_field_input()` using `GravityView_Field`, returning empty value will now result in the default `GF_Field` input being used
* Modified: GravityView_Edit_Entry_User_Registration::restore_display_name() now returns a value instead of void
* Tweak: Edit Entry links no longer require `page=gf_entries&view=entry` at the end of the URL (in case you noticed)

= 1.19.4 on January 19, 2017 =

* **GravityView requirements will soon be updated**: Gravity Forms Version 2.0+, PHP 5.3+
* Updated: GravityView now requires WordPress 4.0 or newer
* Fixed: Search Bar search not working for states in the United States
* Fixed: WPML conflict where Single Entry or Edit Entry screens are inaccessible
* Fixed: Prevent PHP error when displaying GravityView using `get_gravityview()`
* Updated translations:
    - �� Danish *100% translated*d*
    - �� Norwegian *100% translated*d*
    - �� Swedish translation updateded

__Developer Notes: __

* New: We're starting the migration to a new wrapper API that will awesome. We will be rolling out new functionality and documentation over time. For now, we are just using it to load the plugin. [Very exciting time](https://i.imgur.com/xmkONOD.gif)!
* Fixed: Issue fetching image sizes when using `GravityView_Image` class and fetching from a site with invalid SSL cert.
* Added: `gravityview_directory_link` to modify the URL to the View directory context (in `GravityView_API::directory_link()`)

= 1.19.3 on January 9, 2017 =

First update of 2017! We've got great things planned for GravityView and our Extensions. As always, [contact us](mailto:support@gravitykit.com) with any questions or feedback. We don't bite!

* Fixed: List field inputs not loading in Edit Entry when values were empty or the field was hidden initially because of Conditional Logic
* Fixed: Prevent Approve Entry and Delete Entry fields from being added to Edit Entry field configuration
* Fixed: Don't render Views outside "the loop", prevents conflicts with other plugins that run `the_content` filter outside normal places
* Fixed: Only display "You have attempted to view an entry that is not visible or may not exist." warning once when multiple Views are embedded on a page
* Fixed: The `[gravityview]` shortcode would not be parsed properly due to HTML encoding when using certain page builders, including OptimizePress
* Fixed: Potential errors when non-standard form fields are added to Edit Entry configurations ("Creating default object from empty value" and "Cannot use object of type stdClass as array")
* Updated translations:
    - �� Chinese *100% translated* (thank you, Michael Edi!)!)
    - �� French *100% translated*d*
    - �� Brazilian Portuguese *100% translated* (thanks, Rafael!)!)
    - �� Dutch translation updated (thank you, Erik van Beek!)!)
    - �� Swedish translation updateded
    - Updated Spanish (Spain + Mexican) and German (`de` + `de_DE`) with each other

__Developer Notes:__

* `GVCommon::get_form_from_entry_id()` now correctly fetches forms with any status
* Moved `GravityView_Support_Port::get_related_plugins_and_extensions()` to `GV_License_Handler` class
* Updated the `install.sh` bash script
    - The 6th parameter now prevents database creation, and the 7th is the Gravity Forms source file
    - Script no longer breaks if there is a space in a directory name
    - `/tmp/` is no longer created in the GravityView directory; it's installed in the server's `/tmp/` directory
* Fixed Travis CI integration

= 1.19.2 on December 21, 2016 =

* Added: Search Bar now supports displaying State and Country fields as Select, List, or Radio input types (before, only text fields)
* Fixed: Single entries not accessible when a View has filters based on Gravity Forms "Advanced" fields like Address and Name
* Added: There is now a warning when a View tab has not been configured. The question "Why aren't my entries showing up?" is often due to a lack of configuration.
* Added: Notice for future PHP requirements.
    * Reminder: GravityView will soon require PHP 5.3. 97.6% of sites are already compatible.
* Fixed: Conflict with another plugin that prevented the Field Settings from being reachable in the Edit View screen
* Fixed: GravityView widgets repeating twice for some customers

__Developer Notes:__

* Added: `GravityView_View::getContextFields()` method allows fetching the fields configured for each View context (`directory`, `single`, `edit`)
    * Modified: `templates/list-body.php` and `templates/list-single.php` to add a check for context fields before rendering
* Added: `$field_id` as fourth argument passed to `gravityview/extension/search/input_type` filter
* Added: Added `$cap` and `$object_id` parameters to `GVCommon::generate_notice()` to be able to check caps before displaying a notice

= 1.19.1 on November 15, 2016 =

* Fixed: When creating a new View, the "form doesn't exist" warning would display

= 1.19 on November 14, 2016 =

* New: __Front-end entry moderation__! You can now approve and disapprove entries from the front of a View - [learn how to use front-end entry approval](https://docs.gravitykit.com/article/390-entry-approval)
    - Add entry moderation to your View with the new "Approve Entries" field
    - Displaying the current approval status by using the new "Approval Status" field
    - Views have a new "Show all entries to administrators" setting. This allows administrators to see entries with any approval status. [Learn how to use this new setting](https://docs.gravitykit.com/article/390-entry-approval#clarify-step-16)
* Fixed: Approval values not updating properly when using the "Approve/Reject" and "User Opt-In" fields
* Tweak: Show inactive forms in the Data Source form dropdown
* Tweak: If a View is connected to a form that is in the trash or does not exist, an error message is now shown
* Tweak: Don't show "Lost in space?" message when searching existing Views
* Added: New Russian translation - thank you, [George Kovalev](https://www.transifex.com/user/profile/gkovaleff/)!
    - Updated: Spanish translation (thanks [@matrixmercury](https://www.transifex.com/user/profile/matrixmercury/))

__Developer Notes:__

* Added: `field-approval.css` CSS file. [Learn how to override the design here](https://docs.gravitykit.com/article/388-front-end-approval-css).
* Modified: Removed the bottom border on the "No Results" text (`.gv-no-results` CSS selector)
* Fixed: Deprecated `get_bloginfo()` usage

= 1.18.1 on November 3, 2016 =

* Updated: 100% Chinese translation—thank you [Michael Edi](https://www.transifex.com/user/profile/michaeledi/)!
* Fixed: Entry approval not working when using [custom entry slugs](https://docs.gravitykit.com/article/57-customizing-urls)
* Fixed: `Undefined index: is_active` warning is shown when editing entries with User Registration Addon active
* Fixed: Strip extra whitespace in Entry Note field templates

= 1.18 on October 11, 2016 =

* Updated minimum requirements: WordPress 3.5, Gravity Forms 1.9.14
* Modified: Entries that are unapproved (not approved or disapproved) are shown as yellow circles
* Added: Shortcut to create a View for an existing form
* Added: Entry Note emails now have a message "This note was sent from {url}" to provide context for the note recipient
* Fixed: Edit Entry did not save other field values when Post fields were in the Edit Entry form
* Fixed: When using "Start Fresh" View presets, form fields were not being added to the "Add Field" field picker
* Fixed: Hidden visible inputs were showing in the "Add Field" picker (for example, the "Middle Name" input was hidden in the Name field, but showing as an option)
* Fixed: Fatal error when editing Post Content and Post Image fields
* Fixed: Lightbox images not loading
* Fixed: Lightbox loading indicator displaying below the overlay
* Fixed: "New form created" message was not shown when saving a draft using a "Start Fresh" View preset
* Gravity Forms User Registration Addon changes:
    * Gravity Forms User Registration 2.0 is no longer supported
    * Fixed Processing "Update User" feeds
    * Fixed: Inactive User Registration feeds were being processed
    * Fixed: User Registration "Update User" feeds were being processed, even if the Update Conditions weren't met
    * Fixed: Unable to use `gravityview/edit_entry/user_registration/trigger_update` filter
* Fixed: Prevent negative entry counts when approving and disapproving entries
* Fixed: PHP notice when WooCommerce Memberships is active
* Tweak: Entry Note emails now have paragraphs automatically added to them
* Tweak: When the global "Show Support Port" setting is "Hide", always hide; if set to "Show", respect each user's Support Port display preference
* Updated: Complete German translation—thank you [hubert123456](https://www.transifex.com/user/profile/hubert123456/)!

__Developer Notes__

* Migrated `is_approved` entry meta values; statuses are now managed by the `GravityView_Entry_Approval_Status` class
    - "Approved" => `1`, use `GravityView_Entry_Approval_Status::APPROVED` constant
    - "0" => `2`, use `GravityView_Entry_Approval_Status::DISAPPROVED` constant
    - Use `$new_value = GravityView_Entry_Approval_Status::maybe_convert_status( $old_value )` to reliably translate meta values
* Added: `GVCommon::get_entry_id()` method to get the entry ID from a slug or ID
* Added: `gravityview_go_back_url` filter to modify the link URL used for the single entry back-link in `gravityview_back_link()` function
* Added: `gravityview/field/notes/wpautop_email` filter to disable `wpautop()` on Entry Note emails
* Added: `$email_footer` to the `gravityview/field/notes/email_content` filter content
* Modified: `note-add-note.php` template: added `current-url` hidden field
* Modified: `list-single.php` template file: added `.gv-grid-col-1-3` CSS class to the `.gv-list-view-content-image` container
* Fixed: Mask the Entry ID in the link to lightbox files

= 1.17.4 on September 7, 2016 =

* Added: Support for editing [Gravity Perks Unique ID](https://gravitywiz.com/documentation/gp-unique-id/) fields
* Fixed: Issue searching and sorting fields with multiple inputs (like names)
* Fixed: Restore Gravity Forms Quiz Addon details in the field picker

__Developer Notes__

* Added: `gravityview_get_directory_widgets()`, `gravityview_set_directory_widgets()` wrapper functions to get and set View widget configurations
* Added: Second `$apply_filter` parameter to `GVCommon::get_directory_fields()` function to set whether or not to apply the `gravityview/configuration/fields` filter

= 1.17.3 on August 31, 2016 =

* Added: Search Bar support for Gravity Forms Survey fields: filter by survey responses
* Added: Search Bar support for Gravity Flow: search entries by the current Step, Step Status, or Workflow Status
* Added: `[gvlogic]` and other shortcodes now can be used inside Email field settings content
* Added: Support for embedding Views in the front page of a site; the [GravityView - Allow Front Page Views plugin](https://github.com/gravityview/gravityview-front-page-views) is no longer required
* Tweak: In Edit View, holding down the option (or alt) key while switching forms allows you to change forms without resetting field configurations - this is useful if you want to switch between duplicate forms
* Fixed: Restored correct Gravity Flow status and workflow values
* Fixed: Conflict when editing an entry in Gravity Flow
* Fixed: Tooltip title text of the field and widget "gear" icon
* Changed the plugin author from "Katz Web Services, Inc." to "GravityView" - it seemed like it was time!

__Developer Notes__

* Modified: `gravityview_get_forms()` function and `GVCommon::get_forms()` method to be compatible with `GFAPI::get_forms()`. Now accepts `$active` and `$trash` arguments, as well as returning all form data (not just `id` and `title` keys)
* Modified: `template/fields/post_image.php` file to use `gravityview_get_link()` to generate the anchor link
* Modified: `rel="noopener noreferrer"` now added to all links generated using `gravityview_get_link()` with `target="_blank"`. This fixes a generic security issue (not specific to GravityView) when displaying links to submitted websites and "Open link in new window" is checked - [read more about it here](https://dev.to/ben/the-targetblank-vulnerability-by-example)
* Modified: Don't convert underscores to periods if not numeric in `GravityView_Widget_Search::prepare_field_filter()` - this fixes searching entry meta
* Modified: Added third `gravityview_search_field_label` parameter: `$field` - it's the field configuration array passed by the Search Bar
* Modified: HTML tags are now stripped from Email field body and subject content
* Modified: Moved `GravityView_Admin_View_Item`, `GravityView_Admin_View_Field`, and `GravityView_Admin_View_Widget` to their own files
* Added: Deprecation notices for methods that haven't been used since Version 1.2!

= 1.17.2 on August 9, 2016 =

* Fixed: "Start Fresh" fails when there are no pre-existing forms in Gravity Forms
* Fixed: Edit Entry not saving values for fields that were initially hidden
* Added: Support for embedding Views in Ultimate Member profile tabs
* Fixed: File Upload fields potentially displaying PHP warnings
* Fixed: Check plugin and theme existence before loading hooks
* Fixed: "Hide empty fields" not working when "Make Phone Number Clickable" is checked for Phone fields
* Fixed: Potential PHP warning when adding Password fields in Edit View
* Fixed: Dutch (Netherlands) `nl_NL` translation file fixed
* Fixed: Divi theme shortcode buttons and modal form added to Edit View screen
* Fixed: Possible for Approve Entries checkbox to use the wrong Form ID
* Fixed: Search issues with special characters
    - Searches that contained ampersands `&` were not working
    - Searches containing plus signs `+` were not working
    - The "Select" Search Bar input type would not show the active search if search term contained an `&`
* Fixed: Multisite issue: when Users are logged-in but not added to any sites, they aren't able to see View content
* Fixed: Never show GravityView Toolbar menu to users who aren't able to edit Views, Forms, or Entries
* Fixed: Allow passing `post_id` in `[gravityview]` shortcode
* Tweak: Use system fonts instead of Open Sans in the admin
* Modified: The default setting for "No-Conflict Mode" is now "On". GravityView _should look good_ on your site!
* Updated translations (thank you!)
    - Turkish translation by Süha Karalar
    - Chinese translation by Michael Edi

__Developer Notes:__

* Added: `gravityview_view_saved` action, triggered after a View has been saved in the admin
* Modified: Changed the Phone field template to use `gravityview_get_link()` to generate the anchor tag
* Added: `gravityview/common/get_entry_id_from_slug/form_id` filter to modify the form ID used to generate entry slugs, in order to avoid hash collisions with data from other forms

= 1.17.1 on June 27 =
* Fixed: Entry approval with Gravity Forms 2.0
    * Added: Approved/Disapproved filters to Gravity Forms "Entries" page
    * Fixed: Bulk Approve/Disapprove
    * Fixed: Approve column and Bulk Actions not visible on Gravity Forms Entries page
    * Tweak: Improved speed of approving/disapproving entries
* Fixed: "Reply To" reference fixed in `GVCommon::send_email()` function
* Added: Improved logging for creation of Custom Slug hash ids
* Translations updated:
    - Updated Chinese translation by [@michaeledi](https://www.transifex.com/user/profile/michaeledi/)
    - Updated Persian translation by [@azadmojtaba](https://www.transifex.com/user/profile/azadmojtaba/)

= 1.17 on June 14 =

* Fully compatible with Gravity Forms 2.0
* Added: Entry Notes field
    - Add and delete Entry Notes from the frontend
    - Allows users to email Notes when they are added
    - Display notes to logged-out users
    - New [user capabilities](https://docs.gravitykit.com/article/311-gravityview-capabilities) to limit access (`gravityview_add_entry_notes`, `gravityview_view_entry_notes`, `gravityview_delete_entry_notes`, `gravityview_email_entry_notes`)
* Added: Merge Tag modifiers - now set a maximum length of content, and automatically add paragraphs to Merge Tags. [Read how to use the new Merge Tag modifiers](https://docs.gravitykit.com/article/350-merge-tag-modifiers).
    - `:maxwords:{number}` - Limit output to a set number of words
    - `:wpautop` - Automatically add line breaks and paragraphs to content
    - `:timestamp` - Convert dates into timestamp values
* Modified: Major changes to the Search Bar design
* Added: Field setting to display the input value, label, or check mark, depending on field type. Currently supported: Checkbox, Radio, Drop Down fields.
* Added: RTL ("right to left") language support in default and List template styles (Added: `gv-default-styles-rtl.css` and `list-view-rtl.css` stylesheets)
* Added: Option to make Phone numbers click-to-call
* Added: GravityView parent menu to Toolbar; now you can edit the form connected to a View directly from the View
    * Changed: Don't show Edit View in the Admin Bar; it's now under the GravityView parent menu
    * Fixed: Don't remove Edit Post/Page admin bar menu item
* Added: Support for [Gravity Flow](https://gravityflow.io) "Workflow Step" and Workflow "Final Status" fields
* Added: Support for Password fields. You probably shouldn't display them (in most cases!) but now you *can*
* Modified: When deleting/trashing entries with GravityView, the connected posts created by Gravity Forms will now also be deleted/trashed
* Edit Entry improvements
    * Added: Edit Entry now fully supports [Gravity Forms Content Templates](https://www.gravityhelp.com/documentation/article/create-content-template/)
    * Fixed: Edit Entry didn't pre-populate List inputs if they were part of a Post Custom Field field type
    * Fixed: Updating Post Image fields in Edit Entry when the field is not set to "Featured Image" in Gravity Forms
    * Fixed: "Rank" and "Ratings" Survey Field types not being displayed properly in Edit Entry
    * Fixed: Signature field not displaying existing signatures in Edit Entry
    * Fixed: Post Category fields will now update to show the Post's current categories
    * Fixed: Allow multiple Post Category fields in Edit Entry
    * Fixed: PHP warning caused when a form had "Anti-spam honeypot" enabled
* Fixed: When inserting a GravityView shortcode using the "Add View" button, the form would flow over the window
* Fixed: [Church Themes](https://churchthemes.com) theme compatibility
* Fixed: Inactive and expired licenses were being shown the wrong error message
* Fixed: Moving domains would prevent GravityView from updating
* Fixed: When using the User Opt-in field together with the View setting "Show Only Approved Entries", entries weren't showing
* Fixed: If a label is set for Search Bar "Link" fields, use the label. Otherwise, "Show only:" will be used
* Fixed: Showing the first column of a List field was displaying all the field's columns
* Translations: New Persian translation by [@azadmojtaba](https://www.transifex.com/user/profile/azadmojtaba/) (thank you!)

__Developer Notes__

* Templates changed:
    * `list-single.php` and `list-body.php`: changed `#gv_list_{entry_id}` to `#gv_list_{entry slug}`. If using custom entry slugs, the ID attribute will change. Otherwise, no change.
    * `list-body.php`: Removed `id` attribute from entry title `<h3>`
* Added: Override GravityView CSS files by copying them to a template's `/gravityview/css/` sub-directory
* Added: `gravityview_css_url()` function to check for overriding CSS files in templates
* Added: `gravityview_use_legacy_search_style` filter; return `true` to use previous Search Bar stylesheet
* Major CSS changes for the Search Bar.
    - Search inputs `<div>`s now have additional CSS classes based on the input type: `.gv-search-field-{input_type}` where `{input_type}` is:
    `search_all` (search everything text box), `link`, `date`, `checkbox` (list of checkboxes), `single_checkbox`, `text`, `radio`, `select`,
    `multiselect`, `date_range`, `entry_id`, `entry_date`
    - Added `gv-search-date-range` CSS class to containers that have date ranges
    - Moved `gv-search-box-links` CSS class from the `<p>` to the `<div>` container
    - Fixed: `<label>` `for` attribute was missing quotes
* Added:
    - `gravityview/edit_entry/form_fields` filter to modify the fields displayed in Edit Entry form
    - `gravityview/edit_entry/field_value_{field_type}` filter to change the value of an Edit Entry field for a specific field type
    - `gravityview/edit-entry/render/before` action, triggered before the Edit Entry form is rendered
    - `gravityview/edit-entry/render/after` action, triggered after the Edit Entry form is rendered
* Fixed: PHP Warning for certain hosting `open_basedir` configurations
* Added: `gravityview/delete-entry/delete-connected-post` Filter to modify behavior when entry is deleted. Return false to prevent posts from being deleted or trashed when connected entries are deleted or trashed. See `gravityview/delete-entry/mode` filter to modify the default behavior, which is "delete".
* Added: `gravityview/edit_entry/post_content/append_categories` filter to modify whether post categories should be added to or replaced?
* Added: `gravityview/common/get_form_fields` filter to modify fields used in the "Add Field" selector, View "Filters" dropdowns, and Search Bar
* Added: `gravityview/search/searchable_fields` filter to modify fields used in the Search Bar field dropdown
* Added: `GVCommon::send_email()`, a public alias of `GFCommon::send_email()`
* Added: `GravityView_Field_Notes` class, with lots of filters to modify output
* Added: `$field_value` parameter to `gravityview_get_field_label()` function and `GVCommon::get_field_label()` method
* Added: `$force` parameter to `GravityView_Plugin::frontend_actions()` to force including files
* Modified: Added second parameter `$entry` to `gravityview/delete-entry/trashed` and `gravityview/delete-entry/deleted` actions
* Fixed: An image with no `src` output a broken HTML `<img>` tag

= 1.16.5.1 on April 7 =

* Fixed: Edit Entry links didn't work

= 1.16.5 on April 6 =

* Fixed: Search Bar inputs not displaying for Number fields
* Fixed: Compatibility issue with [ACF](https://wordpress.org/plugins/advanced-custom-fields/) plugin when saving a View
* Fixed (for real this time): Survey field values weren't displaying in Edit Entry
* Tweak: Made it clearer when editing a View that GravityView is processing in the background
* Added: Chinese translation (thanks, Edi Weigh!)
* Updated: German translation (thanks, [@akwdigital](https://www.transifex.com/user/profile/akwdigital/)!)

__Developer Notes__

* Added: `gravityview/fields/custom/decode_shortcodes` filter to determine whether to process shortcodes inside Merge Tags in Custom Content fields. Off by default, for security reasons.
* Fixed: Potential fatal errors when activating GravityView if Gravity Forms isn't active
* Updated: Gamajo Template Loader to Version 1.2
* Verified compatibility with WordPress 4.5

= 1.16.4.1 on March 23 =
* Fixed: Major display issue caused by output buffering introduced in 1.16.4. Sorry!

= 1.16.4 on March 21 =
* Fixed: `[gravityview]` shortcodes sometimes not rendering inside page builder shortcodes
* Fixed: Individual date inputs (Day, Month, Year) always would show full date.
* Fixed: Quiz and Poll fields weren't displaying properly
* Fixed: Survey field CSS styles weren't enqueued properly when viewing survey results
* Fixed: Survey field values weren't displaying in Edit Entry. We hope you "likert" this update a lot ;-)
* Added: Option to set the search mode ("any" or "all") on the GravityView Search WordPress widget.
* Added: Option to show/hide "Show Answer Explanation" for Gravity Forms Quiz Addon fields
* Tweak: Don't show GravityView Approve Entry column in Gravity Forms Entries table if there are no entries
* Updated: Turkish translation. Thanks, [@suhakaralar](https://www.transifex.com/accounts/profile/suhakaralar/)!
* Tested and works with [Gravity Forms 2.0 Beta 1](https://www.gravityforms.com/gravity-forms-v2-0-beta-1-released/)

__Developer Notes:__

* Tweak: Updated `templates/fields/date.php` template to use new `GravityView_Field_Date::date_display()` method.
* Added `gv-widgets-no-results` and `gv-container-no-results` classes to the widget and View container `<div>`s. This will make it easier to hide empty View content and/or Widgets.
* Added: New action hooks when entry is deleted (`gravityview/delete-entry/deleted`) or trashed (`gravityview/delete-entry/trashed`).
* Added: Use the hook `gravityview/search/method` to change the default search method from `GET` to `POST` (hiding the search filters from the View url)
* Added: `gravityview/extension/search/select_default` filter to modify default value for Drop Down and Multiselect Search Bar fields.
* Added: `gravityview_get_input_id_from_id()` helper function to get the Input ID from a Field ID.

= 1.16.3 on February 28 =

* Fixed: Date range search not working
* Fixed: Display fields with calculation enabled on the Edit Entry view
* Fixed: Large images in a gallery not resizing (when using [.gv-gallery](https://docs.gravitykit.com/article/247-create-a-gallery))
* Tweak: Start and end date in search are included in the results

__Developer Notes:__

* Added: `gravityview/approve_entries/bulk_actions` filter to modify items displayed in the Gravity Forms Entries "Bulk action" dropdown, in the "GravityView" `<optgroup>`
* Added: `gravityview/edit_entry/button_labels` filter to modify the Edit Entry view buttons labels (defaults: `Cancel` and `Update`)
* Added: `gravityview/approve_entries/add-note` filter to modify whether to add a note when the entry has been approved or disapproved (default: `true`)
* Fixed: Removed deprecated `get_currentuserinfo()` function usage

= 1.16.2.2 on February 17 =

* This fixes Edit Entry issues introduced by 1.16.2.1. If you are running 1.16.2.1, please update. Sorry for the inconvenience!

= 1.16.2.1 on February 16 =

* Fixed: Edit Entry calculation fields not being able to calculate values when the required fields weren't included in Edit Entry layout
* Fixed: Prevent Section fields from being searchable
* Fixed: Setting User Registration 3.0 "create" vs "update" feed type

= 1.16.2 on February 15 =

* Added: Support for Post Image field on the Edit Entry screen
* Added: Now use any Merge Tags as `[gravityview]` parameters
* Fixed: Support for User Registration Addon Version 3
* Fixed: Support for rich text editor for Post Body fields
* Fixed: Admin-only fields may get overwritten when fields aren't visible during entry edit by user (non-admin)
* Fixed: Address fields displayed hidden inputs
* Fixed: Merge Tag dropdown list can be too wide when field names are long
* Fixed: When sorting, recent entries disappeared from results
* Fixed: Searches that included apostrophes  or ampersands returned no results
* Fixed: Zero values not set in fields while in Edit Entry
* Fixed: Re-calculate fields where calculation is enabled after entry is updated
* Fixed: Warning message when Number fields not included in custom Edit Entry configurations
* Translation updates:
    - Bengali - thank you [@tareqhi](https://www.transifex.com/accounts/profile/tareqhi/) for 100% translation!
    - Turkish by [@dbalage](https://www.transifex.com/accounts/profile/dbalage/)


__Developer Notes:__

* Reminder: <strong>GravityView will soon require PHP 5.3</strong>
* Added: `gravityview/widgets/container_css_class` filter to modify widget container `<div>` CSS class
    - Added `gv-widgets-{zone}` class to wrapper (`{zone}` will be either `header` or `footer`)
* Fixed: Conflict with some plugins when `?action=delete` is processed in the Admin ([#624](https://github.com/gravityview/GravityView/issues/624), reported by [dcavins](https://github.com/dcavins))
* Fixed: Removed `icon` CSS class name from the table sorting icon links. Now just `gv-icon` instead of `icon gv-icon`.
* Fixed: "Clear" search link now set to `display: inline-block` instead of `display: block`
* Added: `gravityview/common/get_entry/check_entry_display` filter to disable validating whether to show entries or not against View filters
* Fixed: `GravityView_API::replace_variables` no longer requires `$form` and `$entry` arguments

= 1.16.1 on January 21 =

* Fixed: GravityView prevented Gravity Forms translations from loading
* Fixed: Field Width setting was visible in Edit Entry
* Fixed: Don't display embedded Gravity Forms forms when editing an entry in GravityView

__Developer Notes:__

* Added: `gravityview_excerpt_more` filter. Modify the "Read more" link used when "Maximum Words" setting is enabled and the output is truncated.
    * Removed: `excerpt_more` filter on `textarea.php` - many themes use permalink values to generate links.

= 1.16 on January 14 =
* Happy New Year! We have big things planned for GravityView in 2016, including a new View Builder. Stay tuned :-)
* Added: Merge Tags. [See all GravityView Merge Tags](https://docs.gravitykit.com/article/76-merge-tags)
    * `{date_created}` The date an entry was created. [Read how to use it here](https://docs.gravitykit.com/article/331-date-created-merge-tag).
    * `{payment_date}` The date the payment was received. Formatted using [the same modifiers](https://docs.gravitykit.com/article/331-date-created-merge-tag) as `{date_created}`
    * `{payment_status}` The current payment status of the entry (ie "Processing", "Pending", "Active", "Expired", "Failed", "Cancelled", "Approved", "Reversed", "Refunded", "Voided")
    * `{payment_method}` The way the entry was paid for (ie "Credit Card", "PayPal", etc.)
    * `{payment_amount}` The payment amount, formatted as the currency (ie `$75.25`). Use `{payment_amount:raw}` for the un-formatted number (ie `75.25`)
    * `{currency}` The currency with which the entry was submitted (ie "USD", "EUR")
    * `{is_fulfilled}` Whether the order has been fulfilled. Displays "Not Fulfilled" or "Fulfilled"
    * `{transaction_id}` the ID of the transaction returned by the payment gateway
    * `{transaction_type}` Indicates the transaction type of the entry/order. "Single Payment" or "Subscription".
* Fixed: Custom merge tags not being replaced properly by GravityView
* Fixed: Connected form links were not visible in the Data Source metabox
* Fixed: Inaccurate "Key missing" error shown when license key is invalid
* Fixed: Search Bar could show "undefined" search fields when security key has expired. Now, a helpful message will appear.
* Tweak: Only show Add View button to users who are able to publish Views
* Tweak: Reduce the number of database calls by fetching forms differently
* Tweak: Only show license key notices to users who have capability to edit settings, and only on GravityView pages
* Tweak: Improved load time of Views screen in the admin
* Tweak: Make sure entry belongs to correct form before displaying
* Tweak: Removed need for one database call per displayed entry
* Translations, thanks to:
    - Brazilian Portuguese by [@marlosvinicius](https://www.transifex.com/accounts/profile/marlosvinicius.info/)
    - Mexican Spanish by [@janolima](https://www.transifex.com/accounts/profile/janolima/)

__Developer Notes:__

* New: Added `get_content()` method to some `GravityView_Fields` subclasses. We plan on moving this to the parent class soon. This allows us to not use `/templates/fields/` files for every field type.
* New: `GVCommon::format_date()` function formats entry and payment dates in more ways than `GFCommon::format_date`
* New: `gravityview_get_terms_choices()` function generates array of categories ready to be added to Gravity Forms $choices array
* New: `GVCommon::has_product_field()` method to check whether a form has product fields
* New: Added `add_filter( 'gform_is_encrypted_field', '__return_false' );` before fetching entries
* Added: `gv-container-{view id}` CSS class to `gv_container_class()` function output. This will be added to View container `<div>`s
* Added: `$group` parameter to `GravityView_Fields::get_all()` to get all fields in a specified group
* Added: `gravityview_field_entry_value_{field_type}_pre_link` filter to modify field values before "Show As Link" setting is applied
* Added: Second parameter `$echo` (boolean) to `gv_container_class()`
* Added: Use the `$is_sortable` `GravityView_Field` variable to define whether a field is sortable. Overrides using the  `gravityview/sortable/field_blacklist` filter.
* Fixed: `gv_container_class()` didn't return value
* Fixed: Don't add link to empty field value
* Fixed: Strip extra whitespace in `gravityview_sanitize_html_class()`
* Fixed: Don't output widget structural HTML if there are no configured widgets
* Fixed: Empty HTML `<h4>` label container output in List layout, even when "Show Label" was unchecked
* Fixed: Fetching the current entry can improperly return an empty array when using `GravityView_View->getCurrentEntry()` in DataTables extension
* Fixed: `gravityview/sortable/formfield_{form}_{field_id}` filter [detailed here](https://docs.gravitykit.com/article/231-how-to-disable-the-sorting-control-on-one-table-column)
* Fixed: `gravityview/sortable/field_blacklist` filter docBlock fixed
* Tweak: Set `max-width: 50%` for `div.gv-list-view-content-image`
* Tweak: Moved `gv_selected()` to `helper-functions.php` from `class-api.php`

= 1.15.2 on December 3 =

* Fixed: Approval column not being added properly on the Form Entries screen for Gravity Forms 1.9.14.18+
* Fixed: Select, multi-select, radio, checkbox, and post category field types should use exact match search
* Fixed: Cannot delete entry notes from Gravity Forms Entry screen
* Fixed: Date Range search field label not working
* Fixed: Date Range searches did not include the "End Date" day
* Fixed: Support Port docs not working on HTTPS sites
* Fixed: When deleting an entry, only show "Entry Deleted" message for the deleted entry's View
* Fixed: "Open link in a new tab or window?" setting for Paragraph Text fields
* Fixed: Custom Labels not being used as field label in the View Configuration screen
    * Tweak: Custom Labels will be used as the field label, even when the "Show Label" checkbox isn't checked
* Tweak: Show available plugin updates, even when license is expired
* Tweak: Improve spacing of the Approval column on the Entries screen
* Tweak: Added support for new accessibility labels added in WordPress 4.4

__Developer Notes:__

* Fixed: Make `gravityview/fields/fileupload/link_atts` filter available when not using lightbox with File Uploads field
* Renamed files:
    - `includes/fields/class.field.php` => `includes/fields/class-gravityview-field.php`
    - `includes/class-logging.php` => `includes/class-gravityview-logging.php`
    - `includes/class-image.php` => `includes/class-gravityview-image.php`
    - `includes/class-migrate.php` => `includes/class-gravityview-migrate.php`
    - `includes/class-change-entry-creator.php` => `includes/class-gravityview-change-entry-creator.php`
* New: `gravityview/delete-entry/verify_nonce` Override Delete Entry nonce validation. Return true to declare nonce valid.
* New: `gravityview/entry_notes/add_note` filter to modify GravityView note properties before being added
* New: `gravityview_post_type_supports` filter to modify `gravityview` post type support values
* New: `gravityview_publicly_queryable` filter to modify whether Views be accessible using `example.com/?post_type=gravityview`. Default: Whether the current user has `read_private_gravityviews` capability (Editor or Administrator by default)

= 1.15.1 on October 27 =
* New: Use `{get}` Merge Tags as `[gravityview]` attributes
* Fixed: Edit Entry and Delete Entry links weren't working in DataTables
* Fixed: Some Gravity Forms Merge Tags weren't working, like `{embed_post:post_title}`
* Fixed: Display Checkbox and Radio field labels in the Search Bar
	* New: If you prefer how the searches looked before the labels were visible, you can set the "Label" for the search field to a blank space. That will hide the label.
	* Removed extra whitespace from search field `<label>`s
* Fixed: Update the required Gravity Forms version to 1.9.9.10
* Fixed: Section fields should not be affected by "Hide empty fields" View setting
* Fixed: Add ability to check post custom fields for `[gravityview]` shortcode. This fixes issues with some themes and page builder plugins.
* Fixed: Return type wasn't boolean for `has_gravityview_shortcode()` function
* Tweak: Improve notifications logic
	* Only show notices to users with appropriate capabilities
	* Allow dismissing all notices
	* Clear dismissed notices when activating the plugin
	* Fixed showing notice to enter license key
* Tweak: Added previously-supported `{created_by:roles}` Merge Tag to available tags dropdown
* Tweak: Allow overriding `gravityview_sanitize_html_class()` function
* Tweak: Make `GravityView_Merge_Tags::replace_get_variables()` method public
* Tweak: Rename `GravityView_Merge_Tags::_gform_replace_merge_tags()` method `GravityView_Merge_Tags::replace_gv_merge_tags()` for clarity

= 1.15 on October 15 =
* Added: `{get}` Merge Tag that allows passing data via URL to be safely displayed in Merge Tags. [Learn how this works](https://docs.gravitykit.com/article/314-the-get-merge-tag).
	- Example: When adding `?first-name=Floaty` to a URL, the Custom Content `My name is {get:first-name}` would be replaced with `My name is Floaty`
* Added: GravityView Capabilities: restrict access to GravityView functionality to certain users and roles. [Learn more](https://docs.gravitykit.com/article/311-gravityview-capabilities).
	- Fixed: Users without the ability to create Gravity Forms forms are able to create a new form via "Start Fresh"
	- Only add the Approve Entries column if user has the `gravityview_moderate_entries` capability (defaults to Editor role or higher)
	- Fixed: Contributors now have access to the GravityView "Getting Started" screen
* Added: `[gv_entry_link]` shortcode to link directly to an entry. [Learn more](https://docs.gravitykit.com/article/287-edit-entry-and-delete-entry-shortcodes).
	- Existing `[gv_delete_entry_link]` and `[gv_edit_entry_link]` shortcodes will continue to work
* Added: Ability to filter View by form in the Admin. [Learn more](https://docs.gravitykit.com/article/313-the-views-list-on-the-dashboard).
* Added: Option to delete GravityView data when the plugin is uninstalled, then deleted. [Learn more](https://docs.gravitykit.com/article/312-how-to-delete-the-gravityview-data-when-the-plugin-is-uninstalled).
* Added: New support "Beacon" to easily search documentation and ask support questions
* Added: Clear search button to the Search Widget (WP widget)
* Fixed: `number_format()` PHP warning on blank Number fields
* Fixed: `{created_by}` merge tags weren't being escaped using `esc_html()`
* Fixed: Checkmark icons weren't always available when displaying checkbox input field
* Fixed: When "Shorten Link Display" was enabled for Website fields, "Link Text" wasn't respected
* Fixed: Only process "Create" Gravity Forms User Registration Addon feeds, by default the user role and the user display name format persist
* Fixed: Error with List field  `Call to undefined method GF_Field::get_input_type()`
* Fixed: BuddyPress/bbPress `bbp_setup_current_user()` warning
* Fixed: `gravityview_is_admin_page()` wasn't recognizing the Settings page as a GravityView admin page
* Fixed: Custom Content Widgets didn't replace Merge Tags
* Fixed: PHP Warnings
* Fixed: WordPress Multisite fatal error when Gravity Forms not Network Activated
* Tweak: Don't show Data Source column in Views screen to users who don't have permissions to see any of the data anyway
* Tweak: Entry notes are now created using `GravityView_Entry_Notes` class
* Tweak: Improved automated code testing
* Tweak: Added `gravityview/support_port/display` filter to enable/disable displaying Support Port
* Tweak: Added `gravityview/support_port/show_profile_setting` filter to disable adding the Support Port setting on User Profile pages
* Tweak: Removed `gravityview/admin/display_live_chat` filter
* Tweak: Removed `gravityview_settings_capability` filter
* Tweak: Escape form name in dropdowns

= 1.14.2 & 1.14.3 on September 17 =
* Fixed: Issue affecting Gravity Forms User Registration Addon. Passwords were being reset when an user edited their own entry.

= 1.14.1 on September 16 =
* Fixed: Error with older versions of Maps Premium View

= 1.14 on September 16 =
* Added: Search Bar now supports custom label text
* Added: Show the value of a single column of a "Multiple Columns" List field
* Added: Sorting by time now works. Why is this "Added" and not "Fixed"? Because Gravity Forms doesn't natively support sorting by time!
* Added: Display the roles of the entry creator by using `{created_by:roles}` Merge Tag
* Fixed: Field containers were being rendered even when empty
* Fixed: Widgets were not being displayed when using page builders and themes that pre-process shortcodes
* Fixed: Don't show "Width %" setting when in Single Entry configuration
* Fixed: Error in extension class that assumes GravityView is active
* Fixed: Add check for `{all_fields_display_empty}` Gravity Forms merge tag
* Fixed: Hide metabox until View Data Source is configured
* Fixed: Search Bar "Link" input type wasn't highlighting properly based on the value of the filter
* Fixed: Improved speed of getting users for Search Bar and GravityView Search Widgets with "Submitted by" fields, and in the Edit Entry screen (the Change Entry Creator dropdown)
* Fixed: Conflict with other icon fonts in the Dashboard
* Fixed: Allow HTML in Source URL "Link Text" field setting
* Fixed: Gravity Forms User Registration Addon conflicts
	- When editing an entry, an user's roles and display name were reset to the Addon's feed configuration settings
	- Users receive "Password Updated" emails in WordPress 4.3+, even if the password wasn't changed
* Fixed: Prevent sorting by List fields, which aren't sortable due to their data storage method
* Tweak: Support for plugin banner images in the plugin changelog screen
* Tweak: Updated default Search Bar configuration to be a single input with "Search Everything"
* Tweak: Sort user dropdown by display name instead of username
* Tweak: Reduce size of AJAX responses
* Tweak: Add "Template" column to the All Views list table - now you can better see what template is being used
* Tweak: Remove redundant close icon for field and widget settings
* Tweak: When adding notes via GravityView, set the note type to `gravityview` to allow for better searchability
* Added: Automated code testing
* Updated: Bengali translation by [@tareqhi](https://www.transifex.com/accounts/profile/tareqhi/). Thank you!

= 1.13.1 on August 26 =
* Fixed: Potential XSS security issue. **Please update.**
* Fixed: The cache was not being reset properly for entry changes, including:
	- Starring/unstarring
	- Moving to/from the trash
	- Changing entry owner
	- Being marked as spam
* Fixed: Delete entry URL not properly passing some parameters (only affecting pages with multiple `[gravityview]` shortcodes)
* Added: `gravityview/delete-entry/mode` filter. When returning "trash", "Delete Entry" moves entries to the trash instead of permanently deleting them.
* Added: `gravityview/admin/display_live_chat` filter to disable live chat widget
* Added: `gravityview/delete-entry/message` filter to modify the "Entry Deleted" message content
* Tweak: Improved license activation error handling by linking to relevant account functions
* Tweak: Added settings link to plugin page actions
* Tweak: Improved code documentation
* Updated Translations:
	- Bengali translation by [@tareqhi](https://www.transifex.com/accounts/profile/tareqhi/)
	- Turkish translation by [@suhakaralar](https://www.transifex.com/accounts/profile/suhakaralar/)
* New: Released a new [GravityView Codex](http://codex.gravitykit.com) for developers

= 1.13 on August 20 =
* Fixed: Wildcard search broken for Gravity Forms 1.9.12+
* Fixed: Edit Entry validation messages not displaying for Gravity Forms 1.9.12+
* Added: Number field settings
	- Format number: Display numbers with thousands separators
	- Decimals: Precision of the number of decimal places. Leave blank to use existing precision.
* Added: `detail` parameter to the `[gravityview]` shortcode. [Learn more](https://docs.gravitykit.com/article/73-using-the-shortcode#detail-parameter)
* Added: `context` parameter to the `[gvlogic]` shortcode to show/hide content based on current mode (Multiple Entries, Single Entry, Edit Entry). [Learn more](https://docs.gravitykit.com/article/252-gvlogic-shortcode#context)
* Added: Allow to override the entry saved value by the dynamic populated value on the Edit Entry view using the `gravityview/edit_entry/pre_populate/override` filter
* Added: "Edit View" link in the Toolbar when on an embedded View screen
* Added: `gravityview_is_hierarchical` filter to enable defining a Parent View
* Added: `gravityview/merge_tags/do_replace_variables` filter to enable/disable replace_variables behavior
* Added: `gravityview/edit_entry/verify_nonce` filter to override nonce validation in Edit Entry
* Added: `gravityview_strip_whitespace()` function to strip new lines, tabs, and multiple spaces and replace with single spaces
* Added: `gravityview_ob_include()` function to get the contents of a file using combination of `include()` and `ob_start()`
* Fixed: Edit Entry link not showing for non-admins when using the DataTables template
* Fixed: Cache wasn't being used for `get_entries()`
* Fixed: Extension class wasn't properly checking requirements
* Fixed: Issue with some themes adding paragraphs to Javascript tags in the Edit Entry screen
* Fixed: Duplicated information in the debugging logs
* Updated: "Single Entry Title" and "Back Link Label" settings now support shortcodes, allowing for you to use [`[gvlogic]`](https://docs.gravitykit.com/article/252-gvlogic-shortcode)
* Updated: German and Portuguese translations

= 1.12 on August 5 =
* Fixed: Conflicts with Advanced Filter extension when using the Recent Entries widget
* Fixed: Sorting icons were being added to List template fields when embedded on the same page as Table templates
* Fixed: Empty Product fields would show a string (", Qty: , Price:") instead of being empty. This prevented "Hide empty fields" from working
* Fixed: When searching on the Entry Created date, the date used GMT, not blog timezone
* Fixed: Issue accessing settings page on Multisite
* Fixed: Don't show View post types if GravityView isn't valid
* Fixed: Don't redirect to the List of Changes screen if you've already seen the screen for the current version
* Fixed: When checking license status, the plugin can now fix PHP warnings caused by other plugins that messed up the requests
* Fixed: In Multisite, only show notices when it makes sense to
* Added: `gravityview/common/sortable_fields` filter to override which fields are sortable
* Tweak: Extension class added ability to check for required minimum PHP versions
* Tweak: Made the `GravityView_Plugin::$theInstance` private and renamed it to `GravityView_Plugin::$instance`. If you're a developer using this, please use `GravityView_Plugin::getInstance()` instead.
* Updated: French translation

= 1.11.2 on July 22 =
* Fixed: Bug when comparing empty values with `[gvlogic]`
* Fixed: Remove extra whitespace when comparing values using `[gvlogic]`
* Modified: Allow Avada theme Javascript in "No-Conflict Mode"
* Updated: French translation

= 1.11.1 on July 20 =
* Added: New filter hook to customise the cancel Edit Entry link: `gravityview/edit_entry/cancel_link`
* Fixed: Extension translations
* Fixed: Dropdown inputs with long field names could overflow field and widget settings
* Modified: Allow Genesis Framework CSS and Javascript in "No-Conflict Mode"
* Updated: Danish translation (thanks [@jaegerbo](https://www.transifex.com/accounts/profile/jaegerbo/)!) and German translation

= 1.11 on July 15 =
* Added: GravityView now updates WordPress user profiles when an entry is updated while using the Gravity Forms User Registration Add-on
* Fixed: Removed User Registration Add-on validation when updating an entry
* Fixed: Field custom class not showing correctly on the table header
* Fixed: Editing Time fields wasn't displaying saved value
* Fixed: Conflicts with the date range search when search inputs are empty
* Fixed: Conflicts with the Other Entries field when placing a search:
    - Developer note: the filter hook `gravityview/field/other_entries/args` was replaced by "gravityview/field/other_entries/criteria". If you are using this filter, please [contact support](mailto:support@gravitykit.com) before updating so we can help you transition
* Updated: Turkish translation (thanks [@suhakaralar](https://www.transifex.com/accounts/profile/suhakaralar/)!) and Mexican translation (thanks [@jorgepelaez](https://www.transifex.com/accounts/profile/jorgepelaez/)!)

= 1.10.1 on July 2 =
* Fixed: Edit Entry link and Delete Entry link in embedded Views go to default view url
* Fixed: Duplicated fields on the Edit Entry view
* Fixed: Warning on bulk edit

= 1.10 on June 26 =
* Update: Due to the new Edit Entry functionality, GravityView now requires Gravity Forms 1.9 or higher
* Fixed: Editing Hidden fields restored
* Fixed: Edit Entry and Delete Entry may not always show in embedded Views
* Fixed: Search Bar "Clear" button Javascript warning in Internet Explorer
* Fixed: Edit Entry styling issues with input sizes. Edit Entry now uses 100% Gravity Forms styles.
* Added: `[gv_edit_entry_link]` and `[gv_delete_entry_link]` shortcodes. [Read how to use them](https://docs.gravitykit.com/article/287-edit-entry-and-delete-entry-shortcodes)

= 1.9.1 on June 24 =
* Fixed: Allow "Admin Only" fields to appear in Edit Entry form
	- New behavior: If the Edit Entry tab isn't configured in GravityView (which means all fields will be shown by default), GravityView will hide "Admin Only" fields from being edited by non-administrators. If the Edit Entry tab is configured, then GravityView will use the field settings in the configuration, overriding Gravity Forms settings.
* Tweak: Changed `gravityview/edit-entry/hide-product-fields` filter to `gravityview/edit_entry/hide-product-fields` for consistency

= 1.9 on June 23 =
* Added: Edit Entry now takes place in the Gravity Forms form layout, not in the previous layout. This means:
	- Edit Entry now supports Conditional Logic - as expected, fields will show and hide based on the form configuration
	- Edit Entry supports [Gravity Forms CSS Ready Classes](https://docs.gravityforms.com/list-of-css-ready-classes/) - the layout you have configured for your form will be used for Edit Entry, too.
	- If you customized the CSS of your Edit Entry layout, **you will need to update your stylesheet**. Sorry for the inconvenience!
	- If visiting an invalid Edit Entry link, you are now provided with a back link
	- Product fields are now hidden by default, since they aren't editable. If you want to instead display the old message that "product fields aren't editable," you can show them using the new `gravityview/edit_entry/hide-product-fields` filter
* Added: Define column widths for fields in each field's settings (for Table and DataTable View Types only)
* Added: `{created_by}` Merge Tag that displays information from the creator of the entry ([learn more](https://docs.gravitykit.com/article/281-the-createdby-merge-tag))
* Added: Edit Entry field setting to open link in new tab/window
* Added: CSS classes to the Update/Cancel/Delete buttons ([learn more](https://docs.gravitykit.com/article/63-css-guide#edit-entry))
* Fixed: Shortcodes not processing properly in DataTables Extension
* Tweak: Changed support widget to a Live Chat customer support and feedback form widget

= 1.8.3 on June 12 =
* Fixed: Missing title and subtitle field zones on `list-single.php` template

= 1.8.2 on June 10 =
* Fixed: Error on `list-single.php` template

= 1.8.1 on June 9 =
* Added: New search filter for Date fields to allow searching over date ranges ("from X to Y")
* Updated: The minimum required version of Gravity Forms is now 1.8.7. **GravityView will be requiring Gravity Forms 1.9 soon.** Please update Gravity Forms if you are running an older version!
* Fixed: Conflicts with [A-Z Filter Extension](https://www.gravitykit.com/extensions/a-z-filter/) and View sorting due to wrong field mapping
* Fixed: The "links" field type on the GravityView WordPress search widget was opening the wrong page
* Fixed: IE8 Javascript error when script debugging is on. Props, [@Idealien](https://github.com/Idealien). [Issue #361 on Github](https://github.com/katzwebservices/GravityView/issues/361)
* Fixed: PHP warning when trashing entries. [Issue #370 on Github](https://github.com/katzwebservices/GravityView/issues/370)
* Tweak: Updated the `list-single.php`, `table-body.php`, `table-single.php` templates to use `GravityView_View->getFields()` method

= 1.8 on May 26 =
* View settings have been consolidated to a single location. [Learn more about the new View Settings layout](https://docs.gravitykit.com/article/275-view-settings).
* Added: Custom Link Text in Website fields
* Added: Poll Addon GravityView widget
* Added: Quiz Addon support: add Quiz score fields to your View configuration
* Added: Possibility to search by entry creator on Search Bar and Widget
* Fixed: `[gvlogic]` shortcode now properly handles comparing empty values.
    * Use `[gvlogic if="{example} is=""]` to determine if a value is blank.
    * Use `[gvlogic if="{example} isnot=""]` to determine if a value is not blank.
    * See "Matching blank values" in the [shortcode documentation](https://docs.gravitykit.com/article/252-gvlogic-shortcode)
* Fixed: Sorting by full address. Now defaults to sorting by city. Use the `gravityview/sorting/address` filter to modify what data to use ([here's how](https://gist.github.com/zackkatz/8b8f296c6f7dc99d227d))
* Fixed: Newly created entries cannot be directly accessed when using the custom slug feature
* Fixed: Merge Tag autocomplete hidden behind the Field settings (did you know you can type `{` in a field that has Merge Tags enabled and you will get autocomplete?)
* Fixed: For sites not using [Permalinks](http://codex.wordpress.org/Permalinks), the Search Bar was not working for embedded Views
* Tweak: When GravityView is disabled, only show "Could not activate the Extension; GravityView is not active." on the Plugins page
* Tweak: Added third parameter to `gravityview_widget_search_filters` filter that passes the search widget arguments
* Updated Translations:
    - Italian translation by [@Lurtz](https://www.transifex.com/accounts/profile/Lurtz/)
	- Bengali translation by [@tareqhi](https://www.transifex.com/accounts/profile/tareqhi/)
    - Danish translation by [@jaegerbo](https://www.transifex.com/accounts/profile/jaegerbo/)

= 1.7.6.2 on May 12 =
* Fixed: PHP warning when trying to update an entry with the approved field.
* Fixed: Views without titles in the "Connected Views" dropdown would appear blank

= 1.7.6.1 on May 7 =
* Fixed: Pagination links not working when a search is performed
* Fixed: Return false instead of error if updating approved status fails
* Added: Hooks when an entry approval is updated, approved, or disapproved:
    - `gravityview/approve_entries/updated` - Approval status changed (passes $entry_id and status)
    - `gravityview/approve_entries/approved` - Entry approved (passes $entry_id)
    - `gravityview/approve_entries/disapproved` - Entry disapproved (passes $entry_id)

= 1.7.6 on May 5 =
* Added WordPress Multisite settings page support
    - By default, settings aren't shown on single blogs if GravityView is Network Activated
* Fixed: Security vulnerability caused by the usage of `add_query_arg` / `remove_query_arg`. [Read more about it](https://blog.sucuri.net/2015/04/security-advisory-xss-vulnerability-affecting-multiple-wordpress-plugins.html)
* Fixed: Not showing the single entry when using Advanced Filter (`ANY` mode) with complex fields types like checkboxes
* Fixed: Wrong width for the images in the list template (single entry view)
* Fixed: Conflict with the "The Events Calendar" plugin when saving View Advanced Filter configuration
* Fixed: When editing an entry in the frontend it gets unapproved when not using the approve form field
* Added: Option to convert text URI, www, FTP, and email addresses on a paragraph field in HTML links
* Fixed: Activate/Check License buttons weren't properly visible
* Added: `gravityview/field/other_entries/args` filter to modify arguments used to generate the Other Entries list. This allows showing other user entries from any View, not just the current view
* Added: `gravityview/render/hide-empty-zone` filter to hide empty zone. Use `__return_true` to prevent wrapper `<div>` from being rendered
* Updated Translations:
	- Bengali translation by [@tareqhi](https://www.transifex.com/accounts/profile/tareqhi/)
	- Turkish translation by [@suhakaralar](https://www.transifex.com/accounts/profile/suhakaralar/)
	- Hungarian translation by [@Darqebus](https://www.transifex.com/accounts/profile/Darqebus/)

= 1.7.5.1 on April 10 =
* Fixed: Path issue with the A-Z Filters Extension

= 1.7.5 on April 10 =
* Added: `[gvlogic]` Shortcode - allows you to show or hide content based on the value of merge tags in Custom Content fields! [Learn how to use the shortcode](https://docs.gravitykit.com/article/252-gvlogic-shortcode).
* Fixed: White Screen error when license key wasn't set and settings weren't migrated (introduced in 1.7.4)
* Fixed: No-Conflict Mode not working (introduced in 1.7.4)
* Fixed: PHP notices when visiting complex URLs
* Fixed: Path to plugin updater file, used by Extensions
* Fixed: Extension global settings layout improved (yet to be implemented)
* Tweak: Restructure plugin file locations
* Updated: Dutch translation by [@erikvanbeek](https://www.transifex.com/accounts/profile/erikvanbeek/). Thanks!

= 1.7.4.1 on April 7 =
* Fixed: Fatal error when attempting to view entry that does not exist (introduced in 1.7.4)
* Updated: Turkish translation by [@suhakaralar](https://www.transifex.com/accounts/profile/suhakaralar/). Thanks!

= 1.7.4 on April 6 =
* Modified: The List template is now responsive! Looks great on big and small screens.
* Fixed: When editing an entry in the frontend it gets unapproved
* Fixed: Conflicts between the Advanced Filter extension and the Single Entry mode (if using `ANY` mode for filters)
* Fixed: Sorting by full name. Now sorts by first name by default.
    * Added `gravityview/sorting/full-name` filter to sort by last name ([see how](https://gist.github.com/zackkatz/cd42bee4f361f422824e))
* Fixed: Date and Time fields now properly internationalized (using `date_i18n` instead of `date`)
* Added: `gravityview_disable_change_entry_creator` filter to disable the Change Entry Creator functionality
* Modified: Migrated to use Gravity Forms settings
* Modified: Updated limit to 750 users (up from 300) in Change Entry Creator dropdown.
* Confirmed WordPress 4.2 compatibility
* Updated: Dutch translation (thanks, [@erikvanbeek](https://www.transifex.com/accounts/profile/erikvanbeek/)!)

= 1.7.3 on March 25 =
* Fixed: Prevent displaying a single Entry that doesn't match configured Advanced Filters
* Fixed: Issue with permalink settings needing to be re-saved after updating GravityView
* Fixed: Embedding entries when not using permalinks
* Fixed: Hide "Data Source" metabox links in the Screen Options tab in the Admin
* Added: `gravityview_has_archive` filter to enable View archive (see all Views by going to [sitename.com]/view/)
* Added: Third parameter to `GravityView_API::entry_link()` method:
    * `$add_directory_args` *boolean* True: Add URL parameters to help return to directory; False: only include args required to get to entry
* Tweak: Register `entry` endpoint even when not using rewrites
* Tweak: Clear `GravityView_View->_current_entry` after the View is displayed (fixes issue with Social Sharing Extension, coming soon!)
* Added: Norwegian translation (thanks, [@aleksanderespegard](https://www.transifex.com/accounts/profile/aleksanderespegard/)!)

= 1.7.2 on March 18 =
* Added: Other Entries field - Show what other entries the entry creator has in the current View
* Added: Ability to hide the Approve/Reject column when viewing Gravity Forms entries ([Learn how](https://docs.gravitykit.com/article/248-how-to-hide-the-approve-reject-entry-column))
* Fixed: Missing Row Action links for non-View types (posts, pages)
* Fixed: Embedded DataTable Views with `search_value` not filtering correctly
* Fixed: Not possible to change View status to 'Publish'
* Fixed: Not able to turn off No-Conflict mode on the Settings page (oh, the irony!)
* Fixed: Allow for non-numeric search fields in `gravityview_get_entries()`
* Fixed: Social icons displaying on GravityView settings page
* Tweak: Improved Javascript & PHP speed and structure

= 1.7.1 on March 11 =
* Fixed: Fatal error on the `list-body.php` template

= 1.7 on March 10 =
* Added: You can now edit most Post Fields in Edit Entry mode
    - Supports Post Content, Post Title, Post Excerpt, Post Tags, Post Category, and most Post Custom Field configurations ([Learn more](https://docs.gravitykit.com/article/245-editable-post-fields))
* Added: Sort Table columns ([read how](https://docs.gravitykit.com/article/230-how-to-enable-the-table-column-sorting-feature))
* Added: Post ID field now available - shows the ID of the post that was created by the Gravity Forms entry
* Fixed: Properly reset `$post` after Live Post Data is displayed
* Tweak: Display spinning cursor while waiting for View configurations to load
* Tweak: Updated GravityView Form Editor buttons to be 1.9 compatible
* Added: `gravityview/field_output/args` filter to modify field output settings before rendering
* Fixed: Don't show date field value if set to Unix Epoch (1/1/1970), since this normally means that in fact, no date has been set
* Fixed: PHP notices when choosing "Start Fresh"
* Fixed: If Gravity Forms is installed using a non-standard directory name, GravityView would think it wasn't activated
* Fixed: Fixed single entry links when inserting views with `the_gravityview()` template tag
* Updated: Portuguese translation (thanks, Luis!)
* Added: `gravityview/fields/email/javascript_required` filter to modify message displayed when encrypting email addresses and Javascript is disabled
* Added: `GFCommon:js_encrypt()` method to encrypt text for Javascript email encryption
* Fixed: Recent Entries widget didn't allow externally added settings to save properly
* Fixed: Delete Entry respects previous pagination and sorting
* Tweak: Updated View Presets to have improved Search Bar configurations
* Fixed: `gravityview/get_all_views/params` filter restored (Modify Views returned by the `GVCommon::get_all_views()` method)
* GravityView will soon require Gravity Forms 1.9 or higher. If you are running Gravity Forms Version 1.8.x, please update to the latest version.

= 1.6.2 on February 23 =
* Added: Two new hooks in the Custom Content field to enable conditional logic or enable `the_content` WordPress filter which will trigger the Video embed ([read how](https://docs.gravitykit.com/article/227-how-can-i-transform-a-video-link-into-a-player-using-the-custom-content-field))
* Fixed: Issue when embedding multiple DataTables views in the same page
* Tweak: A more robust "Save View" procedure to prevent losing field configuration on certain browsers
* Updated Translations:
	- Bengali translation by [@tareqhi](https://www.transifex.com/accounts/profile/tareqhi/)
	- Turkish translation by [@suhakaralar](https://www.transifex.com/accounts/profile/suhakaralar/)

= 1.6.1 on February 17 =
* Added: Allow Recent Entries to have an Embed Page ID
* Fixed: # of Recent Entries not saving
* Fixed: Link to Embed Entries how-to on the Welcome page
* Fixed: Don't show "Please select View to search" message until Search Widget is saved
* Fixed: Minor Javascript errors for new WordPress Search Widget
* Fixed: Custom template loading from the theme directory
* Fixed: Adding new search fields to the Search Bar widget in the Edit View screen
* Fixed: Entry creators can edit their own entries in Gravity Forms 1.9+
* Fixed: Recent Entries widget will be hidden in the Customizer preview until View ID is configured
* Tweak: Added Floaty icon to Customizer widget selectors
* Updated: Hungarian, Norwegian, Portuguese, Swedish, Turkish, and Spanish translations (thanks to all the translators!)

= 1.6 on February 12 =
* Our support site has moved to [docs.gravitykit.com](https://docs.gravitykit.com). We hope you enjoy the improved experience!
* Added: GravityView Search Widget - Configure a WordPress widget that searches any of your Views. [Read how to set it up](https://docs.gravitykit.com/article/222-the-search-widget)
* Added: Duplicate View functionality allows you to clone a View from the All Views screen. [Learn more](https://docs.gravitykit.com/article/105-how-to-duplicate-or-copy-a-view)
* Added: Recent Entries WordPress Widget - show the latest entries for your View. [Learn more](https://docs.gravitykit.com/article/223-the-recent-entries-widget)
* Added: Embed Single Entries - You can now embed entries in a post or page! [See how](https://docs.gravitykit.com/article/105-how-to-duplicate-or-copy-a-view)
* Fixed: Fatal errors caused by Gravity Forms 1.9.1 conflict
* Fixed: Respect Custom Input Labels added in Gravity Forms 1.9
* Fixed: Edit Entry Admin Bar link
* Fixed: Single Entry links didn't work when previewing a draft View
* Fixed: Edit entry validation hooks not running when form has multiple pages
* Fixed: Annoying bug where you would have to click Add Field / Add Widget buttons twice to open the window
* Added: `gravityview_get_link()` function to standardize generating HTML anchors
* Added: `GravityView_API::entry_link_html()` method to generate entry link HTML
* Added: `gravityview_field_entry_value_{$field_type}` filter to modify the value of a field (in `includes/class-api.php`)
* Added: `field_type` key has been added to the field data in the global `$gravityview_view->field_data` array
* Added: `GravityView_View_Data::maybe_get_view_id()` method to determine whether an ID, post content, or object passed to it is a View or contains a View shortcode.
* Added: Hook to customise the text message "You have attempted to view an entry that is not visible or may not exist." - `gravityview/render/entry/not_visible`
* Added: Included in hook `gravityview_widget_search_filters` the labels for search all, entry date and entry id.
* Tweak: Allow [WordPress SEO](http://wordpress.org/plugins/wordpress-seo/) scripts and styles when in "No Conflict Mode"
* Fixed: For Post Dynamic Data, make sure Post ID is set
* Fixed: Make sure search field choices are available before displaying field

= 1.5.4 on January 29, 2015 =
* Added: "Hide View data until search is performed" setting - only show the Search Bar until a search is entered
* Added: "Clear" button to your GravityView Search Bar - allows easy way to remove all searches & filters
* Added: You can now add Custom Content GravityView Widgets (not just fields) - add custom text or HTMLin the header or footer of a View
* Added: `gravityview/comments_open` filter to modify whether comments are open or closed for GravityView posts (previously always false)
* Added: Hook to filter the success Edit Entry message and link `gravityview/edit_entry/success`
* Added: Possibility to add custom CSS classes to multiple view widget wrapper ([Read how](https://www.gravitykit.com/support/documentation/204144575/))
* Added: Field option to enable Live Post Data for Post Image field
* Fixed: Loading translation files for Extensions
* Fixed: Edit entry when embedding multiple views for the same form in the same page
* Fixed: Conflicts with Advanced Filter extension when embedding multiple views for the same form in the same page
* Fixed: Go Back link on embedded single entry view was linking to direct view url instead of page permalink
* Fixed: Searches with quotes now work properly
* Tweak: Moved `includes/css/`, `includes/js/` and `/images/` folders into `/assets/`
* Tweak: Improved the display of the changelog (yes, "this is *so* meta!")
* Updated: Swedish translation - thanks, [@adamrehal](https://www.transifex.com/accounts/profile/adamrehal/)
* Updated: Hungarian translation - thanks, [@Darqebus](https://www.transifex.com/accounts/profile/Darqebus/) (a new translator!) and [@dbalage](https://www.transifex.com/accounts/profile/dbalage/)

= 1.5.3 on December 22 =
* Fixed: When adding more than 100 fields to the View some fields weren't saved.
* Fixed: Do not set class tickbox for non-images files
* Fixed: Display label "Is Fulfilled" on the search bar
* Fixed: PHP Notice with Gravity Forms 1.9 and PHP 5.4+
* Tested with Gravity Forms 1.9beta5 and WordPress 4.1
* Updated: Turkish translation by [@suhakaralar](https://www.transifex.com/accounts/profile/suhakaralar/) and Hungarian translation by [@dbalage](https://www.transifex.com/accounts/profile/dbalage/). Thanks!

= 1.5.2 on December 11 =
* Added: Possibility to show the label of Dropdown field types instead of the value ([learn more](https://www.gravitykit.com/support/documentation/202889199/ "How to display the text label (not the value) of a dropdown field?"))
* Fixed: Sorting numeric columns (field type number)
* Fixed: View entries filter for Featured Entries extension
* Fixed: Field options showing delete entry label
* Fixed: PHP date formatting now keeps backslashes from being stripped
* Modified: Allow license to be defined in `wp-config.php` ([Read how here](https://www.gravitykit.com/support/documentation/202870789/))
* Modified: Added `$post_id` parameter as the second argument for the `gv_entry_link()` function. This is used to define the entry's parent post ID.
* Modified: Moved `GravityView_API::get_entry_id_from_slug()` to `GVCommon::get_entry_id_from_slug()`
* Modified: Added second parameter to `gravityview_get_entry()`, which forces the ability to fetch an entry by ID, even if custom slugs are enabled and `gravityview_custom_entry_slug_allow_id` is false.
* Updated Translations:
	- Bengali translation by [@tareqhi](https://www.transifex.com/accounts/profile/tareqhi/)
	- Romanian translation by [@ArianServ](https://www.transifex.com/accounts/profile/ArianServ/)
	- Mexican Spanish translation by [@jorgepelaez](https://www.transifex.com/accounts/profile/jorgepelaez/)

= 1.5.1 on December 2 =

* Added: Delete Entry functionality!
	- New "User Delete" setting allows the user who created an entry to delete it
	- Adds a "Delete" link in the Edit Entry form
	- Added a new "Delete Link" Field to the Field Picker
* Fixed: DataTables Extension hangs when a View has Custom Content fields
* Fixed: Search Bar - When searching on checkbox field type using multiselect input not returning results
* Fixed: Search Bar - supports "Match Any" search mode by default ([learn more](https://www.gravitykit.com/support/documentation/202722979/ "How do I modify the Search mode?"))
* Fixed: Single Entry View title when view is embedded
* Fixed: Refresh the results cache when an entry is deleted or is approved/disapproved
* Fixed: When users are created using the User Registration Addon, the resulting entry is now automatically assigned to them
* Fixed: Change cache time to one day (from one week) so that Edit Link field nonces aren't invalidated
* Fixed: Incorrect link shortening for domains when it is second-level (for example, `example.co.uk` or `example.gov.za`)
* Fixed: Cached directory link didn't respect page numbers
* Fixed: Edit Entry Admin Bar link wouldn't work when using Custom Entry Slug
* Added: Textarea field now supports an option to trim the number of words shown
* Added: Filter to alter the default behaviour of wrapping images (or image names) with a link to the content object ([learn more](https://www.gravitykit.com/support/documentation/202705059/ "Read the support doc for the filter"))
* Updated: Portuguese translation (thanks [@luistinygod](https://www.transifex.com/accounts/profile/luistinygod/)), Mexican translation (thanks, [@jorgepelaez](https://www.transifex.com/accounts/profile/jorgepelaez/)), Turkish translation (thanks [@suhakaralar](https://www.transifex.com/accounts/profile/suhakaralar/))

= 1.5 on November 12 =
* Added: New "Edit Entry" configuration
	- Configure which fields are shown when editing an entry
	- Set visibility for the fields (Entry Creator, Administrator, etc.)
	- Set custom edit labels
* Fixed: Single entry view now respects View settings
	- If an entry isn't included in View results, the single entry won't be available either
	- If "Show Only Approved" is enabled, prevent viewing of unapproved entries
	- Respects View filters, including those added by the Advanced Filtering extension
* Fixed: Single entry Go back button context on Embedded Views
* Fixed: Delete signature fields in Edit Entry (requires the Gravity Forms Signature Addon)
* Fixed: Gravity Forms tooltip translations being overridden
* Added: Choose to open the link from a website field in the same window (field option)
* Updated: Spanish (Mexican) translation by [@jorgepelaez](https://www.transifex.com/accounts/profile/jorgepelaez/), Dutch translation by [@erikvanbeek](https://www.transifex.com/accounts/profile/erikvanbeek/) and [@leooosterloo](https://www.transifex.com/accounts/profile/leooosterloo/), Turkish translation by [@suhakaralar](https://www.transifex.com/accounts/profile/suhakaralar/)

= 1.4 on October 28 =
* Added: Custom entry slug capability. Instead of `/entry/123`, you can now use entry values in the URL, like `/entry/{company name}/` or `/entry/{first name}-{last name}/`. Requires some customization; [learn more here](https://www.gravitykit.com/support/documentation/202239919)
* Fixed: GravityView auto-updater script not showing updates
* Fixed: Edit Entry when a form has required Upload Fields
* Fixed: "Return to Directory" link not always working for sites in subdirectories
* Fixed: Broken links to single entries when viewing paginated results
* Fixed: Loaded field configurations when using "Start Fresh" presets
* Fixed: Searches ending in a space caused PHP warning
* Fixed: Custom "Edit Link Text" settings respected
* Fixed: Don't rely on Gravity Forms code for escaping query
* Fixed: When multiple Views are displayed on a page, Single Entry mode displays empty templates.
* Fixed: PHP error when displaying Post Content fields using Live Data for a post that no longer is published
* Tweak: Search Bar "Links" Input Type
	- Make link bold when filter is active
	- Clicking on an active filter removes the filter
* Tweak: Fixed updates for Multisite installations
* Modified: Now you can override which post a single entry links to. For example, if a shortcode is embedded on a home page and you want single entries to link to a page with an embedded View, not the View itself, you can pass the `post_id` parameter. This accepts the ID of the page where the View is embedded.
* Modified: Added `$add_pagination` parameter to `GravityView_API::directory_link()`
* Added: Indonesian translation (thanks, [@sariyanta](https://www.transifex.com/accounts/profile/sariyanta/))!
* Updated: Swedish translation 100% translated - thanks, [@adamrehal](https://www.transifex.com/accounts/profile/adamrehal/)!
* Updated: Dutch translation (thanks, [@leooosterloo](https://www.transifex.com/accounts/profile/leooosterloo/))!

= 1.3 on October 13 =
* Speed improvements - [Learn more about GravityView caching](https://www.gravitykit.com/support/documentation/202827685/)
	- Added caching functionality that saves results to be displayed
	- Automatically clean up expired caches
	- Reduce number of lookups for where template files are located
	- Store the path to the permalink for future reference when rendering a View
	- Improve speed of Gravity Forms fetching field values
* Modified: Allow `{all_fields}` and `{pricing_fields}` Merge Tags in Custom Content field. [See examples of how to use these fields](https://www.gravitykit.com/support/documentation/201874189/).
* Fixed: Message restored when creating a new View
* Fixed: Searching advanced input fields
* Fixed: Merge Tags available immediately when adding a new field
* Fixed: Issue where jQuery Cookie script wouldn't load due to `mod_security` issues. [Learn more here](http://docs.woothemes.com/document/jquery-cookie-fails-to-load/)
* Fixed (hopefully): Auto-updates for WordPress Multisite
* Fixed: Clicking overlay to close field/widget settings no longer scrolls to top of page
* Fixed: Make sure Gravity Forms scripts are added when embedding Gravity Forms shortcodes in a Custom Field
* Fixed: Remove double images of Floaty in the warning message when GravityView is disabled
* Fixed: PHP warnings related to Section field descriptions
* Fixed: When using an advanced input as a search field in the Search Bar, the label would always show the parent field's label (Eg: "Address" when it should have shown "City")
	- Added: `gravityview_search_field_label` filter to allow modifying search bar labels
* Fixed: Field label disappears on closing settings if the field title is empty
* Fixed: Sub-fields retain label after opening field settings in the View Configuration
* Modified: Allow passing an array of form IDs to `gravityview_get_entries()`
* Tweak: If the View hasn't been configured yet, don't show embed shortcode in Publish metabox
* Tweak: Add version info to scripts and styles to clear caches with plugin updates
* Added: Swedish translation (thanks, [@adamrehal](https://www.transifex.com/accounts/profile/adamrehal/))!
* Updated: Spanish (Mexican) translation by, [@jorgepelaez](https://www.transifex.com/accounts/profile/jorgepelaez/), Dutch translation by [@erikvanbeek](https://www.transifex.com/accounts/profile/erikvanbeek/), and Turkish translation by [@suhakaralar](https://www.transifex.com/accounts/profile/suhakaralar/)
* Updated: Changed Turkish language code from `tr` to `tr_TR` to match WordPress locales

= 1.2 on October 8 =
* Added: New Search Bar!
	- No longer check boxes in each field to add a field to the search form
	- Add any searchable form fields, not just fields added to the View
	- Easy new drag & drop way to re-order fields
	- Horizontal and Vertical layouts
	- Choose how your search fields are displayed (if you have a checkbox field, for example, you can choose to have a drop-down, a multiselect field, checkboxes, radio buttons, or filter links)
	- Existing search settings will be migrated over on upgrade
* Added: "Custom Content" field type
	- Insert arbitrary text or HTML in a View
	- Supports shortcodes (including Gravity Forms shortcodes)!
* Added: Support for Gravity Forms Section & HTML field types
* Added: Improved textarea field support. Instead of using line breaks, textareas now output with paragraphs.
	- Added new `/templates/fields/textarea.php` file
* Added: A new File Upload field setting. Force uploads to be displayed as links and not visually embedded by checking the "Display as a Link" checkbox.
* Added: Option to disable "Map It" link for the full Address field.
	- New `gravityview_get_map_link()` function with `gravityview_map_link` filter. To learn how to modify the map link, [refer to this how-to article](https://www.gravitykit.com/support/documentation/201608159)
	- The "Map It" string is now translatable
* Added: When editing a View, there are now links in the Data Source box to easily access the Form: edit form, form entries, form settings and form preview
* Added: Additional information in the "Add Field" or "Add Widget" picker (also get details about an item by hovering over the name in the View Configuration)
* Added: Change Entry Creator functionality. Easily change the creator of an entry when editing the entry in the Gravity Forms Edit Entry page
	- If you're using the plugin downloaded from [the how-to page](https://www.gravitykit.com/support/documentation/201991205/), you can de-activate it
* Modified: Changed translation textdomain to `gravityview` instead of `gravity-view`
* Modified: Always show label by default, regardless of whether in List or Table View type
* Modified: It's now possible to override templates on a Form ID, Post ID, and View ID basis. This allows custom layouts for a specific View, rather than site-wide. See "Template File Hierarchy" in [the override documentation](http://www.gravitykit.com/support/documentation/202551113/) to learn more.
* Modified: File Upload field output no longer run through `wpautop()` function
* Modified: Audio and Video file uploads are now displayed using WordPress' built-in [audio](http://codex.wordpress.org/Audio_Shortcode) and [video](http://codex.wordpress.org/Video_Shortcode) shortcodes (requires WordPress 3.6 or higher)
	- Additional file type support
	- Added `gravityview_video_settings` and `gravityview_audio_settings` filters to modify the parameters passed to the shortcode
* Fixed: Shortcode attributes not overriding View defaults
* Fixed: Uploading and deleting files works properly in Edit Entry mode
* Fixed: Configurations get truncated when configuring Views with many fields
* Fixed: Empty `<span class="gv-field-label">` tags no longer output
	- Modified: `gv_field_label()` no longer returns the label with a trailing space. Instead, we use the `.gv-field-label` CSS class to add spacing using CSS padding.
* Fixed: Conflict with Relevanssi plugin
* Fixed: If a date search isn't valid, remove the search parameter so it doesn't cause an error in Gravity Forms
* Fixed: Email field was displaying label even when email was empty.
* Settings page improvements
	- When changing the license value and saving the form, GravityView now re-checks the license status
	- Improved error messages
	- Made license settings translatable
* Modified: Added support for Gravity Forms "Post Image" field captions, titles, and descriptions.
* Updated list of allowed image formats to include `.bmp`, `.jpe`, `.tiff`, `.ico`
* Modified: `/templates/fields/fileupload.php` file - removed the logic for how to output the different file types and moved it to the `gravityview_get_files_array()` function in `includes/class-api.php`
* Modified: `gv_value()` no longer needs the `$field` parameter
* Tweak: Fixed email setting description text.
* Tweak: Don't show Entry Link field output on single entry
* Tweak: Improved Javascript performance in the Admin
* Tweak: "Custom Label" is now shown as the field title in View Configuration
* Tweak: Fixed "Left Footer" box not properly cleared
* Tweak: Show warning if the Directory plugin is running
* Tweak: Use icon font in Edit Entry mode for the download/delete file buttons. Now stylable using `.gv-edit-entry-wrapper .dashicons` CSS class.
* Updated: Turkish translation by [@suhakaralar](https://www.transifex.com/accounts/profile/suhakaralar/), Dutch translation by [@leooosterloo](https://www.transifex.com/accounts/profile/leooosterloo/), Portuguese translation by [@luistinygod](https://www.transifex.com/accounts/profile/luistinygod/)

= 1.1.6 on September 8 =
* Fixed: Approve / Disapprove all entries using Gravity Forms bulk edit entries form (previously, only visible entries were affected)
* Added: Email field settings
	- Email addresses are now encrypted by default to prevent scraping by spammers
	- Added option to display email plaintext or as a link
	- Added subject and body settings: when the link is clicked, you can choose to have these values pre-filled
* Added: Source URL field settings, including show as a link and custom link text
* Added: Signature field improvements (when using the Gravity Forms Signature Add-on) - now shows full size
* Fixed: Empty truncated URLs no longer get shown
* Fixed: License Activation works when No-Conflict Mode is enabled
* Fixed: When creating a new View, "View Type" box was visible when there were no existing Gravity Forms
* Fixed: Fields not always saving properly when adding lots of fields with the "Add All Fields" button
* Fixed: Recognizing single entry when using WordPress "Default" Permalink setting
* Fixed: Date Created field now respects the blog's timezone setting, instead of using UTC time
* Fixed: Edit Entry issues
	* Fixed form validation errors when a scheduled form has expired and also when a form has reached its entry limit
	* Fixed PHP warning messages when editing entries
	* When an Edit Entry form is submitted and there are errors, the submitted values stay in the form; the user won't need to fill in the form again.
* Fixed: Product sub-fields (Name, Quantity & Price) displayed properly
* Fixed: Empty entry display when using Job Board preset caused by incorrect template files being loaded
* Fixed: Files now can be deleted when a non-administrator is editing an entry
* Fixed: PHP Notices on Admin Views screen for users without edit all entries capabilities
* Modified: Added ability to customize and translate the Search Bar's date picker. You can now fully customize the date picker.
	* Added: Full localization for datepicker calendar (translate the days of the week, month, etc)
	* Modified: Changed year picker to +/- 5 years instead of +20/-100
* Tweak: Enabled Merge Tags for Table view "Custom CSS Class" field settings
* Tweak: In the Edit View screen, show a link icon when a field is being used as a link to the Single Entry mode
* Tweak: Added helper text when a new form is created by GravityView
* Tweak: Renamed "Description" drop zone to "Other Fields" to more accurately represent use
* Tweak: Remove all fields from a zone by holding down the Alt key while clicking the remove icon

#### Developers

* Modified: `template/fields/date_created.php` file
* Added: `gravityview_date_created_adjust_timezone` filter to disable timezone support and use UTC (returns boolean)
* Added: `get_settings()` and `get_setting()` methods to the `GravityView_Widget` class. This allows easier access to widget settings.
* Modified: Added `gravityview_js_localization` filter to add Javascript localization
* Added: `gravityview_datepicker_settings` filter to modify the datepicker settings using the setting names from the [jQuery DatePicker options](http://api.jqueryui.com/datepicker/)
* Modified: `gravityview_entry_class` filter to modify the CSS class for each entry wrapper
* Modified: Added `gravityview_widget_search_filters` filter to allow reordering search filters, so that they display in a different order in search widget
* Modified: Addded `gravityview_default_page_size` filter to modify default page size for Views (25 by default)
* Modified: Added actions to the `list-body.php` template file:
	- `gravityview_list_body_before`: Before the entry output
	- `gravityview_entry_before`: Inside the entry wrapper
	- `gravityview_entry_title_before`, `gravityview_entry_title_after`: Before and after the entry title and subtitle output
	- `gravityview_entry_content_before`, `gravityview_entry_content_after`: Before and after the entry content area (image and description zones)
	- `gravityview_entry_footer_before`, `gravityview_entry_footer_after`: Before and after the entry footer
	- `gravityview_entry_after`: Before the entry wrapper closing tag
	- `gravityview_list_body_after`: After entry output
* Modified: Added `gravityview_get_entry_ids()` function to fetch array of entry IDs (not full entry arrays) that match a search result
* Tweak: Removed duplicate `GravityView_frontend::hide_field_check_conditions()` and `GravityView_frontend::filter_fields()` methods
* Modified: Added `get_cap_choices()` method to be used for fetching GravityView roles array

= 1.1.5 =
* Added: "Edit" link in Gravity Forms Entries screen
* Fixed: Show tooltips when No Conflict Mode is enabled
* Fixed: Merge Vars for labels in Single Entry table layouts
* Fixed: Duplicate "Edit Entry" fields in field picker
* Fixed: Custom date formatting for Date Created field
* Fixed: Searching full names or addresses now works as expected
* Fixed: Custom CSS classes are now added to cells in table-based Views
* Updated: Turkish translation by [@suhakaralar](https://www.transifex.com/accounts/profile/suhakaralar/)
* Tweak: Redirect to Changelog instead of Getting Started if upgrading

= 1.1.4 =
* Fixed: Sort & Filter box not displaying
* Fixed: Multi-select fields now display as drop-down field instead of text field in the search bar widget
* Fixed: Edit Entry now compatibile with Gravity Forms forms when "No Duplicates" is enabled
* Added: `gravityview_field_output()` function to generate field output.
* Added: `gravityview_page_links_args` filter to modify the Page Links widget output. Passes standard [paginate_links()](http://codex.wordpress.org/Function_Reference/paginate_links) arguments.
* Modified: `list-body.php` and `list-single.php` template files - field output are now generated using the `gravityview_field_output()` function

= 1.1.3 =
* Fixed: Fatal error on activation when running PHP 5.2
* Fixed: PHP notice when in No-Conflict mode

= 1.1.2 =
* Added: Extensions framework to allow for extensions to auto-update
* Fixed: Entries not displaying in Visual Composer plugin editor
* Fixed: Allow using images as link to entry
* Fixed: Updated field layout in Admin to reflect actual layout of listings (full-width title and subtitle above image)
* Fixed: Editing entry updates the Approved status
* Fixed: When trying to access an entry that doesn't exist (it had been permanently deleted), don't throw an error
* Fixed: Default styles not being enqueued when embedded using the shortcode (fixes vertical pagination links)
* Fixed: Single entry queries were being run twice
* Fixed: Added Enhanced Display style in Edit Entry mode
* Modified: How single entries are accessed; now allows for advanced filtering. Converted `gravityview_get_entry()` to use `GFAPI::get_entries()` instead of `GFAPI::get_entry()`
* Modified: Form ID can be 0 in `gravityview_get_entries()`
* Modified: Improved Edit Entry styling
* Modified: Convert to using `GravityView_View_Data::get_default_args()` instead of duplicating the settings arrays. Used for tooltips, insert shortcode dialog and View metaboxes.
* Modified: Add a check for whether a view exists in `GravityView_View_Data::add_view()`
* Modified: Convert `GravityView_Admin_Views::render_select_option()` to use the key as the value and the value as the label instead of using associative array with `value` and `label` keys.
* Translation updates - thank you, everyone!
	* Romanian translation by [@ArianServ](https://www.transifex.com/accounts/profile/ArianServ/)
	* Finnish translation by [@harjuja](https://www.transifex.com/accounts/profile/harjuja/)
	* Spanish translation by [@jorgepelaez](https://www.transifex.com/accounts/profile/jorgepelaez/)

= 1.1.1 =
* __We fixed license validation and auto-updates__. Sorry for the inconvenience!
* Added: View Setting to allow users to edit only entries they created.
* Fixed: Could not edit an entry with Confirm Email fields
* Fixed: Field setting layouts not persisting
* Updated: Bengali translation by [@tareqhi](https://www.transifex.com/accounts/profile/tareqhi/)
* Fixed: Logging re-enabled in Admin
* Fixed: Multi-upload field button width no longer cut off
* Tweak: Added links to View Type picker to live demos of presets.
* Tweak: Added this "List of Changes" tab.

= 1.1 =
* Refactored (re-wrote) View data handling. Now saves up to 10 queries on each page load.
* Fixed: Infinite loop for rendering `post_content` fields
* Fixed: Page length value now respected for DataTables
* Fixed: Formatting of DataTables fields is now processed the same way as other fields. Images now work, for example.
* Modified: Removed redundant `gravityview_hide_empty_fields` filters
* Fixed/Modified: Enabled "wildcard" search instead of strict search for field searches.
* Added: `gravityview_search_operator` filter to modify the search operator used by the search.
* Added: `gravityview_search_criteria` filter to modify all search criteria before being passed to Gravity Forms
* Added: Website Field setting to display shortened link instead of full URL
* Fixed: Form title gets replaced properly in merge tags
* Modified: Tweaked preset templates

= 1.0.10 =
* Added: "Connected Views" in the Gravity Forms Toolbar. This makes it simple to see which Views are using the current form as a data source.
* Fixed: Edit Entry link in Multiple Entries view

= 1.0.9 on July 18 =
* Added: Time field support, with date format default and options
* Added: "Event Listings" View preset
* Added: "Show Entry On Website" Gravity Forms form button. This is meant to be an opt-in checkbox that the user sees and can control, unlike the "Approve/Reject" button, which is designed for adminstrators to manage approval.
* Modified: Improved horizontal search widget layout
* Modified: Improved "Start Fresh" and "Switch View" visual logic when Starting Fresh and switching forms
* Fixed: Single Entry showing 404 errors
* Fixed: PHP notice on WooCommerce pages
* Fixed: Don't display empty date/time value
* Fixed: Only show Edit Entry link to logged-in users
* Fixed: Re-enabled "Minimum Gravity Forms Version" error message
* Updated: Dutch translation by [@leooosterloo](https://www.transifex.com/accounts/profile/leooosterloo/) (100% coverage, thank you!)
* Tweak: Added "Preview" link to Data Source
* Modified: Created new `class-post-types.php` include file to handle post type & URL rewrite actions.

= 1.0.8.1 on July 17 =
* Fixed: DataTables
	- Restored pageSize
	- Prevented double-initilization
	- FixedHeader & FixedColumns work (now prevent scrolling)
	- Changed default Scroller height from 400 to 500px
* Fixed: Filtering by date
* Fixed: PHP warning in `gv_class()`
* Fixed: Debug Bar integration not printing Warnings
* Removed settings panel tracking script

= 1.0.7 & 1.0.8 on July 17 =
* __Edit Entry__ - you can add an Edit Entry link using the "Add Field" buttons in either the Multiple Entries or Single Entry tab.
	- For now, if the user has the ability to edit entries in Gravity Forms, they’ll be able to edit entries in GravityView. Moving forward, we'll be adding refined controls over who can edit which entries.
	- It supports modifying existing Entry uploads and the great Multiple-File Upload field.
* Modified: Approved Entry functionality
	* Approve/Reject Entries now visible on all forms, regardless of whether the form has an "Approved" field.
	* The Approved field now supports being renamed
* Added: Very cool DataTables extensions:
	* Scroller: dynamically load in new entries as you scroll - no need for pagination)
	* TableTools: Export your entries to CSV and PDF
	* FixedHeader: As you scroll a large DataTable result, the headers of the table stay at the top of the screen. Also, FixedColumns, which does the same for the main table column.
* Added: Shortcodes for outputting Widgets such as pagination and search. Note: they only work on embedded views if the shortcode has already been processed. This is going to be improved.
* Added: Search form fields now displayed horizontally by default.
* Added: Easy links to "Edit Form", "Settings" and "Entries" for the Data Source Gravity Forms form in the All Views admin screen
* Added: Integration with the [Debug Bar](http://wordpress.org/plugins/debug-bar/) plugin - very helpful for developers to see what's going on behind the scenes.
* Fixed: Insert View embed code.
* Fixed: Now supports View shortcodes inside other shortcodes (such as `[example][gravityview][/example]`)
* Fixed: Conflict with WordPress SEO OpenGraph meta data generators
* Fixed: Enforced image max-width so images don't spill out of their containers
* Fixed: Sanitized "Custom Class" field setting values to make sure the HTML doesn't break.
* Fixed: Search field with "default" permalink structure
* Fixed: 1.0.8 fixes an issue accessing single entries that was introduced in 1.0.7
* Modified: Updated `GravityView_Admin_Views::is_gravityview_admin_page()` to fetch post if not yet set.
* Modified: Enabled merge tags in Custom Class field settings
* Modified: Set margin and padding to `0` on pagination links to override theme conflicts
* Modified: Updated `gv_class()` calls to pass form and entry fields to allow for merge tags
* Modified: Default visibility capabilities: added "Can View/Edit Gravity Forms Entries" as options
* Modified: Added custom `class` attribute sanitizer function
`gravityview_sanitize_html_class`
* Tweak: Improved the Embed View form layout
* Tweak: Hide "Switch View" button when already choosing a view
* Tweak: Moved shortcode hint to Publish metabox and added ability to easily select the text
* Tweak: Added tooltips to fields in the View editor
* Tweak: Remove WordPress SEO score calculation on Views
* Tweak: Use `$User->ID` instead of `$User->id` in Name fields
* Tweak: Added tooltip capability to field settings by using `tooltip` parameter. Uses the Gravity Forms tooltip array key.
* Translation updates - thank you, everyone! The # of strings will stay more stable once the plugin's out of beta :-)
	* Added: Portuguese translation by [@luistinygod](https://www.transifex.com/accounts/profile/luistinygod/) - thanks!
	* Updated: Bengali translation by [@tareqhi](https://www.transifex.com/accounts/profile/tareqhi/)
	* Updated: Turkish translation by [@suhakaralar](https://www.transifex.com/accounts/profile/suhakaralar/)
	* Updated: Dutch translation by [@leooosterloo](https://www.transifex.com/accounts/profile/leooosterloo/)
	* If you'd like to contribute translations, [please sign up here](https://www.transifex.com/projects/p/gravityview/).


= 1.0.6 on June 26 =
* Fixed: Fatal error when Gravity Forms is inactive
* Fixed: Undefined index for `id` in Edit View
* Fixed: Undefined variable: `merge_class`
* Fixed: Javascript error when choosing a Start Fresh template. (Introduced by the new Merge Tags functionality in 1.0.5)
* Fixed: Merge Tags were available in Multiple Entries view for the Table layout
* Fixed: Remove Merge Tags when switching forms
* Fixed: That darn settings gear showing up when it shouldn't
* Fixed: Disappearing dialog when switching forms
* Fixed: Display of Entry Link field
* Fixed: Per-field settings weren't working
	* Added: "Link to the post" setting for Post fields
	* Added: "Use live post data" setting for Post fields. Allows you to use the current post information (like title, tags, or content) instead of the original submitted data.
	* Added: Link to category or tag setting for Post Categories and Post Tags fields
	* Added: "Link Text" setting for the Entry Link field
* Modified: Moved admin functionality into new files
	- AJAX calls now live in `class-ajax.php`
	- Metaboxes now live in `class-metabox.php`
* Tweak: Updated change forms dialog text
* Tweak: Removed "use as search filter" from Link to Entry field options
* Translation updates.
	* Added: French translation by [@franckt](https://www.transifex.com/accounts/profile/franckt/) - thanks!
	* Updated: Bengali translation by [@tareqhi](https://www.transifex.com/accounts/profile/tareqhi/)
	* Updated: Turkish translation by [@suhakaralar](https://www.transifex.com/accounts/profile/suhakaralar/)
	* If you'd like to contribute translations, [please sign up here](https://www.transifex.com/projects/p/gravityview/).

= 1.0.5 =
* Added: Lightbox for images (in View Settings metabox)
* Added: Merge Tags - You can now modify labels and settings using dynamic text based on the value of a field. (requires Gravity Forms 1.8.6 or higher)
* Added: Customize the return to directory link anchor text (in the View Settings metabox, under Single Entry Settings)
* Added: Set the title for the Single Entry
* Added: Choose whether to hide empty fields on a per-View basis
* Improved: DataTables styling now set to `display` by default. Can be overridden by using the filter `gravityview_datatables_table_class`
* Improved: Speed!
	* Added `form` item to global `$gravityview_view` data instead of looking it up in functions. Improves `gv_value()` and `gv_label()` speed.
	* Added `replace_variables()` method to `GravityView_API` to reduce time to process merge tags by checking if there are any curly brackets first.
* Improved: "No Views found" text now more helpful for getting started.
* Fixed: Approve Entries column not displaying when clicking Forms > Entries link in admin menu
* Fixed: Field Settings gear no longer showing for widgets without options
* Fixed: Added Gravity Forms minimum version notice when using < 1.8
* Fixed: Column "Data Source" content being displayed in other columns

= 1.0.4 =
* Added: __DataTables integration__ Created a new view type for existing forms that uses the [DataTables](http://datatables.net) script.
We're just getting started with what can be done with DataTables. We'll have much more cool stuff like [DataTables Extensions](http://datatables.net/extensions/index).
* Added: "Add All Fields" option to bottom of the "Add Field" selector
* Added: Per-field-type options structure to allow for different field types to override default Field Settings
	* Added: Choose how to display User data. In the User field settings, you can now choose to display the "Display Name", username, or ID
	* Added: Custom date format using [PHP date format](https://www.php.net//manual/en/function.date.php) available for Entry Date and Date fields
	* Fixed: Default setting values working again
	* Fixed: Field type settings now working
* Added: `search_field` parameter to the shortcode. This allows you to specify a field ID where you want the search performed (The search itself is defined in `search_value`)
* Added: [Using the Shortcode](https://docs.gravitykit.com/article/73-using-the-shortcode) help article
* Added: Data Source added to the Views page
* Fixed: Field labels escaping issue (`It's an Example` was displaying as `It\'s an Example`)
* Fixed: Settings "gear" not showing when adding a new field
* Fixed: Sorting issues
	- Remove the option to sort by composite fields like Name, Address, Product; Gravity Forms doesn't process those sort requests properly
	- Remove List and Paragraph fields from being sortable
	- Known bug: Price fields are sorted alphabetically, not numerically. For example, given $20,000, $2,000 and $20, Gravity Forms will sort the array like this: $2,000, $20, $20,000. We've filed a bug report with Gravity Forms.
* Improved: Added visibility toggles to some Field Settings. For example, if the "Show Label" setting is not checked, then the "Custom Label" setting is hidden.
* Modified how data is sent to the template: removed the magic methods getter/setters setting the `$var` variable - not data is stored directly as object parameters.
* Added many translations. Thanks everyone!
	* Bengali translation by [@tareqhi](https://www.transifex.com/accounts/profile/tareqhi/)
	* German translation by [@seschwarz](https://www.transifex.com/accounts/profile/seschwarz/)
	* Turkish translation by [@suhakaralar](https://www.transifex.com/accounts/profile/suhakaralar/)
	* Dutch translation by [@leooosterloo](https://www.transifex.com/accounts/profile/leooosterloo/)
	* If you'd like to contribute translations, [please sign up here](https://www.transifex.com/projects/p/gravityview/). Thanks again to all who have contributed!

= 1.0.3 =
* Added: Sort by field, sort direction, Start & End date now added to Post view
	- Note: When using the shortcode, the shortcode settings override the View settings.
* Fixed: Fatal errors caused by Gravity Forms not existing.
* Added a setting for Support Email - please make sure your email is accurate; otherwise we won't be able to respond to the feedback you send
* Fixed: Custom CSS classes didn't apply to images in list view
* Improved Settings layout
* Tweak: Hide WordPress SEO, Genesis, and WooThemes metaboxes until a View has been created
* Tweak: Field layout improvements; drag-and-drop works smoother now
* Tweak: Add icon to Multiple Entries / Single Entry tabs
* Tweak: Dialog boxes now have a backdrop
* Fixed: Don't show field/widget settings link if there are no settings (like on the Show Pagination Info widget)
* Fixed: Security warning by the WordFence plugin: it didn't like a line in a sample entry data .csv file
* Fixed: Don't show welcome screen on editing the plugin using the WordPress Plugin Editor
* Tweak: Close "Add Field" and "Add Widget" boxes by pressing the escape key
* Added: Hungarian translation. Thanks, [@dbalage](https://www.transifex.com/accounts/profile/dbalage/)!
* Added: Italian translation. Thanks, [@ClaraDiGennaro](https://www.transifex.com/accounts/profile/ClaraDiGennaro/)
* If you'd like to contribute translations, [please sign up here](https://www.transifex.com/projects/p/gravityview/).

= 1.0.2 =
* Added: Show Views in Nav menu builder
* Fixed: "Add Fields" selector no longer closes when clicking to drag the scrollbar
* Fixed: Issue affecting Gravity Forms styles when Gravity Forms' "No Conflict Mode" is enabled
* Fixed: Footer widget areas added back to Single Entry views using Listing layout
* Changed the look and feel of the Add Fields dialog and field settings. Let us know what you think!

= 1.0.1 =
* Added: "Getting Started" link to the Views menu
* Fixed: Fatal error for users with Gravity Forms versions 1.7 or older
* Fixed: Entries in trash no longer show in View
* Tweak: When modifying the "Only visible to logged in users with role" setting, if choosing a role other than "Any", check the checkbox.
* Tweak: `gravityview_field_visibility_caps` filter to add/remove capabilities from the field dropdowns
* Added: Translation files. If you'd like to contribute translations, [please sign up here](https://www.transifex.com/projects/p/gravityview/).

= 1.0 =

* Liftoff!

== Upgrade Notice ==

= 1.0.1 =
* Added: "Getting Started" link to the Views menu
* Fixed: Fatal error for users with Gravity Forms versions 1.7 or older
* Fixed: Entries in trash no longer show in View
* Tweak: When modifying the "Only visible to logged in users with role" setting, if choosing a role other than "Any", check the checkbox.
* Tweak: `gravityview_field_visibility_caps` filter to add/remove capabilities from the field dropdowns
* Added: Translation files. If you'd like to contribute translations, [please sign up here](https://www.transifex.com/projects/p/gravityview/).

= 1.0 =

* Liftoff!<|MERGE_RESOLUTION|>--- conflicted
+++ resolved
@@ -21,15 +21,10 @@
 
 == Changelog ==
 
-<<<<<<< HEAD
 = 2.20.1 [unreleased] =
 
-Fixed: Issues with disappearing pagination and incorrect entry count when View caching is enabled.
-=======
-= develop =
-
-* Fixed: Possible recursion timeout using GravityView shortcodes in "Advanced Custom Fields"-fields.
->>>>>>> 31916de7
+* Fixed: Issues with disappearing pagination and incorrect entry count when View caching is enabled.
+* Fixed: Potential timeout issue when embedding GravityView shortcodes with Advanced Custom Fields plugin.
 
 = 2.20 on February 22, 2024 =
 

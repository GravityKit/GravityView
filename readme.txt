--- conflicted
+++ resolved
@@ -23,15 +23,16 @@
 
 = develop =
 
-<<<<<<< HEAD
+#### 🚀 Added
+
+* Added a new "Display Format" setting for checkbox fields to choose between bulleted lists (default) and showing as comma-separated values.
+* Added area settings for Search Bar widget columns with a new layout option to arrange search fields either stacked (vertical) or side by side (horizontal).
+
 #### ✨ Improved
+
 * Text alignment classes (left, right) are no longer applied on columns in the search widget.
 * File Upload field display on the Edit Entry screen: icons are now aligned with the filename.
-#### 🚀 Added
-
-* Added a new "Display Format" setting for checkbox fields to choose between bulleted lists (default) and showing as comma-separated values.
-* Added area settings for Search Bar widget columns with a new layout option to arrange search fields either stacked (vertical) or side by side (horizontal).
-=======
+
 #### 🐛 Fixed
 
 * Date Range filters now work correctly when only a start or end date is entered. Also fixes the issue when using the DataTables layout.
@@ -49,7 +50,6 @@
 * Improved security in Edit Entry surrounding the Approval Status field.
 * File Upload field display on the Edit Entry screen: icons are now aligned with the filename.
 * The Approval Status field correctly reflects the current entry approval status.
->>>>>>> ac90184c
 
 = 2.43.1 on July 31, 2025 =
 

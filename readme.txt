--- conflicted
+++ resolved
@@ -23,24 +23,19 @@
 = 1.5.4 =
 * Added: "Hide View data until search is performed" setting - only show the Search Bar until a search is entered
 * Added: "Clear" button to your GravityView Search Bar - allows easy way to remove all searches & filters
+* Added: You can now add Custom Content GravityView Widgets (not just fields) - add custom text or HTMLin the header or footer of a View
 * Added: `gravityview/comments_open` filter to modify whether comments are open or closed for GravityView posts (previously always false)
 * Added: Hook to filter the success Edit Entry message and link `gravityview/edit_entry/success`
+* Added: Possibility to add custom CSS classes to multiple view widget wrapper
+* Added: Field option to enable Live Post Data for Post Image field
 * Fixed: Loading translation files for Extensions
 * Fixed: Edit entry when embedding multiple views for the same form in the same page
 * Fixed: Conflicts with Advanced Filter extension when embedding multiple views for the same form in the same page
 * Fixed: Go Back link on embedded single entry view was linking to direct view url instead of page permalink
 * Fixed: Searches with quotes now work properly
-<<<<<<< HEAD
 * Tweak: Moved `includes/css/`, `includes/js/` and `/images/` folders into `/assets/`
 * Updated: Swedish translation - thanks, [@adamrehal](https://www.transifex.com/accounts/profile/adamrehal/)
 * Updated: Hungarian translation - thanks, [@Darqebus](https://www.transifex.com/accounts/profile/Darqebus/) (a new translator!) and [@dbalage](https://www.transifex.com/accounts/profile/dbalage/)
-=======
-* Added: 'clear' results button to your GravityView Search Bar
-* Added: Hide View data until a search is performed
-* Added: Possibility to add custom CSS classes to multiple view widget wrapper
-* Added: Possibility to add custom text or HTML as a widget in the header or footer of a View
-* Added: Field option to enable the use of the live post data for Post Image field
->>>>>>> f4fed7e7
 
 = 1.5.3 on December 22 =
 * Fixed: When adding more than 100 fields to the View some fields weren't saved.

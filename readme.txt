=== GravityView ===
Tags: gravity forms, directory, gravity forms directory
Requires at least: 4.7
<<<<<<< HEAD
Tested up to: 5.5.1
=======
Tested up to: 5.6
>>>>>>> bcd5f529
Requires PHP: 5.3
Stable tag: trunk
Contributors: The GravityView Team
License: GPL 3 or higher

Beautifully display and edit your Gravity Forms entries.

== Description ==

Beautifully display your Gravity Forms entries. Learn more on [gravityview.co](https://gravityview.co).

== Installation ==

1. Upload plugin files to your plugins folder, or install using WordPress' built-in Add New Plugin installer
2. Activate the plugin
3. Follow the instructions

== Changelog ==

<<<<<<< HEAD
= develop =

* Improved: Duplicate Entry field is only visible for logged-in users with edit or duplicate entry permissions
* Modified: Removed "Open link in the same window?" setting from Website field
	- Note: For existing Views, if both "Open link in the same window?" and "Open link in a new tab or window?" settings were checked, the link will now _not open in a new tab_. We hope no one had them both checked; this would have caused a rift in space-time and a room full of dark-matter rainbows.
* Fixed: Exporting entries using the `/csv/` endpoint not working on some Multisite installations
* Fixed: When "Make Phone Number Clickable" is checked, disable the "Link to single entry" setting in Phone field settings
* Fixed: Entries filtered by creation date using relative dates (e.g., "today", "-1 day") respects WordPress's timezone offset

__Developer Updates:__

* Changed: `/templates/fields/field-website-html.php` and `/templates/deprecated/fields/website.php` to use new `target=_blank` logic

= 2.9.2 on October XX, 2020 =

* Fixed: Export of View entries as a CSV would result in a 404 error on some hosts
=======
= 2.9.3 on December 15, 2020 =

* Improved: Add search field to the Entry Creator drop-down menu
Tweak: Hide field icons (for now) when editing a View...until our refreshed design is released 😉
* Fixed: Some JavaScript warnings on WordPress 5.6
* Fixed: Duplicate Entry field doesn't appear for users with custom roles
* Fixed: Search entries by Payment Date would not yield results
* Fixed: Uncaught error when one of GravityView's methods is used before WordPress finishes loading
* Fixed: Duplicate Entry link would only be displayed to users with an administrator role

__Developer Updates:__

* Added: `gravityview/search-trim-input` filter to strip or preserve leading/trailing whitespaces in Search Bar values
* Added: Future WordPress version compatibility check
* Tweak: Improved logging output
* Modified: `gravityview_date_created_adjust_timezone` default is now set to false (use UTC value)

= 2.9.2.1 on October 26, 2020 =

* Improved: Plugin license information layout when running Gravity Forms 2.5
* Fixed: View Settings overflow their container (introduced in 2.9.2)

= 2.9.2 on October 21, 2020 =

* Added: GravityView is now 100% compatible with upcoming [Gravity Forms 2.5](https://www.gravityforms.com/gravity-forms-2-5-beta-2/)!
* Added: New View setting to redirect users to a custom URL after deleting an entry
* Added: An option to display "Powered by GravityView" link under your Views. If you're a [GravityView affiliate](https://gravityview.co/account/affiliate/), you can earn 20% of sales generated from your link!
* Improved: Duplicate Entry field is only visible for logged-in users with edit or duplicate entry permissions
* Modified: Remove HTML from Website and Email fields in CSV output
* Fixed: Possible fatal error when Gravity Forms is inactive
* Fixed: Export of View entries as a CSV would result in a 404 error on some hosts
* Fixed: Entries filtered by creation date using relative dates (e.g., "today", "-1 day") did not respect WordPress's timezone offset
* Fixed: Partial entries edited in GravityView were being duplicated
* Fixed: Trying to activate a license disabled due to a refund showed an empty error message
* Tweak: Improvements to tooltip behavior in View editor
* Tweak: When "Make Phone Number Clickable" is checked, disable the "Link to single entry" setting in Phone field settings
* Tweak: Don't show "Open links in new window" for Custom Content field
* Tweak: Removed "Open link in the same window?" setting from Website field
	- Note: For existing Views, if both "Open link in the same window?" and "Open link in a new tab or window?" settings were checked, the link will now _not open in a new tab_. We hope no one had them both checked; this would have caused a rift in space-time and a room full of dark-matter rainbows.

__Developer Updates:__

* Added brand-new unit testing and acceptance testing...stay tuned for a write-up on how to easily run the GravityView test suite
* Changed: `/templates/fields/field-website-html.php` and `/templates/deprecated/fields/website.php` to use new `target=_blank` logic
* Fixed: License key activation when `GRAVITYVIEW_LICENSE_KEY` was defined
* Deprecated: Never used method `GravityView_Delete_Entry::set_entry()`
>>>>>>> bcd5f529

= 2.9.1 on September 1, 2020 =

* Improved: Changed the Support Port icon & text to make it clearer
* Updated: Updater script now handles WordPress 5.5 auto-updates
* Fixed: Add Yoast SEO 14.7 scripts to the No-Conflict approved list
* Fixed: Available Gravity Forms forms weren't appearing in the Gravity Forms widget when configuring a View

__Developer Updates:__

* Improved: Gravity Forms 2.5 beta support
* Fixed: Issue when server doesn't support `GLOB_BRACE`
* Fixed: Removed references to non-existent source map files

= 2.9.0.1 on July 23, 2020 =

* Fixed: Loading all Gravity Forms forms on the frontend
	* Fixes Map Icons field not working
	* Fixes conflict with gAppointments and Gravity Perks
* Fixed: Fatal error when Gravity Forms is inactive

= 2.9 on July 16, 2020 =

* Added: A "Gravity Forms" widget to easily embed a form above and below a View
* Added: Settings for changing the "No Results" text and "No Search Results" text
* Added: "Date Updated" field to field picker and sorting options
* Modified: When clicking the "GravityView" link in the Admin Toolbar, go to GravityView settings
* Improved: Add new Yoast SEO plugin scripts to the No-Conflict approved list
* Improved: Add Wicked Folders plugin scripts to the No-Conflict approved list
* Fixed: Don't allow sorting by the Duplicate field
* Fixed: Multi-site licenses not being properly shared with single sites when GravityView is not Network Activated
* Fixed: Potential fatal error for Enfold theme

__Developer Updates:__

* Fixed: Settings not able to be saved when using the `GRAVITYVIEW_LICENSE_KEY` constant
* Fixed: License not able to be activated when using the `GRAVITYVIEW_LICENSE_KEY` constant
* Fixed: Potential PHP warning when using the `{created_by}` Merge Tag
* Modified: Added index of the current file in the loop to the `gravityview/fields/fileupload/file_path` filter

= 2.8.1 on April 22, 2020 =

* Added: Better inline documentation for View Settings
* Improved: When clicking "Add All Form Fields" in the "+ Add Field" picker
* Modified: Changed default settings for new Views to "Show only approved entries"
* Modified: When adding a field to a table-based layout, "+ Add Field" now says "+ Add Column"
* Fixed: Single Entry "Hide empty fields" not working in Table and DataTables layouts

= 2.8 on April 16, 2020 =

* Added: User Fields now has many more options, including avatars, first and last name combinations, and more
* Added: A new [Gravatar (Globally Recognized Avatar)](https://en.gravatar.com) field
* Added: "Display as HTML" option for Paragraph fields - By default, safe HTML will be shown. If disabled, only text will be shown.
* Added: Support for Gravity Forms Partial Entries Add-On. When editing an entry, the entry's "Progress" will now be updated.
* Modified: Sort forms by title in Edit View, rather than Date Created (thanks, Rochelle!)
* Modified: The [`{created_by}` Merge Tag](https://docs.gravityview.co/article/281-the-createdby-merge-tag)
	* When an entry was created by a logged-out user, `{created_by}` will now show details for a logged-out user (ID `0`), instead of returning an unmodified Merge Tag
	* When `{created_by}` is passed without any modifiers, it now will return the ID of the user who created the entry
	* Fixed PHP warning when `{created_by}` Merge Tag was passed without any modifiers
* Fixed: The "Single Entry Title" setting was not working properly
* Fixed: Recent Entries widget filters not being applied
* Updated translations: Added Formal German translation (thanks, Felix K!) and updated Polish translation (thanks, Dariusz!)

__Developer Updates:__

* Added: `gravityview/fields/textarea/allow_html` filter to toggle whether Paragraph field output should allow HTML or should be sanitized with `esc_html()`
* Added: `gravityview/field/created_by/name_display` filter for custom User Field output.
* Added: `gravityview/field/created_by/name_display/raw` allow raw (unescaped) output for `gravityview/field/created_by/name_display`.
* Added: `gravityview/fields/gravatar/settings` filter to modify the new Gravatar field's settings
* Added: `gravityview/search/sieve_choices` filter in Version 2.5 that enables only showing choices in the Search Bar that exist in entries ([learn more about this filter](https://docs.gravityview.co/article/701-show-choices-that-exist))
* Modified: `gravityview_get_forms()` and `GVCommon::get_forms()` have new `$order_by` and `$order` parameters (Thanks, Rochelle!)
* Fixed: `gravityview/edit_entry/user_can_edit_entry` and `gravityview/capabilities/allow_logged_out` were not reachable in Edit Entry and Delete Entry since Version 2.5

= 2.7.1 on February 24, 2020 =

* Fixed: Fatal error when viewing entries using WPML or Social Sharing & SEO extensions

= 2.7 on February 20, 2020 =

* Added: "Enable Edit Locking" View setting to toggle on and off entry locking (in the "Edit Entry" tab of the View Settings)
* Fixed: Broken Toolbar link to Gravity Forms' entry editing while editing an entry in GravityView
* Fixed: PHP undefined index when editing an entry with empty File Upload field
* Fixed: When adding a field in the View Configuration, the browser window would resize

__Developer Updates:__

* Modified: The way Hidden Fields are rendered in Edit Entry no fields are configured. [Read what has changed around Hidden Fields](https://docs.gravityview.co/article/678-edit-entry-hidden-fields-field-visibility#timeline)
	* Fixed: Rendering Hidden Fields as `input=hidden` when no fields are configured in Edit Entry (fixing a regression in 2.5)
	* Modified: The default value for the `gravityview/edit_entry/reveal_hidden_field` filter is now `false`
	* Added: `gravityview/edit_entry/render_hidden_field` filter to modify whether to render Hidden Field HTML in Edit Entry (default: `true`)
* Modified: Changed `GravityView_Edit_Entry_Locking::enqueue_scripts()` visibility to protected

= 2.6 on February 12, 2020 =

* Added: Implement Gravity Forms Entry Locking - see when others are editing an entry at the same time ([learn more](https://docs.gravityview.co/article/676-entry-locking))
* Added: Easily duplicate entries in Gravity Forms using the new "Duplicate" link in Gravity Forms Entries screen ([read how](https://docs.gravityview.co/article/675-duplicate-gravity-forms-entry))
* Improved: Speed up loading of Edit View screen
* Improved: Speed of adding fields in the View Configuration screen
* Modified: Reorganized some settings to be clearer
* Fixed: Potential fatal error when activating extensions with GravityView not active
* Updated: Russian translation (thank you, Victor S!)

__Developer Updates:__

* Added: `gravityview/duplicate/backend/enable` filter to disable adding a "Duplicate" link for entries
* Added: `gravityview/request/is_renderable` filter to modify what request classes represent valid GravityView requests
* Added: `gravityview/widget/search/form/action` filter to change search submission URL as needed
* Added: `gravityview/entry-list/link` filter to modify Other Entries links as needed
* Added: `gravityview/edit/link` filter to modify Edit Entry link as needed
* Fixed: A rare issue where a single entry is prevented from displaying with Post Category filters
* Modified: Important! `gravityview_get_entry()` and `GVCommon::get_entry()` require a View object as the fourth parameter. While the View will be retrieved from the context if the parameter is missing, it's important to supply it.
* Modified: `GVCommon::check_entry_display` now requires a View object as the second parameter. Not passing it will return an error.
* Modified: `gravityview/common/get_entry/check_entry_display` filter has a third View parameter passed from `GVCommon::get_entry`
* Modified: Bumped future minimum Gravity Forms version to 2.4

= 2.5.1 on December 14, 2019 =

* Modified: "Show Label" is now off by default for non-table layouts
* Improved: The View Configuration screen has been visually simplified. Fewer borders, larger items, and rounder corners.
* Accessibility improvements. Thanks to [Rian Rietveld](https://rianrietveld.com) and Gravity Forms for their support.
	- Color contrast ratios now meet [Web Content Accessibility Guidelines (WCAG) 2.0](https://www.w3.org/TR/WCAG20/) recommendations
	- Converted links that act as buttons to actual buttons
	- Added keyboard navigation support for "Add Field" and "Add Widget" pickers
	- Auto-focus the field search field when Add Field is opened
	- Improved Search Bar HTML structure for a better screen reader experience
	- Added ARIA labels for Search Bar configuration buttons
	- Improved touch target size and spacing for Search Bar add/remove field buttons
* Fixed: "Search All" with Multiple Forms plugin now works as expected in both "any" and "all" search modes.

__Developer Updates:__

* Added: `gravityview_lightbox_script` and `gravityview_lightbox_style` filters.
* Deprecated: `gravity_view_lightbox_script` and `gravity_view_lightbox_style` filters. Use `gravityview_lightbox_script` and `gravityview_lightbox_style` instead.

= 2.5 on December 5, 2019 =

This is a **big update**! Lots of improvements and fixes.

#### All changes:

* **GravityView now requires WordPress 4.7 or newer.**
* Added: A new "Duplicate Entry" allows you to duplicate entries from the front-end
* View Configuration
    * Added: You can now add labels for Custom Content in the View editor (this helps keep track of many Custom Content fields at once!)
    * Modified: New Views will be created with a number of default widgets preset
    * Fixed: View configuration could be lost when the "Update" button was clicked early in the page load or multiple times rapidly
    * Fixed: Some users were unable to edit a View, although having the correct permissions
* Improved CSV output
    * Modified: Multiple items in exported CSVs are now separated by a semicolon instead of new line. This is more consistent with formatting from other services.
    * Fixed: Checkbox output in CSVs will no longer contain HTML by default
    * Fixed: Textarea (Paragraph) output in CSVs will no longer contain `<br />` tags by default
* Edit Entry
    * Added: Directly embed the Edit Entry screen using the shortcode `[gventry edit="1"]`
    * Fixed: Editing an entry with Approve/Disapprove field hidden would disapprove an unapproved entry
    * Fixed: Field visibility when editing entries. Hidden fields remain hidden unless explicitly allowed via field configuration.
    * Fixed: Hidden calculation fields were being recalculated on Edit Entry
* Sorting and Search
    * Fixed: User sorting does not work when the `[gravityview]` shortcode defines a sorting order
    * Fixed: Proper sorting capabilities for Time and Date fields
    * Fixed: Page Size widget breaks when multiple search filters are set
    * Fixed: Page Size widget resets itself when a search is performed
* [Multiple Forms](https://gravityview.co/extensions/multiple-forms/) fixes
    * Fixed: Global search not working with joined forms
    * Fixed: Custom Content fields now work properly with Multiple Forms
    * Fixed: [Gravity PDF](https://gravitypdf.com) support with Multiple Forms plugin and Custom Content fields
    * Fixed: Entry Link, Edit Link and Delete Link URLs may be incorrect with some Multiple Forms setups
* Integrations
    * Added: "Show as score" setting for Gravity Forms Survey fields
    * Added: Support for [Gravity Forms Pipe Add-On](https://www.gravityforms.com/add-ons/pipe-video-recording/)
    * Added: Track the number of pageviews entries get by using the new `[gv_pageviews]` shortcode integration with the lightweight [Pageviews](https://pageviews.io/) plugin
    * Fixed: [GP Nested Forms](https://gravitywiz.com/documentation/gravity-forms-nested-forms/) compatibility issues
    * Fixed: PHP warnings appeared when searching Views for sites running GP Populate Anything with "Default" permalinks enabled
* Improved: When a View is embedded on a post or page with an incompatible URL Slug, show a warning ([read more](https://docs.gravityview.co/article/659-reserved-urls))
* Fixed: Number field decimal precision formatting not being respected
* Fixed: Lifetime licenses showed "0" instead of "Unlimited" sites available
* Updated: Polish translation (Thanks, Dariusz!)

__Developer Updates:__

* Added: `[gventry edit="1"]` mode where edit entry shortcodes can be used now (experimental)
* Added: `gravityview/template/field/csv/glue` filter to modify the glue used to separate multiple values in the CSV export (previously "\n", now default is ';')
* Added: `gravityview/shortcodes/gventry/edit/success` filter to modify [gventry] edit success message
* Added: `gravityview/search/sieve_choices` filter that sieves Search Widget field filter choices to only ones that have been used in entries (a UI is coming soon)
* Added: `gravityview/search/filter_details` filter for developers to modify search filter configurations
* Added: `gravityview/admin/available_fields` filter for developers to add their own assignable fields to View configurations
* Added: `gravityview/features/paged-edit` A super-secret early-bird filter to enable multiple page forms in Edit Entry
* Added: `$form_id` parameter for the `gravityview_template_$field_type_options` filter
* Added: `gravityview/security/require_unfiltered_html` filter now has 3 additional parameters: `user_id`, `cap` and `args`.
* Added: `gravityview/gvlogic/atts` filter for `[gvlogic]`
* Added: `gravityview/edit_entry/page/success` filter to alter the message between edit entry pages.
* Added: `gravityview/approve_entries/update_unapproved_meta` filter to modify entry update approval status.
* Added: `gravityview/search/searchable_fields/whitelist` filter to modify allowed URL-based searches.
* Fixed: Some issues with `unfiltered_html` user capabilities being not enough to edit a View
* Fixed: Partial form was being passed to `gform_after_update_entry` filter after editing an entry. Full form will now be passed.
* Fixed: Widget form IDs would not change when form ID is changed in the View Configuration screen
* Fixed: Intermittent `[gvlogic2]` and nested `else` issues
    * The `[gvlogic]` shortcode has been rewritten for more stable, stateless behavior
* Fixed: `GravityView_Entry_Notes::get_notes()` can return null; cast `$notes` as an array in `templates/fields/field-notes-html.php` and `includes/extensions/entry-notes/fields/notes.php` template files
* Fixed: Prevent error logs from filling with "union features not supported"
* Modified: Cookies will no longer be set for Single Entry back links
* Modified: Default 250px `image_width` setting for File Upload images is now easily overrideable
* Removed: The `gravityview/gvlogic/parse_atts/after` action is no longer available. See `gravityview/gvlogic/atts` filter instead
* Removed: The `GVLogic_Shortcode` class is now a lifeless stub. See `\GV\Shortcodes\gvlogic`.
* Deprecated: `gravityview_get_current_view_data` — use the `\GV\View` API instead

= 2.4.1.1 on August 27, 2019 =

* Fixed: Inconsistent sorting behavior for Views using Table layouts
* Fixed: Searching all fields not searching Multi Select fields
* Fixed: Error activating GravityView when Gravity Forms is disabled
* Fixed: "Getting Started" and "List of Changes" page layouts in WordPress 5.3
* Fixed: Don't show error messages twice when editing a View with a missing form
* Tweak: Don't show "Create a View" on trashed forms action menus

= 2.4 on July 17, 2019 =

**We tightened security by limiting who can edit Views. [Read how to grant Authors and Editors access](https://docs.gravityview.co/article/598-non-administrator-edit-view).**

* Added: A new Result Number field and `{sequence}` Merge Tag [learn all about it!](https://docs.gravityview.co/article/597-the-sequence-merge-tag)
* Added: `{date_updated}` Merge Tag ([see all GravityView Merge Tags](https://docs.gravityview.co/article/76-merge-tags))
* Added: Option to output all CSV entries, instead of a single page of results
* Fixed: Settings compatibility issues on Multisite
* Fixed: CSV output for address fields contained Google Maps link
* Fixed: When editing an entry in Gravity Forms, clicking the "Cancel" button would not exit edit mode
* Fixed: Some fatal errors when Gravity Forms is deactivated while GravityView is active
* Fixed: Search All Fields functionality with latest Gravity Forms

__Developer Updates:__

* **Breaking Change:** Users without the `unfiltered_html` capability can no longer edit Views.
* Added: `gravityview/security/allow_unfiltered_html` to not require `unfiltered_html`. Dangerous!
* Added: `gravityview/template/field/address/csv/delimiter` filter for CSV output of addresses

= 2.3.2 on May 3, 2019 =

* Re-fixed: Conditional Logic breaks in Edit Entry if the condition field is not present

__Developer Updates:__

* Fixed: `strtolower()` warnings in `class-frontend-views.php`
* Fixed: `gravityview/fields/fileupload/link_atts` filter didn't work on link-wrapped images
* Fixed: PHP notice triggered when using the Poll widget
* Updated: Updater script, which should improve license check load time

= 2.3.1 on April 18, 2019 =

* Added: Entry Approval now features a popover that allows you to select from all approval statuses
* Fixed: Issues accessing Edit Entry for Views using [Multiple Forms](https://gravityview.co/extensions/multiple-forms/)
* Fixed: Issues with Edit Entry where fields were duplicated. This temporarily reverts the conditional logic fix added in 2.3.
* Fixed: Maps will now properly use global API key settings on Multisite installations

__Developer Updates:__

* Fixed: Issues searching Address fields that contain custom states
* Added: `gravityview/approve_entries/popover_placement` filter to modify the placement of the approval popover (default: right)

= 2.3 on April 2, 2019 =

**Gravity Forms 2.3 is required**. Some functionality will not work if you are using Gravity Forms 2.2. If this affects you, please [let us know](mailto:support@gravityview.co?subject=Gravity%20Forms%202.3%20Requirement)

* Added: Multi-Sorting! Example: Sort first by Last Name, then sort those results by First Name [Read more about multi-sorting](https://docs.gravityview.co/article/570-sorting-by-multiple-columns)
    - Works great with our [DataTables extension](https://gravityview.co/extensions/datatables/), too!
* Added: `[gvlogic logged_in="true"]` support to easily check user login status - [read how it works](https://docs.gravityview.co/article/252-gvlogic-shortcode#logged-in-parameter)
* Added: Dropdown, Radio and Link input support for searching product fields
* Fixed: Conditional Logic breaks in Edit Entry if the condition field is not present
* Fixed: Sorting numbers with decimals
* Fixed: CSV output of List and File Upload fields
* Fixed: "Hide empty fields" setting not working Product and Quantity fields
* Fixed: Month and day reversed in multi-input date search fields
* Fixed: Join issues with embedded Views when using [Multiple Forms](https://gravityview.co/extensions/multiple-forms/)
* Fixed: Other Entries empty text override was not working
* Updated: 100% translated for Dutch, German, and French

__Developer Updates:__

* Added: `gravityview/search/created_by/text` filter to override dropdown and radio text in "created by" search UI
* Added: `gravityview/approve_entries/after_submission` filter to prevent `is_approved` meta from being added automatically after entry creation
* Modified: List and File Upload fields are now output as objects/arrays in REST API JSON
* Modified: [Business Hours](https://wordpress.org/plugins/gravity-forms-business-hours/) field support in CSV and JSON output
* Fixed: Fatal error when custom templates are loaded without `\GV\Template_Context`
* Fixed: Potential PHP warning with PHP 7.2
* Added notice for users to upgrade to PHP 5.6, since WordPress will be bumping the minimum version soon


= 2.2.5 on February 4, 2019 =

* Added: Support for nested dropdown selection in Search Bar
* Fixed: State search dropdown type for custom address types
* Fixed: Don't show Credit Card fields on the Edit Entry screen (#1219)
* REST API and CSV fixes
    * Fixed: Email field being output as links in CSV
    * Fixed: CSVs could not contain more than one special field (Entry ID, Custom Content, etc.)
    * Fixed: CSV and JSON REST API did not output duplicate headers (Entry ID, Custom Content, etc.)
    * Fixed: JSON REST API endpoint did not render Custom Content fields
    * Modified: In the REST API duplicate keys are now suffixed with (n), for example: id(1), id(2), instead of not showing them at all
* Updated: Script used to provide built-in Support Port
* Updated: Russian translation by [@awsswa59](https://www.transifex.com/user/profile/awsswa59/)

__Developer Updates:__

* Added: `gravityview/edit_entry/before_update` hook
* Added: `gravityview/api/field/key` filter to customize the generated REST API entry JSON keys
* Added: `gravityview/template/csv/field/raw` filter to allow raw output of specific fields
* Modified: CSV REST API endpoint returns binary data instead of JSON-encoded data

= 2.2.4 on January 14, 2019 =

* Fixed: Other Entries field would display all entries without filtering
* Fixed: Entry Date searches not working (broken in 2.2)
* Fixed: CSV outputting wrong date formats for Date and Date Created fields
* Fixed: CSV outputting empty content for Custom Content fields
* Fixed: Changelog formatting so that the 2.2.1, 2.2.2, and 2.2.3 updates are shown
* Fixed: The picture of Floaty was _really big_ in the Getting Started screen
* Updated Translations for Italian and Iranian. Thanks, Farhad!

= 2.2.3 on December 20, 2018 =

* Fixed: Issue loading translation files on Windows IIS servers

__Developer Updates:__

* Added: Third argument to `gravityview_search_operator` filter (the current `\GV\View` object)
* Added: `GravityView_Image::is_valid_extension()` to determine whether an extension is valid for an image
* Fixed: Search operator overrides that broke in 2.2
* Modified: SVG files are now processed as images in GravityView
* Modified: Changed translation file loading order to remove paths that didn't work! [See this article for the updated paths](https://docs.gravityview.co/article/530-translation-string-loading-order).

= 2.2.2 on December 11, 2018 =

* Added: Support for the new [Multiple Forms beta](https://gravityview.co/extensions/multiple-forms/)!
* **Minor CSS Change**: Reduced Search Bar negative margins to fix the Search Bar not aligning properly
* Fixed: Calculation fields that were not added to the Edit Entry fields were being emptied (except the price)
* Updated translations - thank you, translators!
    - Turkish translated by [@suhakaralar](https://www.transifex.com/accounts/profile/suhakaralar/)
    - Russian translated by [@awsswa59](https://www.transifex.com/user/profile/awsswa59/)
    - Polish translated by [@dariusz.zielonka](https://www.transifex.com/user/profile/dariusz.zielonka/)

__Developer Updates:__

* Template Change: Updated `widget-poll.php` template to display poll results for all Multiple Forms fields
* Added: `gravityview/query/class` filter to allow query class overrides, needed for Multiple Forms extension
* Added: `gravityview/approve_entries/autounapprove/status` filter to change the approval status set when an entry is modified in Edit Entry
* Added: `$unions` property to `\GV\View`, for future use with [Multiple Forms plugin](https://gravityview.co/extensions/multiple-forms/)

= 2.2.1 on December 4, 2018 =

* Confirmed compatibility with WordPress 5.0 and the new Gutenberg editor ([use the shortcode block to embed](https://docs.gravityview.co/article/526-does-gravityview-support-gutenberg))
* Added: Support for upcoming [Multiple Forms plugin](https://gravityview.co/extensions/multiple-forms/)
* Fixed: Edit Entry writes incorrectly-formatted empty values in some cases.
* Fixed: "Hide View data until search is performed" not working for [Maps layout](https://gravityview.co/extensions/maps/)
* Fixed: Entries are not accessible when linked to from second page of results
* Fixed: Search redirects to home page when previewing an unpublished View

__Developer Updates:__

* Fixed: Error loading GravityView when server has not defined `GLOB_BRACE` value for the `glob()` function
* Added: `gravityview/entry/slug` filter to modify entry slug. It runs after the slug has been generated by `GravityView_API::get_entry_slug()`
* Added: `\GV\Entry::is_multi()` method to check whether the request's entry is a `Multi_Entry` (contains data from multiple entries because of joins)

= 2.2 on November 28, 2018 =

* Yes, GravityView is fully compatible with Gravity Forms 2.4!
* Added: Choose where users go after editing an entry
* Added: Search entries by approval status with new "Approval Status" field in the Search Bar
* Added: More search input types added for "Created By" searches
* Added: When searching "Created By", set the input type to "text" to search by user email, login and name fields
* Fixed: Issue installing plugins from the Extensions page on a Multisite network
* Fixed: When a View is embedded on the homepage of a site, Single Entry and Edit Entry did not work (404 not found error)
* Fixed: Stray "Advanced Custom Fields" editor at the bottom of Edit View pages
* Fixed: Labels and quantities removed when editing an entry that had product calculations
* Fixed: When multiple Views are embedded on a page, Single Entry could sometimes show "You are not allowed to view this content"
* Fixed: Major search and filtering any/all mode combination issues, especially with "Show only approved entries" mode, A-Z Filters, Featured Entries, Advanced Filtering plugins
* Fixed: Support all [documented date formats](https://docs.gravityview.co/article/115-changing-the-format-of-the-search-widgets-date-picker) in Search Bar date fields
* Fixed: Issues with [Advanced Filtering](https://gravityview.co/extensions/advanced-filter/) date fields (including human strings, less than, greater than)
* Fixed: Security issue when Advanced Filter was configured with an "Any form field" filter (single entries were not properly secured)
* Fixed: The Quiz Letter Grade is lost if Edit Entry does not contain all Gravity Forms Quiz Add-On fields

__Developer Updates:__

* Updated: `search-field-select.php` template to gracefully handle array values
* Added: Filters for new "Created By" search. [Learn how to modify what fields are searched](https://docs.gravityview.co/article/523-created-by-text-search).

= 2.1.1 on October 26, 2018 =

* Added: A "Connected Views" menu on the Gravity Forms Forms page - hover over a form to see the new Connected Views menu!
* Fixed: Additional slashes being added to the custom date format for Date fields
* Fixed: Quiz Letter Grade not updated after editing an entry that has Gravity Forms Quiz fields
* Fixed: Single Entry screen is inaccessible when the category is part of a URL path (using the `%category%` tag in the site's Permalinks settings)
* Fixed: Issue where GravityView CSS isn't loading in the Dashboard for some customers
* Fixed: Display uploaded files using Gravity Forms' secure link URL format, if enabled
* Updated Polish translation. Dziękuję Ci, [@dariusz.zielonka](https://www.transifex.com/user/profile/dariusz.zielonka/)!

__Developer Updates:__

* Added: `gravityview/template/table/use-legacy-style` filter to  use the legacy Table layout stylesheet without any responsive layout styles (added in GravityView 2.1) - [Here's code you can use](https://gist.github.com/zackkatz/45d869e096cd5114a87952d292116d3f)
* Added: `gravityview/view/can_render` filter to allow you to override whether a View can be rendered or not
* Added: `gravityview/widgets/search/datepicker/format` filter to allow you to modify only the format used, rather than using the `gravityview_search_datepicker_class` filter
* Fixed: Fixed an issue when using [custom entry slugs](https://docs.gravityview.co/article/57-customizing-urls) where non-unique values across forms cause the entries to not be accessible
* Fixed: Undefined index PHP warning in the GravityView Extensions screen
* Fixed: Removed internal usage of deprecated GravityView functions
* Limitation: "Enable lightbox for images" will not work on images when using Gravity Forms secure URL format. [Contact support](mailto:support@gravityview.co) for a work-around, or use a [different lightbox script](https://docs.gravityview.co/article/277-using-the-foobox-lightbox-plugin-instead-of-the-default).

= 2.1.0.2 and 2.1.0.3 on September 28, 2018 =

* Fixed: Slashes being added to field quotes
* Fixed: Images showing as links for File Upload fields

= 2.1.0.1 on September 27, 2018 =

* Fixed: Responsive table layout labels showing sorting icon HTML
* Fixed: Responsive table layout showing table footer

= 2.1 on September 27, 2018 =

* Added: You can now send email notifications when an entry is approved, disapproved, or the approval status has changed. [Learn how](https://docs.gravityview.co/article/488-notification-when-entry-approved)
* Added: Automatically un-approve an entry when it has been updated by an user without the ability to moderate entries
* Added: Easy way to install GravityView Extensions and our stand-alone plugins [Learn how](https://docs.gravityview.co/article/489-managing-extensions)
* Added: Enable CSV output for Views [Learn how](https://docs.gravityview.co/article/491-csv-export)
* Added: A "Page Size" widget allows users to change the number of entries per page
* Added: Support for displaying a single input value of a Chained Select field
* Added: The Table layout is now mobile-responsive!
* Improved: Added a shortcut to reset entry approval on the front-end of a View: "Option + Click" on the Entry Approval field
* Fixed: Custom date format not working with the `{date_created}` Merge Tag
* Fixed: Embedding a View inside an embedded entry didn't work
* Fixed: "Link to entry" setting not working for File Upload fields
* Fixed: Approval Status field not showing anything
* Updated translations - thank you, translators!
    - Polish translated by [@dariusz.zielonka](https://www.transifex.com/user/profile/dariusz.zielonka/)
    - Russian translated by [@awsswa59](https://www.transifex.com/user/profile/awsswa59/)
    - Turkish translated by [@suhakaralar](https://www.transifex.com/accounts/profile/suhakaralar/)
    - Chinese translated by [@michaeledi](https://www.transifex.com/user/profile/michaeledi/)

__Developer Notes:__

* Added: Process shortcodes inside [gv_entry_link] shortcodes
* Added: `gravityview/shortcodes/gv_entry_link/output` filter to modify output of the `[gv_entry_link]` shortcode
* Added `gravityview/widget/page_size/settings` and `gravityview/widget/page_size/page_sizes` filters to modify new Page Size widget
* Modified: Added `data-label` attributes to all Table layout cells to make responsive layout CSS-only
* Modified: Added responsive CSS to the Table layout CSS ("table-view.css")
* Improved: Reduced database lookups when using custom entry slugs
* Introduced `\GV\View->can_render()` method to reduce code duplication
* Fixed: Don't add `gvid` unless multiple Views embedded in a post
* Fixed: PHP 5.3 warning in when using `array_combine()` on empty arrays
* Fixed: Apply `addslashes` to View Configuration when saving, fixing `{date_created}` format
* REST API: Allow setting parent post or page with the REST API request using `post_id={id}` ([learn more](https://docs.gravityview.co/article/468-rest-api))
* REST API: Added `X-Item-Total` header and meta to REST API response

= 2.0.14.1 on July 19, 2018 =

* Fixed: Potential XSS ("Cross Site Scripting") security issue. **Please update.**
* Fixed: GravityView styles weren't being loaded for some users

= 2.0.14 on July 9, 2018 =

* Added: Allow filtering entries by Unapproved status in Gravity Forms
* Added: Reset entry approval status by holding down Option/Alt when clicking entry approval icon
* Fixed: Merge Tags not working in field Custom Labels
* Fixed: Enable sorting by approval status all the time, not just when a form has an Approval field
* Fixed: When a View is saved without a connected form, don't show "no longer exists" message
* Fixed: Inline Edit plugin not updating properly when GravityView is active

__Developer Notes:__

* Added: `gravityview/approve_entries/after_submission/default_status` filter to modify the default status of an entry as it is created.
* Modified: No longer delete `is_approved` entry meta when updating entry status - leave the value to be `GravityView_Entry_Approval_Status::UNAPPROVED` (3)
* Fixed: Allow for "in" and "not_in" comparisons when using `GravityView_GFFormsModel::is_value_match`
* Tweak: If "Search Mode" key is set, but there is no value, use "all"
* Tweak: Reduced number of database queries when rendering a View

= 2.0.13.1 on June 26, 2018 =

* Fixed: Custom Content fields not working with DIY Layout
* Fixed: Error when displaying plugin updates on a single site of a Multisite installation

= 2.0.13 on June 25, 2018 =

* Fixed: When View is embedded in a page, the "Delete Entry" link redirects the user to the View URL instead of embedded page URL
* Fixed: Custom Content fields not working with DIY Layout since 2.0.11
* Fixed: Fatal error when migrating settings from (very) old versions of GravityView
* Fixed: oEmbed not working when using "plain" URLs with numeric View ID slugs

__Developer Notes__

* Added: Code to expose Entry Notes globally, to fix conflict with DataTables (future DataTables update required)
* Added: `data-viewid` attribute to the Search Bar form with the current View ID
* Added: Current Post ID parameter to the `gravityview/edit-entry/publishing-action/after` action

= 2.0.12 on June 12, 2018 =

* Fixed: On the Plugins page, "Update now" not working for GravityView Premium Plugins, Views & Extensions
* Fixed: Always show that plugin updates are available, even if a license is expired

= 2.0.11 on June 12, 2018 =

* Added: Search for fields by name when adding fields to your View configuration (it's really great!)
* Fixed: GravityView license details not saving when the license was activated (only when the Update Settings button was clicked)
* Fixed: Entry filtering for single entries
* Fixed: Per-user language setting not being used in WordPress 4.7 or newer

__Developer Notes__

* Added: `\GV\View::get_joins()` method to fetch array of `\GV\Joins` connected with a View
* Added: `\GV\View::get_joined_forms()` method to get array of `\GV\GF_Forms` connected with a View

= 2.0.10 on June 6, 2018 =

* Fixed: Password-protected Views were showing "You are not allowed to view this content" instead of the password form
* Fixed: When Map View is embedded, Search Bar pointed to View URL, not page URL

= 2.0.9 on June 1, 2018 =

* Added: Allow passing `{get}` Merge Tags to [gventry] and [gvfield] shortcodes
* Fixed: Searching by entry creator using the Search Bar wasn't working
* Fixed: Edit Entry showing "Invalid link" warnings when multiple Views are embedded on a page
* Fixed: Issues with legacy template back-compatiblity (A-Z Filters) and newer API widgets (Maps)
* Fixed: Translations for entry "meta", like "Created By" or "Date Created"
* Fixed: When searching State/Province with the Search Bar, use "exact match" search

__Developer Notes__

* Added: Auto-prefixing for all CSS rules, set to cover 99.7% of browsers. We were already prefixing, so it doesn't change much, but it will update automatically from now on, based on browser support.

= 2.0.8.1 on May 31, 2018 =

* Fixed: Standalone map fields not displaying on the [Maps layout](https://gravityview.co/extensions/maps/)
* Fixed: `[gv_entry_link]` when embedded in a post or page, not a View
* Fixed: `[gv_entry_link]` returning a broken link when the entry isn't defined
* Fixed: Conflict with Testimonials Widget plugin (and other plugins) loading outdated code
* Fixed: PHP notice when displaying Gravity Flow "Workflow" field

= 2.0.8 on May 25, 2018 =

* Fixed: Table layout not using field Column Width settings
* Fixed: With "Show Label" disabled, "Custom Label" setting is being displayed (if set)
* Fixed: List Field columns were being shown as searchable in Search Bar
* Fixed: Conflict with Gravity Forms Import Entries file upload process
* Fixed: Empty searches could show results when "Hide View data until search is performed" is enabled
* Fixed: When "Start Date" and "End Date" are the same day, results may not be accurate

__Developer Updates__

* Fixed: `gv_value()` didn't have necessary View global data set for backward compatibility (`gv_value()` is now deprecated! Use `Use \GV\Field_Template::render()` instead.)

= 2.0.7.1 on May 24, 2018 =

* Fixed: Merge Tags not being shown in Custom Content fields in Edit Entry
* Fixed: "gvGlobals not defined" JavaScript error on Edit Entry screen affecting some themes
* Fixed: Don't clear Search Bar configuration when switching View layouts

= 2.0.7 on May 23, 2018 =

* Fixed: Entry visibility when View is embedded
* Fixed: Don't show widgets if we're oEmbedding an entry
* Fixed: Don't apply "Hide Until Search" on entry pages
* Fixed: "Hide View data until search is performed" not working for Views on embedded pages
* Fixed: Restore Advanced Custom Fields plugin compatibility
* Tweak: When activating a license, remove the notice immediately
* Fixed: Maps API key settings resetting after 24 hours

__Developer Updates__

* Changed: gravityview_get_context() now returns empty string if not GravityView post type

= 2.0.6.1 on May 21, 2018 =

* Fixed: "Hide View data until search is performed" not working
* Added: Support for SiteOrigin Page Builder and LiveMesh SiteOrigin Widgets
* Fixed: Enfold Theme layout builder no longer rendering Views

= 2.0.6 on May 17, 2018 =

* Fixed: Conflicts with Yoast SEO & Jetpack plugins that prevent widgets from displaying
* Fixed: Some fields display as HTML (fixes Gravity Flow Discussion field, for example)
* Fixed: Some Merge Tag modifiers not working, such as `:url` for List fields
* Fixed: Give Floaty a place to hang out on the GravityView Settings screen with new Gravity Forms CSS

__Developer Updates__

* Fixed: Backward-compatibility for using global `$gravityview_view->_current_field` (don't use in new code!)

= 2.0.5 on May 16, 2018 =

* Fixed: Entry Link fields and `[gv_entry_link]` shortcode not working properly with DataTables when embedded
* Fixed: Do not output other shortcodes in single entry mode
* Fixed: Error when deleting an entry
* Fixed: When multiple Views are embedded on a page, and one or more has Advanced Filters enabled, no entries will be displayed
* Fixed: PHP warning with `[gravitypdf]` shortcode
* Fixed: When multiple table layout Views are embedded on a page, there are multiple column sorting links displayed
* Fixed: Error displaying message that a license is expired

= 2.0.4 on May 12, 2018 =

* Fixed: Slow front-end performance, affecting all layout types
* Fixed: Search not performing properly
* Fixed: "Enable sorting by column" option for Table layouts
* GravityView will require Gravity Forms 2.3 in the future; please make sure you're using the latest version of Gravity Forms!

__Developer Updates__

* Fixed: `GravityView_frontend::get_view_entries()` search generation
* Fixed: `gravityview_get_template_settings()` not returning settings
* Tweak: Cache View and Field magic getters into variables for less overhead.

= 2.0.3 on May 10, 2018 =

* Fixed: Compatibility with `[gravitypdf]` shortcode
* Fixed: When using `[gravityview]` shortcode, the `page_size` setting wasn't being respected
* Fixed: `[gravityview detail="last_entry" /]` not returning the correct entry
* Fixed: Widgets not being properly rendered when using oEmbed
* Fixed: Note fields not rendering properly

__Developer Notes__

* Fixed: `GravityView_View::getInstance()` not returning information about a single entry
* Added: `gravityview/shortcode/detail/$key` filter

= 2.0.1 & 2.0.2 on May 9, 2018 =

* Fixed: Widgets not displayed when a View is embedded
* Fixed: Saving new settings can cause fatal error
* Fixed: Prevent commonly-used front end function from creating an error in the Dashboard
* Fixed: Hide labels if "Show Label" is not checked
* Fixed: CSS borders on List layout
* Fixed: Error when fetching GravityView Widget with DataTables Extension 2.2
* Fixed: Fail gracefully when GravityView Maps is installed on a server running PHP 5.2.4

= Version 2.0 on May 8, 2018 =

We are proud to share this release with you: we have been working on this release since 2016, and although most of the changes won’t be seen, GravityView has a brand-new engine that will power the plugin into the future! 🚀
\- Zack with GravityView

---

**Note: GravityView now requires PHP 5.3 or newer**

_This is a major release. Please back up your site before updating._ We have tested the plugin thoroughly, but we suggest backing up your site before updating all plugins.

**New functionality**

* `[gventry]`: embed entries in a post, page or a View ([learn more](https://docs.gravityview.co/article/462-gvfield-embed-gravity-forms-field-values))
* `[gvfield]`: embed single field values ([learn more](https://docs.gravityview.co/article/462-gvfield-embed-gravity-forms-field-values))
* [Many new Merge Tag modifiers](https://docs.gravityview.co/article/350-merge-tag-modifiers) - These enable powerful new abilities when using the Custom Content field!
* Use oEmbed with Custom Content fields - easily embed YouTube videos, Tweets (and much more) on your Custom Content field
* "Is Starred" field - display whether an entry is "Starred" in Gravity Forms or not, and star/unstar it from the front end of your site
* Added Bosnian, Iranian, and Canadian French translations, updated many others (thank you all!)

**Smaller changes**

* Added `{gv_entry_link}` Merge Tag, alias of `[gv_entry_link]` shortcode in `{gv_entry_link:[post id]:[action]}` format. This allows you to use `{gv_entry_link}` inside HTML tags, where you are not able to use the `[gv_entry_link]` shortcode.
* Default `[gvlogic]` comparison is now set to `isnot=""`; this way, you can just use `[gvlogic if="{example:1}"]` instead of `[gvlogic if="{example:1}" isnot=""]` to check if a field has a value.

**Developer Updates**

This release is the biggest ever for developers! Even so, we have taken great care to provide backward compatibility with GravityView 1.x. Other than increasing the minimum version of PHP to 5.3, **no breaking changes were made.**

* We have rewritten the plugin from the ground up. [Learn all about it here](https://github.com/gravityview/GravityView/wiki/The-Future-of-GravityView).
* New REST API! Fetch GravityView details and entries using the WordPress REST API endpoint. It's disabled by default, but can be enabled or disabled globally on GravityView Settings screen, or per-View in View Settings. [Learn about the endpoints](https://github.com/gravityview/GravityView/wiki/REST-API).
* New `gravityview()` API wrapper function, now used for easy access to everything you could want
* New template structure ([learn how to migrate your custom template files](https://github.com/gravityview/GravityView/wiki/Template-Migration))
* We have gotten rid of global state; actions and filters are now passed a `$context` argument, a [`\GV\Template_Context` object](https://github.com/gravityview/GravityView/blob/v2.0/future/includes/class-gv-context-template.php)
* When HTML 5 is enabled in Gravity Forms, now the Search All field will use `type="search"`
* _Countless_ new filters and actions! Additional documentation will be coming, both on [docs.gravityview.co](https://docs.gravityview.co) as well as [codex.gravityview.co](https://codex.gravityview.co).

A special thanks to [Gennady](https://codeseekah.com) for your tireless pursuit of better code, insistence on backward compatibility, and your positive attitude. 👏

= 1.22.6 on April 4, 2018 =

* Fixed: Line breaks being added to `[gvlogic]` shortcode output
* Fixed: Gravity Forms 2.3 compatibility notice
* Fixed: "The ID is required." message when configuring the GravityView Search WordPress widget
* Fixed: Slashes were being added to Post Image details

__Developer Updates:__

* Added `gravityview/edit_entry/reveal_hidden_field` filter, which allows you to prevent Hidden fields from becoming Text fields in Edit Entry context
* Added `gravityview/edit_entry/field_visibility` filter to set field visibility on Edit Entry (default is always "visible")

= 1.22.5 on January 25, 2018 =

* Improves support for [DIY Layout](https://gravityview.co/extensions/diy-layout/), a layout for designers & developers to take full advantage of GravityView
* Tweak: Show "Embed Shortcode" helper if a View has widgets configured but not Fields
* Fixed: Add Note support for Gravity Forms 2.3 (it's coming soon)
* Fixed: `tabindex` not properly set for Update/Cancel/Delete buttons in Edit Entry
* Fixed: Hide Yoast SEO Content & SEO Analysis functionality when editing a View
* Fixed: Line breaks were being added to Custom Content fields and widgets, even when "Automatically add paragraphs to content" wasn't checked

__Developer Updates:__

* Add `$nl2br`, `$format`, `$aux_data` parameters to `GravityView_API::replace_variables()` to be consistent with `GFCommon::replace_variables()`

= 1.22.4? =

Yes, we skipped a minor release (1.22.4 exists only in our hearts). Thanks for noticing!

= 1.22.3 on December 21, 2017 =

* Added: Support for displaying files uploaded using the Gravity Forms Dropbox Addon (thanks, @mgratch and @ViewFromTheBox!)
* Added: Merge Tags now are replaced when in `[gvlogic]` shortcodes not in a View
* Fixed: Filtering by date in Advanced Filters prevented single entries from being visible
* Fixed: `gravityview/capabilities/allow_logged_out` filter wasn't living up to its name (allowing logged-out visitors to edit entries)

__Developer Updates:__

* Modified: We're reverting changes made to Advanced Custom Field plugin compatibility
* Added: `gravityview/fields/fileupload/file_path` filter in `class-gravityview-field-fileupload.php`
* Modified: Removed `!important` from the CSS height rule for the `.gv-notes .gv-note-add textarea` rule

= 1.22.2 on December 7, 2017 =

* Fixed: Fatal error when running Ultimate Member 2.0 beta
* Fixed: Issue deleting entries when Advanced Filter rules don't match
* Fixed: Delete Entry messages not displaying when entry is deleted
* Fixed: ACF shortcodes in WYSIWYG fields no longer processed since 1.22.1
* Fixed: Fatal error when using old installations of Gravity Forms

__Developer Updates:__

* Added: `gravityview/edit_entry/unset_hidden_field_values` filter to prevent deleting values for fields hidden by Conditional Logic

= 1.22.1.1 on November 30, 2017 =

* Fixed: When displaying Email fields, PHP warning about `StandalonePHPEnkoder.php`

= 1.22.1 on November 29, 2017 =

* Moved "Custom Content" field to top of field picker, in what Rafael calls the "Best idea of 2017 🏆"
* Added: When Gravity Forms 2.3 is released, support for "Random" entry order will be enabled
* Fixed: Entry oEmbeds not working when using "Plain" URL formats to embed
* Fixed: Only published Views showing in Gravity Forms "Connected Views" menu
* Fixed: Deleting entries can cause entries to be displayed from a different View when Advanced Filters is activated and multiple Views are embedded on a page
* Fixed: Infinite loop when using `[gravityview]` shortcode inside ACF fields

__Developer Updates:__

* Added: `GravityView_HTML_Elements` class for generating commonly-used HTML elements
* Added: Way to disable front-end cookies for our friends in Europe ([see code here](https://gist.github.com/zackkatz/354a71dc47ffef072ed725706cf455ed))
* Added: `gravityview/metaboxes/data-source/before` and `gravityview/metaboxes/data-source/after` hooks
* Added: Second `$args` param added to `gravityview_get_connected_views()` function
* Modified: Pass fifth parameter `$input_type` to `GravityView_Template::assign_field_options` method

= 1.22 on September 4, 2017=

* Added: Support for Gravity Forms 2.3
* Fixed: Fatal error when Divi (and other Elegant Themes) try to load GravityView widgets while editing a post with a sidebar block in it—now the sidebar block will not be rendered
* Fixed: Inline Edit plugin not working when displaying a single entry
* Fixed: Featured Entries plugin not adding correct CSS selector to the single entry container

__Developer Updates:__

* Modified: Template files `list-header.php`, `list-single.php`, `table-header.php`, `table-single.php`
* Fixed: When `GRAVITYVIEW_LICENSE_KEY` constant is defined, it will always be used, and the license field will be disabled
* Fixed: List View and Table View templates have more standardized CSS selectors for single & multiple contexts ([Learn more](https://docs.gravityview.co/article/63-css-guide))
* Fixed: Permalink issue when embedding a View on a page, then making it the site's Front Page
* Fixed: Transient cache issues when invalidating cache
* Fixed: `gv_empty()` now returns false for an array with all empty values
* Fixed: Delay plugin compatibility checks until `plugins_loaded`

= 1.21.5.3 on July 24, 2017 =

* Fixed: For some field types, the value "No" would be interpreted as `false`
* Fixed: In Edit Entry, when editing a form that has a Post Custom Field field type—configured as checkboxes—file upload fields would not be saved
* Fixed: If a form connected to a View is in the trash, there will be an error when editing the View
* Fixed: Embedding single entries with WordPress 4.8
* Fixed: Fatal error when using older version of WPML

= 1.21.5.2 on June 26, 2017 =

* Tweak: Improved plugin speed by reducing amount of information logged
* Fixed: Duplicate descriptions on the settings screen
* Fixed: Our "No-Conflict Mode" made the settings screen look bad. Yes, we recognize the irony.
* Updated: Translations - thank you, translators!
    - Turkish translation by [@suhakaralar](https://www.transifex.com/accounts/profile/suhakaralar/)
    - Dutch translations by Thom

= 1.21.5.1 on June 13, 2017 =

* Modified: We stopped allowing any HTML in Paragraph Text fields in 1.21.5, but this functionality was used by lots of people. We now use a different function to allow safe HTML by default.
* Added: `gravityview/fields/textarea/allowed_kses` filter to modify the allowed HTML to be displayed.

= 1.21.5 on June 8, 2017 =

* Added: The `{current_post}` Merge Tag adds information about the current post. [Read more about it](https://docs.gravityview.co/article/412-currentpost-merge-tag).
* Added: `gravityview/gvlogic/parse_atts/after` action to modify `[gvlogic]` shortcode attributes after it's been parsed
* Added: A new setting to opt-in for access to the latest pre-release versions of GravityView (in Views > Settings)
* Added: Support for Restrict Content Pro when in "No-Conflict Mode"
* Fixed: Saving an entry could strip the entry creator information. Now, when the entry creator is not in the "Change Entry Creator" users list, we add them back in to the list.
* Fixed: Potential security issue
* Fixed: Multiple notifications could sometimes be sent when editing an entry in GravityView.
* Fixed: Gravity Forms tooltip scripts being loaded admin-wide.
* Updated: Dutch translations (thanks, Thom!)

= 1.21.4 on April 13, 2017 =

* Fixed: "Enable sorting by column" not visible when using table-based View Presets
* Fixed: Error activating the plugin when Gravity Forms is not active
* Fixed: Numeric sorting
* Fixed: Compatibility issue with WPML 3.6.1 and lower
* Tweak: When using `?cache` to disable entries caching, cached data is removed

= 1.21.3 on April 4, 2017 =

* Fixed: Post Images stopped working in Edit Entry
* Fixed: Conflict with our Social Sharing & SEO Extension
* Fixed: Unable to search for a value of `0`
* Fixed: Inaccurate search results when using the `search_field` and `search_value` settings in the `[gravityview]` shortcode
    - The search mode will now always be set to `all` when using these settings

__Developer Updates:__

* We decided to not throw exceptions in the new `gravityview()` wrapper function. Instead, we will log errors via Gravity Forms logging.

= 1.21.2 on March 31, 2017 =

* Added: Support for embedding `[gravityview]` shortcodes in Advanced Custom Fields (ACF) fields
* Fixed: PHP warnings and notices

= 1.21.1 on March 30, 2017 =

* Fixed: Advanced Filters no longer filtered 😕
* Fixed: Fatal error when viewing Single Entry with a Single Entry Title setting that included Merge Tags
* Fixed: Cache wasn't cleared when an entry was created using Gravity Forms API (thanks Steve with Gravity Flow!)

= 1.21 on March 29, 2017 =

* Fixed: Edit Entry compatibility with Gravity Forms 2.2
* Fixed: Single Entry not accessible when filtering a View by Gravity Flow's "Final Status" field
* Fixed: Needed to re-save permalink settings for Single Entry and Edit Entry to work
* Fixed: Incorrect pagination calculations when passing `offset` via the `[gravityview]` shortcode

__Developer Updates:__

* Modified: `GVCommon::check_entry_display()` now returns WP_Error instead of `false` when an error occurs. This allows for additional information to be passed.
* Added: `gravityview/search-all-split-words` filter to change search behavior for the "Search All" search input. Default (`true`) converts words separated by spaces into separate search terms. `false` will search whole word.
* Much progress has been made on the `gravityview()` wrapper function behind the scenes. Getting closer to parity all the time.

= 1.20.1 on March 1, 2017 =

* Added: Support for comma-separated email addresses when adding a note and using "Other email address"
* Fixed: Edit Entry issue with File Uploads not saving properly
* Fixed: Support for `offset` attribute in the `[gravityview]` shortcode
* Updated: Auto-upgrade script

= 1.20 on February 24, 2017 =

* Added: Product Fields are now editable
    - Quantity,
    - Product fields are hidden if the entry contains external transaction data
    - Support for Coupon Addon
* Fixed: Single Entry not accessible when filtering by a Checkbox field in the Advanced Filters Extension
* Fixed: WPML links to Single Entry not working if using directory or sub-domain URL formats
* Fixed: Product field prices not always formatted as a currency
* Fixed: Product fields sometimes appeared twice in the Add Field field picker
* Fixed: PHP warning when updating entries. Thanks for reporting, Werner!
* Modified: Don't show CAPTCHA fields in Edit Entry
* Fixed: "Trying to get property of non-object" bug when updating an entry connected to Gravity Forms User Registration
* Fixed: Yoast SEO scripts and styles not loading properly on Edit View screen
* Updated: Minimum version of Gravity Forms User Registration updated to 3.2

__Developer Notes:__


* Added: `GVCommon::entry_has_transaction_data()` to check whether entry array contains payment gateway transaction information
* Added: `gravityview/edit_entry/hide-coupon-fields` to modify whether to hide Coupon fields in Edit Entry (default: `false`)
* Added: `GravityView_frontend::get_view_entries_parameters()` method to get the final entry search parameters for a View without fetching the entries as well
* Added: `GVCommon::get_product_field_types()` to fetch Gravity Forms product field types array
* Added: `gravityview/edit_entry/field_blacklist` filter to modify what field types should not be shown in Edit Entry
* Added: `GravityView_Plugin_Hooks_Gravity_Forms_Coupon` class
* Added: Third `GravityView_Edit_Entry_Render` parameter to `gravityview/edit_entry/field_value`, `gravityview/edit_entry/field_value_{field_type}` filters and `gravityview/edit_entry/after_update` action
* Updated: `list-body.php` and `list-single.php` template files to prevent empty `<div>` from rendering (and looking bad) when there are no fields configured for the zones
* Updated: `fields/product.php` template file
* Updated: Flexibility library for IE CSS flexbox support
* Modified: `gravityview/edit_entry/hide-product-fields` default will now be determined by whether entry has gateway transaction information
* Modified: Only print errors when running the unit tests if the `--debug` setting is defined, like `phpunit --debug --verbose`
* Modified: If overriding `get_field_input()` using `GravityView_Field`, returning empty value will now result in the default `GF_Field` input being used
* Modified: GravityView_Edit_Entry_User_Registration::restore_display_name() now returns a value instead of void
* Tweak: Edit Entry links no longer require `page=gf_entries&view=entry` at the end of the URL (in case you noticed)

= 1.19.4 on January 19, 2017 =

* **GravityView requirements will soon be updated**: Gravity Forms Version 2.0+, PHP 5.3+
* Updated: GravityView now requires WordPress 4.0 or newer
* Fixed: Search Bar search not working for states in the United States
* Fixed: WPML conflict where Single Entry or Edit Entry screens are inaccessible
* Fixed: Prevent PHP error when displaying GravityView using `get_gravityview()`
* Updated translations:
    - 🇩🇰 Danish *100% translated*
    - 🇳🇴 Norwegian *100% translated*
    - 🇸🇪 Swedish translation updated

__Developer Notes: __

* New: We're starting the migration to a new wrapper API that will awesome. We will be rolling out new functionality and documentation over time. For now, we are just using it to load the plugin. [Very exciting time](https://i.imgur.com/xmkONOD.gif)!
* Fixed: Issue fetching image sizes when using `GravityView_Image` class and fetching from a site with invalid SSL cert.
* Added: `gravityview_directory_link` to modify the URL to the View directory context (in `GravityView_API::directory_link()`)

= 1.19.3 on January 9, 2017 =

First update of 2017! We've got great things planned for GravityView and our Extensions. As always, [contact us](mailto:support@gravityview.co) with any questions or feedback. We don't bite!

* Fixed: List field inputs not loading in Edit Entry when values were empty or the field was hidden initially because of Conditional Logic
* Fixed: Prevent Approve Entry and Delete Entry fields from being added to Edit Entry field configuration
* Fixed: Don't render Views outside "the loop", prevents conflicts with other plugins that run `the_content` filter outside normal places
* Fixed: Only display "You have attempted to view an entry that is not visible or may not exist." warning once when multiple Views are embedded on a page
* Fixed: The `[gravityview]` shortcode would not be parsed properly due to HTML encoding when using certain page builders, including OptimizePress
* Fixed: Potential errors when non-standard form fields are added to Edit Entry configurations ("Creating default object from empty value" and "Cannot use object of type stdClass as array")
* Updated translations:
    - 🇨🇳 Chinese *100% translated* (thank you, Michael Edi!)
    - 🇫🇷 French *100% translated*
    - 🇧🇷 Brazilian Portuguese *100% translated* (thanks, Rafael!)
    - 🇳🇱 Dutch translation updated (thank you, Erik van Beek!)
    - 🇸🇪 Swedish translation updated
    - Updated Spanish (Spain + Mexican) and German (`de` + `de_DE`) with each other

__Developer Notes:__

* `GVCommon::get_form_from_entry_id()` now correctly fetches forms with any status
* Moved `GravityView_Support_Port::get_related_plugins_and_extensions()` to `GV_License_Handler` class
* Updated the `install.sh` bash script
    - The 6th parameter now prevents database creation, and the 7th is the Gravity Forms source file
    - Script no longer breaks if there is a space in a directory name
    - `/tmp/` is no longer created in the GravityView directory; it's installed in the server's `/tmp/` directory
* Fixed Travis CI integration

= 1.19.2 on December 21, 2016 =

* Added: Search Bar now supports displaying State and Country fields as Select, List, or Radio input types (before, only text fields)
* Fixed: Single entries not accessible when a View has filters based on Gravity Forms "Advanced" fields like Address and Name
* Added: There is now a warning when a View tab has not been configured. The question "Why aren't my entries showing up?" is often due to a lack of configuration.
* Added: Notice for future PHP requirements.
    * Reminder: GravityView will soon require PHP 5.3. 97.6% of sites are already compatible.
* Fixed: Conflict with another plugin that prevented the Field Settings from being reachable in the Edit View screen
* Fixed: GravityView widgets repeating twice for some customers

__Developer Notes:__

* Added: `GravityView_View::getContextFields()` method allows fetching the fields configured for each View context (`directory`, `single`, `edit`)
    * Modified: `templates/list-body.php` and `templates/list-single.php` to add a check for context fields before rendering
* Added: `$field_id` as fourth argument passed to `gravityview/extension/search/input_type` filter
* Added: Added `$cap` and `$object_id` parameters to `GVCommon::generate_notice()` to be able to check caps before displaying a notice

= 1.19.1 on November 15, 2016 =

* Fixed: When creating a new View, the "form doesn't exist" warning would display

= 1.19 on November 14, 2016 =

* New: __Front-end entry moderation__! You can now approve and disapprove entries from the front of a View - [learn how to use front-end entry approval](https://docs.gravityview.co/article/390-entry-approval)
    - Add entry moderation to your View with the new "Approve Entries" field
    - Displaying the current approval status by using the new "Approval Status" field
    - Views have a new "Show all entries to administrators" setting. This allows administrators to see entries with any approval status. [Learn how to use this new setting](https://docs.gravityview.co/article/390-entry-approval#clarify-step-16)
* Fixed: Approval values not updating properly when using the "Approve/Reject" and "User Opt-In" fields
* Tweak: Show inactive forms in the Data Source form dropdown
* Tweak: If a View is connected to a form that is in the trash or does not exist, an error message is now shown
* Tweak: Don't show "Lost in space?" message when searching existing Views
* Added: New Russian translation - thank you, [George Kovalev](https://www.transifex.com/user/profile/gkovaleff/)!
    - Updated: Spanish translation (thanks [@matrixmercury](https://www.transifex.com/user/profile/matrixmercury/))

__Developer Notes:__

* Added: `field-approval.css` CSS file. [Learn how to override the design here](https://docs.gravityview.co/article/388-front-end-approval-css).
* Modified: Removed the bottom border on the "No Results" text (`.gv-no-results` CSS selector)
* Fixed: Deprecated `get_bloginfo()` usage

= 1.18.1 on November 3, 2016 =

* Updated: 100% Chinese translation—thank you [Michael Edi](https://www.transifex.com/user/profile/michaeledi/)!
* Fixed: Entry approval not working when using [custom entry slugs](https://docs.gravityview.co/article/57-customizing-urls)
* Fixed: `Undefined index: is_active` warning is shown when editing entries with User Registration Addon active
* Fixed: Strip extra whitespace in Entry Note field templates

= 1.18 on October 11, 2016 =

* Updated minimum requirements: WordPress 3.5, Gravity Forms 1.9.14
* Modified: Entries that are unapproved (not approved or disapproved) are shown as yellow circles
* Added: Shortcut to create a View for an existing form
* Added: Entry Note emails now have a message "This note was sent from {url}" to provide context for the note recipient
* Fixed: Edit Entry did not save other field values when Post fields were in the Edit Entry form
* Fixed: When using "Start Fresh" View presets, form fields were not being added to the "Add Field" field picker
* Fixed: Hidden visible inputs were showing in the "Add Field" picker (for example, the "Middle Name" input was hidden in the Name field, but showing as an option)
* Fixed: Fatal error when editing Post Content and Post Image fields
* Fixed: Lightbox images not loading
* Fixed: Lightbox loading indicator displaying below the overlay
* Fixed: "New form created" message was not shown when saving a draft using a "Start Fresh" View preset
* Gravity Forms User Registration Addon changes:
    * Gravity Forms User Registration 2.0 is no longer supported
    * Fixed Processing "Update User" feeds
    * Fixed: Inactive User Registration feeds were being processed
    * Fixed: User Registration "Update User" feeds were being processed, even if the Update Conditions weren't met
    * Fixed: Unable to use `gravityview/edit_entry/user_registration/trigger_update` filter
* Fixed: Prevent negative entry counts when approving and disapproving entries
* Fixed: PHP notice when WooCommerce Memberships is active
* Tweak: Entry Note emails now have paragraphs automatically added to them
* Tweak: When the global "Show Support Port" setting is "Hide", always hide; if set to "Show", respect each user's Support Port display preference
* Updated: Complete German translation—thank you [hubert123456](https://www.transifex.com/user/profile/hubert123456/)!

__Developer Notes__

* Migrated `is_approved` entry meta values; statuses are now managed by the `GravityView_Entry_Approval_Status` class
    - "Approved" => `1`, use `GravityView_Entry_Approval_Status::APPROVED` constant
    - "0" => `2`, use `GravityView_Entry_Approval_Status::DISAPPROVED` constant
    - Use `$new_value = GravityView_Entry_Approval_Status::maybe_convert_status( $old_value )` to reliably translate meta values
* Added: `GVCommon::get_entry_id()` method to get the entry ID from a slug or ID
* Added: `gravityview_go_back_url` filter to modify the link URL used for the single entry back-link in `gravityview_back_link()` function
* Added: `gravityview/field/notes/wpautop_email` filter to disable `wpautop()` on Entry Note emails
* Added: `$email_footer` to the `gravityview/field/notes/email_content` filter content
* Modified: `note-add-note.php` template: added `current-url` hidden field
* Modified: `list-single.php` template file: added `.gv-grid-col-1-3` CSS class to the `.gv-list-view-content-image` container
* Fixed: Mask the Entry ID in the link to lightbox files

= 1.17.4 on September 7, 2016 =

* Added: Support for editing [Gravity Perks Unique ID](https://gravitywiz.com/documentation/gp-unique-id/) fields
* Fixed: Issue searching and sorting fields with multiple inputs (like names)
* Fixed: Restore Gravity Forms Quiz Addon details in the field picker

__Developer Notes__

* Added: `gravityview_get_directory_widgets()`, `gravityview_set_directory_widgets()` wrapper functions to get and set View widget configurations
* Added: Second `$apply_filter` parameter to `GVCommon::get_directory_fields()` function to set whether or not to apply the `gravityview/configuration/fields` filter

= 1.17.3 on August 31, 2016 =

* Added: Search Bar support for Gravity Forms Survey fields: filter by survey responses
* Added: Search Bar support for Gravity Flow: search entries by the current Step, Step Status, or Workflow Status
* Added: `[gvlogic]` and other shortcodes now can be used inside Email field settings content
* Added: Support for embedding Views in the front page of a site; the [GravityView - Allow Front Page Views plugin](https://github.com/gravityview/gravityview-front-page-views) is no longer required
* Tweak: In Edit View, holding down the option (or alt) key while switching forms allows you to change forms without resetting field configurations - this is useful if you want to switch between duplicate forms
* Fixed: Restored correct Gravity Flow status and workflow values
* Fixed: Conflict when editing an entry in Gravity Flow
* Fixed: Tooltip title text of the field and widget "gear" icon
* Changed the plugin author from "Katz Web Services, Inc." to "GravityView" - it seemed like it was time!

__Developer Notes__

* Modified: `gravityview_get_forms()` function and `GVCommon::get_forms()` method to be compatible with `GFAPI::get_forms()`. Now accepts `$active` and `$trash` arguments, as well as returning all form data (not just `id` and `title` keys)
* Modified: `template/fields/post_image.php` file to use `gravityview_get_link()` to generate the anchor link
* Modified: `rel="noopener noreferrer"` now added to all links generated using `gravityview_get_link()` with `target="_blank"`. This fixes a generic security issue (not specific to GravityView) when displaying links to submitted websites and "Open link in new window" is checked - [read more about it here](https://dev.to/ben/the-targetblank-vulnerability-by-example)
* Modified: Don't convert underscores to periods if not numeric in `GravityView_Widget_Search::prepare_field_filter()` - this fixes searching entry meta
* Modified: Added third `gravityview_search_field_label` parameter: `$field` - it's the field configuration array passed by the Search Bar
* Modified: HTML tags are now stripped from Email field body and subject content
* Modified: Moved `GravityView_Admin_View_Item`, `GravityView_Admin_View_Field`, and `GravityView_Admin_View_Widget` to their own files
* Added: Deprecation notices for methods that haven't been used since Version 1.2!

= 1.17.2 on August 9, 2016 =

* Fixed: "Start Fresh" fails when there are no pre-existing forms in Gravity Forms
* Fixed: Edit Entry not saving values for fields that were initially hidden
* Added: Support for embedding Views in Ultimate Member profile tabs
* Fixed: File Upload fields potentially displaying PHP warnings
* Fixed: Check plugin and theme existence before loading hooks
* Fixed: "Hide empty fields" not working when "Make Phone Number Clickable" is checked for Phone fields
* Fixed: Potential PHP warning when adding Password fields in Edit View
* Fixed: Dutch (Netherlands) `nl_NL` translation file fixed
* Fixed: Divi theme shortcode buttons and modal form added to Edit View screen
* Fixed: Possible for Approve Entries checkbox to use the wrong Form ID
* Fixed: Search issues with special characters
    - Searches that contained ampersands `&` were not working
    - Searches containing plus signs `+` were not working
    - The "Select" Search Bar input type would not show the active search if search term contained an `&`
* Fixed: Multisite issue: when Users are logged-in but not added to any sites, they aren't able to see View content
* Fixed: Never show GravityView Toolbar menu to users who aren't able to edit Views, Forms, or Entries
* Fixed: Allow passing `post_id` in `[gravityview]` shortcode
* Tweak: Use system fonts instead of Open Sans in the admin
* Modified: The default setting for "No-Conflict Mode" is now "On". GravityView _should look good_ on your site!
* Updated translations (thank you!)
    - Turkish translation by Süha Karalar
    - Chinese translation by Michael Edi

__Developer Notes:__

* Added: `gravityview_view_saved` action, triggered after a View has been saved in the admin
* Modified: Changed the Phone field template to use `gravityview_get_link()` to generate the anchor tag
* Added: `gravityview/common/get_entry_id_from_slug/form_id` filter to modify the form ID used to generate entry slugs, in order to avoid hash collisions with data from other forms

= 1.17.1 on June 27 =
* Fixed: Entry approval with Gravity Forms 2.0
    * Added: Approved/Disapproved filters to Gravity Forms "Entries" page
    * Fixed: Bulk Approve/Disapprove
    * Fixed: Approve column and Bulk Actions not visible on Gravity Forms Entries page
    * Tweak: Improved speed of approving/disapproving entries
* Fixed: "Reply To" reference fixed in `GVCommon::send_email()` function
* Added: Improved logging for creation of Custom Slug hash ids
* Translations updated:
    - Updated Chinese translation by [@michaeledi](https://www.transifex.com/user/profile/michaeledi/)
    - Updated Persian translation by [@azadmojtaba](https://www.transifex.com/user/profile/azadmojtaba/)

= 1.17 on June 14 =

* Fully compatible with Gravity Forms 2.0
* Added: Entry Notes field
    - Add and delete Entry Notes from the frontend
    - Allows users to email Notes when they are added
    - Display notes to logged-out users
    - New [user capabilities](https://docs.gravityview.co/article/311-gravityview-capabilities) to limit access (`gravityview_add_entry_notes`, `gravityview_view_entry_notes`, `gravityview_delete_entry_notes`, `gravityview_email_entry_notes`)
* Added: Merge Tag modifiers - now set a maximum length of content, and automatically add paragraphs to Merge Tags. [Read how to use the new Merge Tag modifiers](https://docs.gravityview.co/article/350-merge-tag-modifiers).
    - `:maxwords:{number}` - Limit output to a set number of words
    - `:wpautop` - Automatically add line breaks and paragraphs to content
    - `:timestamp` - Convert dates into timestamp values
* Modified: Major changes to the Search Bar design
* Added: Field setting to display the input value, label, or check mark, depending on field type. Currently supported: Checkbox, Radio, Drop Down fields.
* Added: RTL ("right to left") language support in default and List template styles (Added: `gv-default-styles-rtl.css` and `list-view-rtl.css` stylesheets)
* Added: Option to make Phone numbers click-to-call
* Added: GravityView parent menu to Toolbar; now you can edit the form connected to a View directly from the View
    * Changed: Don't show Edit View in the Admin Bar; it's now under the GravityView parent menu
    * Fixed: Don't remove Edit Post/Page admin bar menu item
* Added: Support for [Gravity Flow](https://gravityflow.io) "Workflow Step" and Workflow "Final Status" fields
* Added: Support for Password fields. You probably shouldn't display them (in most cases!) but now you *can*
* Modified: When deleting/trashing entries with GravityView, the connected posts created by Gravity Forms will now also be deleted/trashed
* Edit Entry improvements
    * Added: Edit Entry now fully supports [Gravity Forms Content Templates](https://www.gravityhelp.com/documentation/article/create-content-template/)
    * Fixed: Edit Entry didn't pre-populate List inputs if they were part of a Post Custom Field field type
    * Fixed: Updating Post Image fields in Edit Entry when the field is not set to "Featured Image" in Gravity Forms
    * Fixed: "Rank" and "Ratings" Survey Field types not being displayed properly in Edit Entry
    * Fixed: Signature field not displaying existing signatures in Edit Entry
    * Fixed: Post Category fields will now update to show the Post's current categories
    * Fixed: Allow multiple Post Category fields in Edit Entry
    * Fixed: PHP warning caused when a form had "Anti-spam honeypot" enabled
* Fixed: When inserting a GravityView shortcode using the "Add View" button, the form would flow over the window
* Fixed: [Church Themes](https://churchthemes.com) theme compatibility
* Fixed: Inactive and expired licenses were being shown the wrong error message
* Fixed: Moving domains would prevent GravityView from updating
* Fixed: When using the User Opt-in field together with the View setting "Show Only Approved Entries", entries weren't showing
* Fixed: If a label is set for Search Bar "Link" fields, use the label. Otherwise, "Show only:" will be used
* Fixed: Showing the first column of a List field was displaying all the field's columns
* Translations: New Persian translation by [@azadmojtaba](https://www.transifex.com/user/profile/azadmojtaba/) (thank you!)

__Developer Notes__

* Templates changed:
    * `list-single.php` and `list-body.php`: changed `#gv_list_{entry_id}` to `#gv_list_{entry slug}`. If using custom entry slugs, the ID attribute will change. Otherwise, no change.
    * `list-body.php`: Removed `id` attribute from entry title `<h3>`
* Added: Override GravityView CSS files by copying them to a template's `/gravityview/css/` sub-directory
* Added: `gravityview_css_url()` function to check for overriding CSS files in templates
* Added: `gravityview_use_legacy_search_style` filter; return `true` to use previous Search Bar stylesheet
* Major CSS changes for the Search Bar.
    - Search inputs `<div>`s now have additional CSS classes based on the input type: `.gv-search-field-{input_type}` where `{input_type}` is:
    `search_all` (search everything text box), `link`, `date`, `checkbox` (list of checkboxes), `single_checkbox`, `text`, `radio`, `select`,
    `multiselect`, `date_range`, `entry_id`, `entry_date`
    - Added `gv-search-date-range` CSS class to containers that have date ranges
    - Moved `gv-search-box-links` CSS class from the `<p>` to the `<div>` container
    - Fixed: `<label>` `for` attribute was missing quotes
* Added:
    - `gravityview/edit_entry/form_fields` filter to modify the fields displayed in Edit Entry form
    - `gravityview/edit_entry/field_value_{field_type}` filter to change the value of an Edit Entry field for a specific field type
    - `gravityview/edit-entry/render/before` action, triggered before the Edit Entry form is rendered
    - `gravityview/edit-entry/render/after` action, triggered after the Edit Entry form is rendered
* Fixed: PHP Warning for certain hosting `open_basedir` configurations
* Added: `gravityview/delete-entry/delete-connected-post` Filter to modify behavior when entry is deleted. Return false to prevent posts from being deleted or trashed when connected entries are deleted or trashed. See `gravityview/delete-entry/mode` filter to modify the default behavior, which is "delete".
* Added: `gravityview/edit_entry/post_content/append_categories` filter to modify whether post categories should be added to or replaced?
* Added: `gravityview/common/get_form_fields` filter to modify fields used in the "Add Field" selector, View "Filters" dropdowns, and Search Bar
* Added: `gravityview/search/searchable_fields` filter to modify fields used in the Search Bar field dropdown
* Added: `GVCommon::send_email()`, a public alias of `GFCommon::send_email()`
* Added: `GravityView_Field_Notes` class, with lots of filters to modify output
* Added: `$field_value` parameter to `gravityview_get_field_label()` function and `GVCommon::get_field_label()` method
* Added: `$force` parameter to `GravityView_Plugin::frontend_actions()` to force including files
* Modified: Added second parameter `$entry` to `gravityview/delete-entry/trashed` and `gravityview/delete-entry/deleted` actions
* Fixed: An image with no `src` output a broken HTML `<img>` tag

= 1.16.5.1 on April 7 =

* Fixed: Edit Entry links didn't work

= 1.16.5 on April 6 =

* Fixed: Search Bar inputs not displaying for Number fields
* Fixed: Compatibility issue with [ACF](https://wordpress.org/plugins/advanced-custom-fields/) plugin when saving a View
* Fixed (for real this time): Survey field values weren't displaying in Edit Entry
* Tweak: Made it clearer when editing a View that GravityView is processing in the background
* Added: Chinese translation (thanks, Edi Weigh!)
* Updated: German translation (thanks, [@akwdigital](https://www.transifex.com/user/profile/akwdigital/)!)

__Developer Notes__

* Added: `gravityview/fields/custom/decode_shortcodes` filter to determine whether to process shortcodes inside Merge Tags in Custom Content fields. Off by default, for security reasons.
* Fixed: Potential fatal errors when activating GravityView if Gravity Forms isn't active
* Updated: Gamajo Template Loader to Version 1.2
* Verified compatibility with WordPress 4.5

= 1.16.4.1 on March 23 =
* Fixed: Major display issue caused by output buffering introduced in 1.16.4. Sorry!

= 1.16.4 on March 21 =
* Fixed: `[gravityview]` shortcodes sometimes not rendering inside page builder shortcodes
* Fixed: Individual date inputs (Day, Month, Year) always would show full date.
* Fixed: Quiz and Poll fields weren't displaying properly
* Fixed: Survey field CSS styles weren't enqueued properly when viewing survey results
* Fixed: Survey field values weren't displaying in Edit Entry. We hope you "likert" this update a lot ;-)
* Added: Option to set the search mode ("any" or "all") on the GravityView Search WordPress widget.
* Added: Option to show/hide "Show Answer Explanation" for Gravity Forms Quiz Addon fields
* Tweak: Don't show GravityView Approve Entry column in Gravity Forms Entries table if there are no entries
* Updated: Turkish translation. Thanks, [@suhakaralar](https://www.transifex.com/accounts/profile/suhakaralar/)!
* Tested and works with [Gravity Forms 2.0 Beta 1](https://www.gravityforms.com/gravity-forms-v2-0-beta-1-released/)

__Developer Notes:__

* Tweak: Updated `templates/fields/date.php` template to use new `GravityView_Field_Date::date_display()` method.
* Added `gv-widgets-no-results` and `gv-container-no-results` classes to the widget and View container `<div>`s. This will make it easier to hide empty View content and/or Widgets.
* Added: New action hooks when entry is deleted (`gravityview/delete-entry/deleted`) or trashed (`gravityview/delete-entry/trashed`).
* Added: Use the hook `gravityview/search/method` to change the default search method from `GET` to `POST` (hiding the search filters from the View url)
* Added: `gravityview/extension/search/select_default` filter to modify default value for Drop Down and Multiselect Search Bar fields.
* Added: `gravityview_get_input_id_from_id()` helper function to get the Input ID from a Field ID.

= 1.16.3 on February 28 =

* Fixed: Date range search not working
* Fixed: Display fields with calculation enabled on the Edit Entry view
* Fixed: Large images in a gallery not resizing (when using [.gv-gallery](https://docs.gravityview.co/article/247-create-a-gallery))
* Tweak: Start and end date in search are included in the results

__Developer Notes:__

* Added: `gravityview/approve_entries/bulk_actions` filter to modify items displayed in the Gravity Forms Entries "Bulk action" dropdown, in the "GravityView" `<optgroup>`
* Added: `gravityview/edit_entry/button_labels` filter to modify the Edit Entry view buttons labels (defaults: `Cancel` and `Update`)
* Added: `gravityview/approve_entries/add-note` filter to modify whether to add a note when the entry has been approved or disapproved (default: `true`)
* Fixed: Removed deprecated `get_currentuserinfo()` function usage

= 1.16.2.2 on February 17 =

* This fixes Edit Entry issues introduced by 1.16.2.1. If you are running 1.16.2.1, please update. Sorry for the inconvenience!

= 1.16.2.1 on February 16 =

* Fixed: Edit Entry calculation fields not being able to calculate values when the required fields weren't included in Edit Entry layout
* Fixed: Prevent Section fields from being searchable
* Fixed: Setting User Registration 3.0 "create" vs "update" feed type

= 1.16.2 on February 15 =

* Added: Support for Post Image field on the Edit Entry screen
* Added: Now use any Merge Tags as `[gravityview]` parameters
* Fixed: Support for User Registration Addon Version 3
* Fixed: Support for rich text editor for Post Body fields
* Fixed: Admin-only fields may get overwritten when fields aren't visible during entry edit by user (non-admin)
* Fixed: Address fields displayed hidden inputs
* Fixed: Merge Tag dropdown list can be too wide when field names are long
* Fixed: When sorting, recent entries disappeared from results
* Fixed: Searches that included apostrophes  or ampersands returned no results
* Fixed: Zero values not set in fields while in Edit Entry
* Fixed: Re-calculate fields where calculation is enabled after entry is updated
* Fixed: Warning message when Number fields not included in custom Edit Entry configurations
* Translation updates:
    - Bengali - thank you [@tareqhi](https://www.transifex.com/accounts/profile/tareqhi/) for 100% translation!
    - Turkish by [@dbalage](https://www.transifex.com/accounts/profile/dbalage/)


__Developer Notes:__

* Reminder: <strong>GravityView will soon require PHP 5.3</strong>
* Added: `gravityview/widgets/container_css_class` filter to modify widget container `<div>` CSS class
    - Added `gv-widgets-{zone}` class to wrapper (`{zone}` will be either `header` or `footer`)
* Fixed: Conflict with some plugins when `?action=delete` is processed in the Admin ([#624](https://github.com/gravityview/GravityView/issues/624), reported by [dcavins](https://github.com/dcavins))
* Fixed: Removed `icon` CSS class name from the table sorting icon links. Now just `gv-icon` instead of `icon gv-icon`.
* Fixed: "Clear" search link now set to `display: inline-block` instead of `display: block`
* Added: `gravityview/common/get_entry/check_entry_display` filter to disable validating whether to show entries or not against View filters
* Fixed: `GravityView_API::replace_variables` no longer requires `$form` and `$entry` arguments

= 1.16.1 on January 21 =

* Fixed: GravityView prevented Gravity Forms translations from loading
* Fixed: Field Width setting was visible in Edit Entry
* Fixed: Don't display embedded Gravity Forms forms when editing an entry in GravityView

__Developer Notes:__

* Added: `gravityview_excerpt_more` filter. Modify the "Read more" link used when "Maximum Words" setting is enabled and the output is truncated.
    * Removed: `excerpt_more` filter on `textarea.php` - many themes use permalink values to generate links.

= 1.16 on January 14 =
* Happy New Year! We have big things planned for GravityView in 2016, including a new View Builder. Stay tuned :-)
* Added: Merge Tags. [See all GravityView Merge Tags](https://docs.gravityview.co/article/76-merge-tags)
    * `{date_created}` The date an entry was created. [Read how to use it here](https://docs.gravityview.co/article/331-date-created-merge-tag).
    * `{payment_date}` The date the payment was received. Formatted using [the same modifiers](https://docs.gravityview.co/article/331-date-created-merge-tag) as `{date_created}`
    * `{payment_status}` The current payment status of the entry (ie "Processing", "Pending", "Active", "Expired", "Failed", "Cancelled", "Approved", "Reversed", "Refunded", "Voided")
    * `{payment_method}` The way the entry was paid for (ie "Credit Card", "PayPal", etc.)
    * `{payment_amount}` The payment amount, formatted as the currency (ie `$75.25`). Use `{payment_amount:raw}` for the un-formatted number (ie `75.25`)
    * `{currency}` The currency with which the entry was submitted (ie "USD", "EUR")
    * `{is_fulfilled}` Whether the order has been fulfilled. Displays "Not Fulfilled" or "Fulfilled"
    * `{transaction_id}` the ID of the transaction returned by the payment gateway
    * `{transaction_type}` Indicates the transaction type of the entry/order. "Single Payment" or "Subscription".
* Fixed: Custom merge tags not being replaced properly by GravityView
* Fixed: Connected form links were not visible in the Data Source metabox
* Fixed: Inaccurate "Key missing" error shown when license key is invalid
* Fixed: Search Bar could show "undefined" search fields when security key has expired. Now, a helpful message will appear.
* Tweak: Only show Add View button to users who are able to publish Views
* Tweak: Reduce the number of database calls by fetching forms differently
* Tweak: Only show license key notices to users who have capability to edit settings, and only on GravityView pages
* Tweak: Improved load time of Views screen in the admin
* Tweak: Make sure entry belongs to correct form before displaying
* Tweak: Removed need for one database call per displayed entry
* Translations, thanks to:
    - Brazilian Portuguese by [@marlosvinicius](https://www.transifex.com/accounts/profile/marlosvinicius.info/)
    - Mexican Spanish by [@janolima](https://www.transifex.com/accounts/profile/janolima/)

__Developer Notes:__

* New: Added `get_content()` method to some `GravityView_Fields` subclasses. We plan on moving this to the parent class soon. This allows us to not use `/templates/fields/` files for every field type.
* New: `GVCommon::format_date()` function formats entry and payment dates in more ways than `GFCommon::format_date`
* New: `gravityview_get_terms_choices()` function generates array of categories ready to be added to Gravity Forms $choices array
* New: `GVCommon::has_product_field()` method to check whether a form has product fields
* New: Added `add_filter( 'gform_is_encrypted_field', '__return_false' );` before fetching entries
* Added: `gv-container-{view id}` CSS class to `gv_container_class()` function output. This will be added to View container `<div>`s
* Added: `$group` parameter to `GravityView_Fields::get_all()` to get all fields in a specified group
* Added: `gravityview_field_entry_value_{field_type}_pre_link` filter to modify field values before "Show As Link" setting is applied
* Added: Second parameter `$echo` (boolean) to `gv_container_class()`
* Added: Use the `$is_sortable` `GravityView_Field` variable to define whether a field is sortable. Overrides using the  `gravityview/sortable/field_blacklist` filter.
* Fixed: `gv_container_class()` didn't return value
* Fixed: Don't add link to empty field value
* Fixed: Strip extra whitespace in `gravityview_sanitize_html_class()`
* Fixed: Don't output widget structural HTML if there are no configured widgets
* Fixed: Empty HTML `<h4>` label container output in List layout, even when "Show Label" was unchecked
* Fixed: Fetching the current entry can improperly return an empty array when using `GravityView_View->getCurrentEntry()` in DataTables extension
* Fixed: `gravityview/sortable/formfield_{form}_{field_id}` filter [detailed here](https://docs.gravityview.co/article/231-how-to-disable-the-sorting-control-on-one-table-column)
* Fixed: `gravityview/sortable/field_blacklist` filter docBlock fixed
* Tweak: Set `max-width: 50%` for `div.gv-list-view-content-image`
* Tweak: Moved `gv_selected()` to `helper-functions.php` from `class-api.php`

= 1.15.2 on December 3 =

* Fixed: Approval column not being added properly on the Form Entries screen for Gravity Forms 1.9.14.18+
* Fixed: Select, multi-select, radio, checkbox, and post category field types should use exact match search
* Fixed: Cannot delete entry notes from Gravity Forms Entry screen
* Fixed: Date Range search field label not working
* Fixed: Date Range searches did not include the "End Date" day
* Fixed: Support Port docs not working on HTTPS sites
* Fixed: When deleting an entry, only show "Entry Deleted" message for the deleted entry's View
* Fixed: "Open link in a new tab or window?" setting for Paragraph Text fields
* Fixed: Custom Labels not being used as field label in the View Configuration screen
    * Tweak: Custom Labels will be used as the field label, even when the "Show Label" checkbox isn't checked
* Tweak: Show available plugin updates, even when license is expired
* Tweak: Improve spacing of the Approval column on the Entries screen
* Tweak: Added support for new accessibility labels added in WordPress 4.4

__Developer Notes:__

* Fixed: Make `gravityview/fields/fileupload/link_atts` filter available when not using lightbox with File Uploads field
* Renamed files:
    - `includes/fields/class.field.php` => `includes/fields/class-gravityview-field.php`
    - `includes/class-logging.php` => `includes/class-gravityview-logging.php`
    - `includes/class-image.php` => `includes/class-gravityview-image.php`
    - `includes/class-migrate.php` => `includes/class-gravityview-migrate.php`
    - `includes/class-change-entry-creator.php` => `includes/class-gravityview-change-entry-creator.php`
* New: `gravityview/delete-entry/verify_nonce` Override Delete Entry nonce validation. Return true to declare nonce valid.
* New: `gravityview/entry_notes/add_note` filter to modify GravityView note properties before being added
* New: `gravityview_post_type_supports` filter to modify `gravityview` post type support values
* New: `gravityview_publicly_queryable` filter to modify whether Views be accessible using `example.com/?post_type=gravityview`. Default: Whether the current user has `read_private_gravityviews` capability (Editor or Administrator by default)

= 1.15.1 on October 27 =
* New: Use `{get}` Merge Tags as `[gravityview]` attributes
* Fixed: Edit Entry and Delete Entry links weren't working in DataTables
* Fixed: Some Gravity Forms Merge Tags weren't working, like `{embed_post:post_title}`
* Fixed: Display Checkbox and Radio field labels in the Search Bar
	* New: If you prefer how the searches looked before the labels were visible, you can set the "Label" for the search field to a blank space. That will hide the label.
	* Removed extra whitespace from search field `<label>`s
* Fixed: Update the required Gravity Forms version to 1.9.9.10
* Fixed: Section fields should not be affected by "Hide empty fields" View setting
* Fixed: Add ability to check post custom fields for `[gravityview]` shortcode. This fixes issues with some themes and page builder plugins.
* Fixed: Return type wasn't boolean for `has_gravityview_shortcode()` function
* Tweak: Improve notifications logic
	* Only show notices to users with appropriate capabilities
	* Allow dismissing all notices
	* Clear dismissed notices when activating the plugin
	* Fixed showing notice to enter license key
* Tweak: Added previously-supported `{created_by:roles}` Merge Tag to available tags dropdown
* Tweak: Allow overriding `gravityview_sanitize_html_class()` function
* Tweak: Make `GravityView_Merge_Tags::replace_get_variables()` method public
* Tweak: Rename `GravityView_Merge_Tags::_gform_replace_merge_tags()` method `GravityView_Merge_Tags::replace_gv_merge_tags()` for clarity

= 1.15 on October 15 =
* Added: `{get}` Merge Tag that allows passing data via URL to be safely displayed in Merge Tags. [Learn how this works](https://docs.gravityview.co/article/314-the-get-merge-tag).
	- Example: When adding `?first-name=Floaty` to a URL, the Custom Content `My name is {get:first-name}` would be replaced with `My name is Floaty`
* Added: GravityView Capabilities: restrict access to GravityView functionality to certain users and roles. [Learn more](https://docs.gravityview.co/article/311-gravityview-capabilities).
	- Fixed: Users without the ability to create Gravity Forms forms are able to create a new form via "Start Fresh"
	- Only add the Approve Entries column if user has the `gravityview_moderate_entries` capability (defaults to Editor role or higher)
	- Fixed: Contributors now have access to the GravityView "Getting Started" screen
* Added: `[gv_entry_link]` shortcode to link directly to an entry. [Learn more](https://docs.gravityview.co/article/287-edit-entry-and-delete-entry-shortcodes).
	- Existing `[gv_delete_entry_link]` and `[gv_edit_entry_link]` shortcodes will continue to work
* Added: Ability to filter View by form in the Admin. [Learn more](https://docs.gravityview.co/article/313-the-views-list-on-the-dashboard).
* Added: Option to delete GravityView data when the plugin is uninstalled, then deleted. [Learn more](https://docs.gravityview.co/article/312-how-to-delete-the-gravityview-data-when-the-plugin-is-uninstalled).
* Added: New support "Beacon" to easily search documentation and ask support questions
* Added: Clear search button to the Search Widget (WP widget)
* Fixed: `number_format()` PHP warning on blank Number fields
* Fixed: `{created_by}` merge tags weren't being escaped using `esc_html()`
* Fixed: Checkmark icons weren't always available when displaying checkbox input field
* Fixed: When "Shorten Link Display" was enabled for Website fields, "Link Text" wasn't respected
* Fixed: Only process "Create" Gravity Forms User Registration Addon feeds, by default the user role and the user display name format persist
* Fixed: Error with List field  `Call to undefined method GF_Field::get_input_type()`
* Fixed: BuddyPress/bbPress `bbp_setup_current_user()` warning
* Fixed: `gravityview_is_admin_page()` wasn't recognizing the Settings page as a GravityView admin page
* Fixed: Custom Content Widgets didn't replace Merge Tags
* Fixed: PHP Warnings
* Fixed: WordPress Multisite fatal error when Gravity Forms not Network Activated
* Tweak: Don't show Data Source column in Views screen to users who don't have permissions to see any of the data anyway
* Tweak: Entry notes are now created using `GravityView_Entry_Notes` class
* Tweak: Improved automated code testing
* Tweak: Added `gravityview/support_port/display` filter to enable/disable displaying Support Port
* Tweak: Added `gravityview/support_port/show_profile_setting` filter to disable adding the Support Port setting on User Profile pages
* Tweak: Removed `gravityview/admin/display_live_chat` filter
* Tweak: Removed `gravityview_settings_capability` filter
* Tweak: Escape form name in dropdowns

= 1.14.2 & 1.14.3 on September 17 =
* Fixed: Issue affecting Gravity Forms User Registration Addon. Passwords were being reset when an user edited their own entry.

= 1.14.1 on September 16 =
* Fixed: Error with older versions of Maps Premium View

= 1.14 on September 16 =
* Added: Search Bar now supports custom label text
* Added: Show the value of a single column of a "Multiple Columns" List field
* Added: Sorting by time now works. Why is this "Added" and not "Fixed"? Because Gravity Forms doesn't natively support sorting by time!
* Added: Display the roles of the entry creator by using `{created_by:roles}` Merge Tag
* Fixed: Field containers were being rendered even when empty
* Fixed: Widgets were not being displayed when using page builders and themes that pre-process shortcodes
* Fixed: Don't show "Width %" setting when in Single Entry configuration
* Fixed: Error in extension class that assumes GravityView is active
* Fixed: Add check for `{all_fields_display_empty}` Gravity Forms merge tag
* Fixed: Hide metabox until View Data Source is configured
* Fixed: Search Bar "Link" input type wasn't highlighting properly based on the value of the filter
* Fixed: Improved speed of getting users for Search Bar and GravityView Search Widgets with "Submitted by" fields, and in the Edit Entry screen (the Change Entry Creator dropdown)
* Fixed: Conflict with other icon fonts in the Dashboard
* Fixed: Allow HTML in Source URL "Link Text" field setting
* Fixed: Gravity Forms User Registration Addon conflicts
	- When editing an entry, an user's roles and display name were reset to the Addon's feed configuration settings
	- Users receive "Password Updated" emails in WordPress 4.3+, even if the password wasn't changed
* Fixed: Prevent sorting by List fields, which aren't sortable due to their data storage method
* Tweak: Support for plugin banner images in the plugin changelog screen
* Tweak: Updated default Search Bar configuration to be a single input with "Search Everything"
* Tweak: Sort user dropdown by display name instead of username
* Tweak: Reduce size of AJAX responses
* Tweak: Add "Template" column to the All Views list table - now you can better see what template is being used
* Tweak: Remove redundant close icon for field and widget settings
* Tweak: When adding notes via GravityView, set the note type to `gravityview` to allow for better searchability
* Added: Automated code testing
* Updated: Bengali translation by [@tareqhi](https://www.transifex.com/accounts/profile/tareqhi/). Thank you!

= 1.13.1 on August 26 =
* Fixed: Potential XSS security issue. **Please update.**
* Fixed: The cache was not being reset properly for entry changes, including:
	- Starring/unstarring
	- Moving to/from the trash
	- Changing entry owner
	- Being marked as spam
* Fixed: Delete entry URL not properly passing some parameters (only affecting pages with multiple `[gravityview]` shortcodes)
* Added: `gravityview/delete-entry/mode` filter. When returning "trash", "Delete Entry" moves entries to the trash instead of permanently deleting them.
* Added: `gravityview/admin/display_live_chat` filter to disable live chat widget
* Added: `gravityview/delete-entry/message` filter to modify the "Entry Deleted" message content
* Tweak: Improved license activation error handling by linking to relevant account functions
* Tweak: Added settings link to plugin page actions
* Tweak: Improved code documentation
* Updated Translations:
	- Bengali translation by [@tareqhi](https://www.transifex.com/accounts/profile/tareqhi/)
	- Turkish translation by [@suhakaralar](https://www.transifex.com/accounts/profile/suhakaralar/)
* New: Released a new [GravityView Codex](http://codex.gravityview.co) for developers

= 1.13 on August 20 =
* Fixed: Wildcard search broken for Gravity Forms 1.9.12+
* Fixed: Edit Entry validation messages not displaying for Gravity Forms 1.9.12+
* Added: Number field settings
	- Format number: Display numbers with thousands separators
	- Decimals: Precision of the number of decimal places. Leave blank to use existing precision.
* Added: `detail` parameter to the `[gravityview]` shortcode. [Learn more](https://docs.gravityview.co/article/73-using-the-shortcode#detail-parameter)
* Added: `context` parameter to the `[gvlogic]` shortcode to show/hide content based on current mode (Multiple Entries, Single Entry, Edit Entry). [Learn more](https://docs.gravityview.co/article/252-gvlogic-shortcode#context)
* Added: Allow to override the entry saved value by the dynamic populated value on the Edit Entry view using the `gravityview/edit_entry/pre_populate/override` filter
* Added: "Edit View" link in the Toolbar when on an embedded View screen
* Added: `gravityview_is_hierarchical` filter to enable defining a Parent View
* Added: `gravityview/merge_tags/do_replace_variables` filter to enable/disable replace_variables behavior
* Added: `gravityview/edit_entry/verify_nonce` filter to override nonce validation in Edit Entry
* Added: `gravityview_strip_whitespace()` function to strip new lines, tabs, and multiple spaces and replace with single spaces
* Added: `gravityview_ob_include()` function to get the contents of a file using combination of `include()` and `ob_start()`
* Fixed: Edit Entry link not showing for non-admins when using the DataTables template
* Fixed: Cache wasn't being used for `get_entries()`
* Fixed: Extension class wasn't properly checking requirements
* Fixed: Issue with some themes adding paragraphs to Javascript tags in the Edit Entry screen
* Fixed: Duplicated information in the debugging logs
* Updated: "Single Entry Title" and "Back Link Label" settings now support shortcodes, allowing for you to use [`[gvlogic]`](https://docs.gravityview.co/article/252-gvlogic-shortcode)
* Updated: German and Portuguese translations

= 1.12 on August 5 =
* Fixed: Conflicts with Advanced Filter extension when using the Recent Entries widget
* Fixed: Sorting icons were being added to List template fields when embedded on the same page as Table templates
* Fixed: Empty Product fields would show a string (", Qty: , Price:") instead of being empty. This prevented "Hide empty fields" from working
* Fixed: When searching on the Entry Created date, the date used GMT, not blog timezone
* Fixed: Issue accessing settings page on Multisite
* Fixed: Don't show View post types if GravityView isn't valid
* Fixed: Don't redirect to the List of Changes screen if you've already seen the screen for the current version
* Fixed: When checking license status, the plugin can now fix PHP warnings caused by other plugins that messed up the requests
* Fixed: In Multisite, only show notices when it makes sense to
* Added: `gravityview/common/sortable_fields` filter to override which fields are sortable
* Tweak: Extension class added ability to check for required minimum PHP versions
* Tweak: Made the `GravityView_Plugin::$theInstance` private and renamed it to `GravityView_Plugin::$instance`. If you're a developer using this, please use `GravityView_Plugin::getInstance()` instead.
* Updated: French translation

= 1.11.2 on July 22 =
* Fixed: Bug when comparing empty values with `[gvlogic]`
* Fixed: Remove extra whitespace when comparing values using `[gvlogic]`
* Modified: Allow Avada theme Javascript in "No-Conflict Mode"
* Updated: French translation

= 1.11.1 on July 20 =
* Added: New filter hook to customise the cancel Edit Entry link: `gravityview/edit_entry/cancel_link`
* Fixed: Extension translations
* Fixed: Dropdown inputs with long field names could overflow field and widget settings
* Modified: Allow Genesis Framework CSS and Javascript in "No-Conflict Mode"
* Updated: Danish translation (thanks [@jaegerbo](https://www.transifex.com/accounts/profile/jaegerbo/)!) and German translation

= 1.11 on July 15 =
* Added: GravityView now updates WordPress user profiles when an entry is updated while using the Gravity Forms User Registration Add-on
* Fixed: Removed User Registration Add-on validation when updating an entry
* Fixed: Field custom class not showing correctly on the table header
* Fixed: Editing Time fields wasn't displaying saved value
* Fixed: Conflicts with the date range search when search inputs are empty
* Fixed: Conflicts with the Other Entries field when placing a search:
    - Developer note: the filter hook `gravityview/field/other_entries/args` was replaced by "gravityview/field/other_entries/criteria". If you are using this filter, please [contact support](mailto:support@gravityview.co) before updating so we can help you transition
* Updated: Turkish translation (thanks [@suhakaralar](https://www.transifex.com/accounts/profile/suhakaralar/)!) and Mexican translation (thanks [@jorgepelaez](https://www.transifex.com/accounts/profile/jorgepelaez/)!)

= 1.10.1 on July 2 =
* Fixed: Edit Entry link and Delete Entry link in embedded Views go to default view url
* Fixed: Duplicated fields on the Edit Entry view
* Fixed: Warning on bulk edit

= 1.10 on June 26 =
* Update: Due to the new Edit Entry functionality, GravityView now requires Gravity Forms 1.9 or higher
* Fixed: Editing Hidden fields restored
* Fixed: Edit Entry and Delete Entry may not always show in embedded Views
* Fixed: Search Bar "Clear" button Javascript warning in Internet Explorer
* Fixed: Edit Entry styling issues with input sizes. Edit Entry now uses 100% Gravity Forms styles.
* Added: `[gv_edit_entry_link]` and `[gv_delete_entry_link]` shortcodes. [Read how to use them](https://docs.gravityview.co/article/287-edit-entry-and-delete-entry-shortcodes)

= 1.9.1 on June 24 =
* Fixed: Allow "Admin Only" fields to appear in Edit Entry form
	- New behavior: If the Edit Entry tab isn't configured in GravityView (which means all fields will be shown by default), GravityView will hide "Admin Only" fields from being edited by non-administrators. If the Edit Entry tab is configured, then GravityView will use the field settings in the configuration, overriding Gravity Forms settings.
* Tweak: Changed `gravityview/edit-entry/hide-product-fields` filter to `gravityview/edit_entry/hide-product-fields` for consistency

= 1.9 on June 23 =
* Added: Edit Entry now takes place in the Gravity Forms form layout, not in the previous layout. This means:
	- Edit Entry now supports Conditional Logic - as expected, fields will show and hide based on the form configuration
	- Edit Entry supports [Gravity Forms CSS Ready Classes](https://docs.gravityforms.com/list-of-css-ready-classes/) - the layout you have configured for your form will be used for Edit Entry, too.
	- If you customized the CSS of your Edit Entry layout, **you will need to update your stylesheet**. Sorry for the inconvenience!
	- If visiting an invalid Edit Entry link, you are now provided with a back link
	- Product fields are now hidden by default, since they aren't editable. If you want to instead display the old message that "product fields aren't editable," you can show them using the new `gravityview/edit_entry/hide-product-fields` filter
* Added: Define column widths for fields in each field's settings (for Table and DataTable View Types only)
* Added: `{created_by}` Merge Tag that displays information from the creator of the entry ([learn more](https://docs.gravityview.co/article/281-the-createdby-merge-tag))
* Added: Edit Entry field setting to open link in new tab/window
* Added: CSS classes to the Update/Cancel/Delete buttons ([learn more](https://docs.gravityview.co/article/63-css-guide#edit-entry))
* Fixed: Shortcodes not processing properly in DataTables Extension
* Tweak: Changed support widget to a Live Chat customer support and feedback form widget

= 1.8.3 on June 12 =
* Fixed: Missing title and subtitle field zones on `list-single.php` template

= 1.8.2 on June 10 =
* Fixed: Error on `list-single.php` template

= 1.8.1 on June 9 =
* Added: New search filter for Date fields to allow searching over date ranges ("from X to Y")
* Updated: The minimum required version of Gravity Forms is now 1.8.7. **GravityView will be requiring Gravity Forms 1.9 soon.** Please update Gravity Forms if you are running an older version!
* Fixed: Conflicts with [A-Z Filter Extension](https://gravityview.co/extensions/a-z-filter/) and View sorting due to wrong field mapping
* Fixed: The "links" field type on the GravityView WordPress search widget was opening the wrong page
* Fixed: IE8 Javascript error when script debugging is on. Props, [@Idealien](https://github.com/Idealien). [Issue #361 on Github](https://github.com/katzwebservices/GravityView/issues/361)
* Fixed: PHP warning when trashing entries. [Issue #370 on Github](https://github.com/katzwebservices/GravityView/issues/370)
* Tweak: Updated the `list-single.php`, `table-body.php`, `table-single.php` templates to use `GravityView_View->getFields()` method

= 1.8 on May 26 =
* View settings have been consolidated to a single location. [Learn more about the new View Settings layout](https://docs.gravityview.co/article/275-view-settings).
* Added: Custom Link Text in Website fields
* Added: Poll Addon GravityView widget
* Added: Quiz Addon support: add Quiz score fields to your View configuration
* Added: Possibility to search by entry creator on Search Bar and Widget
* Fixed: `[gvlogic]` shortcode now properly handles comparing empty values.
    * Use `[gvlogic if="{example} is=""]` to determine if a value is blank.
    * Use `[gvlogic if="{example} isnot=""]` to determine if a value is not blank.
    * See "Matching blank values" in the [shortcode documentation](https://docs.gravityview.co/article/252-gvlogic-shortcode)
* Fixed: Sorting by full address. Now defaults to sorting by city. Use the `gravityview/sorting/address` filter to modify what data to use ([here's how](https://gist.github.com/zackkatz/8b8f296c6f7dc99d227d))
* Fixed: Newly created entries cannot be directly accessed when using the custom slug feature
* Fixed: Merge Tag autocomplete hidden behind the Field settings (did you know you can type `{` in a field that has Merge Tags enabled and you will get autocomplete?)
* Fixed: For sites not using [Permalinks](http://codex.wordpress.org/Permalinks), the Search Bar was not working for embedded Views
* Tweak: When GravityView is disabled, only show "Could not activate the Extension; GravityView is not active." on the Plugins page
* Tweak: Added third parameter to `gravityview_widget_search_filters` filter that passes the search widget arguments
* Updated Translations:
    - Italian translation by [@Lurtz](https://www.transifex.com/accounts/profile/Lurtz/)
	- Bengali translation by [@tareqhi](https://www.transifex.com/accounts/profile/tareqhi/)
    - Danish translation by [@jaegerbo](https://www.transifex.com/accounts/profile/jaegerbo/)

= 1.7.6.2 on May 12 =
* Fixed: PHP warning when trying to update an entry with the approved field.
* Fixed: Views without titles in the "Connected Views" dropdown would appear blank

= 1.7.6.1 on May 7 =
* Fixed: Pagination links not working when a search is performed
* Fixed: Return false instead of error if updating approved status fails
* Added: Hooks when an entry approval is updated, approved, or disapproved:
    - `gravityview/approve_entries/updated` - Approval status changed (passes $entry_id and status)
    - `gravityview/approve_entries/approved` - Entry approved (passes $entry_id)
    - `gravityview/approve_entries/disapproved` - Entry disapproved (passes $entry_id)

= 1.7.6 on May 5 =
* Added WordPress Multisite settings page support
    - By default, settings aren't shown on single blogs if GravityView is Network Activated
* Fixed: Security vulnerability caused by the usage of `add_query_arg` / `remove_query_arg`. [Read more about it](https://blog.sucuri.net/2015/04/security-advisory-xss-vulnerability-affecting-multiple-wordpress-plugins.html)
* Fixed: Not showing the single entry when using Advanced Filter (`ANY` mode) with complex fields types like checkboxes
* Fixed: Wrong width for the images in the list template (single entry view)
* Fixed: Conflict with the "The Events Calendar" plugin when saving View Advanced Filter configuration
* Fixed: When editing an entry in the frontend it gets unapproved when not using the approve form field
* Added: Option to convert text URI, www, FTP, and email addresses on a paragraph field in HTML links
* Fixed: Activate/Check License buttons weren't properly visible
* Added: `gravityview/field/other_entries/args` filter to modify arguments used to generate the Other Entries list. This allows showing other user entries from any View, not just the current view
* Added: `gravityview/render/hide-empty-zone` filter to hide empty zone. Use `__return_true` to prevent wrapper `<div>` from being rendered
* Updated Translations:
	- Bengali translation by [@tareqhi](https://www.transifex.com/accounts/profile/tareqhi/)
	- Turkish translation by [@suhakaralar](https://www.transifex.com/accounts/profile/suhakaralar/)
	- Hungarian translation by [@Darqebus](https://www.transifex.com/accounts/profile/Darqebus/)

= 1.7.5.1 on April 10 =
* Fixed: Path issue with the A-Z Filters Extension

= 1.7.5 on April 10 =
* Added: `[gvlogic]` Shortcode - allows you to show or hide content based on the value of merge tags in Custom Content fields! [Learn how to use the shortcode](https://docs.gravityview.co/article/252-gvlogic-shortcode).
* Fixed: White Screen error when license key wasn't set and settings weren't migrated (introduced in 1.7.4)
* Fixed: No-Conflict Mode not working (introduced in 1.7.4)
* Fixed: PHP notices when visiting complex URLs
* Fixed: Path to plugin updater file, used by Extensions
* Fixed: Extension global settings layout improved (yet to be implemented)
* Tweak: Restructure plugin file locations
* Updated: Dutch translation by [@erikvanbeek](https://www.transifex.com/accounts/profile/erikvanbeek/). Thanks!

= 1.7.4.1 on April 7 =
* Fixed: Fatal error when attempting to view entry that does not exist (introduced in 1.7.4)
* Updated: Turkish translation by [@suhakaralar](https://www.transifex.com/accounts/profile/suhakaralar/). Thanks!

= 1.7.4 on April 6 =
* Modified: The List template is now responsive! Looks great on big and small screens.
* Fixed: When editing an entry in the frontend it gets unapproved
* Fixed: Conflicts between the Advanced Filter extension and the Single Entry mode (if using `ANY` mode for filters)
* Fixed: Sorting by full name. Now sorts by first name by default.
    * Added `gravityview/sorting/full-name` filter to sort by last name ([see how](https://gist.github.com/zackkatz/cd42bee4f361f422824e))
* Fixed: Date and Time fields now properly internationalized (using `date_i18n` instead of `date`)
* Added: `gravityview_disable_change_entry_creator` filter to disable the Change Entry Creator functionality
* Modified: Migrated to use Gravity Forms settings
* Modified: Updated limit to 750 users (up from 300) in Change Entry Creator dropdown.
* Confirmed WordPress 4.2 compatibility
* Updated: Dutch translation (thanks, [@erikvanbeek](https://www.transifex.com/accounts/profile/erikvanbeek/)!)

= 1.7.3 on March 25 =
* Fixed: Prevent displaying a single Entry that doesn't match configured Advanced Filters
* Fixed: Issue with permalink settings needing to be re-saved after updating GravityView
* Fixed: Embedding entries when not using permalinks
* Fixed: Hide "Data Source" metabox links in the Screen Options tab in the Admin
* Added: `gravityview_has_archive` filter to enable View archive (see all Views by going to [sitename.com]/view/)
* Added: Third parameter to `GravityView_API::entry_link()` method:
    * `$add_directory_args` *boolean* True: Add URL parameters to help return to directory; False: only include args required to get to entry
* Tweak: Register `entry` endpoint even when not using rewrites
* Tweak: Clear `GravityView_View->_current_entry` after the View is displayed (fixes issue with Social Sharing Extension, coming soon!)
* Added: Norwegian translation (thanks, [@aleksanderespegard](https://www.transifex.com/accounts/profile/aleksanderespegard/)!)

= 1.7.2 on March 18 =
* Added: Other Entries field - Show what other entries the entry creator has in the current View
* Added: Ability to hide the Approve/Reject column when viewing Gravity Forms entries ([Learn how](https://docs.gravityview.co/article/248-how-to-hide-the-approve-reject-entry-column))
* Fixed: Missing Row Action links for non-View types (posts, pages)
* Fixed: Embedded DataTable Views with `search_value` not filtering correctly
* Fixed: Not possible to change View status to 'Publish'
* Fixed: Not able to turn off No-Conflict mode on the Settings page (oh, the irony!)
* Fixed: Allow for non-numeric search fields in `gravityview_get_entries()`
* Fixed: Social icons displaying on GravityView settings page
* Tweak: Improved Javascript & PHP speed and structure

= 1.7.1 on March 11 =
* Fixed: Fatal error on the `list-body.php` template

= 1.7 on March 10 =
* Added: You can now edit most Post Fields in Edit Entry mode
    - Supports Post Content, Post Title, Post Excerpt, Post Tags, Post Category, and most Post Custom Field configurations ([Learn more](https://docs.gravityview.co/article/245-editable-post-fields))
* Added: Sort Table columns ([read how](https://docs.gravityview.co/article/230-how-to-enable-the-table-column-sorting-feature))
* Added: Post ID field now available - shows the ID of the post that was created by the Gravity Forms entry
* Fixed: Properly reset `$post` after Live Post Data is displayed
* Tweak: Display spinning cursor while waiting for View configurations to load
* Tweak: Updated GravityView Form Editor buttons to be 1.9 compatible
* Added: `gravityview/field_output/args` filter to modify field output settings before rendering
* Fixed: Don't show date field value if set to Unix Epoch (1/1/1970), since this normally means that in fact, no date has been set
* Fixed: PHP notices when choosing "Start Fresh"
* Fixed: If Gravity Forms is installed using a non-standard directory name, GravityView would think it wasn't activated
* Fixed: Fixed single entry links when inserting views with `the_gravityview()` template tag
* Updated: Portuguese translation (thanks, Luis!)
* Added: `gravityview/fields/email/javascript_required` filter to modify message displayed when encrypting email addresses and Javascript is disabled
* Added: `GFCommon:js_encrypt()` method to encrypt text for Javascript email encryption
* Fixed: Recent Entries widget didn't allow externally added settings to save properly
* Fixed: Delete Entry respects previous pagination and sorting
* Tweak: Updated View Presets to have improved Search Bar configurations
* Fixed: `gravityview/get_all_views/params` filter restored (Modify Views returned by the `GVCommon::get_all_views()` method)
* GravityView will soon require Gravity Forms 1.9 or higher. If you are running Gravity Forms Version 1.8.x, please update to the latest version.

= 1.6.2 on February 23 =
* Added: Two new hooks in the Custom Content field to enable conditional logic or enable `the_content` WordPress filter which will trigger the Video embed ([read how](https://docs.gravityview.co/article/227-how-can-i-transform-a-video-link-into-a-player-using-the-custom-content-field))
* Fixed: Issue when embedding multiple DataTables views in the same page
* Tweak: A more robust "Save View" procedure to prevent losing field configuration on certain browsers
* Updated Translations:
	- Bengali translation by [@tareqhi](https://www.transifex.com/accounts/profile/tareqhi/)
	- Turkish translation by [@suhakaralar](https://www.transifex.com/accounts/profile/suhakaralar/)

= 1.6.1 on February 17 =
* Added: Allow Recent Entries to have an Embed Page ID
* Fixed: # of Recent Entries not saving
* Fixed: Link to Embed Entries how-to on the Welcome page
* Fixed: Don't show "Please select View to search" message until Search Widget is saved
* Fixed: Minor Javascript errors for new WordPress Search Widget
* Fixed: Custom template loading from the theme directory
* Fixed: Adding new search fields to the Search Bar widget in the Edit View screen
* Fixed: Entry creators can edit their own entries in Gravity Forms 1.9+
* Fixed: Recent Entries widget will be hidden in the Customizer preview until View ID is configured
* Tweak: Added Floaty icon to Customizer widget selectors
* Updated: Hungarian, Norwegian, Portuguese, Swedish, Turkish, and Spanish translations (thanks to all the translators!)

= 1.6 on February 12 =
* Our support site has moved to [docs.gravityview.co](https://docs.gravityview.co). We hope you enjoy the improved experience!
* Added: GravityView Search Widget - Configure a WordPress widget that searches any of your Views. [Read how to set it up](https://docs.gravityview.co/article/222-the-search-widget)
* Added: Duplicate View functionality allows you to clone a View from the All Views screen. [Learn more](https://docs.gravityview.co/article/105-how-to-duplicate-or-copy-a-view)
* Added: Recent Entries WordPress Widget - show the latest entries for your View. [Learn more](https://docs.gravityview.co/article/223-the-recent-entries-widget)
* Added: Embed Single Entries - You can now embed entries in a post or page! [See how](https://docs.gravityview.co/article/105-how-to-duplicate-or-copy-a-view)
* Fixed: Fatal errors caused by Gravity Forms 1.9.1 conflict
* Fixed: Respect Custom Input Labels added in Gravity Forms 1.9
* Fixed: Edit Entry Admin Bar link
* Fixed: Single Entry links didn't work when previewing a draft View
* Fixed: Edit entry validation hooks not running when form has multiple pages
* Fixed: Annoying bug where you would have to click Add Field / Add Widget buttons twice to open the window
* Added: `gravityview_get_link()` function to standardize generating HTML anchors
* Added: `GravityView_API::entry_link_html()` method to generate entry link HTML
* Added: `gravityview_field_entry_value_{$field_type}` filter to modify the value of a field (in `includes/class-api.php`)
* Added: `field_type` key has been added to the field data in the global `$gravityview_view->field_data` array
* Added: `GravityView_View_Data::maybe_get_view_id()` method to determine whether an ID, post content, or object passed to it is a View or contains a View shortcode.
* Added: Hook to customise the text message "You have attempted to view an entry that is not visible or may not exist." - `gravityview/render/entry/not_visible`
* Added: Included in hook `gravityview_widget_search_filters` the labels for search all, entry date and entry id.
* Tweak: Allow [WordPress SEO](http://wordpress.org/plugins/wordpress-seo/) scripts and styles when in "No Conflict Mode"
* Fixed: For Post Dynamic Data, make sure Post ID is set
* Fixed: Make sure search field choices are available before displaying field

= 1.5.4 on January 29, 2015 =
* Added: "Hide View data until search is performed" setting - only show the Search Bar until a search is entered
* Added: "Clear" button to your GravityView Search Bar - allows easy way to remove all searches & filters
* Added: You can now add Custom Content GravityView Widgets (not just fields) - add custom text or HTMLin the header or footer of a View
* Added: `gravityview/comments_open` filter to modify whether comments are open or closed for GravityView posts (previously always false)
* Added: Hook to filter the success Edit Entry message and link `gravityview/edit_entry/success`
* Added: Possibility to add custom CSS classes to multiple view widget wrapper ([Read how](https://gravityview.co/support/documentation/204144575/))
* Added: Field option to enable Live Post Data for Post Image field
* Fixed: Loading translation files for Extensions
* Fixed: Edit entry when embedding multiple views for the same form in the same page
* Fixed: Conflicts with Advanced Filter extension when embedding multiple views for the same form in the same page
* Fixed: Go Back link on embedded single entry view was linking to direct view url instead of page permalink
* Fixed: Searches with quotes now work properly
* Tweak: Moved `includes/css/`, `includes/js/` and `/images/` folders into `/assets/`
* Tweak: Improved the display of the changelog (yes, "this is *so* meta!")
* Updated: Swedish translation - thanks, [@adamrehal](https://www.transifex.com/accounts/profile/adamrehal/)
* Updated: Hungarian translation - thanks, [@Darqebus](https://www.transifex.com/accounts/profile/Darqebus/) (a new translator!) and [@dbalage](https://www.transifex.com/accounts/profile/dbalage/)

= 1.5.3 on December 22 =
* Fixed: When adding more than 100 fields to the View some fields weren't saved.
* Fixed: Do not set class tickbox for non-images files
* Fixed: Display label "Is Fulfilled" on the search bar
* Fixed: PHP Notice with Gravity Forms 1.9 and PHP 5.4+
* Tested with Gravity Forms 1.9beta5 and WordPress 4.1
* Updated: Turkish translation by [@suhakaralar](https://www.transifex.com/accounts/profile/suhakaralar/) and Hungarian translation by [@dbalage](https://www.transifex.com/accounts/profile/dbalage/). Thanks!

= 1.5.2 on December 11 =
* Added: Possibility to show the label of Dropdown field types instead of the value ([learn more](https://gravityview.co/support/documentation/202889199/ "How to display the text label (not the value) of a dropdown field?"))
* Fixed: Sorting numeric columns (field type number)
* Fixed: View entries filter for Featured Entries extension
* Fixed: Field options showing delete entry label
* Fixed: PHP date formatting now keeps backslashes from being stripped
* Modified: Allow license to be defined in `wp-config.php` ([Read how here](https://gravityview.co/support/documentation/202870789/))
* Modified: Added `$post_id` parameter as the second argument for the `gv_entry_link()` function. This is used to define the entry's parent post ID.
* Modified: Moved `GravityView_API::get_entry_id_from_slug()` to `GVCommon::get_entry_id_from_slug()`
* Modified: Added second parameter to `gravityview_get_entry()`, which forces the ability to fetch an entry by ID, even if custom slugs are enabled and `gravityview_custom_entry_slug_allow_id` is false.
* Updated Translations:
	- Bengali translation by [@tareqhi](https://www.transifex.com/accounts/profile/tareqhi/)
	- Romanian translation by [@ArianServ](https://www.transifex.com/accounts/profile/ArianServ/)
	- Mexican Spanish translation by [@jorgepelaez](https://www.transifex.com/accounts/profile/jorgepelaez/)

= 1.5.1 on December 2 =

* Added: Delete Entry functionality!
	- New "User Delete" setting allows the user who created an entry to delete it
	- Adds a "Delete" link in the Edit Entry form
	- Added a new "Delete Link" Field to the Field Picker
* Fixed: DataTables Extension hangs when a View has Custom Content fields
* Fixed: Search Bar - When searching on checkbox field type using multiselect input not returning results
* Fixed: Search Bar - supports "Match Any" search mode by default ([learn more](https://gravityview.co/support/documentation/202722979/ "How do I modify the Search mode?"))
* Fixed: Single Entry View title when view is embedded
* Fixed: Refresh the results cache when an entry is deleted or is approved/disapproved
* Fixed: When users are created using the User Registration Addon, the resulting entry is now automatically assigned to them
* Fixed: Change cache time to one day (from one week) so that Edit Link field nonces aren't invalidated
* Fixed: Incorrect link shortening for domains when it is second-level (for example, `example.co.uk` or `example.gov.za`)
* Fixed: Cached directory link didn't respect page numbers
* Fixed: Edit Entry Admin Bar link wouldn't work when using Custom Entry Slug
* Added: Textarea field now supports an option to trim the number of words shown
* Added: Filter to alter the default behaviour of wrapping images (or image names) with a link to the content object ([learn more](https://gravityview.co/support/documentation/202705059/ "Read the support doc for the filter"))
* Updated: Portuguese translation (thanks [@luistinygod](https://www.transifex.com/accounts/profile/luistinygod/)), Mexican translation (thanks, [@jorgepelaez](https://www.transifex.com/accounts/profile/jorgepelaez/)), Turkish translation (thanks [@suhakaralar](https://www.transifex.com/accounts/profile/suhakaralar/))

= 1.5 on November 12 =
* Added: New "Edit Entry" configuration
	- Configure which fields are shown when editing an entry
	- Set visibility for the fields (Entry Creator, Administrator, etc.)
	- Set custom edit labels
* Fixed: Single entry view now respects View settings
	- If an entry isn't included in View results, the single entry won't be available either
	- If "Show Only Approved" is enabled, prevent viewing of unapproved entries
	- Respects View filters, including those added by the Advanced Filtering extension
* Fixed: Single entry Go back button context on Embedded Views
* Fixed: Delete signature fields in Edit Entry (requires the Gravity Forms Signature Addon)
* Fixed: Gravity Forms tooltip translations being overridden
* Added: Choose to open the link from a website field in the same window (field option)
* Updated: Spanish (Mexican) translation by [@jorgepelaez](https://www.transifex.com/accounts/profile/jorgepelaez/), Dutch translation by [@erikvanbeek](https://www.transifex.com/accounts/profile/erikvanbeek/) and [@leooosterloo](https://www.transifex.com/accounts/profile/leooosterloo/), Turkish translation by [@suhakaralar](https://www.transifex.com/accounts/profile/suhakaralar/)

= 1.4 on October 28 =
* Added: Custom entry slug capability. Instead of `/entry/123`, you can now use entry values in the URL, like `/entry/{company name}/` or `/entry/{first name}-{last name}/`. Requires some customization; [learn more here](https://gravityview.co/support/documentation/202239919)
* Fixed: GravityView auto-updater script not showing updates
* Fixed: Edit Entry when a form has required Upload Fields
* Fixed: "Return to Directory" link not always working for sites in subdirectories
* Fixed: Broken links to single entries when viewing paginated results
* Fixed: Loaded field configurations when using "Start Fresh" presets
* Fixed: Searches ending in a space caused PHP warning
* Fixed: Custom "Edit Link Text" settings respected
* Fixed: Don't rely on Gravity Forms code for escaping query
* Fixed: When multiple Views are displayed on a page, Single Entry mode displays empty templates.
* Fixed: PHP error when displaying Post Content fields using Live Data for a post that no longer is published
* Tweak: Search Bar "Links" Input Type
	- Make link bold when filter is active
	- Clicking on an active filter removes the filter
* Tweak: Fixed updates for Multisite installations
* Modified: Now you can override which post a single entry links to. For example, if a shortcode is embedded on a home page and you want single entries to link to a page with an embedded View, not the View itself, you can pass the `post_id` parameter. This accepts the ID of the page where the View is embedded.
* Modified: Added `$add_pagination` parameter to `GravityView_API::directory_link()`
* Added: Indonesian translation (thanks, [@sariyanta](https://www.transifex.com/accounts/profile/sariyanta/))!
* Updated: Swedish translation 100% translated - thanks, [@adamrehal](https://www.transifex.com/accounts/profile/adamrehal/)!
* Updated: Dutch translation (thanks, [@leooosterloo](https://www.transifex.com/accounts/profile/leooosterloo/))!

= 1.3 on October 13 =
* Speed improvements - [Learn more about GravityView caching](https://gravityview.co/support/documentation/202827685/)
	- Added caching functionality that saves results to be displayed
	- Automatically clean up expired caches
	- Reduce number of lookups for where template files are located
	- Store the path to the permalink for future reference when rendering a View
	- Improve speed of Gravity Forms fetching field values
* Modified: Allow `{all_fields}` and `{pricing_fields}` Merge Tags in Custom Content field. [See examples of how to use these fields](https://gravityview.co/support/documentation/201874189/).
* Fixed: Message restored when creating a new View
* Fixed: Searching advanced input fields
* Fixed: Merge Tags available immediately when adding a new field
* Fixed: Issue where jQuery Cookie script wouldn't load due to `mod_security` issues. [Learn more here](http://docs.woothemes.com/document/jquery-cookie-fails-to-load/)
* Fixed (hopefully): Auto-updates for WordPress Multisite
* Fixed: Clicking overlay to close field/widget settings no longer scrolls to top of page
* Fixed: Make sure Gravity Forms scripts are added when embedding Gravity Forms shortcodes in a Custom Field
* Fixed: Remove double images of Floaty in the warning message when GravityView is disabled
* Fixed: PHP warnings related to Section field descriptions
* Fixed: When using an advanced input as a search field in the Search Bar, the label would always show the parent field's label (Eg: "Address" when it should have shown "City")
	- Added: `gravityview_search_field_label` filter to allow modifying search bar labels
* Fixed: Field label disappears on closing settings if the field title is empty
* Fixed: Sub-fields retain label after opening field settings in the View Configuration
* Modified: Allow passing an array of form IDs to `gravityview_get_entries()`
* Tweak: If the View hasn't been configured yet, don't show embed shortcode in Publish metabox
* Tweak: Add version info to scripts and styles to clear caches with plugin updates
* Added: Swedish translation (thanks, [@adamrehal](https://www.transifex.com/accounts/profile/adamrehal/))!
* Updated: Spanish (Mexican) translation by, [@jorgepelaez](https://www.transifex.com/accounts/profile/jorgepelaez/), Dutch translation by [@erikvanbeek](https://www.transifex.com/accounts/profile/erikvanbeek/), and Turkish translation by [@suhakaralar](https://www.transifex.com/accounts/profile/suhakaralar/)
* Updated: Changed Turkish language code from `tr` to `tr_TR` to match WordPress locales

= 1.2 on October 8 =
* Added: New Search Bar!
	- No longer check boxes in each field to add a field to the search form
	- Add any searchable form fields, not just fields added to the View
	- Easy new drag & drop way to re-order fields
	- Horizontal and Vertical layouts
	- Choose how your search fields are displayed (if you have a checkbox field, for example, you can choose to have a drop-down, a multiselect field, checkboxes, radio buttons, or filter links)
	- Existing search settings will be migrated over on upgrade
* Added: "Custom Content" field type
	- Insert arbitrary text or HTML in a View
	- Supports shortcodes (including Gravity Forms shortcodes)!
* Added: Support for Gravity Forms Section & HTML field types
* Added: Improved textarea field support. Instead of using line breaks, textareas now output with paragraphs.
	- Added new `/templates/fields/textarea.php` file
* Added: A new File Upload field setting. Force uploads to be displayed as links and not visually embedded by checking the "Display as a Link" checkbox.
* Added: Option to disable "Map It" link for the full Address field.
	- New `gravityview_get_map_link()` function with `gravityview_map_link` filter. To learn how to modify the map link, [refer to this how-to article](https://gravityview.co/support/documentation/201608159)
	- The "Map It" string is now translatable
* Added: When editing a View, there are now links in the Data Source box to easily access the Form: edit form, form entries, form settings and form preview
* Added: Additional information in the "Add Field" or "Add Widget" picker (also get details about an item by hovering over the name in the View Configuration)
* Added: Change Entry Creator functionality. Easily change the creator of an entry when editing the entry in the Gravity Forms Edit Entry page
	- If you're using the plugin downloaded from [the how-to page](https://gravityview.co/support/documentation/201991205/), you can de-activate it
* Modified: Changed translation textdomain to `gravityview` instead of `gravity-view`
* Modified: Always show label by default, regardless of whether in List or Table View type
* Modified: It's now possible to override templates on a Form ID, Post ID, and View ID basis. This allows custom layouts for a specific View, rather than site-wide. See "Template File Hierarchy" in [the override documentation](http://gravityview.co/support/documentation/202551113/) to learn more.
* Modified: File Upload field output no longer run through `wpautop()` function
* Modified: Audio and Video file uploads are now displayed using WordPress' built-in [audio](http://codex.wordpress.org/Audio_Shortcode) and [video](http://codex.wordpress.org/Video_Shortcode) shortcodes (requires WordPress 3.6 or higher)
	- Additional file type support
	- Added `gravityview_video_settings` and `gravityview_audio_settings` filters to modify the parameters passed to the shortcode
* Fixed: Shortcode attributes not overriding View defaults
* Fixed: Uploading and deleting files works properly in Edit Entry mode
* Fixed: Configurations get truncated when configuring Views with many fields
* Fixed: Empty `<span class="gv-field-label">` tags no longer output
	- Modified: `gv_field_label()` no longer returns the label with a trailing space. Instead, we use the `.gv-field-label` CSS class to add spacing using CSS padding.
* Fixed: Conflict with Relevanssi plugin
* Fixed: If a date search isn't valid, remove the search parameter so it doesn't cause an error in Gravity Forms
* Fixed: Email field was displaying label even when email was empty.
* Settings page improvements
	- When changing the license value and saving the form, GravityView now re-checks the license status
	- Improved error messages
	- Made license settings translatable
* Modified: Added support for Gravity Forms "Post Image" field captions, titles, and descriptions.
* Updated list of allowed image formats to include `.bmp`, `.jpe`, `.tiff`, `.ico`
* Modified: `/templates/fields/fileupload.php` file - removed the logic for how to output the different file types and moved it to the `gravityview_get_files_array()` function in `includes/class-api.php`
* Modified: `gv_value()` no longer needs the `$field` parameter
* Tweak: Fixed email setting description text.
* Tweak: Don't show Entry Link field output on single entry
* Tweak: Improved Javascript performance in the Admin
* Tweak: "Custom Label" is now shown as the field title in View Configuration
* Tweak: Fixed "Left Footer" box not properly cleared
* Tweak: Show warning if the Directory plugin is running
* Tweak: Use icon font in Edit Entry mode for the download/delete file buttons. Now stylable using `.gv-edit-entry-wrapper .dashicons` CSS class.
* Updated: Turkish translation by [@suhakaralar](https://www.transifex.com/accounts/profile/suhakaralar/), Dutch translation by [@leooosterloo](https://www.transifex.com/accounts/profile/leooosterloo/), Portuguese translation by [@luistinygod](https://www.transifex.com/accounts/profile/luistinygod/)

= 1.1.6 on September 8 =
* Fixed: Approve / Disapprove all entries using Gravity Forms bulk edit entries form (previously, only visible entries were affected)
* Added: Email field settings
	- Email addresses are now encrypted by default to prevent scraping by spammers
	- Added option to display email plaintext or as a link
	- Added subject and body settings: when the link is clicked, you can choose to have these values pre-filled
* Added: Source URL field settings, including show as a link and custom link text
* Added: Signature field improvements (when using the Gravity Forms Signature Add-on) - now shows full size
* Fixed: Empty truncated URLs no longer get shown
* Fixed: License Activation works when No-Conflict Mode is enabled
* Fixed: When creating a new View, "View Type" box was visible when there were no existing Gravity Forms
* Fixed: Fields not always saving properly when adding lots of fields with the "Add All Fields" button
* Fixed: Recognizing single entry when using WordPress "Default" Permalink setting
* Fixed: Date Created field now respects the blog's timezone setting, instead of using UTC time
* Fixed: Edit Entry issues
	* Fixed form validation errors when a scheduled form has expired and also when a form has reached its entry limit
	* Fixed PHP warning messages when editing entries
	* When an Edit Entry form is submitted and there are errors, the submitted values stay in the form; the user won't need to fill in the form again.
* Fixed: Product sub-fields (Name, Quantity & Price) displayed properly
* Fixed: Empty entry display when using Job Board preset caused by incorrect template files being loaded
* Fixed: Files now can be deleted when a non-administrator is editing an entry
* Fixed: PHP Notices on Admin Views screen for users without edit all entries capabilities
* Modified: Added ability to customize and translate the Search Bar's date picker. You can now fully customize the date picker.
	* Added: Full localization for datepicker calendar (translate the days of the week, month, etc)
	* Modified: Changed year picker to +/- 5 years instead of +20/-100
* Tweak: Enabled Merge Tags for Table view "Custom CSS Class" field settings
* Tweak: In the Edit View screen, show a link icon when a field is being used as a link to the Single Entry mode
* Tweak: Added helper text when a new form is created by GravityView
* Tweak: Renamed "Description" drop zone to "Other Fields" to more accurately represent use
* Tweak: Remove all fields from a zone by holding down the Alt key while clicking the remove icon

#### Developers

* Modified: `template/fields/date_created.php` file
* Added: `gravityview_date_created_adjust_timezone` filter to disable timezone support and use UTC (returns boolean)
* Added: `get_settings()` and `get_setting()` methods to the `GravityView_Widget` class. This allows easier access to widget settings.
* Modified: Added `gravityview_js_localization` filter to add Javascript localization
* Added: `gravityview_datepicker_settings` filter to modify the datepicker settings using the setting names from the [jQuery DatePicker options](http://api.jqueryui.com/datepicker/)
* Modified: `gravityview_entry_class` filter to modify the CSS class for each entry wrapper
* Modified: Added `gravityview_widget_search_filters` filter to allow reordering search filters, so that they display in a different order in search widget
* Modified: Addded `gravityview_default_page_size` filter to modify default page size for Views (25 by default)
* Modified: Added actions to the `list-body.php` template file:
	- `gravityview_list_body_before`: Before the entry output
	- `gravityview_entry_before`: Inside the entry wrapper
	- `gravityview_entry_title_before`, `gravityview_entry_title_after`: Before and after the entry title and subtitle output
	- `gravityview_entry_content_before`, `gravityview_entry_content_after`: Before and after the entry content area (image and description zones)
	- `gravityview_entry_footer_before`, `gravityview_entry_footer_after`: Before and after the entry footer
	- `gravityview_entry_after`: Before the entry wrapper closing tag
	- `gravityview_list_body_after`: After entry output
* Modified: Added `gravityview_get_entry_ids()` function to fetch array of entry IDs (not full entry arrays) that match a search result
* Tweak: Removed duplicate `GravityView_frontend::hide_field_check_conditions()` and `GravityView_frontend::filter_fields()` methods
* Modified: Added `get_cap_choices()` method to be used for fetching GravityView roles array

= 1.1.5 =
* Added: "Edit" link in Gravity Forms Entries screen
* Fixed: Show tooltips when No Conflict Mode is enabled
* Fixed: Merge Vars for labels in Single Entry table layouts
* Fixed: Duplicate "Edit Entry" fields in field picker
* Fixed: Custom date formatting for Date Created field
* Fixed: Searching full names or addresses now works as expected
* Fixed: Custom CSS classes are now added to cells in table-based Views
* Updated: Turkish translation by [@suhakaralar](https://www.transifex.com/accounts/profile/suhakaralar/)
* Tweak: Redirect to Changelog instead of Getting Started if upgrading

= 1.1.4 =
* Fixed: Sort & Filter box not displaying
* Fixed: Multi-select fields now display as drop-down field instead of text field in the search bar widget
* Fixed: Edit Entry now compatibile with Gravity Forms forms when "No Duplicates" is enabled
* Added: `gravityview_field_output()` function to generate field output.
* Added: `gravityview_page_links_args` filter to modify the Page Links widget output. Passes standard [paginate_links()](http://codex.wordpress.org/Function_Reference/paginate_links) arguments.
* Modified: `list-body.php` and `list-single.php` template files - field output are now generated using the `gravityview_field_output()` function

= 1.1.3 =
* Fixed: Fatal error on activation when running PHP 5.2
* Fixed: PHP notice when in No-Conflict mode

= 1.1.2 =
* Added: Extensions framework to allow for extensions to auto-update
* Fixed: Entries not displaying in Visual Composer plugin editor
* Fixed: Allow using images as link to entry
* Fixed: Updated field layout in Admin to reflect actual layout of listings (full-width title and subtitle above image)
* Fixed: Editing entry updates the Approved status
* Fixed: When trying to access an entry that doesn't exist (it had been permanently deleted), don't throw an error
* Fixed: Default styles not being enqueued when embedded using the shortcode (fixes vertical pagination links)
* Fixed: Single entry queries were being run twice
* Fixed: Added Enhanced Display style in Edit Entry mode
* Modified: How single entries are accessed; now allows for advanced filtering. Converted `gravityview_get_entry()` to use `GFAPI::get_entries()` instead of `GFAPI::get_entry()`
* Modified: Form ID can be 0 in `gravityview_get_entries()`
* Modified: Improved Edit Entry styling
* Modified: Convert to using `GravityView_View_Data::get_default_args()` instead of duplicating the settings arrays. Used for tooltips, insert shortcode dialog and View metaboxes.
* Modified: Add a check for whether a view exists in `GravityView_View_Data::add_view()`
* Modified: Convert `GravityView_Admin_Views::render_select_option()` to use the key as the value and the value as the label instead of using associative array with `value` and `label` keys.
* Translation updates - thank you, everyone!
	* Romanian translation by [@ArianServ](https://www.transifex.com/accounts/profile/ArianServ/)
	* Finnish translation by [@harjuja](https://www.transifex.com/accounts/profile/harjuja/)
	* Spanish translation by [@jorgepelaez](https://www.transifex.com/accounts/profile/jorgepelaez/)

= 1.1.1 =
* __We fixed license validation and auto-updates__. Sorry for the inconvenience!
* Added: View Setting to allow users to edit only entries they created.
* Fixed: Could not edit an entry with Confirm Email fields
* Fixed: Field setting layouts not persisting
* Updated: Bengali translation by [@tareqhi](https://www.transifex.com/accounts/profile/tareqhi/)
* Fixed: Logging re-enabled in Admin
* Fixed: Multi-upload field button width no longer cut off
* Tweak: Added links to View Type picker to live demos of presets.
* Tweak: Added this "List of Changes" tab.

= 1.1 =
* Refactored (re-wrote) View data handling. Now saves up to 10 queries on each page load.
* Fixed: Infinite loop for rendering `post_content` fields
* Fixed: Page length value now respected for DataTables
* Fixed: Formatting of DataTables fields is now processed the same way as other fields. Images now work, for example.
* Modified: Removed redundant `gravityview_hide_empty_fields` filters
* Fixed/Modified: Enabled "wildcard" search instead of strict search for field searches.
* Added: `gravityview_search_operator` filter to modify the search operator used by the search.
* Added: `gravityview_search_criteria` filter to modify all search criteria before being passed to Gravity Forms
* Added: Website Field setting to display shortened link instead of full URL
* Fixed: Form title gets replaced properly in merge tags
* Modified: Tweaked preset templates

= 1.0.10 =
* Added: "Connected Views" in the Gravity Forms Toolbar. This makes it simple to see which Views are using the current form as a data source.
* Fixed: Edit Entry link in Multiple Entries view

= 1.0.9 on July 18 =
* Added: Time field support, with date format default and options
* Added: "Event Listings" View preset
* Added: "Show Entry On Website" Gravity Forms form button. This is meant to be an opt-in checkbox that the user sees and can control, unlike the "Approve/Reject" button, which is designed for adminstrators to manage approval.
* Modified: Improved horizontal search widget layout
* Modified: Improved "Start Fresh" and "Switch View" visual logic when Starting Fresh and switching forms
* Fixed: Single Entry showing 404 errors
* Fixed: PHP notice on WooCommerce pages
* Fixed: Don't display empty date/time value
* Fixed: Only show Edit Entry link to logged-in users
* Fixed: Re-enabled "Minimum Gravity Forms Version" error message
* Updated: Dutch translation by [@leooosterloo](https://www.transifex.com/accounts/profile/leooosterloo/) (100% coverage, thank you!)
* Tweak: Added "Preview" link to Data Source
* Modified: Created new `class-post-types.php` include file to handle post type & URL rewrite actions.

= 1.0.8.1 on July 17 =
* Fixed: DataTables
	- Restored pageSize
	- Prevented double-initilization
	- FixedHeader & FixedColumns work (now prevent scrolling)
	- Changed default Scroller height from 400 to 500px
* Fixed: Filtering by date
* Fixed: PHP warning in `gv_class()`
* Fixed: Debug Bar integration not printing Warnings
* Removed settings panel tracking script

= 1.0.7 & 1.0.8 on July 17 =
* __Edit Entry__ - you can add an Edit Entry link using the "Add Field" buttons in either the Multiple Entries or Single Entry tab.
	- For now, if the user has the ability to edit entries in Gravity Forms, they’ll be able to edit entries in GravityView. Moving forward, we'll be adding refined controls over who can edit which entries.
	- It supports modifying existing Entry uploads and the great Multiple-File Upload field.
* Modified: Approved Entry functionality
	* Approve/Reject Entries now visible on all forms, regardless of whether the form has an "Approved" field.
	* The Approved field now supports being renamed
* Added: Very cool DataTables extensions:
	* Scroller: dynamically load in new entries as you scroll - no need for pagination)
	* TableTools: Export your entries to CSV and PDF
	* FixedHeader: As you scroll a large DataTable result, the headers of the table stay at the top of the screen. Also, FixedColumns, which does the same for the main table column.
* Added: Shortcodes for outputting Widgets such as pagination and search. Note: they only work on embedded views if the shortcode has already been processed. This is going to be improved.
* Added: Search form fields now displayed horizontally by default.
* Added: Easy links to "Edit Form", "Settings" and "Entries" for the Data Source Gravity Forms form in the All Views admin screen
* Added: Integration with the [Debug Bar](http://wordpress.org/plugins/debug-bar/) plugin - very helpful for developers to see what's going on behind the scenes.
* Fixed: Insert View embed code.
* Fixed: Now supports View shortcodes inside other shortcodes (such as `[example][gravityview][/example]`)
* Fixed: Conflict with WordPress SEO OpenGraph meta data generators
* Fixed: Enforced image max-width so images don't spill out of their containers
* Fixed: Sanitized "Custom Class" field setting values to make sure the HTML doesn't break.
* Fixed: Search field with "default" permalink structure
* Fixed: 1.0.8 fixes an issue accessing single entries that was introduced in 1.0.7
* Modified: Updated `GravityView_Admin_Views::is_gravityview_admin_page()` to fetch post if not yet set.
* Modified: Enabled merge tags in Custom Class field settings
* Modified: Set margin and padding to `0` on pagination links to override theme conflicts
* Modified: Updated `gv_class()` calls to pass form and entry fields to allow for merge tags
* Modified: Default visibility capabilities: added "Can View/Edit Gravity Forms Entries" as options
* Modified: Added custom `class` attribute sanitizer function
`gravityview_sanitize_html_class`
* Tweak: Improved the Embed View form layout
* Tweak: Hide "Switch View" button when already choosing a view
* Tweak: Moved shortcode hint to Publish metabox and added ability to easily select the text
* Tweak: Added tooltips to fields in the View editor
* Tweak: Remove WordPress SEO score calculation on Views
* Tweak: Use `$User->ID` instead of `$User->id` in Name fields
* Tweak: Added tooltip capability to field settings by using `tooltip` parameter. Uses the Gravity Forms tooltip array key.
* Translation updates - thank you, everyone! The # of strings will stay more stable once the plugin's out of beta :-)
	* Added: Portuguese translation by [@luistinygod](https://www.transifex.com/accounts/profile/luistinygod/) - thanks!
	* Updated: Bengali translation by [@tareqhi](https://www.transifex.com/accounts/profile/tareqhi/)
	* Updated: Turkish translation by [@suhakaralar](https://www.transifex.com/accounts/profile/suhakaralar/)
	* Updated: Dutch translation by [@leooosterloo](https://www.transifex.com/accounts/profile/leooosterloo/)
	* If you'd like to contribute translations, [please sign up here](https://www.transifex.com/projects/p/gravityview/).


= 1.0.6 on June 26 =
* Fixed: Fatal error when Gravity Forms is inactive
* Fixed: Undefined index for `id` in Edit View
* Fixed: Undefined variable: `merge_class`
* Fixed: Javascript error when choosing a Start Fresh template. (Introduced by the new Merge Tags functionality in 1.0.5)
* Fixed: Merge Tags were available in Multiple Entries view for the Table layout
* Fixed: Remove Merge Tags when switching forms
* Fixed: That darn settings gear showing up when it shouldn't
* Fixed: Disappearing dialog when switching forms
* Fixed: Display of Entry Link field
* Fixed: Per-field settings weren't working
	* Added: "Link to the post" setting for Post fields
	* Added: "Use live post data" setting for Post fields. Allows you to use the current post information (like title, tags, or content) instead of the original submitted data.
	* Added: Link to category or tag setting for Post Categories and Post Tags fields
	* Added: "Link Text" setting for the Entry Link field
* Modified: Moved admin functionality into new files
	- AJAX calls now live in `class-ajax.php`
	- Metaboxes now live in `class-metabox.php`
* Tweak: Updated change forms dialog text
* Tweak: Removed "use as search filter" from Link to Entry field options
* Translation updates.
	* Added: French translation by [@franckt](https://www.transifex.com/accounts/profile/franckt/) - thanks!
	* Updated: Bengali translation by [@tareqhi](https://www.transifex.com/accounts/profile/tareqhi/)
	* Updated: Turkish translation by [@suhakaralar](https://www.transifex.com/accounts/profile/suhakaralar/)
	* If you'd like to contribute translations, [please sign up here](https://www.transifex.com/projects/p/gravityview/).

= 1.0.5 =
* Added: Lightbox for images (in View Settings metabox)
* Added: Merge Tags - You can now modify labels and settings using dynamic text based on the value of a field. (requires Gravity Forms 1.8.6 or higher)
* Added: Customize the return to directory link anchor text (in the View Settings metabox, under Single Entry Settings)
* Added: Set the title for the Single Entry
* Added: Choose whether to hide empty fields on a per-View basis
* Improved: DataTables styling now set to `display` by default. Can be overridden by using the filter `gravityview_datatables_table_class`
* Improved: Speed!
	* Added `form` item to global `$gravityview_view` data instead of looking it up in functions. Improves `gv_value()` and `gv_label()` speed.
	* Added `replace_variables()` method to `GravityView_API` to reduce time to process merge tags by checking if there are any curly brackets first.
* Improved: "No Views found" text now more helpful for getting started.
* Fixed: Approve Entries column not displaying when clicking Forms > Entries link in admin menu
* Fixed: Field Settings gear no longer showing for widgets without options
* Fixed: Added Gravity Forms minimum version notice when using < 1.8
* Fixed: Column "Data Source" content being displayed in other columns

= 1.0.4 =
* Added: __DataTables integration__ Created a new view type for existing forms that uses the [DataTables](http://datatables.net) script.
We're just getting started with what can be done with DataTables. We'll have much more cool stuff like [DataTables Extensions](http://datatables.net/extensions/index).
* Added: "Add All Fields" option to bottom of the "Add Field" selector
* Added: Per-field-type options structure to allow for different field types to override default Field Settings
	* Added: Choose how to display User data. In the User field settings, you can now choose to display the "Display Name", username, or ID
	* Added: Custom date format using [PHP date format](https://www.php.net//manual/en/function.date.php) available for Entry Date and Date fields
	* Fixed: Default setting values working again
	* Fixed: Field type settings now working
* Added: `search_field` parameter to the shortcode. This allows you to specify a field ID where you want the search performed (The search itself is defined in `search_value`)
* Added: [Using the Shortcode](https://docs.gravityview.co/article/73-using-the-shortcode) help article
* Added: Data Source added to the Views page
* Fixed: Field labels escaping issue (`It's an Example` was displaying as `It\'s an Example`)
* Fixed: Settings "gear" not showing when adding a new field
* Fixed: Sorting issues
	- Remove the option to sort by composite fields like Name, Address, Product; Gravity Forms doesn't process those sort requests properly
	- Remove List and Paragraph fields from being sortable
	- Known bug: Price fields are sorted alphabetically, not numerically. For example, given $20,000, $2,000 and $20, Gravity Forms will sort the array like this: $2,000, $20, $20,000. We've filed a bug report with Gravity Forms.
* Improved: Added visibility toggles to some Field Settings. For example, if the "Show Label" setting is not checked, then the "Custom Label" setting is hidden.
* Modified how data is sent to the template: removed the magic methods getter/setters setting the `$var` variable - not data is stored directly as object parameters.
* Added many translations. Thanks everyone!
	* Bengali translation by [@tareqhi](https://www.transifex.com/accounts/profile/tareqhi/)
	* German translation by [@seschwarz](https://www.transifex.com/accounts/profile/seschwarz/)
	* Turkish translation by [@suhakaralar](https://www.transifex.com/accounts/profile/suhakaralar/)
	* Dutch translation by [@leooosterloo](https://www.transifex.com/accounts/profile/leooosterloo/)
	* If you'd like to contribute translations, [please sign up here](https://www.transifex.com/projects/p/gravityview/). Thanks again to all who have contributed!

= 1.0.3 =
* Added: Sort by field, sort direction, Start & End date now added to Post view
	- Note: When using the shortcode, the shortcode settings override the View settings.
* Fixed: Fatal errors caused by Gravity Forms not existing.
* Added a setting for Support Email - please make sure your email is accurate; otherwise we won't be able to respond to the feedback you send
* Fixed: Custom CSS classes didn't apply to images in list view
* Improved Settings layout
* Tweak: Hide WordPress SEO, Genesis, and WooThemes metaboxes until a View has been created
* Tweak: Field layout improvements; drag-and-drop works smoother now
* Tweak: Add icon to Multiple Entries / Single Entry tabs
* Tweak: Dialog boxes now have a backdrop
* Fixed: Don't show field/widget settings link if there are no settings (like on the Show Pagination Info widget)
* Fixed: Security warning by the WordFence plugin: it didn't like a line in a sample entry data .csv file
* Fixed: Don't show welcome screen on editing the plugin using the WordPress Plugin Editor
* Tweak: Close "Add Field" and "Add Widget" boxes by pressing the escape key
* Added: Hungarian translation. Thanks, [@dbalage](https://www.transifex.com/accounts/profile/dbalage/)!
* Added: Italian translation. Thanks, [@ClaraDiGennaro](https://www.transifex.com/accounts/profile/ClaraDiGennaro/)
* If you'd like to contribute translations, [please sign up here](https://www.transifex.com/projects/p/gravityview/).

= 1.0.2 =
* Added: Show Views in Nav menu builder
* Fixed: "Add Fields" selector no longer closes when clicking to drag the scrollbar
* Fixed: Issue affecting Gravity Forms styles when Gravity Forms' "No Conflict Mode" is enabled
* Fixed: Footer widget areas added back to Single Entry views using Listing layout
* Changed the look and feel of the Add Fields dialog and field settings. Let us know what you think!

= 1.0.1 =
* Added: "Getting Started" link to the Views menu
* Fixed: Fatal error for users with Gravity Forms versions 1.7 or older
* Fixed: Entries in trash no longer show in View
* Tweak: When modifying the "Only visible to logged in users with role" setting, if choosing a role other than "Any", check the checkbox.
* Tweak: `gravityview_field_visibility_caps` filter to add/remove capabilities from the field dropdowns
* Added: Translation files. If you'd like to contribute translations, [please sign up here](https://www.transifex.com/projects/p/gravityview/).

= 1.0 =

* Liftoff!

== Upgrade Notice ==

= 1.0.1 =
* Added: "Getting Started" link to the Views menu
* Fixed: Fatal error for users with Gravity Forms versions 1.7 or older
* Fixed: Entries in trash no longer show in View
* Tweak: When modifying the "Only visible to logged in users with role" setting, if choosing a role other than "Any", check the checkbox.
* Tweak: `gravityview_field_visibility_caps` filter to add/remove capabilities from the field dropdowns
* Added: Translation files. If you'd like to contribute translations, [please sign up here](https://www.transifex.com/projects/p/gravityview/).

= 1.0 =

* Liftoff!<|MERGE_RESOLUTION|>--- conflicted
+++ resolved
@@ -1,11 +1,7 @@
 === GravityView ===
 Tags: gravity forms, directory, gravity forms directory
 Requires at least: 4.7
-<<<<<<< HEAD
-Tested up to: 5.5.1
-=======
 Tested up to: 5.6
->>>>>>> bcd5f529
 Requires PHP: 5.3
 Stable tag: trunk
 Contributors: The GravityView Team
@@ -25,24 +21,6 @@
 
 == Changelog ==
 
-<<<<<<< HEAD
-= develop =
-
-* Improved: Duplicate Entry field is only visible for logged-in users with edit or duplicate entry permissions
-* Modified: Removed "Open link in the same window?" setting from Website field
-	- Note: For existing Views, if both "Open link in the same window?" and "Open link in a new tab or window?" settings were checked, the link will now _not open in a new tab_. We hope no one had them both checked; this would have caused a rift in space-time and a room full of dark-matter rainbows.
-* Fixed: Exporting entries using the `/csv/` endpoint not working on some Multisite installations
-* Fixed: When "Make Phone Number Clickable" is checked, disable the "Link to single entry" setting in Phone field settings
-* Fixed: Entries filtered by creation date using relative dates (e.g., "today", "-1 day") respects WordPress's timezone offset
-
-__Developer Updates:__
-
-* Changed: `/templates/fields/field-website-html.php` and `/templates/deprecated/fields/website.php` to use new `target=_blank` logic
-
-= 2.9.2 on October XX, 2020 =
-
-* Fixed: Export of View entries as a CSV would result in a 404 error on some hosts
-=======
 = 2.9.3 on December 15, 2020 =
 
 * Improved: Add search field to the Entry Creator drop-down menu
@@ -89,7 +67,6 @@
 * Changed: `/templates/fields/field-website-html.php` and `/templates/deprecated/fields/website.php` to use new `target=_blank` logic
 * Fixed: License key activation when `GRAVITYVIEW_LICENSE_KEY` was defined
 * Deprecated: Never used method `GravityView_Delete_Entry::set_entry()`
->>>>>>> bcd5f529
 
 = 2.9.1 on September 1, 2020 =
 

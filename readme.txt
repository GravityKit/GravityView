--- conflicted
+++ resolved
@@ -23,11 +23,6 @@
 
 = develop =
 
-<<<<<<< HEAD
-#### 🐛 Fixed
-* Export link View widget would not use date range filters.
-* The Entry Date Search Field could select a "Date" input type which is not supported.
-=======
 #### 🚀 Added
 * "Read Status" field to display whether an entry has been read or not.
   - Customize the labels for "Read" and "Unread" statuses.
@@ -35,11 +30,12 @@
 
 #### 🐛 Fixed
 * Product search now returns correct results when using all search input types.
+* View's Export Link widget would not respect date range search filters.
+* Removed the unsupported "date" input type for the Date Entry field under the Search Bar's settings.
 
 #### 💻 Developer Updates
 * Added `gk/gravityview/field/is-read/print-script` filter to modify whether to print the script in the frontend that marks an entry as "Read".
 * Added `gk/gravityview/field/is-read/read-label` filter to change field "Read" label.
->>>>>>> 3021ffc2
 
 = 2.23 on May 17, 2024 =
 

--- conflicted
+++ resolved
@@ -23,24 +23,19 @@
 
 = develop =
 
-<<<<<<< HEAD
 #### 🚀 Added
-
 * Added a new "Display Format" setting for checkbox fields to choose between bulleted lists (default) and showing as comma-separated values.
 * Added area settings for Search Bar widget columns with a new layout option to arrange search fields either stacked (vertical) or side by side (horizontal).
-
-#### ✨ Improved
-=======
-#### 🐛 Fixed
-* Date Range filters now work correctly when only a start or end date is entered. Also fixes the issue when using the DataTables layout.
-* Some Search Field icons were displaying too large.
->>>>>>> 938ea3c5
 
 #### ✨ Improved
 * Detection of BuddyBoss and BuddyPress pages on groups pages as well as user profile pages.
 * Performance of [Magic Links](https://www.gravitykit.com/products/magic-links/) validation.
 * Text alignment classes (left, right) are no longer applied on columns in the search widget.
 * File Upload field display on the Edit Entry screen: icons are now aligned with the filename.
+
+#### 🐛 Fixed
+* Date Range filters now work correctly when only a start or end date is entered. Also fixes the issue when using the DataTables layout.
+* Some Search Field icons were displaying too large.
 
 = 2.43.3 on August 14, 2025 =
 

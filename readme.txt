=== GravityView ===
Tags: gravity forms, directory, gravity forms directory
Requires at least: 3.3
Tested up to: 4.8.1
Stable tag: trunk
Contributors: The GravityView Team
License: GPL 3 or higher

Beautifully display and edit your Gravity Forms entries.

== Description ==

Beautifully display your Gravity Forms entries. Learn more on [gravityview.co](https://gravityview.co).

== Installation ==

1. Upload plugin files to your plugins folder, or install using WordPress' built-in Add New Plugin installer
2. Activate the plugin
3. Follow the instructions

== Changelog ==

= 1.22 on September 4, 2017=

<<<<<<< HEAD
* Added: Support for Gravity Forms 2.3
=======
* Fixed: Fatal error when Divi (and other Elegant Themes) try to load GravityView widgets while editing a post with a sidebar block in it—now the sidebar block will not be rendered
>>>>>>> a55ed0fa
* Fixed: Inline Edit plugin not working when displaying a single entry
* Fixed: Featured Entries plugin not adding correct CSS selector to the single entry container

__Developer Updates:__

* Modified: Template files `list-header.php`, `list-single.php`, `table-header.php`, `table-single.php`
* Fixed: When `GRAVITYVIEW_LICENSE_KEY` constant is defined, it will always be used, and the license field will be disabled
* Fixed: List View and Table View templates have more standardized CSS selectors for single & multiple contexts ([Learn more](http://docs.gravityview.co/article/63-css-guide))
* Fixed: Permalink issue when embedding a View on a page, then making it the site's Front Page
* Fixed: Transient cache issues when invalidating cache
* Fixed: `gv_empty()` now returns false for an array with all empty values
* Fixed: Delay plugin compatibility checks until `plugins_loaded`

= 1.21.5.3 on July 24, 2017 =

* Fixed: For some field types, the value "No" would be interpreted as `false`
* Fixed: In Edit Entry, when editing a form that has a Post Custom Field field type—configured as checkboxes—file upload fields would not be saved
* Fixed: If a form connected to a View is in the trash, there will be an error when editing the View
* Fixed: Embedding single entries with WordPress 4.8
* Fixed: Fatal error when using older version of WPML

= 1.21.5.2 on June 26, 2017 =

* Tweak: Improved plugin speed by reducing amount of information logged
* Fixed: Duplicate descriptions on the settings screen
* Fixed: Our "No-Conflict Mode" made the settings screen look bad. Yes, we recognize the irony.
* Updated: Translations - thank you, translators!
    - Turkish translation by [@suhakaralar](https://www.transifex.com/accounts/profile/suhakaralar/)
    - Dutch translations by Thom

= 1.21.5.1 on June 13, 2017 =

* Modified: We stopped allowing any HTML in Paragraph Text fields in 1.21.5, but this functionality was used by lots of people. We now use a different function to allow safe HTML by default.
* Added: `gravityview/fields/textarea/allowed_kses` filter to modify the allowed HTML to be displayed.

= 1.21.5 on June 8, 2017 =

* Added: The `{current_post}` Merge Tag adds information about the current post. [Read more about it](http://docs.gravityview.co/article/412-currentpost-merge-tag).
* Added: `gravityview/gvlogic/parse_atts/after` action to modify `[gvlogic]` shortcode attributes after it's been parsed
* Added: A new setting to opt-in for access to the latest pre-release versions of GravityView (in Views > Settings)
* Added: Support for Restrict Content Pro when in "No-Conflict Mode"
* Fixed: Saving an entry could strip the entry creator information. Now, when the entry creator is not in the "Change Entry Creator" users list, we add them back in to the list.
* Fixed: Potential security issue
* Fixed: Multiple notifications could sometimes be sent when editing an entry in GravityView.
* Fixed: Gravity Forms tooltip scripts being loaded admin-wide.
* Updated: Dutch translations (thanks, Thom!)

= 1.21.4 on April 13, 2017 =

* Fixed: "Enable sorting by column" not visible when using table-based View Presets
* Fixed: Error activating the plugin when Gravity Forms is not active
* Fixed: Numeric sorting
* Fixed: Compatibility issue with WPML 3.6.1 and lower
* Tweak: When using `?cache` to disable entries caching, cached data is removed

= 1.21.3 on April 4, 2017 =

* Fixed: Post Images stopped working in Edit Entry
* Fixed: Conflict with our Social Sharing & SEO Extension
* Fixed: Unable to search for a value of `0`
* Fixed: Inaccurate search results when using the `search_field` and `search_value` settings in the `[gravityview]` shortcode
    - The search mode will now always be set to `all` when using these settings

__Developer Updates:__

* We decided to not throw exceptions in the new `gravityview()` wrapper function. Instead, we will log errors via Gravity Forms logging.

= 1.21.2 on March 31, 2017 =

* Added: Support for embedding `[gravityview]` shortcodes in Advanced Custom Fields (ACF) fields
* Fixed: PHP warnings and notices

= 1.21.1 on March 30, 2017 =

* Fixed: Advanced Filters no longer filtered 😕
* Fixed: Fatal error when viewing Single Entry with a Single Entry Title setting that included Merge Tags
* Fixed: Cache wasn't cleared when an entry was created using Gravity Forms API (thanks Steve with Gravity Flow!)

= 1.21 on March 29, 2017 =

* Fixed: Edit Entry compatibility with Gravity Forms 2.2
* Fixed: Single Entry not accessible when filtering a View by Gravity Flow's "Final Status" field
* Fixed: Needed to re-save permalink settings for Single Entry and Edit Entry to work
* Fixed: Incorrect pagination calculations when passing `offset` via the `[gravityview]` shortcode

__Developer Updates:__

* Modified: `GVCommon::check_entry_display()` now returns WP_Error instead of `false` when an error occurs. This allows for additional information to be passed.
* Added: `gravityview/search-all-split-words` filter to change search behavior for the "Search All" search input. Default (`true`) converts words separated by spaces into separate search terms. `false` will search whole word.
* Much progress has been made on the `gravityview()` wrapper function behind the scenes. Getting closer to parity all the time.

= 1.20.1 on March 1, 2017 =

* Added: Support for comma-separated email addresses when adding a note and using "Other email address"
* Fixed: Edit Entry issue with File Uploads not saving properly
* Fixed: Support for `offset` attribute in the `[gravityview]` shortcode
* Updated: Auto-upgrade script

= 1.20 on February 24, 2017 =

* Added: Product Fields are now editable
    - Quantity,
    - Product fields are hidden if the entry contains external transaction data
    - Support for Coupon Addon
* Fixed: Single Entry not accessible when filtering by a Checkbox field in the Advanced Filters Extension
* Fixed: WPML links to Single Entry not working if using directory or sub-domain URL formats
* Fixed: Product field prices not always formatted as a currency
* Fixed: Product fields sometimes appeared twice in the Add Field field picker
* Fixed: PHP warning when updating entries. Thanks for reporting, Werner!
* Modified: Don't show CAPTCHA fields in Edit Entry
* Fixed: "Trying to get property of non-object" bug when updating an entry connected to Gravity Forms User Registration
* Fixed: Yoast SEO scripts and styles not loading properly on Edit View screen
* Updated: Minimum version of Gravity Forms User Registration updated to 3.2

__Developer Notes:__


* Added: `GVCommon::entry_has_transaction_data()` to check whether entry array contains payment gateway transaction information
* Added: `gravityview/edit_entry/hide-coupon-fields` to modify whether to hide Coupon fields in Edit Entry (default: `false`)
* Added: `GravityView_frontend::get_view_entries_parameters()` method to get the final entry search parameters for a View without fetching the entries as well
* Added: `GVCommon::get_product_field_types()` to fetch Gravity Forms product field types array
* Added: `gravityview/edit_entry/field_blacklist` filter to modify what field types should not be shown in Edit Entry
* Added: `GravityView_Plugin_Hooks_Gravity_Forms_Coupon` class
* Added: Third `GravityView_Edit_Entry_Render` parameter to `gravityview/edit_entry/field_value`, `gravityview/edit_entry/field_value_{field_type}` filters and `gravityview/edit_entry/after_update` action
* Updated: `list-body.php` and `list-single.php` template files to prevent empty `<div>` from rendering (and looking bad) when there are no fields configured for the zones
* Updated: `fields/product.php` template file
* Updated: Flexibility library for IE CSS flexbox support
* Modified: `gravityview/edit_entry/hide-product-fields` default will now be determined by whether entry has gateway transaction information
* Modified: Only print errors when running the unit tests if the `--debug` setting is defined, like `phpunit --debug --verbose`
* Modified: If overriding `get_field_input()` using `GravityView_Field`, returning empty value will now result in the default `GF_Field` input being used
* Modified: GravityView_Edit_Entry_User_Registration::restore_display_name() now returns a value instead of void
* Tweak: Edit Entry links no longer require `page=gf_entries&view=entry` at the end of the URL (in case you noticed)

= 1.19.4 on January 19, 2017 =

* **GravityView requirements will soon be updated**: Gravity Forms Version 2.0+, PHP 5.3+
* Updated: GravityView now requires WordPress 4.0 or newer
* Fixed: Search Bar search not working for states in the United States
* Fixed: WPML conflict where Single Entry or Edit Entry screens are inaccessible
* Fixed: Prevent PHP error when displaying GravityView using `get_gravityview()`
* Updated translations:
    - 🇩🇰 Danish *100% translated*
    - 🇳🇴 Norwegian *100% translated*
    - 🇸🇪 Swedish translation updated

__Developer Notes: __

* New: We're starting the migration to a new wrapper API that will awesome. We will be rolling out new functionality and documentation over time. For now, we are just using it to load the plugin. [Very exciting time](https://i.imgur.com/xmkONOD.gif)!
* Fixed: Issue fetching image sizes when using `GravityView_Image` class and fetching from a site with invalid SSL cert.
* Added: `gravityview_directory_link` to modify the URL to the View directory context (in `GravityView_API::directory_link()`)

= 1.19.3 on January 9, 2017 =

First update of 2017! We've got great things planned for GravityView and our Extensions. As always, [contact us](mailto:support@gravityview.co) with any questions or feedback. We don't bite!

* Fixed: List field inputs not loading in Edit Entry when values were empty or the field was hidden initially because of Conditional Logic
* Fixed: Prevent Approve Entry and Delete Entry fields from being added to Edit Entry field configuration
* Fixed: Don't render Views outside "the loop", prevents conflicts with other plugins that run `the_content` filter outside normal places
* Fixed: Only display "You have attempted to view an entry that is not visible or may not exist." warning once when multiple Views are embedded on a page
* Fixed: The `[gravityview]` shortcode would not be parsed properly due to HTML encoding when using certain page builders, including OptimizePress
* Fixed: Potential errors when non-standard form fields are added to Edit Entry configurations ("Creating default object from empty value" and "Cannot use object of type stdClass as array")
* Updated translations:
    - 🇨🇳 Chinese *100% translated* (thank you, Michael Edi!)
    - 🇫🇷 French *100% translated*
    - 🇧🇷 Brazilian Portuguese *100% translated* (thanks, Rafael!)
    - 🇳🇱 Dutch translation updated (thank you, Erik van Beek!)
    - 🇸🇪 Swedish translation updated
    - Updated Spanish (Spain + Mexican) and German (`de` + `de_DE`) with each other

__Developer Notes:__

* `GVCommon::get_form_from_entry_id()` now correctly fetches forms with any status
* Moved `GravityView_Support_Port::get_related_plugins_and_extensions()` to `GV_License_Handler` class
* Updated the `install.sh` bash script
    - The 6th parameter now prevents database creation, and the 7th is the Gravity Forms source file
    - Script no longer breaks if there is a space in a directory name
    - `/tmp/` is no longer created in the GravityView directory; it's installed in the server's `/tmp/` directory
* Fixed Travis CI integration

= 1.19.2 on December 21, 2016 =

* Added: Search Bar now supports displaying State and Country fields as Select, List, or Radio input types (before, only text fields)
* Fixed: Single entries not accessible when a View has filters based on Gravity Forms "Advanced" fields like Address and Name
* Added: There is now a warning when a View tab has not been configured. The question "Why aren't my entries showing up?" is often due to a lack of configuration.
* Added: Notice for future PHP requirements.
    * Reminder: GravityView will soon require PHP 5.3. 97.6% of sites are already compatible.
* Fixed: Conflict with another plugin that prevented the Field Settings from being reachable in the Edit View screen
* Fixed: GravityView widgets repeating twice for some customers

__Developer Notes:__

* Added: `GravityView_View::getContextFields()` method allows fetching the fields configured for each View context (`directory`, `single`, `edit`)
    * Modified: `templates/list-body.php` and `templates/list-single.php` to add a check for context fields before rendering
* Added: `$field_id` as fourth argument passed to `gravityview/extension/search/input_type` filter
* Added: Added `$cap` and `$object_id` parameters to `GVCommon::generate_notice()` to be able to check caps before displaying a notice

= 1.19.1 on November 15, 2016 =

* Fixed: When creating a new View, the "form doesn't exist" warning would display

= 1.19 on November 14, 2016 =

* New: __Front-end entry moderation__! You can now approve and disapprove entries from the front of a View - [learn how to use front-end entry approval](https://docs.gravityview.co/article/390-entry-approval)
    - Add entry moderation to your View with the new "Approve Entries" field
    - Displaying the current approval status by using the new "Approval Status" field
    - Views have a new "Show all entries to administrators" setting. This allows administrators to see entries with any approval status. [Learn how to use this new setting](http://docs.gravityview.co/article/390-entry-approval#clarify-step-16)
* Fixed: Approval values not updating properly when using the "Approve/Reject" and "User Opt-In" fields
* Tweak: Show inactive forms in the Data Source form dropdown
* Tweak: If a View is connected to a form that is in the trash or does not exist, an error message is now shown
* Tweak: Don't show "Lost in space?" message when searching existing Views
* Added: New Russian translation - thank you, [George Kovalev](https://www.transifex.com/user/profile/gkovaleff/)!
    - Updated: Spanish translation (thanks [@matrixmercury](https://www.transifex.com/user/profile/matrixmercury/))

__Developer Notes:__

* Added: `field-approval.css` CSS file. [Learn how to override the design here](http://docs.gravityview.co/article/388-front-end-approval-css).
* Modified: Removed the bottom border on the "No Results" text (`.gv-no-results` CSS selector)
* Fixed: Deprecated `get_bloginfo()` usage

= 1.18.1 on November 3, 2016 =

* Updated: 100% Chinese translation—thank you [Michael Edi](https://www.transifex.com/user/profile/michaeledi/)!
* Fixed: Entry approval not working when using [custom entry slugs](http://docs.gravityview.co/article/57-customizing-urls)
* Fixed: `Undefined index: is_active` warning is shown when editing entries with User Registration Addon active
* Fixed: Strip extra whitespace in Entry Note field templates

= 1.18 on October 11, 2016 =

* Updated minimum requirements: WordPress 3.5, Gravity Forms 1.9.14
* Modified: Entries that are unapproved (not approved or disapproved) are shown as yellow circles
* Added: Shortcut to create a View for an existing form
* Added: Entry Note emails now have a message "This note was sent from {url}" to provide context for the note recipient
* Fixed: Edit Entry did not save other field values when Post fields were in the Edit Entry form
* Fixed: When using "Start Fresh" View presets, form fields were not being added to the "Add Field" field picker
* Fixed: Hidden visible inputs were showing in the "Add Field" picker (for example, the "Middle Name" input was hidden in the Name field, but showing as an option)
* Fixed: Fatal error when editing Post Content and Post Image fields
* Fixed: Lightbox images not loading
* Fixed: Lightbox loading indicator displaying below the overlay
* Fixed: "New form created" message was not shown when saving a draft using a "Start Fresh" View preset
* Gravity Forms User Registration Addon changes:
    * Gravity Forms User Registration 2.0 is no longer supported
    * Fixed Processing "Update User" feeds
    * Fixed: Inactive User Registration feeds were being processed
    * Fixed: User Registration "Update User" feeds were being processed, even if the Update Conditions weren't met
    * Fixed: Unable to use `gravityview/edit_entry/user_registration/trigger_update` filter
* Fixed: Prevent negative entry counts when approving and disapproving entries
* Fixed: PHP notice when WooCommerce Memberships is active
* Tweak: Entry Note emails now have paragraphs automatically added to them
* Tweak: When the global "Show Support Port" setting is "Hide", always hide; if set to "Show", respect each user's Support Port display preference
* Updated: Complete German translation—thank you [hubert123456](https://www.transifex.com/user/profile/hubert123456/)!

__Developer Notes__

* Migrated `is_approved` entry meta values; statuses are now managed by the `GravityView_Entry_Approval_Status` class
    - "Approved" => `1`, use `GravityView_Entry_Approval_Status::APPROVED` constant
    - "0" => `2`, use `GravityView_Entry_Approval_Status::DISAPPROVED` constant
    - Use `$new_value = GravityView_Entry_Approval_Status::maybe_convert_status( $old_value )` to reliably translate meta values
* Added: `GVCommon::get_entry_id()` method to get the entry ID from a slug or ID
* Added: `gravityview_go_back_url` filter to modify the link URL used for the single entry back-link in `gravityview_back_link()` function
* Added: `gravityview/field/notes/wpautop_email` filter to disable `wpautop()` on Entry Note emails
* Added: `$email_footer` to the `gravityview/field/notes/email_content` filter content
* Modified: `note-add-note.php` template: added `current-url` hidden field
* Modified: `list-single.php` template file: added `.gv-grid-col-1-3` CSS class to the `.gv-list-view-content-image` container
* Fixed: Mask the Entry ID in the link to lightbox files

= 1.17.4 on September 7, 2016 =

* Added: Support for editing [Gravity Perks Unique ID](https://gravitywiz.com/documentation/gp-unique-id/) fields
* Fixed: Issue searching and sorting fields with multiple inputs (like names)
* Fixed: Restore Gravity Forms Quiz Addon details in the field picker

__Developer Notes__

* Added: `gravityview_get_directory_widgets()`, `gravityview_set_directory_widgets()` wrapper functions to get and set View widget configurations
* Added: Second `$apply_filter` parameter to `GVCommon::get_directory_fields()` function to set whether or not to apply the `gravityview/configuration/fields` filter

= 1.17.3 on August 31, 2016 =

* Added: Search Bar support for Gravity Forms Survey fields: filter by survey responses
* Added: Search Bar support for Gravity Flow: search entries by the current Step, Step Status, or Workflow Status
* Added: `[gvlogic]` and other shortcodes now can be used inside Email field settings content
* Added: Support for embedding Views in the front page of a site; the [GravityView - Allow Front Page Views plugin](https://github.com/gravityview/gravityview-front-page-views) is no longer required
* Tweak: In Edit View, holding down the option (or alt) key while switching forms allows you to change forms without resetting field configurations - this is useful if you want to switch between duplicate forms
* Fixed: Restored correct Gravity Flow status and workflow values
* Fixed: Conflict when editing an entry in Gravity Flow
* Fixed: Tooltip title text of the field and widget "gear" icon
* Changed the plugin author from "Katz Web Services, Inc." to "GravityView" - it seemed like it was time!

__Developer Notes__

* Modified: `gravityview_get_forms()` function and `GVCommon::get_forms()` method to be compatible with `GFAPI::get_forms()`. Now accepts `$active` and `$trash` arguments, as well as returning all form data (not just `id` and `title` keys)
* Modified: `template/fields/post_image.php` file to use `gravityview_get_link()` to generate the anchor link
* Modified: `rel="noopener noreferrer"` now added to all links generated using `gravityview_get_link()` with `target="_blank"`. This fixes a generic security issue (not specific to GravityView) when displaying links to submitted websites and "Open link in new window" is checked - [read more about it here](https://dev.to/ben/the-targetblank-vulnerability-by-example)
* Modified: Don't convert underscores to periods if not numeric in `GravityView_Widget_Search::prepare_field_filter()` - this fixes searching entry meta
* Modified: Added third `gravityview_search_field_label` parameter: `$field` - it's the field configuration array passed by the Search Bar
* Modified: HTML tags are now stripped from Email field body and subject content
* Modified: Moved `GravityView_Admin_View_Item`, `GravityView_Admin_View_Field`, and `GravityView_Admin_View_Widget` to their own files
* Added: Deprecation notices for methods that haven't been used since Version 1.2!

= 1.17.2 on August 9, 2016 =

* Fixed: "Start Fresh" fails when there are no pre-existing forms in Gravity Forms
* Fixed: Edit Entry not saving values for fields that were initially hidden
* Added: Support for embedding Views in Ultimate Member profile tabs
* Fixed: File Upload fields potentially displaying PHP warnings
* Fixed: Check plugin and theme existence before loading hooks
* Fixed: "Hide empty fields" not working when "Make Phone Number Clickable" is checked for Phone fields
* Fixed: Potential PHP warning when adding Password fields in Edit View
* Fixed: Dutch (Netherlands) `nl_NL` translation file fixed
* Fixed: Divi theme shortcode buttons and modal form added to Edit View screen
* Fixed: Possible for Approve Entries checkbox to use the wrong Form ID
* Fixed: Search issues with special characters
    - Searches that contained ampersands `&` were not working
    - Searches containing plus signs `+` were not working
    - The "Select" Search Bar input type would not show the active search if search term contained an `&`
* Fixed: Multisite issue: when Users are logged-in but not added to any sites, they aren't able to see View content
* Fixed: Never show GravityView Toolbar menu to users who aren't able to edit Views, Forms, or Entries
* Fixed: Allow passing `post_id` in `[gravityview]` shortcode
* Tweak: Use system fonts instead of Open Sans in the admin
* Modified: The default setting for "No-Conflict Mode" is now "On". GravityView _should look good_ on your site!
* Updated translations (thank you!)
    - Turkish translation by Süha Karalar
    - Chinese translation by Michael Edi

__Developer Notes:__

* Added: `gravityview_view_saved` action, triggered after a View has been saved in the admin
* Modified: Changed the Phone field template to use `gravityview_get_link()` to generate the anchor tag
* Added: `gravityview/common/get_entry_id_from_slug/form_id` filter to modify the form ID used to generate entry slugs, in order to avoid hash collisions with data from other forms

= 1.17.1 on June 27 =
* Fixed: Entry approval with Gravity Forms 2.0
    * Added: Approved/Disapproved filters to Gravity Forms "Entries" page
    * Fixed: Bulk Approve/Disapprove
    * Fixed: Approve column and Bulk Actions not visible on Gravity Forms Entries page
    * Tweak: Improved speed of approving/disapproving entries
* Fixed: "Reply To" reference fixed in `GVCommon::send_email()` function
* Added: Improved logging for creation of Custom Slug hash ids
* Translations updated:
    - Updated Chinese translation by [@michaeledi](https://www.transifex.com/user/profile/michaeledi/)
    - Updated Persian translation by [@azadmojtaba](https://www.transifex.com/user/profile/azadmojtaba/)

= 1.17 on June 14 =

* Fully compatible with Gravity Forms 2.0
* Added: Entry Notes field
    - Add and delete Entry Notes from the frontend
    - Allows users to email Notes when they are added
    - Display notes to logged-out users
    - New [user capabilities](http://docs.gravityview.co/article/311-gravityview-capabilities) to limit access (`gravityview_add_entry_notes`, `gravityview_view_entry_notes`, `gravityview_delete_entry_notes`, `gravityview_email_entry_notes`)
* Added: Merge Tag modifiers - now set a maximum length of content, and automatically add paragraphs to Merge Tags. [Read how to use the new Merge Tag modifiers](https://docs.gravityview.co/article/350-merge-tag-modifiers).
    - `:maxwords:{number}` - Limit output to a set number of words
    - `:wpautop` - Automatically add line breaks and paragraphs to content
    - `:timestamp` - Convert dates into timestamp values
* Modified: Major changes to the Search Bar design
* Added: Field setting to display the input value, label, or check mark, depending on field type. Currently supported: Checkbox, Radio, Drop Down fields.
* Added: RTL ("right to left") language support in default and List template styles (Added: `gv-default-styles-rtl.css` and `list-view-rtl.css` stylesheets)
* Added: Option to make Phone numbers click-to-call
* Added: GravityView parent menu to Toolbar; now you can edit the form connected to a View directly from the View
    * Changed: Don't show Edit View in the Admin Bar; it's now under the GravityView parent menu
    * Fixed: Don't remove Edit Post/Page admin bar menu item
* Added: Support for [Gravity Flow](https://gravityflow.io) "Workflow Step" and Workflow "Final Status" fields
* Added: Support for Password fields. You probably shouldn't display them (in most cases!) but now you *can*
* Modified: When deleting/trashing entries with GravityView, the connected posts created by Gravity Forms will now also be deleted/trashed
* Edit Entry improvements
    * Added: Edit Entry now fully supports [Gravity Forms Content Templates](https://www.gravityhelp.com/documentation/article/create-content-template/)
    * Fixed: Edit Entry didn't pre-populate List inputs if they were part of a Post Custom Field field type
    * Fixed: Updating Post Image fields in Edit Entry when the field is not set to "Featured Image" in Gravity Forms
    * Fixed: "Rank" and "Ratings" Survey Field types not being displayed properly in Edit Entry
    * Fixed: Signature field not displaying existing signatures in Edit Entry
    * Fixed: Post Category fields will now update to show the Post's current categories
    * Fixed: Allow multiple Post Category fields in Edit Entry
    * Fixed: PHP warning caused when a form had "Anti-spam honeypot" enabled
* Fixed: When inserting a GravityView shortcode using the "Add View" button, the form would flow over the window
* Fixed: [Church Themes](https://churchthemes.com) theme compatibility
* Fixed: Inactive and expired licenses were being shown the wrong error message
* Fixed: Moving domains would prevent GravityView from updating
* Fixed: When using the User Opt-in field together with the View setting "Show Only Approved Entries", entries weren't showing
* Fixed: If a label is set for Search Bar "Link" fields, use the label. Otherwise, "Show only:" will be used
* Fixed: Showing the first column of a List field was displaying all the field's columns
* Translations: New Persian translation by [@azadmojtaba](https://www.transifex.com/user/profile/azadmojtaba/) (thank you!)

__Developer Notes__

* Templates changed:
    * `list-single.php` and `list-body.php`: changed `#gv_list_{entry_id}` to `#gv_list_{entry slug}`. If using custom entry slugs, the ID attribute will change. Otherwise, no change.
    * `list-body.php`: Removed `id` attribute from entry title `<h3>`
* Added: Override GravityView CSS files by copying them to a template's `/gravityview/css/` sub-directory
* Added: `gravityview_css_url()` function to check for overriding CSS files in templates
* Added: `gravityview_use_legacy_search_style` filter; return `true` to use previous Search Bar stylesheet
* Major CSS changes for the Search Bar.
    - Search inputs `<div>`s now have additional CSS classes based on the input type: `.gv-search-field-{input_type}` where `{input_type}` is:
    `search_all` (search everything text box), `link`, `date`, `checkbox` (list of checkboxes), `single_checkbox`, `text`, `radio`, `select`,
    `multiselect`, `date_range`, `entry_id`, `entry_date`
    - Added `gv-search-date-range` CSS class to containers that have date ranges
    - Moved `gv-search-box-links` CSS class from the `<p>` to the `<div>` container
    - Fixed: `<label>` `for` attribute was missing quotes
* Added:
    - `gravityview/edit_entry/form_fields` filter to modify the fields displayed in Edit Entry form
    - `gravityview/edit_entry/field_value_{field_type}` filter to change the value of an Edit Entry field for a specific field type
    - `gravityview/edit-entry/render/before` action, triggered before the Edit Entry form is rendered
    - `gravityview/edit-entry/render/after` action, triggered after the Edit Entry form is rendered
* Fixed: PHP Warning for certain hosting `open_basedir` configurations
* Added: `gravityview/delete-entry/delete-connected-post` Filter to modify behavior when entry is deleted. Return false to prevent posts from being deleted or trashed when connected entries are deleted or trashed. See `gravityview/delete-entry/mode` filter to modify the default behavior, which is "delete".
* Added: `gravityview/edit_entry/post_content/append_categories` filter to modify whether post categories should be added to or replaced?
* Added: `gravityview/common/get_form_fields` filter to modify fields used in the "Add Field" selector, View "Filters" dropdowns, and Search Bar
* Added: `gravityview/search/searchable_fields` filter to modify fields used in the Search Bar field dropdown
* Added: `GVCommon::send_email()`, a public alias of `GFCommon::send_email()`
* Added: `GravityView_Field_Notes` class, with lots of filters to modify output
* Added: `$field_value` parameter to `gravityview_get_field_label()` function and `GVCommon::get_field_label()` method
* Added: `$force` parameter to `GravityView_Plugin::frontend_actions()` to force including files
* Modified: Added second parameter `$entry` to `gravityview/delete-entry/trashed` and `gravityview/delete-entry/deleted` actions
* Fixed: An image with no `src` output a broken HTML `<img>` tag

= 1.16.5.1 on April 7 =

* Fixed: Edit Entry links didn't work

= 1.16.5 on April 6 =

* Fixed: Search Bar inputs not displaying for Number fields
* Fixed: Compatibility issue with [ACF](https://wordpress.org/plugins/advanced-custom-fields/) plugin when saving a View
* Fixed (for real this time): Survey field values weren't displaying in Edit Entry
* Tweak: Made it clearer when editing a View that GravityView is processing in the background
* Added: Chinese translation (thanks, Edi Weigh!)
* Updated: German translation (thanks, [@akwdigital](https://www.transifex.com/user/profile/akwdigital/)!)

__Developer Notes__

* Added: `gravityview/fields/custom/decode_shortcodes` filter to determine whether to process shortcodes inside Merge Tags in Custom Content fields. Off by default, for security reasons.
* Fixed: Potential fatal errors when activating GravityView if Gravity Forms isn't active
* Updated: Gamajo Template Loader to Version 1.2
* Verified compatibility with WordPress 4.5

= 1.16.4.1 on March 23 =
* Fixed: Major display issue caused by output buffering introduced in 1.16.4. Sorry!

= 1.16.4 on March 21 =
* Fixed: `[gravityview]` shortcodes sometimes not rendering inside page builder shortcodes
* Fixed: Individual date inputs (Day, Month, Year) always would show full date.
* Fixed: Quiz and Poll fields weren't displaying properly
* Fixed: Survey field CSS styles weren't enqueued properly when viewing survey results
* Fixed: Survey field values weren't displaying in Edit Entry. We hope you "likert" this update a lot ;-)
* Added: Option to set the search mode ("any" or "all") on the GravityView Search WordPress widget.
* Added: Option to show/hide "Show Answer Explanation" for Gravity Forms Quiz Addon fields
* Tweak: Don't show GravityView Approve Entry column in Gravity Forms Entries table if there are no entries
* Updated: Turkish translation. Thanks, [@suhakaralar](https://www.transifex.com/accounts/profile/suhakaralar/)!
* Tested and works with [Gravity Forms 2.0 Beta 1](https://www.gravityhelp.com/gravity-forms-v2-0-beta-1-released/)

__Developer Notes:__

* Tweak: Updated `templates/fields/date.php` template to use new `GravityView_Field_Date::date_display()` method.
* Added `gv-widgets-no-results` and `gv-container-no-results` classes to the widget and View container `<div>`s. This will make it easier to hide empty View content and/or Widgets.
* Added: New action hooks when entry is deleted (`gravityview/delete-entry/deleted`) or trashed (`gravityview/delete-entry/trashed`).
* Added: Use the hook `gravityview/search/method` to change the default search method from `GET` to `POST` (hiding the search filters from the View url)
* Added: `gravityview/extension/search/select_default` filter to modify default value for Drop Down and Multiselect Search Bar fields.
* Added: `gravityview_get_input_id_from_id()` helper function to get the Input ID from a Field ID.

= 1.16.3 on February 28 =

* Fixed: Date range search not working
* Fixed: Display fields with calculation enabled on the Edit Entry view
* Fixed: Large images in a gallery not resizing (when using [.gv-gallery](http://docs.gravityview.co/article/247-create-a-gallery))
* Tweak: Start and end date in search are included in the results

__Developer Notes:__

* Added: `gravityview/approve_entries/bulk_actions` filter to modify items displayed in the Gravity Forms Entries "Bulk action" dropdown, in the "GravityView" `<optgroup>`
* Added: `gravityview/edit_entry/button_labels` filter to modify the Edit Entry view buttons labels (defaults: `Cancel` and `Update`)
* Added: `gravityview/approve_entries/add-note` filter to modify whether to add a note when the entry has been approved or disapproved (default: `true`)
* Fixed: Removed deprecated `get_currentuserinfo()` function usage

= 1.16.2.2 on February 17 =

* This fixes Edit Entry issues introduced by 1.16.2.1. If you are running 1.16.2.1, please update. Sorry for the inconvenience!

= 1.16.2.1 on February 16 =

* Fixed: Edit Entry calculation fields not being able to calculate values when the required fields weren't included in Edit Entry layout
* Fixed: Prevent Section fields from being searchable
* Fixed: Setting User Registration 3.0 "create" vs "update" feed type

= 1.16.2 on February 15 =

* Added: Support for Post Image field on the Edit Entry screen
* Added: Now use any Merge Tags as `[gravityview]` parameters
* Fixed: Support for User Registration Addon Version 3
* Fixed: Support for rich text editor for Post Body fields
* Fixed: Admin-only fields may get overwritten when fields aren't visible during entry edit by user (non-admin)
* Fixed: Address fields displayed hidden inputs
* Fixed: Merge Tag dropdown list can be too wide when field names are long
* Fixed: When sorting, recent entries disappeared from results
* Fixed: Searches that included apostrophes  or ampersands returned no results
* Fixed: Zero values not set in fields while in Edit Entry
* Fixed: Re-calculate fields where calculation is enabled after entry is updated
* Fixed: Warning message when Number fields not included in custom Edit Entry configurations
* Translation updates:
    - Bengali - thank you [@tareqhi](https://www.transifex.com/accounts/profile/tareqhi/) for 100% translation!
    - Turkish by [@dbalage](https://www.transifex.com/accounts/profile/dbalage/)


__Developer Notes:__

* Reminder: <strong>GravityView will soon require PHP 5.3</strong>
* Added: `gravityview/widgets/container_css_class` filter to modify widget container `<div>` CSS class
    - Added `gv-widgets-{zone}` class to wrapper (`{zone}` will be either `header` or `footer`)
* Fixed: Conflict with some plugins when `?action=delete` is processed in the Admin ([#624](https://github.com/gravityview/GravityView/issues/624), reported by [dcavins](https://github.com/dcavins))
* Fixed: Removed `icon` CSS class name from the table sorting icon links. Now just `gv-icon` instead of `icon gv-icon`.
* Fixed: "Clear" search link now set to `display: inline-block` instead of `display: block`
* Added: `gravityview/common/get_entry/check_entry_display` filter to disable validating whether to show entries or not against View filters
* Fixed: `GravityView_API::replace_variables` no longer requires `$form` and `$entry` arguments

= 1.16.1 on January 21 =

* Fixed: GravityView prevented Gravity Forms translations from loading
* Fixed: Field Width setting was visible in Edit Entry
* Fixed: Don't display embedded Gravity Forms forms when editing an entry in GravityView

__Developer Notes:__

* Added: `gravityview_excerpt_more` filter. Modify the "Read more" link used when "Maximum Words" setting is enabled and the output is truncated.
    * Removed: `excerpt_more` filter on `textarea.php` - many themes use permalink values to generate links.

= 1.16 on January 14 =
* Happy New Year! We have big things planned for GravityView in 2016, including a new View Builder. Stay tuned :-)
* Added: Merge Tags. [See all GravityView Merge Tags](http://docs.gravityview.co/article/76-merge-tags)
    * `{date_created}` The date an entry was created. [Read how to use it here](http://docs.gravityview.co/article/331-date-created-merge-tag).
    * `{payment_date}` The date the payment was received. Formatted using [the same modifiers](http://docs.gravityview.co/article/331-date-created-merge-tag) as `{date_created}`
    * `{payment_status}` The current payment status of the entry (ie "Processing", "Pending", "Active", "Expired", "Failed", "Cancelled", "Approved", "Reversed", "Refunded", "Voided")
    * `{payment_method}` The way the entry was paid for (ie "Credit Card", "PayPal", etc.)
    * `{payment_amount}` The payment amount, formatted as the currency (ie `$75.25`). Use `{payment_amount:raw}` for the un-formatted number (ie `75.25`)
    * `{currency}` The currency with which the entry was submitted (ie "USD", "EUR")
    * `{is_fulfilled}` Whether the order has been fulfilled. Displays "Not Fulfilled" or "Fulfilled"
    * `{transaction_id}` the ID of the transaction returned by the payment gateway
    * `{transaction_type}` Indicates the transaction type of the entry/order. "Single Payment" or "Subscription".
* Fixed: Custom merge tags not being replaced properly by GravityView
* Fixed: Connected form links were not visible in the Data Source metabox
* Fixed: Inaccurate "Key missing" error shown when license key is invalid
* Fixed: Search Bar could show "undefined" search fields when security key has expired. Now, a helpful message will appear.
* Tweak: Only show Add View button to users who are able to publish Views
* Tweak: Reduce the number of database calls by fetching forms differently
* Tweak: Only show license key notices to users who have capability to edit settings, and only on GravityView pages
* Tweak: Improved load time of Views screen in the admin
* Tweak: Make sure entry belongs to correct form before displaying
* Tweak: Removed need for one database call per displayed entry
* Translations, thanks to:
    - Brazilian Portuguese by [@marlosvinicius](https://www.transifex.com/accounts/profile/marlosvinicius.info/)
    - Mexican Spanish by [@janolima](https://www.transifex.com/accounts/profile/janolima/)

__Developer Notes:__

* New: Added `get_content()` method to some `GravityView_Fields` subclasses. We plan on moving this to the parent class soon. This allows us to not use `/templates/fields/` files for every field type.
* New: `GVCommon::format_date()` function formats entry and payment dates in more ways than `GFCommon::format_date`
* New: `gravityview_get_terms_choices()` function generates array of categories ready to be added to Gravity Forms $choices array
* New: `GVCommon::has_product_field()` method to check whether a form has product fields
* New: Added `add_filter( 'gform_is_encrypted_field', '__return_false' );` before fetching entries
* Added: `gv-container-{view id}` CSS class to `gv_container_class()` function output. This will be added to View container `<div>`s
* Added: `$group` parameter to `GravityView_Fields::get_all()` to get all fields in a specified group
* Added: `gravityview_field_entry_value_{field_type}_pre_link` filter to modify field values before "Show As Link" setting is applied
* Added: Second parameter `$echo` (boolean) to `gv_container_class()`
* Added: Use the `$is_sortable` `GravityView_Field` variable to define whether a field is sortable. Overrides using the  `gravityview/sortable/field_blacklist` filter.
* Fixed: `gv_container_class()` didn't return value
* Fixed: Don't add link to empty field value
* Fixed: Strip extra whitespace in `gravityview_sanitize_html_class()`
* Fixed: Don't output widget structural HTML if there are no configured widgets
* Fixed: Empty HTML `<h4>` label container output in List layout, even when "Show Label" was unchecked
* Fixed: Fetching the current entry can improperly return an empty array when using `GravityView_View->getCurrentEntry()` in DataTables extension
* Fixed: `gravityview/sortable/formfield_{form}_{field_id}` filter [detailed here](http://docs.gravityview.co/article/231-how-to-disable-the-sorting-control-on-one-table-column)
* Fixed: `gravityview/sortable/field_blacklist` filter docBlock fixed
* Tweak: Set `max-width: 50%` for `div.gv-list-view-content-image`
* Tweak: Moved `gv_selected()` to `helper-functions.php` from `class-api.php`

= 1.15.2 on December 3 =

* Fixed: Approval column not being added properly on the Form Entries screen for Gravity Forms 1.9.14.18+
* Fixed: Select, multi-select, radio, checkbox, and post category field types should use exact match search
* Fixed: Cannot delete entry notes from Gravity Forms Entry screen
* Fixed: Date Range search field label not working
* Fixed: Date Range searches did not include the "End Date" day
* Fixed: Support Port docs not working on HTTPS sites
* Fixed: When deleting an entry, only show "Entry Deleted" message for the deleted entry's View
* Fixed: "Open link in a new tab or window?" setting for Paragraph Text fields
* Fixed: Custom Labels not being used as field label in the View Configuration screen
    * Tweak: Custom Labels will be used as the field label, even when the "Show Label" checkbox isn't checked
* Tweak: Show available plugin updates, even when license is expired
* Tweak: Improve spacing of the Approval column on the Entries screen
* Tweak: Added support for new accessibility labels added in WordPress 4.4

__Developer Notes:__

* Fixed: Make `gravityview/fields/fileupload/link_atts` filter available when not using lightbox with File Uploads field
* Renamed files:
    - `includes/fields/class.field.php` => `includes/fields/class-gravityview-field.php`
    - `includes/class-logging.php` => `includes/class-gravityview-logging.php`
    - `includes/class-image.php` => `includes/class-gravityview-image.php`
    - `includes/class-migrate.php` => `includes/class-gravityview-migrate.php`
    - `includes/class-change-entry-creator.php` => `includes/class-gravityview-change-entry-creator.php`
* New: `gravityview/delete-entry/verify_nonce` Override Delete Entry nonce validation. Return true to declare nonce valid.
* New: `gravityview/entry_notes/add_note` filter to modify GravityView note properties before being added
* New: `gravityview_post_type_supports` filter to modify `gravityview` post type support values
* New: `gravityview_publicly_queryable` filter to modify whether Views be accessible using `example.com/?post_type=gravityview`. Default: Whether the current user has `read_private_gravityviews` capability (Editor or Administrator by default)

= 1.15.1 on October 27 =
* New: Use `{get}` Merge Tags as `[gravityview]` attributes
* Fixed: Edit Entry and Delete Entry links weren't working in DataTables
* Fixed: Some Gravity Forms Merge Tags weren't working, like `{embed_post:post_title}`
* Fixed: Display Checkbox and Radio field labels in the Search Bar
	* New: If you prefer how the searches looked before the labels were visible, you can set the "Label" for the search field to a blank space. That will hide the label.
	* Removed extra whitespace from search field `<label>`s
* Fixed: Update the required Gravity Forms version to 1.9.9.10
* Fixed: Section fields should not be affected by "Hide empty fields" View setting
* Fixed: Add ability to check post custom fields for `[gravityview]` shortcode. This fixes issues with some themes and page builder plugins.
* Fixed: Return type wasn't boolean for `has_gravityview_shortcode()` function
* Tweak: Improve notifications logic
	* Only show notices to users with appropriate capabilities
	* Allow dismissing all notices
	* Clear dismissed notices when activating the plugin
	* Fixed showing notice to enter license key
* Tweak: Added previously-supported `{created_by:roles}` Merge Tag to available tags dropdown
* Tweak: Allow overriding `gravityview_sanitize_html_class()` function
* Tweak: Make `GravityView_Merge_Tags::replace_get_variables()` method public
* Tweak: Rename `GravityView_Merge_Tags::_gform_replace_merge_tags()` method `GravityView_Merge_Tags::replace_gv_merge_tags()` for clarity

= 1.15 on October 15 =
* Added: `{get}` Merge Tag that allows passing data via URL to be safely displayed in Merge Tags. [Learn how this works](http://docs.gravityview.co/article/314-the-get-merge-tag).
	- Example: When adding `?first-name=Floaty` to a URL, the Custom Content `My name is {get:first-name}` would be replaced with `My name is Floaty`
* Added: GravityView Capabilities: restrict access to GravityView functionality to certain users and roles. [Learn more](http://docs.gravityview.co/article/311-gravityview-capabilities).
	- Fixed: Users without the ability to create Gravity Forms forms are able to create a new form via "Start Fresh"
	- Only add the Approve Entries column if user has the `gravityview_moderate_entries` capability (defaults to Editor role or higher)
	- Fixed: Contributors now have access to the GravityView "Getting Started" screen
* Added: `[gv_entry_link]` shortcode to link directly to an entry. [Learn more](http://docs.gravityview.co/article/287-edit-entry-and-delete-entry-shortcodes).
	- Existing `[gv_delete_entry_link]` and `[gv_edit_entry_link]` shortcodes will continue to work
* Added: Ability to filter View by form in the Admin. [Learn more](http://docs.gravityview.co/article/313-the-views-list-on-the-dashboard).
* Added: Option to delete GravityView data when the plugin is uninstalled, then deleted. [Learn more](http://docs.gravityview.co/article/312-how-to-delete-the-gravityview-data-when-the-plugin-is-uninstalled).
* Added: New support "Beacon" to easily search documentation and ask support questions
* Added: Clear search button to the Search Widget (WP widget)
* Fixed: `number_format()` PHP warning on blank Number fields
* Fixed: `{created_by}` merge tags weren't being escaped using `esc_html()`
* Fixed: Checkmark icons weren't always available when displaying checkbox input field
* Fixed: When "Shorten Link Display" was enabled for Website fields, "Link Text" wasn't respected
* Fixed: Only process "Create" Gravity Forms User Registration Addon feeds, by default the user role and the user display name format persist
* Fixed: Error with List field  `Call to undefined method GF_Field::get_input_type()`
* Fixed: BuddyPress/bbPress `bbp_setup_current_user()` warning
* Fixed: `gravityview_is_admin_page()` wasn't recognizing the Settings page as a GravityView admin page
* Fixed: Custom Content Widgets didn't replace Merge Tags
* Fixed: PHP Warnings
* Fixed: WordPress Multisite fatal error when Gravity Forms not Network Activated
* Tweak: Don't show Data Source column in Views screen to users who don't have permissions to see any of the data anyway
* Tweak: Entry notes are now created using `GravityView_Entry_Notes` class
* Tweak: Improved automated code testing
* Tweak: Added `gravityview/support_port/display` filter to enable/disable displaying Support Port
* Tweak: Added `gravityview/support_port/show_profile_setting` filter to disable adding the Support Port setting on User Profile pages
* Tweak: Removed `gravityview/admin/display_live_chat` filter
* Tweak: Removed `gravityview_settings_capability` filter
* Tweak: Escape form name in dropdowns

= 1.14.2 & 1.14.3 on September 17 =
* Fixed: Issue affecting Gravity Forms User Registration Addon. Passwords were being reset when an user edited their own entry.

= 1.14.1 on September 16 =
* Fixed: Error with older versions of Maps Premium View

= 1.14 on September 16 =
* Added: Search Bar now supports custom label text
* Added: Show the value of a single column of a "Multiple Columns" List field
* Added: Sorting by time now works. Why is this "Added" and not "Fixed"? Because Gravity Forms doesn't natively support sorting by time!
* Added: Display the roles of the entry creator by using `{created_by:roles}` Merge Tag
* Fixed: Field containers were being rendered even when empty
* Fixed: Widgets were not being displayed when using page builders and themes that pre-process shortcodes
* Fixed: Don't show "Width %" setting when in Single Entry configuration
* Fixed: Error in extension class that assumes GravityView is active
* Fixed: Add check for `{all_fields_display_empty}` Gravity Forms merge tag
* Fixed: Hide metabox until View Data Source is configured
* Fixed: Search Bar "Link" input type wasn't highlighting properly based on the value of the filter
* Fixed: Improved speed of getting users for Search Bar and GravityView Search Widgets with "Submitted by" fields, and in the Edit Entry screen (the Change Entry Creator dropdown)
* Fixed: Conflict with other icon fonts in the Dashboard
* Fixed: Allow HTML in Source URL "Link Text" field setting
* Fixed: Gravity Forms User Registration Addon conflicts
	- When editing an entry, an user's roles and display name were reset to the Addon's feed configuration settings
	- Users receive "Password Updated" emails in WordPress 4.3+, even if the password wasn't changed
* Fixed: Prevent sorting by List fields, which aren't sortable due to their data storage method
* Tweak: Support for plugin banner images in the plugin changelog screen
* Tweak: Updated default Search Bar configuration to be a single input with "Search Everything"
* Tweak: Sort user dropdown by display name instead of username
* Tweak: Reduce size of AJAX responses
* Tweak: Add "Template" column to the All Views list table - now you can better see what template is being used
* Tweak: Remove redundant close icon for field and widget settings
* Tweak: When adding notes via GravityView, set the note type to `gravityview` to allow for better searchability
* Added: Automated code testing
* Updated: Bengali translation by [@tareqhi](https://www.transifex.com/accounts/profile/tareqhi/). Thank you!

= 1.13.1 on August 26 =
* Fixed: Potential XSS security issue. **Please update.**
* Fixed: The cache was not being reset properly for entry changes, including:
	- Starring/unstarring
	- Moving to/from the trash
	- Changing entry owner
	- Being marked as spam
* Fixed: Delete entry URL not properly passing some parameters (only affecting pages with multiple `[gravityview]` shortcodes)
* Added: `gravityview/delete-entry/mode` filter. When returning "trash", "Delete Entry" moves entries to the trash instead of permanently deleting them.
* Added: `gravityview/admin/display_live_chat` filter to disable live chat widget
* Added: `gravityview/delete-entry/message` filter to modify the "Entry Deleted" message content
* Tweak: Improved license activation error handling by linking to relevant account functions
* Tweak: Added settings link to plugin page actions
* Tweak: Improved code documentation
* Updated Translations:
	- Bengali translation by [@tareqhi](https://www.transifex.com/accounts/profile/tareqhi/)
	- Turkish translation by [@suhakaralar](https://www.transifex.com/accounts/profile/suhakaralar/)
* New: Released a new [GravityView Codex](http://codex.gravityview.co) for developers

= 1.13 on August 20 =
* Fixed: Wildcard search broken for Gravity Forms 1.9.12+
* Fixed: Edit Entry validation messages not displaying for Gravity Forms 1.9.12+
* Added: Number field settings
	- Format number: Display numbers with thousands separators
	- Decimals: Precision of the number of decimal places. Leave blank to use existing precision.
* Added: `detail` parameter to the `[gravityview]` shortcode. [Learn more](http://docs.gravityview.co/article/73-using-the-shortcode#detail-parameter)
* Added: `context` parameter to the `[gvlogic]` shortcode to show/hide content based on current mode (Multiple Entries, Single Entry, Edit Entry). [Learn more](http://docs.gravityview.co/article/252-gvlogic-shortcode#context)
* Added: Allow to override the entry saved value by the dynamic populated value on the Edit Entry view using the `gravityview/edit_entry/pre_populate/override` filter
* Added: "Edit View" link in the Toolbar when on an embedded View screen
* Added: `gravityview_is_hierarchical` filter to enable defining a Parent View
* Added: `gravityview/merge_tags/do_replace_variables` filter to enable/disable replace_variables behavior
* Added: `gravityview/edit_entry/verify_nonce` filter to override nonce validation in Edit Entry
* Added: `gravityview_strip_whitespace()` function to strip new lines, tabs, and multiple spaces and replace with single spaces
* Added: `gravityview_ob_include()` function to get the contents of a file using combination of `include()` and `ob_start()`
* Fixed: Edit Entry link not showing for non-admins when using the DataTables template
* Fixed: Cache wasn't being used for `get_entries()`
* Fixed: Extension class wasn't properly checking requirements
* Fixed: Issue with some themes adding paragraphs to Javascript tags in the Edit Entry screen
* Fixed: Duplicated information in the debugging logs
* Updated: "Single Entry Title" and "Back Link Label" settings now support shortcodes, allowing for you to use [`[gvlogic]`](http://docs.gravityview.co/article/252-gvlogic-shortcode)
* Updated: German and Portuguese translations

= 1.12 on August 5 =
* Fixed: Conflicts with Advanced Filter extension when using the Recent Entries widget
* Fixed: Sorting icons were being added to List template fields when embedded on the same page as Table templates
* Fixed: Empty Product fields would show a string (", Qty: , Price:") instead of being empty. This prevented "Hide empty fields" from working
* Fixed: When searching on the Entry Created date, the date used GMT, not blog timezone
* Fixed: Issue accessing settings page on Multisite
* Fixed: Don't show View post types if GravityView isn't valid
* Fixed: Don't redirect to the List of Changes screen if you've already seen the screen for the current version
* Fixed: When checking license status, the plugin can now fix PHP warnings caused by other plugins that messed up the requests
* Fixed: In Multisite, only show notices when it makes sense to
* Added: `gravityview/common/sortable_fields` filter to override which fields are sortable
* Tweak: Extension class added ability to check for required minimum PHP versions
* Tweak: Made the `GravityView_Plugin::$theInstance` private and renamed it to `GravityView_Plugin::$instance`. If you're a developer using this, please use `GravityView_Plugin::getInstance()` instead.
* Updated: French translation

= 1.11.2 on July 22 =
* Fixed: Bug when comparing empty values with `[gvlogic]`
* Fixed: Remove extra whitespace when comparing values using `[gvlogic]`
* Modified: Allow Avada theme Javascript in "No-Conflict Mode"
* Updated: French translation

= 1.11.1 on July 20 =
* Added: New filter hook to customise the cancel Edit Entry link: `gravityview/edit_entry/cancel_link`
* Fixed: Extension translations
* Fixed: Dropdown inputs with long field names could overflow field and widget settings
* Modified: Allow Genesis Framework CSS and Javascript in "No-Conflict Mode"
* Updated: Danish translation (thanks [@jaegerbo](https://www.transifex.com/accounts/profile/jaegerbo/)!) and German translation

= 1.11 on July 15 =
* Added: GravityView now updates WordPress user profiles when an entry is updated while using the Gravity Forms User Registration Add-on
* Fixed: Removed User Registration Add-on validation when updating an entry
* Fixed: Field custom class not showing correctly on the table header
* Fixed: Editing Time fields wasn't displaying saved value
* Fixed: Conflicts with the date range search when search inputs are empty
* Fixed: Conflicts with the Other Entries field when placing a search:
    - Developer note: the filter hook `gravityview/field/other_entries/args` was replaced by "gravityview/field/other_entries/criteria". If you are using this filter, please [contact support](mailto:support@gravityview.co) before updating so we can help you transition
* Updated: Turkish translation (thanks [@suhakaralar](https://www.transifex.com/accounts/profile/suhakaralar/)!) and Mexican translation (thanks [@jorgepelaez](https://www.transifex.com/accounts/profile/jorgepelaez/)!)

= 1.10.1 on July 2 =
* Fixed: Edit Entry link and Delete Entry link in embedded Views go to default view url
* Fixed: Duplicated fields on the Edit Entry view
* Fixed: Warning on bulk edit

= 1.10 on June 26 =
* Update: Due to the new Edit Entry functionality, GravityView now requires Gravity Forms 1.9 or higher
* Fixed: Editing Hidden fields restored
* Fixed: Edit Entry and Delete Entry may not always show in embedded Views
* Fixed: Search Bar "Clear" button Javascript warning in Internet Explorer
* Fixed: Edit Entry styling issues with input sizes. Edit Entry now uses 100% Gravity Forms styles.
* Added: `[gv_edit_entry_link]` and `[gv_delete_entry_link]` shortcodes. [Read how to use them](http://docs.gravityview.co/article/287-edit-entry-and-delete-entry-shortcodes)

= 1.9.1 on June 24 =
* Fixed: Allow "Admin Only" fields to appear in Edit Entry form
	- New behavior: If the Edit Entry tab isn't configured in GravityView (which means all fields will be shown by default), GravityView will hide "Admin Only" fields from being edited by non-administrators. If the Edit Entry tab is configured, then GravityView will use the field settings in the configuration, overriding Gravity Forms settings.
* Tweak: Changed `gravityview/edit-entry/hide-product-fields` filter to `gravityview/edit_entry/hide-product-fields` for consistency

= 1.9 on June 23 =
* Added: Edit Entry now takes place in the Gravity Forms form layout, not in the previous layout. This means:
	- Edit Entry now supports Conditional Logic - as expected, fields will show and hide based on the form configuration
	- Edit Entry supports [Gravity Forms CSS Ready Classes](https://www.gravityhelp.com/css-ready-classes-for-gravity-forms/) - the layout you have configured for your form will be used for Edit Entry, too.
	- If you customized the CSS of your Edit Entry layout, **you will need to update your stylesheet**. Sorry for the inconvenience!
	- If visiting an invalid Edit Entry link, you are now provided with a back link
	- Product fields are now hidden by default, since they aren't editable. If you want to instead display the old message that "product fields aren't editable," you can show them using the new `gravityview/edit_entry/hide-product-fields` filter
* Added: Define column widths for fields in each field's settings (for Table and DataTable View Types only)
* Added: `{created_by}` Merge Tag that displays information from the creator of the entry ([learn more](http://docs.gravityview.co/article/281-the-createdby-merge-tag))
* Added: Edit Entry field setting to open link in new tab/window
* Added: CSS classes to the Update/Cancel/Delete buttons ([learn more](http://docs.gravityview.co/article/63-css-guide#edit-entry))
* Fixed: Shortcodes not processing properly in DataTables Extension
* Tweak: Changed support widget to a Live Chat customer support and feedback form widget

= 1.8.3 on June 12 =
* Fixed: Missing title and subtitle field zones on `list-single.php` template

= 1.8.2 on June 10 =
* Fixed: Error on `list-single.php` template

= 1.8.1 on June 9 =
* Added: New search filter for Date fields to allow searching over date ranges ("from X to Y")
* Updated: The minimum required version of Gravity Forms is now 1.8.7. **GravityView will be requiring Gravity Forms 1.9 soon.** Please update Gravity Forms if you are running an older version!
* Fixed: Conflicts with [A-Z Filter Extension](https://gravityview.co/extensions/a-z-filter/) and View sorting due to wrong field mapping
* Fixed: The "links" field type on the GravityView WordPress search widget was opening the wrong page
* Fixed: IE8 Javascript error when script debugging is on. Props, [@Idealien](https://github.com/Idealien). [Issue #361 on Github](https://github.com/katzwebservices/GravityView/issues/361)
* Fixed: PHP warning when trashing entries. [Issue #370 on Github](https://github.com/katzwebservices/GravityView/issues/370)
* Tweak: Updated the `list-single.php`, `table-body.php`, `table-single.php` templates to use `GravityView_View->getFields()` method

= 1.8 on May 26 =
* View settings have been consolidated to a single location. [Learn more about the new View Settings layout](http://docs.gravityview.co/article/275-view-settings).
* Added: Custom Link Text in Website fields
* Added: Poll Addon GravityView widget
* Added: Quiz Addon support: add Quiz score fields to your View configuration
* Added: Possibility to search by entry creator on Search Bar and Widget
* Fixed: `[gvlogic]` shortcode now properly handles comparing empty values.
    * Use `[gvlogic if="{example} is=""]` to determine if a value is blank.
    * Use `[gvlogic if="{example} isnot=""]` to determine if a value is not blank.
    * See "Matching blank values" in the [shortcode documentation](http://docs.gravityview.co/article/252-gvlogic-shortcode)
* Fixed: Sorting by full address. Now defaults to sorting by city. Use the `gravityview/sorting/address` filter to modify what data to use ([here's how](https://gist.github.com/zackkatz/8b8f296c6f7dc99d227d))
* Fixed: Newly created entries cannot be directly accessed when using the custom slug feature
* Fixed: Merge Tag autocomplete hidden behind the Field settings (did you know you can type `{` in a field that has Merge Tags enabled and you will get autocomplete?)
* Fixed: For sites not using [Permalinks](http://codex.wordpress.org/Permalinks), the Search Bar was not working for embedded Views
* Tweak: When GravityView is disabled, only show "Could not activate the Extension; GravityView is not active." on the Plugins page
* Tweak: Added third parameter to `gravityview_widget_search_filters` filter that passes the search widget arguments
* Updated Translations:
    - Italian translation by [@Lurtz](https://www.transifex.com/accounts/profile/Lurtz/)
	- Bengali translation by [@tareqhi](https://www.transifex.com/accounts/profile/tareqhi/)
    - Danish translation by [@jaegerbo](https://www.transifex.com/accounts/profile/jaegerbo/)

= 1.7.6.2 on May 12 =
* Fixed: PHP warning when trying to update an entry with the approved field.
* Fixed: Views without titles in the "Connected Views" dropdown would appear blank

= 1.7.6.1 on May 7 =
* Fixed: Pagination links not working when a search is performed
* Fixed: Return false instead of error if updating approved status fails
* Added: Hooks when an entry approval is updated, approved, or disapproved:
    - `gravityview/approve_entries/updated` - Approval status changed (passes $entry_id and status)
    - `gravityview/approve_entries/approved` - Entry approved (passes $entry_id)
    - `gravityview/approve_entries/disapproved` - Entry disapproved (passes $entry_id)

= 1.7.6 on May 5 =
* Added WordPress Multisite settings page support
    - By default, settings aren't shown on single blogs if GravityView is Network Activated
* Fixed: Security vulnerability caused by the usage of `add_query_arg` / `remove_query_arg`. [Read more about it](https://blog.sucuri.net/2015/04/security-advisory-xss-vulnerability-affecting-multiple-wordpress-plugins.html)
* Fixed: Not showing the single entry when using Advanced Filter (`ANY` mode) with complex fields types like checkboxes
* Fixed: Wrong width for the images in the list template (single entry view)
* Fixed: Conflict with the "The Events Calendar" plugin when saving View Advanced Filter configuration
* Fixed: When editing an entry in the frontend it gets unapproved when not using the approve form field
* Added: Option to convert text URI, www, FTP, and email addresses on a paragraph field in HTML links
* Fixed: Activate/Check License buttons weren't properly visible
* Added: `gravityview/field/other_entries/args` filter to modify arguments used to generate the Other Entries list. This allows showing other user entries from any View, not just the current view
* Added: `gravityview/render/hide-empty-zone` filter to hide empty zone. Use `__return_true` to prevent wrapper `<div>` from being rendered
* Updated Translations:
	- Bengali translation by [@tareqhi](https://www.transifex.com/accounts/profile/tareqhi/)
	- Turkish translation by [@suhakaralar](https://www.transifex.com/accounts/profile/suhakaralar/)
	- Hungarian translation by [@Darqebus](https://www.transifex.com/accounts/profile/Darqebus/)

= 1.7.5.1 on April 10 =
* Fixed: Path issue with the A-Z Filters Extension

= 1.7.5 on April 10 =
* Added: `[gvlogic]` Shortcode - allows you to show or hide content based on the value of merge tags in Custom Content fields! [Learn how to use the shortcode](http://docs.gravityview.co/article/252-gvlogic-shortcode).
* Fixed: White Screen error when license key wasn't set and settings weren't migrated (introduced in 1.7.4)
* Fixed: No-Conflict Mode not working (introduced in 1.7.4)
* Fixed: PHP notices when visiting complex URLs
* Fixed: Path to plugin updater file, used by Extensions
* Fixed: Extension global settings layout improved (yet to be implemented)
* Tweak: Restructure plugin file locations
* Updated: Dutch translation by [@erikvanbeek](https://www.transifex.com/accounts/profile/erikvanbeek/). Thanks!

= 1.7.4.1 on April 7 =
* Fixed: Fatal error when attempting to view entry that does not exist (introduced in 1.7.4)
* Updated: Turkish translation by [@suhakaralar](https://www.transifex.com/accounts/profile/suhakaralar/). Thanks!

= 1.7.4 on April 6 =
* Modified: The List template is now responsive! Looks great on big and small screens.
* Fixed: When editing an entry in the frontend it gets unapproved
* Fixed: Conflicts between the Advanced Filter extension and the Single Entry mode (if using `ANY` mode for filters)
* Fixed: Sorting by full name. Now sorts by first name by default.
    * Added `gravityview/sorting/full-name` filter to sort by last name ([see how](https://gist.github.com/zackkatz/cd42bee4f361f422824e))
* Fixed: Date and Time fields now properly internationalized (using `date_i18n` instead of `date`)
* Added: `gravityview_disable_change_entry_creator` filter to disable the Change Entry Creator functionality
* Modified: Migrated to use Gravity Forms settings
* Modified: Updated limit to 750 users (up from 300) in Change Entry Creator dropdown.
* Confirmed WordPress 4.2 compatibility
* Updated: Dutch translation (thanks, [@erikvanbeek](https://www.transifex.com/accounts/profile/erikvanbeek/)!)

= 1.7.3 on March 25 =
* Fixed: Prevent displaying a single Entry that doesn't match configured Advanced Filters
* Fixed: Issue with permalink settings needing to be re-saved after updating GravityView
* Fixed: Embedding entries when not using permalinks
* Fixed: Hide "Data Source" metabox links in the Screen Options tab in the Admin
* Added: `gravityview_has_archive` filter to enable View archive (see all Views by going to [sitename.com]/view/)
* Added: Third parameter to `GravityView_API::entry_link()` method:
    * `$add_directory_args` *boolean* True: Add URL parameters to help return to directory; False: only include args required to get to entry
* Tweak: Register `entry` endpoint even when not using rewrites
* Tweak: Clear `GravityView_View->_current_entry` after the View is displayed (fixes issue with Social Sharing Extension, coming soon!)
* Added: Norwegian translation (thanks, [@aleksanderespegard](https://www.transifex.com/accounts/profile/aleksanderespegard/)!)

= 1.7.2 on March 18 =
* Added: Other Entries field - Show what other entries the entry creator has in the current View
* Added: Ability to hide the Approve/Reject column when viewing Gravity Forms entries ([Learn how](http://docs.gravityview.co/article/248-how-to-hide-the-approve-reject-entry-column))
* Fixed: Missing Row Action links for non-View types (posts, pages)
* Fixed: Embedded DataTable Views with `search_value` not filtering correctly
* Fixed: Not possible to change View status to 'Publish'
* Fixed: Not able to turn off No-Conflict mode on the Settings page (oh, the irony!)
* Fixed: Allow for non-numeric search fields in `gravityview_get_entries()`
* Fixed: Social icons displaying on GravityView settings page
* Tweak: Improved Javascript & PHP speed and structure

= 1.7.1 on March 11 =
* Fixed: Fatal error on the `list-body.php` template

= 1.7 on March 10 =
* Added: You can now edit most Post Fields in Edit Entry mode
    - Supports Post Content, Post Title, Post Excerpt, Post Tags, Post Category, and most Post Custom Field configurations ([Learn more](http://docs.gravityview.co/article/245-editable-post-fields))
* Added: Sort Table columns ([read how](http://docs.gravityview.co/article/230-how-to-enable-the-table-column-sorting-feature))
* Added: Post ID field now available - shows the ID of the post that was created by the Gravity Forms entry
* Fixed: Properly reset `$post` after Live Post Data is displayed
* Tweak: Display spinning cursor while waiting for View configurations to load
* Tweak: Updated GravityView Form Editor buttons to be 1.9 compatible
* Added: `gravityview/field_output/args` filter to modify field output settings before rendering
* Fixed: Don't show date field value if set to Unix Epoch (1/1/1970), since this normally means that in fact, no date has been set
* Fixed: PHP notices when choosing "Start Fresh"
* Fixed: If Gravity Forms is installed using a non-standard directory name, GravityView would think it wasn't activated
* Fixed: Fixed single entry links when inserting views with `the_gravityview()` template tag
* Updated: Portuguese translation (thanks, Luis!)
* Added: `gravityview/fields/email/javascript_required` filter to modify message displayed when encrypting email addresses and Javascript is disabled
* Added: `GFCommon:js_encrypt()` method to encrypt text for Javascript email encryption
* Fixed: Recent Entries widget didn't allow externally added settings to save properly
* Fixed: Delete Entry respects previous pagination and sorting
* Tweak: Updated View Presets to have improved Search Bar configurations
* Fixed: `gravityview/get_all_views/params` filter restored (Modify Views returned by the `GVCommon::get_all_views()` method)
* GravityView will soon require Gravity Forms 1.9 or higher. If you are running Gravity Forms Version 1.8.x, please update to the latest version.

= 1.6.2 on February 23 =
* Added: Two new hooks in the Custom Content field to enable conditional logic or enable `the_content` WordPress filter which will trigger the Video embed ([read how](http://docs.gravityview.co/article/227-how-can-i-transform-a-video-link-into-a-player-using-the-custom-content-field))
* Fixed: Issue when embedding multiple DataTables views in the same page
* Tweak: A more robust "Save View" procedure to prevent losing field configuration on certain browsers
* Updated Translations:
	- Bengali translation by [@tareqhi](https://www.transifex.com/accounts/profile/tareqhi/)
	- Turkish translation by [@suhakaralar](https://www.transifex.com/accounts/profile/suhakaralar/)

= 1.6.1 on February 17 =
* Added: Allow Recent Entries to have an Embed Page ID
* Fixed: # of Recent Entries not saving
* Fixed: Link to Embed Entries how-to on the Welcome page
* Fixed: Don't show "Please select View to search" message until Search Widget is saved
* Fixed: Minor Javascript errors for new WordPress Search Widget
* Fixed: Custom template loading from the theme directory
* Fixed: Adding new search fields to the Search Bar widget in the Edit View screen
* Fixed: Entry creators can edit their own entries in Gravity Forms 1.9+
* Fixed: Recent Entries widget will be hidden in the Customizer preview until View ID is configured
* Tweak: Added Floaty icon to Customizer widget selectors
* Updated: Hungarian, Norwegian, Portuguese, Swedish, Turkish, and Spanish translations (thanks to all the translators!)

= 1.6 on February 12 =
* Our support site has moved to [docs.gravityview.co](http://docs.gravityview.co). We hope you enjoy the improved experience!
* Added: GravityView Search Widget - Configure a WordPress widget that searches any of your Views. [Read how to set it up](http://docs.gravityview.co/article/222-the-search-widget)
* Added: Duplicate View functionality allows you to clone a View from the All Views screen. [Learn more](http://docs.gravityview.co/article/105-how-to-duplicate-or-copy-a-view)
* Added: Recent Entries WordPress Widget - show the latest entries for your View. [Learn more](http://docs.gravityview.co/article/223-the-recent-entries-widget)
* Added: Embed Single Entries - You can now embed entries in a post or page! [See how](http://docs.gravityview.co/article/105-how-to-duplicate-or-copy-a-view)
* Fixed: Fatal errors caused by Gravity Forms 1.9.1 conflict
* Fixed: Respect Custom Input Labels added in Gravity Forms 1.9
* Fixed: Edit Entry Admin Bar link
* Fixed: Single Entry links didn't work when previewing a draft View
* Fixed: Edit entry validation hooks not running when form has multiple pages
* Fixed: Annoying bug where you would have to click Add Field / Add Widget buttons twice to open the window
* Added: `gravityview_get_link()` function to standardize generating HTML anchors
* Added: `GravityView_API::entry_link_html()` method to generate entry link HTML
* Added: `gravityview_field_entry_value_{$field_type}` filter to modify the value of a field (in `includes/class-api.php`)
* Added: `field_type` key has been added to the field data in the global `$gravityview_view->field_data` array
* Added: `GravityView_View_Data::maybe_get_view_id()` method to determine whether an ID, post content, or object passed to it is a View or contains a View shortcode.
* Added: Hook to customise the text message "You have attempted to view an entry that is not visible or may not exist." - `gravityview/render/entry/not_visible`
* Added: Included in hook `gravityview_widget_search_filters` the labels for search all, entry date and entry id.
* Tweak: Allow [WordPress SEO](http://wordpress.org/plugins/wordpress-seo/) scripts and styles when in "No Conflict Mode"
* Fixed: For Post Dynamic Data, make sure Post ID is set
* Fixed: Make sure search field choices are available before displaying field

= 1.5.4 on January 29, 2015 =
* Added: "Hide View data until search is performed" setting - only show the Search Bar until a search is entered
* Added: "Clear" button to your GravityView Search Bar - allows easy way to remove all searches & filters
* Added: You can now add Custom Content GravityView Widgets (not just fields) - add custom text or HTMLin the header or footer of a View
* Added: `gravityview/comments_open` filter to modify whether comments are open or closed for GravityView posts (previously always false)
* Added: Hook to filter the success Edit Entry message and link `gravityview/edit_entry/success`
* Added: Possibility to add custom CSS classes to multiple view widget wrapper ([Read how](https://gravityview.co/support/documentation/204144575/))
* Added: Field option to enable Live Post Data for Post Image field
* Fixed: Loading translation files for Extensions
* Fixed: Edit entry when embedding multiple views for the same form in the same page
* Fixed: Conflicts with Advanced Filter extension when embedding multiple views for the same form in the same page
* Fixed: Go Back link on embedded single entry view was linking to direct view url instead of page permalink
* Fixed: Searches with quotes now work properly
* Tweak: Moved `includes/css/`, `includes/js/` and `/images/` folders into `/assets/`
* Tweak: Improved the display of the changelog (yes, "this is *so* meta!")
* Updated: Swedish translation - thanks, [@adamrehal](https://www.transifex.com/accounts/profile/adamrehal/)
* Updated: Hungarian translation - thanks, [@Darqebus](https://www.transifex.com/accounts/profile/Darqebus/) (a new translator!) and [@dbalage](https://www.transifex.com/accounts/profile/dbalage/)

= 1.5.3 on December 22 =
* Fixed: When adding more than 100 fields to the View some fields weren't saved.
* Fixed: Do not set class tickbox for non-images files
* Fixed: Display label "Is Fulfilled" on the search bar
* Fixed: PHP Notice with Gravity Forms 1.9 and PHP 5.4+
* Tested with Gravity Forms 1.9beta5 and WordPress 4.1
* Updated: Turkish translation by [@suhakaralar](https://www.transifex.com/accounts/profile/suhakaralar/) and Hungarian translation by [@dbalage](https://www.transifex.com/accounts/profile/dbalage/). Thanks!

= 1.5.2 on December 11 =
* Added: Possibility to show the label of Dropdown field types instead of the value ([learn more](https://gravityview.co/support/documentation/202889199/ "How to display the text label (not the value) of a dropdown field?"))
* Fixed: Sorting numeric columns (field type number)
* Fixed: View entries filter for Featured Entries extension
* Fixed: Field options showing delete entry label
* Fixed: PHP date formatting now keeps backslashes from being stripped
* Modified: Allow license to be defined in `wp-config.php` ([Read how here](https://gravityview.co/support/documentation/202870789/))
* Modified: Added `$post_id` parameter as the second argument for the `gv_entry_link()` function. This is used to define the entry's parent post ID.
* Modified: Moved `GravityView_API::get_entry_id_from_slug()` to `GVCommon::get_entry_id_from_slug()`
* Modified: Added second parameter to `gravityview_get_entry()`, which forces the ability to fetch an entry by ID, even if custom slugs are enabled and `gravityview_custom_entry_slug_allow_id` is false.
* Updated Translations:
	- Bengali translation by [@tareqhi](https://www.transifex.com/accounts/profile/tareqhi/)
	- Romanian translation by [@ArianServ](https://www.transifex.com/accounts/profile/ArianServ/)
	- Mexican Spanish translation by [@jorgepelaez](https://www.transifex.com/accounts/profile/jorgepelaez/)

= 1.5.1 on December 2 =

* Added: Delete Entry functionality!
	- New "User Delete" setting allows the user who created an entry to delete it
	- Adds a "Delete" link in the Edit Entry form
	- Added a new "Delete Link" Field to the Field Picker
* Fixed: DataTables Extension hangs when a View has Custom Content fields
* Fixed: Search Bar - When searching on checkbox field type using multiselect input not returning results
* Fixed: Search Bar - supports "Match Any" search mode by default ([learn more](https://gravityview.co/support/documentation/202722979/ "How do I modify the Search mode?"))
* Fixed: Single Entry View title when view is embedded
* Fixed: Refresh the results cache when an entry is deleted or is approved/disapproved
* Fixed: When users are created using the User Registration Addon, the resulting entry is now automatically assigned to them
* Fixed: Change cache time to one day (from one week) so that Edit Link field nonces aren't invalidated
* Fixed: Incorrect link shortening for domains when it is second-level (for example, `example.co.uk` or `example.gov.za`)
* Fixed: Cached directory link didn't respect page numbers
* Fixed: Edit Entry Admin Bar link wouldn't work when using Custom Entry Slug
* Added: Textarea field now supports an option to trim the number of words shown
* Added: Filter to alter the default behaviour of wrapping images (or image names) with a link to the content object ([learn more](https://gravityview.co/support/documentation/202705059/ "Read the support doc for the filter"))
* Updated: Portuguese translation (thanks [@luistinygod](https://www.transifex.com/accounts/profile/luistinygod/)), Mexican translation (thanks, [@jorgepelaez](https://www.transifex.com/accounts/profile/jorgepelaez/)), Turkish translation (thanks [@suhakaralar](https://www.transifex.com/accounts/profile/suhakaralar/))

= 1.5 on November 12 =
* Added: New "Edit Entry" configuration
	- Configure which fields are shown when editing an entry
	- Set visibility for the fields (Entry Creator, Administrator, etc.)
	- Set custom edit labels
* Fixed: Single entry view now respects View settings
	- If an entry isn't included in View results, the single entry won't be available either
	- If "Show Only Approved" is enabled, prevent viewing of unapproved entries
	- Respects View filters, including those added by the Advanced Filtering extension
* Fixed: Single entry Go back button context on Embedded Views
* Fixed: Delete signature fields in Edit Entry (requires the Gravity Forms Signature Addon)
* Fixed: Gravity Forms tooltip translations being overridden
* Added: Choose to open the link from a website field in the same window (field option)
* Updated: Spanish (Mexican) translation by [@jorgepelaez](https://www.transifex.com/accounts/profile/jorgepelaez/), Dutch translation by [@erikvanbeek](https://www.transifex.com/accounts/profile/erikvanbeek/) and [@leooosterloo](https://www.transifex.com/accounts/profile/leooosterloo/), Turkish translation by [@suhakaralar](https://www.transifex.com/accounts/profile/suhakaralar/)

= 1.4 on October 28 =
* Added: Custom entry slug capability. Instead of `/entry/123`, you can now use entry values in the URL, like `/entry/{company name}/` or `/entry/{first name}-{last name}/`. Requires some customization; [learn more here](https://gravityview.co/support/documentation/202239919)
* Fixed: GravityView auto-updater script not showing updates
* Fixed: Edit Entry when a form has required Upload Fields
* Fixed: "Return to Directory" link not always working for sites in subdirectories
* Fixed: Broken links to single entries when viewing paginated results
* Fixed: Loaded field configurations when using "Start Fresh" presets
* Fixed: Searches ending in a space caused PHP warning
* Fixed: Custom "Edit Link Text" settings respected
* Fixed: Don't rely on Gravity Forms code for escaping query
* Fixed: When multiple Views are displayed on a page, Single Entry mode displays empty templates.
* Fixed: PHP error when displaying Post Content fields using Live Data for a post that no longer is published
* Tweak: Search Bar "Links" Input Type
	- Make link bold when filter is active
	- Clicking on an active filter removes the filter
* Tweak: Fixed updates for Multisite installations
* Modified: Now you can override which post a single entry links to. For example, if a shortcode is embedded on a home page and you want single entries to link to a page with an embedded View, not the View itself, you can pass the `post_id` parameter. This accepts the ID of the page where the View is embedded.
* Modified: Added `$add_pagination` parameter to `GravityView_API::directory_link()`
* Added: Indonesian translation (thanks, [@sariyanta](https://www.transifex.com/accounts/profile/sariyanta/))!
* Updated: Swedish translation 100% translated - thanks, [@adamrehal](https://www.transifex.com/accounts/profile/adamrehal/)!
* Updated: Dutch translation (thanks, [@leooosterloo](https://www.transifex.com/accounts/profile/leooosterloo/))!

= 1.3 on October 13 =
* Speed improvements - [Learn more about GravityView caching](https://gravityview.co/support/documentation/202827685/)
	- Added caching functionality that saves results to be displayed
	- Automatically clean up expired caches
	- Reduce number of lookups for where template files are located
	- Store the path to the permalink for future reference when rendering a View
	- Improve speed of Gravity Forms fetching field values
* Modified: Allow `{all_fields}` and `{pricing_fields}` Merge Tags in Custom Content field. [See examples of how to use these fields](https://gravityview.co/support/documentation/201874189/).
* Fixed: Message restored when creating a new View
* Fixed: Searching advanced input fields
* Fixed: Merge Tags available immediately when adding a new field
* Fixed: Issue where jQuery Cookie script wouldn't load due to `mod_security` issues. [Learn more here](http://docs.woothemes.com/document/jquery-cookie-fails-to-load/)
* Fixed (hopefully): Auto-updates for WordPress Multisite
* Fixed: Clicking overlay to close field/widget settings no longer scrolls to top of page
* Fixed: Make sure Gravity Forms scripts are added when embedding Gravity Forms shortcodes in a Custom Field
* Fixed: Remove double images of Floaty in the warning message when Gravity View is disabled
* Fixed: PHP warnings related to Section field descriptions
* Fixed: When using an advanced input as a search field in the Search Bar, the label would always show the parent field's label (Eg: "Address" when it should have shown "City")
	- Added: `gravityview_search_field_label` filter to allow modifying search bar labels
* Fixed: Field label disappears on closing settings if the field title is empty
* Fixed: Sub-fields retain label after opening field settings in the View Configuration
* Modified: Allow passing an array of form IDs to `gravityview_get_entries()`
* Tweak: If the View hasn't been configured yet, don't show embed shortcode in Publish metabox
* Tweak: Add version info to scripts and styles to clear caches with plugin updates
* Added: Swedish translation (thanks, [@adamrehal](https://www.transifex.com/accounts/profile/adamrehal/))!
* Updated: Spanish (Mexican) translation by, [@jorgepelaez](https://www.transifex.com/accounts/profile/jorgepelaez/), Dutch translation by [@erikvanbeek](https://www.transifex.com/accounts/profile/erikvanbeek/), and Turkish translation by [@suhakaralar](https://www.transifex.com/accounts/profile/suhakaralar/)
* Updated: Changed Turkish language code from `tr` to `tr_TR` to match WordPress locales

= 1.2 on October 8 =
* Added: New Search Bar!
	- No longer check boxes in each field to add a field to the search form
	- Add any searchable form fields, not just fields added to the View
	- Easy new drag & drop way to re-order fields
	- Horizontal and Vertical layouts
	- Choose how your search fields are displayed (if you have a checkbox field, for example, you can choose to have a drop-down, a multiselect field, checkboxes, radio buttons, or filter links)
	- Existing search settings will be migrated over on upgrade
* Added: "Custom Content" field type
	- Insert arbitrary text or HTML in a View
	- Supports shortcodes (including Gravity Forms shortcodes)!
* Added: Support for Gravity Forms Section & HTML field types
* Added: Improved textarea field support. Instead of using line breaks, textareas now output with paragraphs.
	- Added new `/templates/fields/textarea.php` file
* Added: A new File Upload field setting. Force uploads to be displayed as links and not visually embedded by checking the "Display as a Link" checkbox.
* Added: Option to disable "Map It" link for the full Address field.
	- New `gravityview_get_map_link()` function with `gravityview_map_link` filter. To learn how to modify the map link, [refer to this how-to article](https://gravityview.co/support/documentation/201608159)
	- The "Map It" string is now translatable
* Added: When editing a View, there are now links in the Data Source box to easily access the Form: edit form, form entries, form settings and form preview
* Added: Additional information in the "Add Field" or "Add Widget" picker (also get details about an item by hovering over the name in the View Configuration)
* Added: Change Entry Creator functionality. Easily change the creator of an entry when editing the entry in the Gravity Forms Edit Entry page
	- If you're using the plugin downloaded from [the how-to page](https://gravityview.co/support/documentation/201991205/), you can de-activate it
* Modified: Changed translation textdomain to `gravityview` instead of `gravity-view`
* Modified: Always show label by default, regardless of whether in List or Table View type
* Modified: It's now possible to override templates on a Form ID, Post ID, and View ID basis. This allows custom layouts for a specific View, rather than site-wide. See "Template File Hierarchy" in [the override documentation](http://gravityview.co/support/documentation/202551113/) to learn more.
* Modified: File Upload field output no longer run through `wpautop()` function
* Modified: Audio and Video file uploads are now displayed using WordPress' built-in [audio](http://codex.wordpress.org/Audio_Shortcode) and [video](http://codex.wordpress.org/Video_Shortcode) shortcodes (requires WordPress 3.6 or higher)
	- Additional file type support
	- Added `gravityview_video_settings` and `gravityview_audio_settings` filters to modify the parameters passed to the shortcode
* Fixed: Shortcode attributes not overriding View defaults
* Fixed: Uploading and deleting files works properly in Edit Entry mode
* Fixed: Configurations get truncated when configuring Views with many fields
* Fixed: Empty `<span class="gv-field-label">` tags no longer output
	- Modified: `gv_field_label()` no longer returns the label with a trailing space. Instead, we use the `.gv-field-label` CSS class to add spacing using CSS padding.
* Fixed: Conflict with Relevanssi plugin
* Fixed: If a date search isn't valid, remove the search parameter so it doesn't cause an error in Gravity Forms
* Fixed: Email field was displaying label even when email was empty.
* Settings page improvements
	- When changing the license value and saving the form, GravityView now re-checks the license status
	- Improved error messages
	- Made license settings translatable
* Modified: Added support for Gravity Forms "Post Image" field captions, titles, and descriptions.
* Updated list of allowed image formats to include `.bmp`, `.jpe`, `.tiff`, `.ico`
* Modified: `/templates/fields/fileupload.php` file - removed the logic for how to output the different file types and moved it to the `gravityview_get_files_array()` function in `includes/class-api.php`
* Modified: `gv_value()` no longer needs the `$field` parameter
* Tweak: Fixed email setting description text.
* Tweak: Don't show Entry Link field output on single entry
* Tweak: Improved Javascript performance in the Admin
* Tweak: "Custom Label" is now shown as the field title in View Configuration
* Tweak: Fixed "Left Footer" box not properly cleared
* Tweak: Show warning if the Directory plugin is running
* Tweak: Use icon font in Edit Entry mode for the download/delete file buttons. Now stylable using `.gv-edit-entry-wrapper .dashicons` CSS class.
* Updated: Turkish translation by [@suhakaralar](https://www.transifex.com/accounts/profile/suhakaralar/), Dutch translation by [@leooosterloo](https://www.transifex.com/accounts/profile/leooosterloo/), Portuguese translation by [@luistinygod](https://www.transifex.com/accounts/profile/luistinygod/)

= 1.1.6 on September 8 =
* Fixed: Approve / Disapprove all entries using Gravity Forms bulk edit entries form (previously, only visible entries were affected)
* Added: Email field settings
	- Email addresses are now encrypted by default to prevent scraping by spammers
	- Added option to display email plaintext or as a link
	- Added subject and body settings: when the link is clicked, you can choose to have these values pre-filled
* Added: Source URL field settings, including show as a link and custom link text
* Added: Signature field improvements (when using the Gravity Forms Signature Add-on) - now shows full size
* Fixed: Empty truncated URLs no longer get shown
* Fixed: License Activation works when No-Conflict Mode is enabled
* Fixed: When creating a new View, "View Type" box was visible when there were no existing Gravity Forms
* Fixed: Fields not always saving properly when adding lots of fields with the "Add All Fields" button
* Fixed: Recognizing single entry when using WordPress "Default" Permalink setting
* Fixed: Date Created field now respects the blog's timezone setting, instead of using UTC time
* Fixed: Edit Entry issues
	* Fixed form validation errors when a scheduled form has expired and also when a form has reached its entry limit
	* Fixed PHP warning messages when editing entries
	* When an Edit Entry form is submitted and there are errors, the submitted values stay in the form; the user won't need to fill in the form again.
* Fixed: Product sub-fields (Name, Quantity & Price) displayed properly
* Fixed: Empty entry display when using Job Board preset caused by incorrect template files being loaded
* Fixed: Files now can be deleted when a non-administrator is editing an entry
* Fixed: PHP Notices on Admin Views screen for users without edit all entries capabilities
* Modified: Added ability to customize and translate the Search Bar's date picker. You can now fully customize the date picker.
	* Added: Full localization for datepicker calendar (translate the days of the week, month, etc)
	* Modified: Changed year picker to +/- 5 years instead of +20/-100
* Tweak: Enabled Merge Tags for Table view "Custom CSS Class" field settings
* Tweak: In the Edit View screen, show a link icon when a field is being used as a link to the Single Entry mode
* Tweak: Added helper text when a new form is created by GravityView
* Tweak: Renamed "Description" drop zone to "Other Fields" to more accurately represent use
* Tweak: Remove all fields from a zone by holding down the Alt key while clicking the remove icon

#### Developers

* Modified: `template/fields/date_created.php` file
* Added: `gravityview_date_created_adjust_timezone` filter to disable timezone support and use UTC (returns boolean)
* Added: `get_settings()` and `get_setting()` methods to the `GravityView_Widget` class. This allows easier access to widget settings.
* Modified: Added `gravityview_js_localization` filter to add Javascript localization
* Added: `gravityview_datepicker_settings` filter to modify the datepicker settings using the setting names from the [jQuery DatePicker options](http://api.jqueryui.com/datepicker/)
* Modified: `gravityview_entry_class` filter to modify the CSS class for each entry wrapper
* Modified: Added `gravityview_widget_search_filters` filter to allow reordering search filters, so that they display in a different order in search widget
* Modified: Addded `gravityview_default_page_size` filter to modify default page size for Views (25 by default)
* Modified: Added actions to the `list-body.php` template file:
	- `gravityview_list_body_before`: Before the entry output
	- `gravityview_entry_before`: Inside the entry wrapper
	- `gravityview_entry_title_before`, `gravityview_entry_title_after`: Before and after the entry title and subtitle output
	- `gravityview_entry_content_before`, `gravityview_entry_content_after`: Before and after the entry content area (image and description zones)
	- `gravityview_entry_footer_before`, `gravityview_entry_footer_after`: Before and after the entry footer
	- `gravityview_entry_after`: Before the entry wrapper closing tag
	- `gravityview_list_body_after`: After entry output
* Modified: Added `gravityview_get_entry_ids()` function to fetch array of entry IDs (not full entry arrays) that match a search result
* Tweak: Removed duplicate `GravityView_frontend::hide_field_check_conditions()` and `GravityView_frontend::filter_fields()` methods
* Modified: Added `get_cap_choices()` method to be used for fetching GravityView roles array

= 1.1.5 =
* Added: "Edit" link in Gravity Forms Entries screen
* Fixed: Show tooltips when No Conflict Mode is enabled
* Fixed: Merge Vars for labels in Single Entry table layouts
* Fixed: Duplicate "Edit Entry" fields in field picker
* Fixed: Custom date formatting for Date Created field
* Fixed: Searching full names or addresses now works as expected
* Fixed: Custom CSS classes are now added to cells in table-based Views
* Updated: Turkish translation by [@suhakaralar](https://www.transifex.com/accounts/profile/suhakaralar/)
* Tweak: Redirect to Changelog instead of Getting Started if upgrading

= 1.1.4 =
* Fixed: Sort & Filter box not displaying
* Fixed: Multi-select fields now display as drop-down field instead of text field in the search bar widget
* Fixed: Edit Entry now compatibile with Gravity Forms forms when "No Duplicates" is enabled
* Added: `gravityview_field_output()` function to generate field output.
* Added: `gravityview_page_links_args` filter to modify the Page Links widget output. Passes standard [paginate_links()](http://codex.wordpress.org/Function_Reference/paginate_links) arguments.
* Modified: `list-body.php` and `list-single.php` template files - field output are now generated using the `gravityview_field_output()` function

= 1.1.3 =
* Fixed: Fatal error on activation when running PHP 5.2
* Fixed: PHP notice when in No-Conflict mode

= 1.1.2 =
* Added: Extensions framework to allow for extensions to auto-update
* Fixed: Entries not displaying in Visual Composer plugin editor
* Fixed: Allow using images as link to entry
* Fixed: Updated field layout in Admin to reflect actual layout of listings (full-width title and subtitle above image)
* Fixed: Editing entry updates the Approved status
* Fixed: When trying to access an entry that doesn't exist (it had been permanently deleted), don't throw an error
* Fixed: Default styles not being enqueued when embedded using the shortcode (fixes vertical pagination links)
* Fixed: Single entry queries were being run twice
* Fixed: Added Enhanced Display style in Edit Entry mode
* Modified: How single entries are accessed; now allows for advanced filtering. Converted `gravityview_get_entry()` to use `GFAPI::get_entries()` instead of `GFAPI::get_entry()`
* Modified: Form ID can be 0 in `gravityview_get_entries()`
* Modified: Improved Edit Entry styling
* Modified: Convert to using `GravityView_View_Data::get_default_args()` instead of duplicating the settings arrays. Used for tooltips, insert shortcode dialog and View metaboxes.
* Modified: Add a check for whether a view exists in `GravityView_View_Data::add_view()`
* Modified: Convert `GravityView_Admin_Views::render_select_option()` to use the key as the value and the value as the label instead of using associative array with `value` and `label` keys.
* Translation updates - thank you, everyone!
	* Romanian translation by [@ArianServ](https://www.transifex.com/accounts/profile/ArianServ/)
	* Finnish translation by [@harjuja](https://www.transifex.com/accounts/profile/harjuja/)
	* Spanish translation by [@jorgepelaez](https://www.transifex.com/accounts/profile/jorgepelaez/)

= 1.1.1 =
* __We fixed license validation and auto-updates__. Sorry for the inconvenience!
* Added: View Setting to allow users to edit only entries they created.
* Fixed: Could not edit an entry with Confirm Email fields
* Fixed: Field setting layouts not persisting
* Updated: Bengali translation by [@tareqhi](https://www.transifex.com/accounts/profile/tareqhi/)
* Fixed: Logging re-enabled in Admin
* Fixed: Multi-upload field button width no longer cut off
* Tweak: Added links to View Type picker to live demos of presets.
* Tweak: Added this "List of Changes" tab.

= 1.1 =
* Refactored (re-wrote) View data handling. Now saves up to 10 queries on each page load.
* Fixed: Infinite loop for rendering `post_content` fields
* Fixed: Page length value now respected for DataTables
* Fixed: Formatting of DataTables fields is now processed the same way as other fields. Images now work, for example.
* Modified: Removed redundant `gravityview_hide_empty_fields` filters
* Fixed/Modified: Enabled "wildcard" search instead of strict search for field searches.
* Added: `gravityview_search_operator` filter to modify the search operator used by the search.
* Added: `gravityview_search_criteria` filter to modify all search criteria before being passed to Gravity Forms
* Added: Website Field setting to display shortened link instead of full URL
* Fixed: Form title gets replaced properly in merge tags
* Modified: Tweaked preset templates

= 1.0.10 =
* Added: "Connected Views" in the Gravity Forms Toolbar. This makes it simple to see which Views are using the current form as a data source.
* Fixed: Edit Entry link in Multiple Entries view

= 1.0.9 on July 18 =
* Added: Time field support, with date format default and options
* Added: "Event Listings" View preset
* Added: "Show Entry On Website" Gravity Forms form button. This is meant to be an opt-in checkbox that the user sees and can control, unlike the "Approve/Reject" button, which is designed for adminstrators to manage approval.
* Modified: Improved horizontal search widget layout
* Modified: Improved "Start Fresh" and "Switch View" visual logic when Starting Fresh and switching forms
* Fixed: Single Entry showing 404 errors
* Fixed: PHP notice on WooCommerce pages
* Fixed: Don't display empty date/time value
* Fixed: Only show Edit Entry link to logged-in users
* Fixed: Re-enabled "Minimum Gravity Forms Version" error message
* Updated: Dutch translation by [@leooosterloo](https://www.transifex.com/accounts/profile/leooosterloo/) (100% coverage, thank you!)
* Tweak: Added "Preview" link to Data Source
* Modified: Created new `class-post-types.php` include file to handle post type & URL rewrite actions.

= 1.0.8.1 on July 17 =
* Fixed: DataTables
	- Restored pageSize
	- Prevented double-initilization
	- FixedHeader & FixedColumns work (now prevent scrolling)
	- Changed default Scroller height from 400 to 500px
* Fixed: Filtering by date
* Fixed: PHP warning in `gv_class()`
* Fixed: Debug Bar integration not printing Warnings
* Removed settings panel tracking script

= 1.0.7 & 1.0.8 on July 17 =
* __Edit Entry__ - you can add an Edit Entry link using the "Add Field" buttons in either the Multiple Entries or Single Entry tab.
	- For now, if the user has the ability to edit entries in Gravity Forms, they’ll be able to edit entries in GravityView. Moving forward, we'll be adding refined controls over who can edit which entries.
	- It supports modifying existing Entry uploads and the great Multiple-File Upload field.
* Modified: Approved Entry functionality
	* Approve/Reject Entries now visible on all forms, regardless of whether the form has an "Approved" field.
	* The Approved field now supports being renamed
* Added: Very cool DataTables extensions:
	* Scroller: dynamically load in new entries as you scroll - no need for pagination)
	* TableTools: Export your entries to CSV and PDF
	* FixedHeader: As you scroll a large DataTable result, the headers of the table stay at the top of the screen. Also, FixedColumns, which does the same for the main table column.
* Added: Shortcodes for outputting Widgets such as pagination and search. Note: they only work on embedded views if the shortcode has already been processed. This is going to be improved.
* Added: Search form fields now displayed horizontally by default.
* Added: Easy links to "Edit Form", "Settings" and "Entries" for the Data Source Gravity Forms form in the All Views admin screen
* Added: Integration with the [Debug Bar](http://wordpress.org/plugins/debug-bar/) plugin - very helpful for developers to see what's going on behind the scenes.
* Fixed: Insert View embed code.
* Fixed: Now supports View shortcodes inside other shortcodes (such as `[example][gravityview][/example]`)
* Fixed: Conflict with WordPress SEO OpenGraph meta data generators
* Fixed: Enforced image max-width so images don't spill out of their containers
* Fixed: Sanitized "Custom Class" field setting values to make sure the HTML doesn't break.
* Fixed: Search field with "default" permalink structure
* Fixed: 1.0.8 fixes an issue accessing single entries that was introduced in 1.0.7
* Modified: Updated `GravityView_Admin_Views::is_gravityview_admin_page()` to fetch post if not yet set.
* Modified: Enabled merge tags in Custom Class field settings
* Modified: Set margin and padding to `0` on pagination links to override theme conflicts
* Modified: Updated `gv_class()` calls to pass form and entry fields to allow for merge tags
* Modified: Default visibility capabilities: added "Can View/Edit Gravity Forms Entries" as options
* Modified: Added custom `class` attribute sanitizer function
`gravityview_sanitize_html_class`
* Tweak: Improved the Embed View form layout
* Tweak: Hide "Switch View" button when already choosing a view
* Tweak: Moved shortcode hint to Publish metabox and added ability to easily select the text
* Tweak: Added tooltips to fields in the View editor
* Tweak: Remove WordPress SEO score calculation on Views
* Tweak: Use `$User->ID` instead of `$User->id` in Name fields
* Tweak: Added tooltip capability to field settings by using `tooltip` parameter. Uses the Gravity Forms tooltip array key.
* Translation updates - thank you, everyone! The # of strings will stay more stable once the plugin's out of beta :-)
	* Added: Portuguese translation by [@luistinygod](https://www.transifex.com/accounts/profile/luistinygod/) - thanks!
	* Updated: Bengali translation by [@tareqhi](https://www.transifex.com/accounts/profile/tareqhi/)
	* Updated: Turkish translation by [@suhakaralar](https://www.transifex.com/accounts/profile/suhakaralar/)
	* Updated: Dutch translation by [@leooosterloo](https://www.transifex.com/accounts/profile/leooosterloo/)
	* If you'd like to contribute translations, [please sign up here](https://www.transifex.com/projects/p/gravityview/).


= 1.0.6 on June 26 =
* Fixed: Fatal error when Gravity Forms is inactive
* Fixed: Undefined index for `id` in Edit View
* Fixed: Undefined variable: `merge_class`
* Fixed: Javascript error when choosing a Start Fresh template. (Introduced by the new Merge Tags functionality in 1.0.5)
* Fixed: Merge Tags were available in Multiple Entries view for the Table layout
* Fixed: Remove Merge Tags when switching forms
* Fixed: That darn settings gear showing up when it shouldn't
* Fixed: Disappearing dialog when switching forms
* Fixed: Display of Entry Link field
* Fixed: Per-field settings weren't working
	* Added: "Link to the post" setting for Post fields
	* Added: "Use live post data" setting for Post fields. Allows you to use the current post information (like title, tags, or content) instead of the original submitted data.
	* Added: Link to category or tag setting for Post Categories and Post Tags fields
	* Added: "Link Text" setting for the Entry Link field
* Modified: Moved admin functionality into new files
	- AJAX calls now live in `class-ajax.php`
	- Metaboxes now live in `class-metabox.php`
* Tweak: Updated change forms dialog text
* Tweak: Removed "use as search filter" from Link to Entry field options
* Translation updates.
	* Added: French translation by [@franckt](https://www.transifex.com/accounts/profile/franckt/) - thanks!
	* Updated: Bengali translation by [@tareqhi](https://www.transifex.com/accounts/profile/tareqhi/)
	* Updated: Turkish translation by [@suhakaralar](https://www.transifex.com/accounts/profile/suhakaralar/)
	* If you'd like to contribute translations, [please sign up here](https://www.transifex.com/projects/p/gravityview/).

= 1.0.5 =
* Added: Lightbox for images (in View Settings metabox)
* Added: Merge Tags - You can now modify labels and settings using dynamic text based on the value of a field. (requires Gravity Forms 1.8.6 or higher)
* Added: Customize the return to directory link anchor text (in the View Settings metabox, under Single Entry Settings)
* Added: Set the title for the Single Entry
* Added: Choose whether to hide empty fields on a per-View basis
* Improved: DataTables styling now set to `display` by default. Can be overridden by using the filter `gravityview_datatables_table_class`
* Improved: Speed!
	* Added `form` item to global `$gravityview_view` data instead of looking it up in functions. Improves `gv_value()` and `gv_label()` speed.
	* Added `replace_variables()` method to `GravityView_API` to reduce time to process merge tags by checking if there are any curly brackets first.
* Improved: "No Views found" text now more helpful for getting started.
* Fixed: Approve Entries column not displaying when clicking Forms > Entries link in admin menu
* Fixed: Field Settings gear no longer showing for widgets without options
* Fixed: Added Gravity Forms minimum version notice when using < 1.8
* Fixed: Column "Data Source" content being displayed in other columns

= 1.0.4 =
* Added: __DataTables integration__ Created a new view type for existing forms that uses the [DataTables](http://datatables.net) script.
We're just getting started with what can be done with DataTables. We'll have much more cool stuff like [DataTables Extensions](http://datatables.net/extensions/index).
* Added: "Add All Fields" option to bottom of the "Add Field" selector
* Added: Per-field-type options structure to allow for different field types to override default Field Settings
	* Added: Choose how to display User data. In the User field settings, you can now choose to display the "Display Name", username, or ID
	* Added: Custom date format using [PHP date format](https://www.php.net//manual/en/function.date.php) available for Entry Date and Date fields
	* Fixed: Default setting values working again
	* Fixed: Field type settings now working
* Added: `search_field` parameter to the shortcode. This allows you to specify a field ID where you want the search performed (The search itself is defined in `search_value`)
* Added: [Using the Shortcode](http://docs.gravityview.co/article/73-using-the-shortcode) help article
* Added: Data Source added to the Views page
* Fixed: Field labels escaping issue (`It's an Example` was displaying as `It\'s an Example`)
* Fixed: Settings "gear" not showing when adding a new field
* Fixed: Sorting issues
	- Remove the option to sort by composite fields like Name, Address, Product; Gravity Forms doesn't process those sort requests properly
	- Remove List and Paragraph fields from being sortable
	- Known bug: Price fields are sorted alphabetically, not numerically. For example, given $20,000, $2,000 and $20, Gravity Forms will sort the array like this: $2,000, $20, $20,000. We've filed a bug report with Gravity Forms.
* Improved: Added visibility toggles to some Field Settings. For example, if the "Show Label" setting is not checked, then the "Custom Label" setting is hidden.
* Modified how data is sent to the template: removed the magic methods getter/setters setting the `$var` variable - not data is stored directly as object parameters.
* Added many translations. Thanks everyone!
	* Bengali translation by [@tareqhi](https://www.transifex.com/accounts/profile/tareqhi/)
	* German translation by [@seschwarz](https://www.transifex.com/accounts/profile/seschwarz/)
	* Turkish translation by [@suhakaralar](https://www.transifex.com/accounts/profile/suhakaralar/)
	* Dutch translation by [@leooosterloo](https://www.transifex.com/accounts/profile/leooosterloo/)
	* If you'd like to contribute translations, [please sign up here](https://www.transifex.com/projects/p/gravityview/). Thanks again to all who have contributed!

= 1.0.3 =
* Added: Sort by field, sort direction, Start & End date now added to Post view
	- Note: When using the shortcode, the shortcode settings override the View settings.
* Fixed: Fatal errors caused by Gravity Forms not existing.
* Added a setting for Support Email - please make sure your email is accurate; otherwise we won't be able to respond to the feedback you send
* Fixed: Custom CSS classes didn't apply to images in list view
* Improved Settings layout
* Tweak: Hide WordPress SEO, Genesis, and WooThemes metaboxes until a View has been created
* Tweak: Field layout improvements; drag-and-drop works smoother now
* Tweak: Add icon to Multiple Entries / Single Entry tabs
* Tweak: Dialog boxes now have a backdrop
* Fixed: Don't show field/widget settings link if there are no settings (like on the Show Pagination Info widget)
* Fixed: Security warning by the WordFence plugin: it didn't like a line in a sample entry data .csv file
* Fixed: Don't show welcome screen on editing the plugin using the WordPress Plugin Editor
* Tweak: Close "Add Field" and "Add Widget" boxes by pressing the escape key
* Added: Hungarian translation. Thanks, [@dbalage](https://www.transifex.com/accounts/profile/dbalage/)!
* Added: Italian translation. Thanks, [@ClaraDiGennaro](https://www.transifex.com/accounts/profile/ClaraDiGennaro/)
* If you'd like to contribute translations, [please sign up here](https://www.transifex.com/projects/p/gravityview/).

= 1.0.2 =
* Added: Show Views in Nav menu builder
* Fixed: "Add Fields" selector no longer closes when clicking to drag the scrollbar
* Fixed: Issue affecting Gravity Forms styles when Gravity Forms' "No Conflict Mode" is enabled
* Fixed: Footer widget areas added back to Single Entry views using Listing layout
* Changed the look and feel of the Add Fields dialog and field settings. Let us know what you think!

= 1.0.1 =
* Added: "Getting Started" link to the Views menu
* Fixed: Fatal error for users with Gravity Forms versions 1.7 or older
* Fixed: Entries in trash no longer show in View
* Tweak: When modifying the "Only visible to logged in users with role" setting, if choosing a role other than "Any", check the checkbox.
* Tweak: `gravityview_field_visibility_caps` filter to add/remove capabilities from the field dropdowns
* Added: Translation files. If you'd like to contribute translations, [please sign up here](https://www.transifex.com/projects/p/gravityview/).

= 1.0 =

* Liftoff!

== Upgrade Notice ==

= 1.0.1 =
* Added: "Getting Started" link to the Views menu
* Fixed: Fatal error for users with Gravity Forms versions 1.7 or older
* Fixed: Entries in trash no longer show in View
* Tweak: When modifying the "Only visible to logged in users with role" setting, if choosing a role other than "Any", check the checkbox.
* Tweak: `gravityview_field_visibility_caps` filter to add/remove capabilities from the field dropdowns
* Added: Translation files. If you'd like to contribute translations, [please sign up here](https://www.transifex.com/projects/p/gravityview/).

= 1.0 =

* Liftoff!<|MERGE_RESOLUTION|>--- conflicted
+++ resolved
@@ -22,11 +22,8 @@
 
 = 1.22 on September 4, 2017=
 
-<<<<<<< HEAD
 * Added: Support for Gravity Forms 2.3
-=======
 * Fixed: Fatal error when Divi (and other Elegant Themes) try to load GravityView widgets while editing a post with a sidebar block in it—now the sidebar block will not be rendered
->>>>>>> a55ed0fa
 * Fixed: Inline Edit plugin not working when displaying a single entry
 * Fixed: Featured Entries plugin not adding correct CSS selector to the single entry container
 

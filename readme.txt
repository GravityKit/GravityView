=== GravityView ===
Tags: gravity forms, directory, gravity forms directory
Requires at least: 3.3
Tested up to: 4.2.2
Stable tag: trunk
Contributors: katzwebservices, luistinygod
License: GPL 3 or higher

Beautifully display your Gravity Forms entries.

== Description ==

Beautifully display your Gravity Forms entries. Learn more on [GravityView.co](https://gravityview.co).

== Installation ==

1. Upload plugin files to your plugins folder, or install using WordPress' built-in Add New Plugin installer
2. Activate the plugin
3. Follow the instructions

== Changelog ==

= 1.11.2 =
<<<<<<< HEAD
* Modified: Allow Avada theme Javascript in "No-Conflict Mode"
=======
* Fixed: Bug when comparing empty values with `[gvlogic]`
* Fixed: Remove extra whitespace when comparing values using `[gvlogic]`
>>>>>>> a051a2c1

= 1.11.1 on July 20 =
* Added: New filter hook to customise the cancel Edit Entry link: `gravityview/edit_entry/cancel_link`
* Fixed: Extension translations
* Fixed: Dropdown inputs with long field names could overflow field and widget settings
* Modified: Allow Genesis Framework CSS and Javascript in "No-Conflict Mode"
* Updated: Danish translation (thanks [@jaegerbo](https://www.transifex.com/accounts/profile/jaegerbo/)!) and German translation

= 1.11 on July 15 =
* Added: GravityView now updates WordPress user profiles when an entry is updated while using the Gravity Forms User Registration Add-on
* Fixed: Removed User Registration Add-on validation when updating an entry
* Fixed: Field custom class not showing correctly on the table header
* Fixed: Editing Time fields wasn't displaying saved value
* Fixed: Conflicts with the date range search when search inputs are empty
* Fixed: Conflicts with the Other Entries field when placing a search:
    - Developer note: the filter hook `gravityview/field/other_entries/args` was replaced by "gravityview/field/other_entries/criteria". If you are using this filter, please [contact support](mailto:support@gravityview.co) before updating so we can help you transition
* Updated: Turkish translation (thanks [@suhakaralar](https://www.transifex.com/accounts/profile/suhakaralar/)!) and Mexican translation (thanks [@jorgepelaez](https://www.transifex.com/accounts/profile/jorgepelaez/)!)

= 1.10.1 on July 2 =
* Fixed: Edit Entry link and Delete Entry link in embedded Views go to default view url
* Fixed: Duplicated fields on the Edit Entry view
* Fixed: Warning on bulk edit

= 1.10 on June 26 =
* Update: Due to the new Edit Entry functionality, GravityView now requires Gravity Forms 1.9 or higher
* Fixed: Editing Hidden fields restored
* Fixed: Edit Entry and Delete Entry may not always show in embedded Views
* Fixed: Search Bar "Clear" button Javascript warning in Internet Explorer
* Fixed: Edit Entry styling issues with input sizes. Edit Entry now uses 100% Gravity Forms styles.
* Added: `[gv_edit_entry_link]` and `[gv_delete_entry_link]` shortcodes. [Read how to use them](http://docs.gravityview.co/article/287-edit-entry-and-delete-entry-shortcodes)

= 1.9.1 on June 24 =
* Fixed: Allow "Admin Only" fields to appear in Edit Entry form
	- New behavior: If the Edit Entry tab isn't configured in GravityView (which means all fields will be shown by default), GravityView will hide "Admin Only" fields from being edited by non-administrators. If the Edit Entry tab is configured, then GravityView will use the field settings in the configuration, overriding Gravity Forms settings.
* Tweak: Changed `gravityview/edit-entry/hide-product-fields` filter to `gravityview/edit_entry/hide-product-fields` for consistency

= 1.9 on June 23 =
* Added: Edit Entry now takes place in the Gravity Forms form layout, not in the previous layout. This means:
	- Edit Entry now supports Conditional Logic - as expected, fields will show and hide based on the form configuration
	- Edit Entry supports [Gravity Forms CSS Ready Classes](https://www.gravityhelp.com/css-ready-classes-for-gravity-forms/) - the layout you have configured for your form will be used for Edit Entry, too.
	- If you customized the CSS of your Edit Entry layout, **you will need to update your stylesheet**. Sorry for the inconvenience!
	- If visiting an invalid Edit Entry link, you are now provided with a back link
	- Product fields are now hidden by default, since they aren't editable. If you want to instead display the old message that "product fields aren't editable," you can show them using the new `gravityview/edit_entry/hide-product-fields` filter
* Added: Define column widths for fields in each field's settings (for Table and DataTable View Types only)
* Added: `{created_by}` Merge Tag that displays information from the creator of the entry ([learn more](http://docs.gravityview.co/article/281-the-createdby-merge-tag))
* Added: Edit Entry field setting to open link in new tab/window
* Added: CSS classes to the Update/Cancel/Delete buttons ([learn more](http://docs.gravityview.co/article/63-css-guide#edit-entry))
* Fixed: Shortcodes not processing properly in DataTables Extension
* Tweak: Changed support widget to a Live Chat customer support and feedback form widget

= 1.8.3 on June 12 =
* Fixed: Missing title and subtitle field zones on `list-single.php` template

= 1.8.2 on June 10 =
* Fixed: Error on `list-single.php` template

= 1.8.1 on June 9 =
* Added: New search filter for Date fields to allow searching over date ranges ("from X to Y")
* Updated: The minimum required version of Gravity Forms is now 1.8.7. **GravityView will be requiring Gravity Forms 1.9 soon.** Please update Gravity Forms if you are running an older version!
* Fixed: Conflicts with [A-Z Filter Extension](https://gravityview.co/extensions/a-z-filter/) and View sorting due to wrong field mapping
* Fixed: The "links" field type on the GravityView WordPress search widget was opening the wrong page
* Fixed: IE8 Javascript error when script debugging is on. Props, [@Idealien](https://github.com/Idealien). [Issue #361 on Github](https://github.com/katzwebservices/GravityView/issues/361)
* Fixed: PHP warning when trashing entries. [Issue #370 on Github](https://github.com/katzwebservices/GravityView/issues/370)
* Tweak: Updated the `list-single.php`, `table-body.php`, `table-single.php` templates to use `GravityView_View->getFields()` method

= 1.8 on May 26 =
* View settings have been consolidated to a single location. [Learn more about the new View Settings layout](http://docs.gravityview.co/article/275-view-settings).
* Added: Custom Link Text in Website fields
* Added: Poll Addon GravityView widget
* Added: Quiz Addon support: add Quiz score fields to your View configuration
* Added: Possibility to search by entry creator on Search Bar and Widget
* Fixed: `[gvlogic]` shortcode now properly handles comparing empty values.
    * Use `[gvlogic if="{example} is=""]` to determine if a value is blank.
    * Use `[gvlogic if="{example} isnot=""]` to determine if a value is not blank.
    * See "Matching blank values" in the [shortcode documentation](http://docs.gravityview.co/article/252-gvlogic-shortcode)
* Fixed: Sorting by full address. Now defaults to sorting by city. Use the `gravityview/sorting/address` filter to modify what data to use ([here's how](https://gist.github.com/zackkatz/8b8f296c6f7dc99d227d))
* Fixed: Newly created entries cannot be directly accessed when using the custom slug feature
* Fixed: Merge Tag autocomplete hidden behind the Field settings (did you know you can type `{` in a field that has Merge Tags enabled and you will get autocomplete?)
* Fixed: For sites not using [Permalinks](http://codex.wordpress.org/Permalinks), the Search Bar was not working for embedded Views
* Tweak: When GravityView is disabled, only show "Could not activate the Extension; GravityView is not active." on the Plugins page
* Tweak: Added third parameter to `gravityview_widget_search_filters` filter that passes the search widget arguments
* Updated Translations:
    - Italian translation by [@Lurtz](https://www.transifex.com/accounts/profile/Lurtz/)
	- Bengali translation by [@tareqhi](https://www.transifex.com/accounts/profile/tareqhi/)
    - Danish translation by [@jaegerbo](https://www.transifex.com/accounts/profile/jaegerbo/)

= 1.7.6.2 on May 12 =
* Fixed: PHP warning when trying to update an entry with the approved field.
* Fixed: Views without titles in the "Connected Views" dropdown would appear blank

= 1.7.6.1 on May 7 =
* Fixed: Pagination links not working when a search is performed
* Fixed: Return false instead of error if updating approved status fails
* Added: Hooks when an entry approval is updated, approved, or disapproved:
    - `gravityview/approve_entries/updated` - Approval status changed (passes $entry_id and status)
    - `gravityview/approve_entries/approved` - Entry approved (passes $entry_id)
    - `gravityview/approve_entries/disapproved` - Entry disapproved (passes $entry_id)

= 1.7.6 on May 5 =
* Added WordPress Multisite settings page support
    - By default, settings aren't shown on single blogs if GravityView is Network Activated
* Fixed: Security vulnerability caused by the usage of `add_query_arg` / `remove_query_arg`. [Read more about it](https://blog.sucuri.net/2015/04/security-advisory-xss-vulnerability-affecting-multiple-wordpress-plugins.html)
* Fixed: Not showing the single entry when using Advanced Filter (`ANY` mode) with complex fields types like checkboxes
* Fixed: Wrong width for the images in the list template (single entry view)
* Fixed: Conflict with the "The Events Calendar" plugin when saving View Advanced Filter configuration
* Fixed: When editing an entry in the frontend it gets unapproved when not using the approve form field
* Added: Option to convert text URI, www, FTP, and email addresses on a paragraph field in HTML links
* Fixed: Activate/Check License buttons weren't properly visible
* Added: `gravityview/field/other_entries/args` filter to modify arguments used to generate the Other Entries list. This allows showing other user entries from any View, not just the current view
* Added: `gravityview/render/hide-empty-zone` filter to hide empty zone. Use `__return_true` to prevent wrapper `<div>` from being rendered
* Updated Translations:
	- Bengali translation by [@tareqhi](https://www.transifex.com/accounts/profile/tareqhi/)
	- Turkish translation by [@suhakaralar](https://www.transifex.com/accounts/profile/suhakaralar/)
	- Hungarian translation by [@Darqebus](https://www.transifex.com/accounts/profile/Darqebus/)

= 1.7.5.1 on April 10 =
* Fixed: Path issue with the A-Z Filters Extension

= 1.7.5 on April 10 =
* Added: `[gvlogic]` Shortcode - allows you to show or hide content based on the value of merge tags in Custom Content fields! [Learn how to use the shortcode](http://docs.gravityview.co/article/252-gvlogic-shortcode).
* Fixed: White Screen error when license key wasn't set and settings weren't migrated (introduced in 1.7.4)
* Fixed: No-Conflict Mode not working (introduced in 1.7.4)
* Fixed: PHP notices when visiting complex URLs
* Fixed: Path to plugin updater file, used by Extensions
* Fixed: Extension global settings layout improved (yet to be implemented)
* Tweak: Restructure plugin file locations
* Updated: Dutch translation by [@erikvanbeek](https://www.transifex.com/accounts/profile/erikvanbeek/). Thanks!

= 1.7.4.1 on April 7 =
* Fixed: Fatal error when attempting to view entry that does not exist (introduced in 1.7.4)
* Updated: Turkish translation by [@suhakaralar](https://www.transifex.com/accounts/profile/suhakaralar/). Thanks!

= 1.7.4 on April 6 =
* Modified: The List template is now responsive! Looks great on big and small screens.
* Fixed: When editing an entry in the frontend it gets unapproved
* Fixed: Conflicts between the Advanced Filter extension and the Single Entry mode (if using `ANY` mode for filters)
* Fixed: Sorting by full name. Now sorts by first name by default.
    * Added `gravityview/sorting/full-name` filter to sort by last name ([see how](https://gist.github.com/zackkatz/cd42bee4f361f422824e))
* Fixed: Date and Time fields now properly internationalized (using `date_i18n` instead of `date`)
* Added: `gravityview_disable_change_entry_creator` filter to disable the Change Entry Creator functionality
* Modified: Migrated to use Gravity Forms settings
* Modified: Updated limit to 750 users (up from 300) in Change Entry Creator dropdown.
* Confirmed WordPress 4.2 compatibility
* Updated: Dutch translation (thanks, [@erikvanbeek](https://www.transifex.com/accounts/profile/erikvanbeek/)!)

= 1.7.3 on March 25 =
* Fixed: Prevent displaying a single Entry that doesn't match configured Advanced Filters
* Fixed: Issue with permalink settings needing to be re-saved after updating GravityView
* Fixed: Embedding entries when not using permalinks
* Fixed: Hide "Data Source" metabox links in the Screen Options tab in the Admin
* Added: `gravityview_has_archive` filter to enable View archive (see all Views by going to [sitename.com]/view/)
* Added: Third parameter to `GravityView_API::entry_link()` method:
    * `$add_directory_args` *boolean* True: Add URL parameters to help return to directory; False: only include args required to get to entry
* Tweak: Register `entry` endpoint even when not using rewrites
* Tweak: Clear `GravityView_View->_current_entry` after the View is displayed (fixes issue with Social Sharing Extension, coming soon!)
* Added: Norwegian translation (thanks, [@aleksanderespegard](https://www.transifex.com/accounts/profile/aleksanderespegard/)!)

= 1.7.2 on March 18 =
* Added: Other Entries field - Show what other entries the entry creator has in the current View
* Added: Ability to hide the Approve/Reject column when viewing Gravity Forms entries ([Learn how](http://docs.gravityview.co/article/248-how-to-hide-the-approve-reject-entry-column))
* Fixed: Missing Row Action links for non-View types (posts, pages)
* Fixed: Embedded DataTable Views with `search_value` not filtering correctly
* Fixed: Not possible to change View status to 'Publish'
* Fixed: Not able to turn off No-Conflict mode on the Settings page (oh, the irony!)
* Fixed: Allow for non-numeric search fields in `gravityview_get_entries()`
* Fixed: Social icons displaying on GravityView settings page
* Tweak: Improved Javascript & PHP speed and structure

= 1.7.1 on March 11 =
* Fixed: Fatal error on the `list-body.php` template

= 1.7 on March 10 =
* Added: You can now edit most Post Fields in Edit Entry mode
    - Supports Post Content, Post Title, Post Excerpt, Post Tags, Post Category, and most Post Custom Field configurations ([Learn more](http://docs.gravityview.co/article/245-editable-post-fields))
* Added: Sort Table columns ([read how](http://docs.gravityview.co/article/230-how-to-enable-the-table-column-sorting-feature))
* Added: Post ID field now available - shows the ID of the post that was created by the Gravity Forms entry
* Fixed: Properly reset `$post` after Live Post Data is displayed
* Tweak: Display spinning cursor while waiting for View configurations to load
* Tweak: Updated GravityView Form Editor buttons to be 1.9 compatible
* Added: `gravityview/field_output/args` filter to modify field output settings before rendering
* Fixed: Don't show date field value if set to Unix Epoch (1/1/1970), since this normally means that in fact, no date has been set
* Fixed: PHP notices when choosing "Start Fresh"
* Fixed: If Gravity Forms is installed using a non-standard directory name, GravityView would think it wasn't activated
* Fixed: Fixed single entry links when inserting views with `the_gravityview()` template tag
* Updated: Portuguese translation (thanks, Luis!)
* Added: `gravityview/fields/email/javascript_required` filter to modify message displayed when encrypting email addresses and Javascript is disabled
* Added: `GFCommon:js_encrypt()` method to encrypt text for Javascript email encryption
* Fixed: Recent Entries widget didn't allow externally added settings to save properly
* Fixed: Delete Entry respects previous pagination and sorting
* Tweak: Updated View Presets to have improved Search Bar configurations
* Fixed: `gravityview/get_all_views/params` filter restored (Modify Views returned by the `GVCommon::get_all_views()` method)
* GravityView will soon require Gravity Forms 1.9 or higher. If you are running Gravity Forms Version 1.8.x, please update to the latest version.

= 1.6.2 on February 23 =
* Added: Two new hooks in the Custom Content field to enable conditional logic or enable `the_content` WordPress filter which will trigger the Video embed ([read how](http://docs.gravityview.co/article/227-how-can-i-transform-a-video-link-into-a-player-using-the-custom-content-field))
* Fixed: Issue when embedding multiple DataTables views in the same page
* Tweak: A more robust "Save View" procedure to prevent losing field configuration on certain browsers
* Updated Translations:
	- Bengali translation by [@tareqhi](https://www.transifex.com/accounts/profile/tareqhi/)
	- Turkish translation by [@suhakaralar](https://www.transifex.com/accounts/profile/suhakaralar/)

= 1.6.1 on February 17 =
* Added: Allow Recent Entries to have an Embed Page ID
* Fixed: # of Recent Entries not saving
* Fixed: Link to Embed Entries how-to on the Welcome page
* Fixed: Don't show "Please select View to search" message until Search Widget is saved
* Fixed: Minor Javascript errors for new WordPress Search Widget
* Fixed: Custom template loading from the theme directory
* Fixed: Adding new search fields to the Search Bar widget in the Edit View screen
* Fixed: Entry creators can edit their own entries in Gravity Forms 1.9+
* Fixed: Recent Entries widget will be hidden in the Customizer preview until View ID is configured
* Tweak: Added Floaty icon to Customizer widget selectors
* Updated: Hungarian, Norwegian, Portuguese, Swedish, Turkish, and Spanish translations (thanks to all the translators!)

= 1.6 on February 12 =
* Our support site has moved to [docs.gravityview.co](http://docs.gravityview.co). We hope you enjoy the improved experience!
* Added: GravityView Search Widget - Configure a WordPress widget that searches any of your Views. [Read how to set it up](http://docs.gravityview.co/article/222-the-search-widget)
* Added: Duplicate View functionality allows you to clone a View from the All Views screen. [Learn more](http://docs.gravityview.co/article/105-how-to-duplicate-or-copy-a-view)
* Added: Recent Entries WordPress Widget - show the latest entries for your View. [Learn more](http://docs.gravityview.co/article/223-the-recent-entries-widget)
* Added: Embed Single Entries - You can now embed entries in a post or page! [See how](http://docs.gravityview.co/article/105-how-to-duplicate-or-copy-a-view)
* Fixed: Fatal errors caused by Gravity Forms 1.9.1 conflict
* Fixed: Respect Custom Input Labels added in Gravity Forms 1.9
* Fixed: Edit Entry Admin Bar link
* Fixed: Single Entry links didn't work when previewing a draft View
* Fixed: Edit entry validation hooks not running when form has multiple pages
* Fixed: Annoying bug where you would have to click Add Field / Add Widget buttons twice to open the window
* Added: `gravityview_get_link()` function to standardize generating HTML anchors
* Added: `GravityView_API::entry_link_html()` method to generate entry link HTML
* Added: `gravityview_field_entry_value_{$field_type}` filter to modify the value of a field (in `includes/class-api.php`)
* Added: `field_type` key has been added to the field data in the global `$gravityview_view->field_data` array
* Added: `GravityView_View_Data::maybe_get_view_id()` method to determine whether an ID, post content, or object passed to it is a View or contains a View shortcode.
* Added: Hook to customise the text message "You have attempted to view an entry that is not visible or may not exist." - `gravityview/render/entry/not_visible`
* Added: Included in hook `gravityview_widget_search_filters` the labels for search all, entry date and entry id.
* Tweak: Allow [WordPress SEO](http://wordpress.org/plugins/wordpress-seo/) scripts and styles when in "No Conflict Mode"
* Fixed: For Post Dynamic Data, make sure Post ID is set
* Fixed: Make sure search field choices are available before displaying field

= 1.5.4 on January 29, 2015 =
* Added: "Hide View data until search is performed" setting - only show the Search Bar until a search is entered
* Added: "Clear" button to your GravityView Search Bar - allows easy way to remove all searches & filters
* Added: You can now add Custom Content GravityView Widgets (not just fields) - add custom text or HTMLin the header or footer of a View
* Added: `gravityview/comments_open` filter to modify whether comments are open or closed for GravityView posts (previously always false)
* Added: Hook to filter the success Edit Entry message and link `gravityview/edit_entry/success`
* Added: Possibility to add custom CSS classes to multiple view widget wrapper ([Read how](https://gravityview.co/support/documentation/204144575/))
* Added: Field option to enable Live Post Data for Post Image field
* Fixed: Loading translation files for Extensions
* Fixed: Edit entry when embedding multiple views for the same form in the same page
* Fixed: Conflicts with Advanced Filter extension when embedding multiple views for the same form in the same page
* Fixed: Go Back link on embedded single entry view was linking to direct view url instead of page permalink
* Fixed: Searches with quotes now work properly
* Tweak: Moved `includes/css/`, `includes/js/` and `/images/` folders into `/assets/`
* Tweak: Improved the display of the changelog (yes, "this is *so* meta!")
* Updated: Swedish translation - thanks, [@adamrehal](https://www.transifex.com/accounts/profile/adamrehal/)
* Updated: Hungarian translation - thanks, [@Darqebus](https://www.transifex.com/accounts/profile/Darqebus/) (a new translator!) and [@dbalage](https://www.transifex.com/accounts/profile/dbalage/)

= 1.5.3 on December 22 =
* Fixed: When adding more than 100 fields to the View some fields weren't saved.
* Fixed: Do not set class tickbox for non-images files
* Fixed: Display label "Is Fulfilled" on the search bar
* Fixed: PHP Notice with Gravity Forms 1.9 and PHP 5.4+
* Tested with Gravity Forms 1.9beta5 and WordPress 4.1
* Updated: Turkish translation by [@suhakaralar](https://www.transifex.com/accounts/profile/suhakaralar/) and Hungarian translation by [@dbalage](https://www.transifex.com/accounts/profile/dbalage/). Thanks!

= 1.5.2 on December 11 =
* Added: Possibility to show the label of Dropdown field types instead of the value ([learn more](https://gravityview.co/support/documentation/202889199/ "How to display the text label (not the value) of a dropdown field?"))
* Fixed: Sorting numeric columns (field type number)
* Fixed: View entries filter for Featured Entries extension
* Fixed: Field options showing delete entry label
* Fixed: PHP date formatting now keeps backslashes from being stripped
* Modified: Allow license to be defined in `wp-config.php` ([Read how here](https://gravityview.co/support/documentation/202870789/))
* Modified: Added `$post_id` parameter as the second argument for the `gv_entry_link()` function. This is used to define the entry's parent post ID.
* Modified: Moved `GravityView_API::get_entry_id_from_slug()` to `GVCommon::get_entry_id_from_slug()`
* Modified: Added second parameter to `gravityview_get_entry()`, which forces the ability to fetch an entry by ID, even if custom slugs are enabled and `gravityview_custom_entry_slug_allow_id` is false.
* Updated Translations:
	- Bengali translation by [@tareqhi](https://www.transifex.com/accounts/profile/tareqhi/)
	- Romanian translation by [@ArianServ](https://www.transifex.com/accounts/profile/ArianServ/)
	- Mexican Spanish translation by [@jorgepelaez](https://www.transifex.com/accounts/profile/jorgepelaez/)

= 1.5.1 on December 2 =

* Added: Delete Entry functionality!
	- New "User Delete" setting allows the user who created an entry to delete it
	- Adds a "Delete" link in the Edit Entry form
	- Added a new "Delete Link" Field to the Field Picker
* Fixed: DataTables Extension hangs when a View has Custom Content fields
* Fixed: Search Bar - When searching on checkbox field type using multiselect input not returning results
* Fixed: Search Bar - supports "Match Any" search mode by default ([learn more](https://gravityview.co/support/documentation/202722979/ "How do I modify the Search mode?"))
* Fixed: Single Entry View title when view is embedded
* Fixed: Refresh the results cache when an entry is deleted or is approved/disapproved
* Fixed: When users are created using the User Registration Addon, the resulting entry is now automatically assigned to them
* Fixed: Change cache time to one day (from one week) so that Edit Link field nonces aren't invalidated
* Fixed: Incorrect link shortening for domains when it is second-level (for example, `example.co.uk` or `example.gov.za`)
* Fixed: Cached directory link didn't respect page numbers
* Fixed: Edit Entry Admin Bar link wouldn't work when using Custom Entry Slug
* Added: Textarea field now supports an option to trim the number of words shown
* Added: Filter to alter the default behaviour of wrapping images (or image names) with a link to the content object ([learn more](https://gravityview.co/support/documentation/202705059/ "Read the support doc for the filter"))
* Updated: Portuguese translation (thanks [@luistinygod](https://www.transifex.com/accounts/profile/luistinygod/)), Mexican translation (thanks, [@jorgepelaez](https://www.transifex.com/accounts/profile/jorgepelaez/)), Turkish translation (thanks [@suhakaralar](https://www.transifex.com/accounts/profile/suhakaralar/))

= 1.5 on November 12 =
* Added: New "Edit Entry" configuration
	- Configure which fields are shown when editing an entry
	- Set visibility for the fields (Entry Creator, Administrator, etc.)
	- Set custom edit labels
* Fixed: Single entry view now respects View settings
	- If an entry isn't included in View results, the single entry won't be available either
	- If "Show Only Approved" is enabled, prevent viewing of unapproved entries
	- Respects View filters, including those added by the Advanced Filtering extension
* Fixed: Single entry Go back button context on Embedded Views
* Fixed: Delete signature fields in Edit Entry (requires the Gravity Forms Signature Addon)
* Fixed: Gravity Forms tooltip translations being overridden
* Added: Choose to open the link from a website field in the same window (field option)
* Updated: Spanish (Mexican) translation by [@jorgepelaez](https://www.transifex.com/accounts/profile/jorgepelaez/), Dutch translation by [@erikvanbeek](https://www.transifex.com/accounts/profile/erikvanbeek/) and [@leooosterloo](https://www.transifex.com/accounts/profile/leooosterloo/), Turkish translation by [@suhakaralar](https://www.transifex.com/accounts/profile/suhakaralar/)

= 1.4 on October 28 =
* Added: Custom entry slug capability. Instead of `/entry/123`, you can now use entry values in the URL, like `/entry/{company name}/` or `/entry/{first name}-{last name}/`. Requires some customization; [learn more here](https://gravityview.co/support/documentation/202239919)
* Fixed: GravityView auto-updater script not showing updates
* Fixed: Edit Entry when a form has required Upload Fields
* Fixed: "Return to Directory" link not always working for sites in subdirectories
* Fixed: Broken links to single entries when viewing paginated results
* Fixed: Loaded field configurations when using "Start Fresh" presets
* Fixed: Searches ending in a space caused PHP warning
* Fixed: Custom "Edit Link Text" settings respected
* Fixed: Don't rely on Gravity Forms code for escaping query
* Fixed: When multiple Views are displayed on a page, Single Entry mode displays empty templates.
* Fixed: PHP error when displaying Post Content fields using Live Data for a post that no longer is published
* Tweak: Search Bar "Links" Input Type
	- Make link bold when filter is active
	- Clicking on an active filter removes the filter
* Tweak: Fixed updates for Multisite installations
* Modified: Now you can override which post a single entry links to. For example, if a shortcode is embedded on a home page and you want single entries to link to a page with an embedded View, not the View itself, you can pass the `post_id` parameter. This accepts the ID of the page where the View is embedded.
* Modified: Added `$add_pagination` parameter to `GravityView_API::directory_link()`
* Added: Indonesian translation (thanks, [@sariyanta](https://www.transifex.com/accounts/profile/sariyanta/))!
* Updated: Swedish translation 100% translated - thanks, [@adamrehal](https://www.transifex.com/accounts/profile/adamrehal/)!
* Updated: Dutch translation (thanks, [@leooosterloo](https://www.transifex.com/accounts/profile/leooosterloo/))!

= 1.3 on October 13 =
* Speed improvements - [Learn more about GravityView caching](https://gravityview.co/support/documentation/202827685/)
	- Added caching functionality that saves results to be displayed
	- Automatically clean up expired caches
	- Reduce number of lookups for where template files are located
	- Store the path to the permalink for future reference when rendering a View
	- Improve speed of Gravity Forms fetching field values
* Modified: Allow `{all_fields}` and `{pricing_fields}` Merge Tags in Custom Content field. [See examples of how to use these fields](https://gravityview.co/support/documentation/201874189/).
* Fixed: Message restored when creating a new View
* Fixed: Searching advanced input fields
* Fixed: Merge Tags available immediately when adding a new field
* Fixed: Issue where jQuery Cookie script wouldn't load due to `mod_security` issues. [Learn more here](http://docs.woothemes.com/document/jquery-cookie-fails-to-load/)
* Fixed (hopefully): Auto-updates for WordPress Multisite
* Fixed: Clicking overlay to close field/widget settings no longer scrolls to top of page
* Fixed: Make sure Gravity Forms scripts are added when embedding Gravity Forms shortcodes in a Custom Field
* Fixed: Remove double images of Floaty in the warning message when Gravity View is disabled
* Fixed: PHP warnings related to Section field descriptions
* Fixed: When using an advanced input as a search field in the Search Bar, the label would always show the parent field's label (Eg: "Address" when it should have shown "City")
	- Added: `gravityview_search_field_label` filter to allow modifying search bar labels
* Fixed: Field label disappears on closing settings if the field title is empty
* Fixed: Sub-fields retain label after opening field settings in the View Configuration
* Modified: Allow passing an array of form IDs to `gravityview_get_entries()`
* Tweak: If the View hasn't been configured yet, don't show embed shortcode in Publish metabox
* Tweak: Add version info to scripts and styles to clear caches with plugin updates
* Added: Swedish translation (thanks, [@adamrehal](https://www.transifex.com/accounts/profile/adamrehal/))!
* Updated: Spanish (Mexican) translation by, [@jorgepelaez](https://www.transifex.com/accounts/profile/jorgepelaez/), Dutch translation by [@erikvanbeek](https://www.transifex.com/accounts/profile/erikvanbeek/), and Turkish translation by [@suhakaralar](https://www.transifex.com/accounts/profile/suhakaralar/)
* Updated: Changed Turkish language code from `tr` to `tr_TR` to match WordPress locales

= 1.2 on October 8 =
* Added: New Search Bar!
	- No longer check boxes in each field to add a field to the search form
	- Add any searchable form fields, not just fields added to the View
	- Easy new drag & drop way to re-order fields
	- Horizontal and Vertical layouts
	- Choose how your search fields are displayed (if you have a checkbox field, for example, you can choose to have a drop-down, a multiselect field, checkboxes, radio buttons, or filter links)
	- Existing search settings will be migrated over on upgrade
* Added: "Custom Content" field type
	- Insert arbitrary text or HTML in a View
	- Supports shortcodes (including Gravity Forms shortcodes)!
* Added: Support for Gravity Forms Section & HTML field types
* Added: Improved textarea field support. Instead of using line breaks, textareas now output with paragraphs.
	- Added new `/templates/fields/textarea.php` file
* Added: A new File Upload field setting. Force uploads to be displayed as links and not visually embedded by checking the "Display as a Link" checkbox.
* Added: Option to disable "Map It" link for the full Address field.
	- New `gravityview_get_map_link()` function with `gravityview_map_link` filter. To learn how to modify the map link, [refer to this how-to article](https://gravityview.co/support/documentation/201608159)
	- The "Map It" string is now translatable
* Added: When editing a View, there are now links in the Data Source box to easily access the Form: edit form, form entries, form settings and form preview
* Added: Additional information in the "Add Field" or "Add Widget" picker (also get details about an item by hovering over the name in the View Configuration)
* Added: Change Entry Creator functionality. Easily change the creator of an entry when editing the entry in the Gravity Forms Edit Entry page
	- If you're using the plugin downloaded from [the how-to page](https://gravityview.co/support/documentation/201991205/), you can de-activate it
* Modified: Changed translation textdomain to `gravityview` instead of `gravity-view`
* Modified: Always show label by default, regardless of whether in List or Table View type
* Modified: It's now possible to override templates on a Form ID, Post ID, and View ID basis. This allows custom layouts for a specific View, rather than site-wide. See "Template File Hierarchy" in [the override documentation](http://gravityview.co/support/documentation/202551113/) to learn more.
* Modified: File Upload field output no longer run through `wpautop()` function
* Modified: Audio and Video file uploads are now displayed using WordPress' built-in [audio](http://codex.wordpress.org/Audio_Shortcode) and [video](http://codex.wordpress.org/Video_Shortcode) shortcodes (requires WordPress 3.6 or higher)
	- Additional file type support
	- Added `gravityview_video_settings` and `gravityview_audio_settings` filters to modify the parameters passed to the shortcode
* Fixed: Shortcode attributes not overriding View defaults
* Fixed: Uploading and deleting files works properly in Edit Entry mode
* Fixed: Configurations get truncated when configuring Views with many fields
* Fixed: Empty `<span class="gv-field-label">` tags no longer output
	- Modified: `gv_field_label()` no longer returns the label with a trailing space. Instead, we use the `.gv-field-label` CSS class to add spacing using CSS padding.
* Fixed: Conflict with Relevanssi plugin
* Fixed: If a date search isn't valid, remove the search parameter so it doesn't cause an error in Gravity Forms
* Fixed: Email field was displaying label even when email was empty.
* Settings page improvements
	- When changing the license value and saving the form, GravityView now re-checks the license status
	- Improved error messages
	- Made license settings translatable
* Modified: Added support for Gravity Forms "Post Image" field captions, titles, and descriptions.
* Updated list of allowed image formats to include `.bmp`, `.jpe`, `.tiff`, `.ico`
* Modified: `/templates/fields/fileupload.php` file - removed the logic for how to output the different file types and moved it to the `gravityview_get_files_array()` function in `includes/class-api.php`
* Modified: `gv_value()` no longer needs the `$field` parameter
* Tweak: Fixed email setting description text.
* Tweak: Don't show Entry Link field output on single entry
* Tweak: Improved Javascript performance in the Admin
* Tweak: "Custom Label" is now shown as the field title in View Configuration
* Tweak: Fixed "Left Footer" box not properly cleared
* Tweak: Show warning if the Directory plugin is running
* Tweak: Use icon font in Edit Entry mode for the download/delete file buttons. Now stylable using `.gv-edit-entry-wrapper .dashicons` CSS class.
* Updated: Turkish translation by [@suhakaralar](https://www.transifex.com/accounts/profile/suhakaralar/), Dutch translation by [@leooosterloo](https://www.transifex.com/accounts/profile/leooosterloo/), Portuguese translation by [@luistinygod](https://www.transifex.com/accounts/profile/luistinygod/)

= 1.1.6 on September 8 =
* Fixed: Approve / Disapprove all entries using Gravity Forms bulk edit entries form (previously, only visible entries were affected)
* Added: Email field settings
	- Email addresses are now encrypted by default to prevent scraping by spammers
	- Added option to display email plaintext or as a link
	- Added subject and body settings: when the link is clicked, you can choose to have these values pre-filled
* Added: Source URL field settings, including show as a link and custom link text
* Added: Signature field improvements (when using the Gravity Forms Signature Add-on) - now shows full size
* Fixed: Empty truncated URLs no longer get shown
* Fixed: License Activation works when No-Conflict Mode is enabled
* Fixed: When creating a new View, "View Type" box was visible when there were no existing Gravity Forms
* Fixed: Fields not always saving properly when adding lots of fields with the "Add All Fields" button
* Fixed: Recognizing single entry when using WordPress "Default" Permalink setting
* Fixed: Date Created field now respects the blog's timezone setting, instead of using UTC time
* Fixed: Edit Entry issues
	* Fixed form validation errors when a scheduled form has expired and also when a form has reached its entry limit
	* Fixed PHP warning messages when editing entries
	* When an Edit Entry form is submitted and there are errors, the submitted values stay in the form; the user won't need to fill in the form again.
* Fixed: Product sub-fields (Name, Quantity & Price) displayed properly
* Fixed: Empty entry display when using Job Board preset caused by incorrect template files being loaded
* Fixed: Files now can be deleted when a non-administrator is editing an entry
* Fixed: PHP Notices on Admin Views screen for users without edit all entries capabilities
* Modified: Added ability to customize and translate the Search Bar's date picker. You can now fully customize the date picker.
	* Added: Full localization for datepicker calendar (translate the days of the week, month, etc)
	* Modified: Changed year picker to +/- 5 years instead of +20/-100
* Tweak: Enabled Merge Tags for Table view "Custom CSS Class" field settings
* Tweak: In the Edit View screen, show a link icon when a field is being used as a link to the Single Entry mode
* Tweak: Added helper text when a new form is created by GravityView
* Tweak: Renamed "Description" drop zone to "Other Fields" to more accurately represent use
* Tweak: Remove all fields from a zone by holding down the Alt key while clicking the remove icon

#### Developers

* Modified: `template/fields/date_created.php` file
* Added: `gravityview_date_created_adjust_timezone` filter to disable timezone support and use UTC (returns boolean)
* Added: `get_settings()` and `get_setting()` methods to the `GravityView_Widget` class. This allows easier access to widget settings.
* Modified: Added `gravityview_js_localization` filter to add Javascript localization
* Added: `gravityview_datepicker_settings` filter to modify the datepicker settings using the setting names from the [jQuery DatePicker options](http://api.jqueryui.com/datepicker/)
* Modified: `gravityview_entry_class` filter to modify the CSS class for each entry wrapper
* Modified: Added `gravityview_widget_search_filters` filter to allow reordering search filters, so that they display in a different order in search widget
* Modified: Addded `gravityview_default_page_size` filter to modify default page size for Views (25 by default)
* Modified: Added actions to the `list-body.php` template file:
	- `gravityview_list_body_before`: Before the entry output
	- `gravityview_entry_before`: Inside the entry wrapper
	- `gravityview_entry_title_before`, `gravityview_entry_title_after`: Before and after the entry title and subtitle output
	- `gravityview_entry_content_before`, `gravityview_entry_content_after`: Before and after the entry content area (image and description zones)
	- `gravityview_entry_footer_before`, `gravityview_entry_footer_after`: Before and after the entry footer
	- `gravityview_entry_after`: Before the entry wrapper closing tag
	- `gravityview_list_body_after`: After entry output
* Modified: Added `gravityview_get_entry_ids()` function to fetch array of entry IDs (not full entry arrays) that match a search result
* Tweak: Removed duplicate `GravityView_frontend::hide_field_check_conditions()` and `GravityView_frontend::filter_fields()` methods
* Modified: Added `get_cap_choices()` method to be used for fetching GravityView roles array

= 1.1.5 =
* Added: "Edit" link in Gravity Forms Entries screen
* Fixed: Show tooltips when No Conflict Mode is enabled
* Fixed: Merge Vars for labels in Single Entry table layouts
* Fixed: Duplicate "Edit Entry" fields in field picker
* Fixed: Custom date formatting for Date Created field
* Fixed: Searching full names or addresses now works as expected
* Fixed: Custom CSS classes are now added to cells in table-based Views
* Updated: Turkish translation by [@suhakaralar](https://www.transifex.com/accounts/profile/suhakaralar/)
* Tweak: Redirect to Changelog instead of Getting Started if upgrading

= 1.1.4 =
* Fixed: Sort & Filter box not displaying
* Fixed: Multi-select fields now display as drop-down field instead of text field in the search bar widget
* Fixed: Edit Entry now compatibile with Gravity Forms forms when "No Duplicates" is enabled
* Added: `gravityview_field_output()` function to generate field output.
* Added: `gravityview_page_links_args` filter to modify the Page Links widget output. Passes standard [paginate_links()](http://codex.wordpress.org/Function_Reference/paginate_links) arguments.
* Modified: `list-body.php` and `list-single.php` template files - field output are now generated using the `gravityview_field_output()` function

= 1.1.3 =
* Fixed: Fatal error on activation when running PHP 5.2
* Fixed: PHP notice when in No-Conflict mode

= 1.1.2 =
* Added: Extensions framework to allow for extensions to auto-update
* Fixed: Entries not displaying in Visual Composer plugin editor
* Fixed: Allow using images as link to entry
* Fixed: Updated field layout in Admin to reflect actual layout of listings (full-width title and subtitle above image)
* Fixed: Editing entry updates the Approved status
* Fixed: When trying to access an entry that doesn't exist (it had been permanently deleted), don't throw an error
* Fixed: Default styles not being enqueued when embedded using the shortcode (fixes vertical pagination links)
* Fixed: Single entry queries were being run twice
* Fixed: Added Enhanced Display style in Edit Entry mode
* Modified: How single entries are accessed; now allows for advanced filtering. Converted `gravityview_get_entry()` to use `GFAPI::get_entries()` instead of `GFAPI::get_entry()`
* Modified: Form ID can be 0 in `gravityview_get_entries()`
* Modified: Improved Edit Entry styling
* Modified: Convert to using `GravityView_View_Data::get_default_args()` instead of duplicating the settings arrays. Used for tooltips, insert shortcode dialog and View metaboxes.
* Modified: Add a check for whether a view exists in `GravityView_View_Data::add_view()`
* Modified: Convert `GravityView_Admin_Views::render_select_option()` to use the key as the value and the value as the label instead of using associative array with `value` and `label` keys.
* Translation updates - thank you, everyone!
	* Romanian translation by [@ArianServ](https://www.transifex.com/accounts/profile/ArianServ/)
	* Finnish translation by [@harjuja](https://www.transifex.com/accounts/profile/harjuja/)
	* Spanish translation by [@jorgepelaez](https://www.transifex.com/accounts/profile/jorgepelaez/)

= 1.1.1 =
* __We fixed license validation and auto-updates__. Sorry for the inconvenience!
* Added: View Setting to allow users to edit only entries they created.
* Fixed: Could not edit an entry with Confirm Email fields
* Fixed: Field setting layouts not persisting
* Updated: Bengali translation by [@tareqhi](https://www.transifex.com/accounts/profile/tareqhi/)
* Fixed: Logging re-enabled in Admin
* Fixed: Multi-upload field button width no longer cut off
* Tweak: Added links to View Type picker to live demos of presets.
* Tweak: Added this "List of Changes" tab.

= 1.1 =
* Refactored (re-wrote) View data handling. Now saves up to 10 queries on each page load.
* Fixed: Infinite loop for rendering `post_content` fields
* Fixed: Page length value now respected for DataTables
* Fixed: Formatting of DataTables fields is now processed the same way as other fields. Images now work, for example.
* Modified: Removed redundant `gravityview_hide_empty_fields` filters
* Fixed/Modified: Enabled "wildcard" search instead of strict search for field searches.
* Added: `gravityview_search_operator` filter to modify the search operator used by the search.
* Added: `gravityview_search_criteria` filter to modify all search criteria before being passed to Gravity Forms
* Added: Website Field setting to display shortened link instead of full URL
* Fixed: Form title gets replaced properly in merge tags
* Modified: Tweaked preset templates

= 1.0.10 =
* Added: "Connected Views" in the Gravity Forms Toolbar. This makes it simple to see which Views are using the current form as a data source.
* Fixed: Edit Entry link in Multiple Entries view

= 1.0.9 on July 18 =
* Added: Time field support, with date format default and options
* Added: "Event Listings" View preset
* Added: "Show Entry On Website" Gravity Forms form button. This is meant to be an opt-in checkbox that the user sees and can control, unlike the "Approve/Reject" button, which is designed for adminstrators to manage approval.
* Modified: Improved horizontal search widget layout
* Modified: Improved "Start Fresh" and "Switch View" visual logic when Starting Fresh and switching forms
* Fixed: Single Entry showing 404 errors
* Fixed: PHP notice on WooCommerce pages
* Fixed: Don't display empty date/time value
* Fixed: Only show Edit Entry link to logged-in users
* Fixed: Re-enabled "Minimum Gravity Forms Version" error message
* Updated: Dutch translation by [@leooosterloo](https://www.transifex.com/accounts/profile/leooosterloo/) (100% coverage, thank you!)
* Tweak: Added "Preview" link to Data Source
* Modified: Created new `class-post-types.php` include file to handle post type & URL rewrite actions.

= 1.0.8.1 on July 17 =
* Fixed: DataTables
	- Restored pageSize
	- Prevented double-initilization
	- FixedHeader & FixedColumns work (now prevent scrolling)
	- Changed default Scroller height from 400 to 500px
* Fixed: Filtering by date
* Fixed: PHP warning in `gv_class()`
* Fixed: Debug Bar integration not printing Warnings
* Removed settings panel tracking script

= 1.0.7 & 1.0.8 on July 17 =
* __Edit Entry__ - you can add an Edit Entry link using the "Add Field" buttons in either the Multiple Entries or Single Entry tab.
	- For now, if the user has the ability to edit entries in Gravity Forms, they’ll be able to edit entries in GravityView. Moving forward, we'll be adding refined controls over who can edit which entries.
	- It supports modifying existing Entry uploads and the great Multiple-File Upload field.
* Modified: Approved Entry functionality
	* Approve/Reject Entries now visible on all forms, regardless of whether the form has an "Approved" field.
	* The Approved field now supports being renamed
* Added: Very cool DataTables extensions:
	* Scroller: dynamically load in new entries as you scroll - no need for pagination)
	* TableTools: Export your entries to CSV and PDF
	* FixedHeader: As you scroll a large DataTable result, the headers of the table stay at the top of the screen. Also, FixedColumns, which does the same for the main table column.
* Added: Shortcodes for outputting Widgets such as pagination and search. Note: they only work on embedded views if the shortcode has already been processed. This is going to be improved. [Read the documentation](https://katzwebservices.zendesk.com/hc/en-us/articles/201103045)
* Added: Search form fields now displayed horizontally by default. [That can be changed](https://katzwebservices.zendesk.com/hc/en-us/articles/201119765).
* Added: Easy links to "Edit Form", "Settings" and "Entries" for the Data Source Gravity Forms form in the All Views admin screen
* Added: Integration with the [Debug Bar](http://wordpress.org/plugins/debug-bar/) plugin - very helpful for developers to see what's going on behind the scenes.
* Fixed: Insert View embed code.
* Fixed: Now supports View shortcodes inside other shortcodes (such as `[example][gravityview][/example]`)
* Fixed: Conflict with WordPress SEO OpenGraph meta data generators
* Fixed: Enforced image max-width so images don't spill out of their containers
* Fixed: Sanitized "Custom Class" field setting values to make sure the HTML doesn't break.
* Fixed: Search field with "default" permalink structure
* Fixed: 1.0.8 fixes an issue accessing single entries that was introduced in 1.0.7
* Modified: Updated `GravityView_Admin_Views::is_gravityview_admin_page()` to fetch post if not yet set.
* Modified: Enabled merge tags in Custom Class field settings
* Modified: Set margin and padding to `0` on pagination links to override theme conflicts
* Modified: Updated `gv_class()` calls to pass form and entry fields to allow for merge tags
* Modified: Default visibility capabilities: added "Can View/Edit Gravity Forms Entries" as options
* Modified: Added custom `class` attribute sanitizer function
`gravityview_sanitize_html_class`
* Tweak: Improved the Embed View form layout
* Tweak: Hide "Switch View" button when already choosing a view
* Tweak: Moved shortcode hint to Publish metabox and added ability to easily select the text
* Tweak: Added tooltips to fields in the View editor
* Tweak: Remove WordPress SEO score calculation on Views
* Tweak: Use `$User->ID` instead of `$User->id` in Name fields
* Tweak: Added tooltip capability to field settings by using `tooltip` parameter. Uses the Gravity Forms tooltip array key.
* Translation updates - thank you, everyone! The # of strings will stay more stable once the plugin's out of beta :-)
	* Added: Portuguese translation by [@luistinygod](https://www.transifex.com/accounts/profile/luistinygod/) - thanks!
	* Updated: Bengali translation by [@tareqhi](https://www.transifex.com/accounts/profile/tareqhi/)
	* Updated: Turkish translation by [@suhakaralar](https://www.transifex.com/accounts/profile/suhakaralar/)
	* Updated: Dutch translation by [@leooosterloo](https://www.transifex.com/accounts/profile/leooosterloo/)
	* If you'd like to contribute translations, [please sign up here](https://www.transifex.com/projects/p/gravityview/).


= 1.0.6 on June 26 =
* Fixed: Fatal error when Gravity Forms is inactive
* Fixed: Undefined index for `id` in Edit View
* Fixed: Undefined variable: `merge_class`
* Fixed: Javascript error when choosing a Start Fresh template. (Introduced by the new Merge Tags functionality in 1.0.5)
* Fixed: Merge Tags were available in Multiple Entries view for the Table layout
* Fixed: Remove Merge Tags when switching forms
* Fixed: That darn settings gear showing up when it shouldn't
* Fixed: Disappearing dialog when switching forms
* Fixed: Display of Entry Link field
* Fixed: Per-field settings weren't working
	* Added: "Link to the post" setting for Post fields
	* Added: "Use live post data" setting for Post fields. Allows you to use the current post information (like title, tags, or content) instead of the original submitted data.
	* Added: Link to category or tag setting for Post Categories and Post Tags fields
	* Added: "Link Text" setting for the Entry Link field
* Modified: Moved admin functionality into new files
	- AJAX calls now live in `class-ajax.php`
	- Metaboxes now live in `class-metabox.php`
* Tweak: Updated change forms dialog text
* Tweak: Removed "use as search filter" from Link to Entry field options
* Translation updates.
	* Added: French translation by [@franckt](https://www.transifex.com/accounts/profile/franckt/) - thanks!
	* Updated: Bengali translation by [@tareqhi](https://www.transifex.com/accounts/profile/tareqhi/)
	* Updated: Turkish translation by [@suhakaralar](https://www.transifex.com/accounts/profile/suhakaralar/)
	* If you'd like to contribute translations, [please sign up here](https://www.transifex.com/projects/p/gravityview/).

= 1.0.5 =
* Added: Lightbox for images (in View Settings metabox)
* Added: Merge Tags - You can now modify labels and settings using dynamic text based on the value of a field. (requires Gravity Forms 1.8.6 or higher)
* Added: Customize the return to directory link anchor text (in the View Settings metabox, under Single Entry Settings)
* Added: Set the title for the Single Entry
* Added: Choose whether to hide empty fields on a per-View basis
* Improved: DataTables styling now set to `display` by default. Can be overridden by using the filter `gravityview_datatables_table_class`
* Improved: Speed!
	* Added `form` item to global `$gravityview_view` data instead of looking it up in functions. Improves `gv_value()` and `gv_label()` speed.
	* Added `replace_variables()` method to `GravityView_API` to reduce time to process merge tags by checking if there are any curly brackets first.
* Improved: "No Views found" text now more helpful for getting started.
* Fixed: Approve Entries column not displaying when clicking Forms > Entries link in admin menu
* Fixed: Field Settings gear no longer showing for widgets without options
* Fixed: Added Gravity Forms minimum version notice when using < 1.8
* Fixed: Column "Data Source" content being displayed in other columns

= 1.0.4 =
* Added: __DataTables integration__ Created a new view type for existing forms that uses the [DataTables](http://datatables.net) script.
We're just getting started with what can be done with DataTables. We'll have much more cool stuff like [DataTables Extensions](http://datatables.net/extensions/index).
* Added: "Add All Fields" option to bottom of the "Add Field" selector
* Added: Per-field-type options structure to allow for different field types to override default Field Settings
	* Added: Choose how to display User data. In the User field settings, you can now choose to display the "Display Name", username, or ID
	* Added: Custom date format using [PHP date format](https://www.php.net//manual/en/function.date.php) available for Entry Date and Date fields
	* Fixed: Default setting values working again
	* Fixed: Field type settings now working
* Added: `search_field` parameter to the shortcode. This allows you to specify a field ID where you want the search performed (The search itself is defined in `search_value`)
* Added: [Using the Shortcode](https://katzwebservices.zendesk.com/hc/en-us/articles/202934188) help article
* Added: Data Source added to the Views page
* Fixed: Field labels escaping issue (`It's an Example` was displaying as `It\'s an Example`)
* Fixed: Settings "gear" not showing when adding a new field
* Fixed: Sorting issues
	- Remove the option to sort by composite fields like Name, Address, Product; Gravity Forms doesn't process those sort requests properly
	- Remove List and Paragraph fields from being sortable
	- Known bug: Price fields are sorted alphabetically, not numerically. For example, given $20,000, $2,000 and $20, Gravity Forms will sort the array like this: $2,000, $20, $20,000. We've filed a bug report with Gravity Forms.
* Improved: Added visibility toggles to some Field Settings. For example, if the "Show Label" setting is not checked, then the "Custom Label" setting is hidden.
* Modified how data is sent to the template: removed the magic methods getter/setters setting the `$var` variable - not data is stored directly as object parameters.
* Added many translations. Thanks everyone!
	* Bengali translation by [@tareqhi](https://www.transifex.com/accounts/profile/tareqhi/)
	* German translation by [@seschwarz](https://www.transifex.com/accounts/profile/seschwarz/)
	* Turkish translation by [@suhakaralar](https://www.transifex.com/accounts/profile/suhakaralar/)
	* Dutch translation by [@leooosterloo](https://www.transifex.com/accounts/profile/leooosterloo/)
	* If you'd like to contribute translations, [please sign up here](https://www.transifex.com/projects/p/gravityview/). Thanks again to all who have contributed!

= 1.0.3 =
* Added: Sort by field, sort direction, Start & End date now added to Post view
	- Note: When using the shortcode, the shortcode settings override the View settings.
* Fixed: Fatal errors caused by Gravity Forms not existing.
* Added a setting for Support Email - please make sure your email is accurate; otherwise we won't be able to respond to the feedback you send
* Fixed: Custom CSS classes didn't apply to images in list view
* Improved Settings layout
* Tweak: Hide WordPress SEO, Genesis, and WooThemes metaboxes until a View has been created
* Tweak: Field layout improvements; drag-and-drop works smoother now
* Tweak: Add icon to Multiple Entries / Single Entry tabs
* Tweak: Dialog boxes now have a backdrop
* Fixed: Don't show field/widget settings link if there are no settings (like on the Show Pagination Info widget)
* Fixed: Security warning by the WordFence plugin: it didn't like a line in a sample entry data .csv file
* Fixed: Don't show welcome screen on editing the plugin using the WordPress Plugin Editor
* Tweak: Close "Add Field" and "Add Widget" boxes by pressing the escape key
* Added: Hungarian translation. Thanks, [@dbalage](https://www.transifex.com/accounts/profile/dbalage/)!
* Added: Italian translation. Thanks, [@ClaraDiGennaro](https://www.transifex.com/accounts/profile/ClaraDiGennaro/)
* If you'd like to contribute translations, [please sign up here](https://www.transifex.com/projects/p/gravityview/).

= 1.0.2 =
* Added: Show Views in Nav menu builder
* Fixed: "Add Fields" selector no longer closes when clicking to drag the scrollbar
* Fixed: Issue affecting Gravity Forms styles when Gravity Forms' "No Conflict Mode" is enabled
* Fixed: Footer widget areas added back to Single Entry views using Listing layout
* Changed the look and feel of the Add Fields dialog and field settings. Let us know what you think!

= 1.0.1 =
* Added: "Getting Started" link to the Views menu
* Fixed: Fatal error for users with Gravity Forms versions 1.7 or older
* Fixed: Entries in trash no longer show in View
* Tweak: When modifying the "Only visible to logged in users with role" setting, if choosing a role other than "Any", check the checkbox.
* Tweak: `gravityview_field_visibility_caps` filter to add/remove capabilities from the field dropdowns
* Added: Translation files. If you'd like to contribute translations, [please sign up here](https://www.transifex.com/projects/p/gravityview/).

= 1.0 =

* Liftoff!

== Upgrade Notice ==

= 1.0.1 =
* Added: "Getting Started" link to the Views menu
* Fixed: Fatal error for users with Gravity Forms versions 1.7 or older
* Fixed: Entries in trash no longer show in View
* Tweak: When modifying the "Only visible to logged in users with role" setting, if choosing a role other than "Any", check the checkbox.
* Tweak: `gravityview_field_visibility_caps` filter to add/remove capabilities from the field dropdowns
* Added: Translation files. If you'd like to contribute translations, [please sign up here](https://www.transifex.com/projects/p/gravityview/).

= 1.0 =

* Liftoff!<|MERGE_RESOLUTION|>--- conflicted
+++ resolved
@@ -21,12 +21,9 @@
 == Changelog ==
 
 = 1.11.2 =
-<<<<<<< HEAD
-* Modified: Allow Avada theme Javascript in "No-Conflict Mode"
-=======
 * Fixed: Bug when comparing empty values with `[gvlogic]`
 * Fixed: Remove extra whitespace when comparing values using `[gvlogic]`
->>>>>>> a051a2c1
+* Modified: Allow Avada theme Javascript in "No-Conflict Mode"
 
 = 1.11.1 on July 20 =
 * Added: New filter hook to customise the cancel Edit Entry link: `gravityview/edit_entry/cancel_link`

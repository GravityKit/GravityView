=== GravityView ===
Tags: gravity forms, directory, gravity forms directory
Requires at least: 3.3
Tested up to: 4.2.2
Stable tag: trunk
Contributors: katzwebservices, luistinygod
License: GPL 3 or higher

Beautifully display your Gravity Forms entries.

== Description ==

Beautifully display your Gravity Forms entries. Learn more on [GravityView.co](https://gravityview.co).

== Installation ==

1. Upload plugin files to your plugins folder, or install using WordPress' built-in Add New Plugin installer
2. Activate the plugin
3. Follow the instructions

== Changelog ==

<<<<<<< HEAD
* Added: `gravityview/edit_entry/verify_nonce` filter to override nonce validation in Edit Entry
=======
= 1.13 =
* Added: Number field settings
	- Format number: Display numbers with thousands separators
	- Decimals: Precision of the number of decimal places. Leave blank to use existing precision.
* Added: Allow to override the entry saved value by the dynamic populated value on the Edit Entry view
* Added: `gravityview/merge_tags/do_replace_variables` filter to enable/disable replace_variables behavior.
* Fixed: Edit Entry link not showing for non-admins when using the DataTables template
* Fixed: Cache wasn't being used for `get_entries()`
* Fixed: Extension class wasn't properly checking requirements
>>>>>>> 4abd3393

= 1.12 on August 5 =
* Fixed: Conflicts with Advanced Filter extension when using the Recent Entries widget
* Fixed: Sorting icons were being added to List template fields when embedded on the same page as Table templates
* Fixed: Empty Product fields would show a string (", Qty: , Price:") instead of being empty. This prevented "Hide empty fields" from working
* Fixed: When searching on the Entry Created date, the date used GMT, not blog timezone
* Fixed: Issue accessing settings page on Multisite
* Fixed: Don't show View post types if GravityView isn't valid
* Fixed: Don't redirect to the List of Changes screen if you've already seen the screen for the current version
* Fixed: When checking license status, the plugin can now fix PHP warnings caused by other plugins that messed up the requests
* Fixed: In Multisite, only show notices when it makes sense to
* Added: `gravityview/common/sortable_fields` filter to override which fields are sortable
* Tweak: Extension class added ability to check for required minimum PHP versions
* Tweak: Made the `GravityView_Plugin::$theInstance` private and renamed it to `GravityView_Plugin::$instance`. If you're a developer using this, please use `GravityView_Plugin::getInstance()` instead.
* Updated: French translation

= 1.11.2 on July 22 =
* Fixed: Bug when comparing empty values with `[gvlogic]`
* Fixed: Remove extra whitespace when comparing values using `[gvlogic]`
* Modified: Allow Avada theme Javascript in "No-Conflict Mode"
* Updated: French translation

= 1.11.1 on July 20 =
* Added: New filter hook to customise the cancel Edit Entry link: `gravityview/edit_entry/cancel_link`
* Fixed: Extension translations
* Fixed: Dropdown inputs with long field names could overflow field and widget settings
* Modified: Allow Genesis Framework CSS and Javascript in "No-Conflict Mode"
* Updated: Danish translation (thanks [@jaegerbo](https://www.transifex.com/accounts/profile/jaegerbo/)!) and German translation

= 1.11 on July 15 =
* Added: GravityView now updates WordPress user profiles when an entry is updated while using the Gravity Forms User Registration Add-on
* Fixed: Removed User Registration Add-on validation when updating an entry
* Fixed: Field custom class not showing correctly on the table header
* Fixed: Editing Time fields wasn't displaying saved value
* Fixed: Conflicts with the date range search when search inputs are empty
* Fixed: Conflicts with the Other Entries field when placing a search:
    - Developer note: the filter hook `gravityview/field/other_entries/args` was replaced by "gravityview/field/other_entries/criteria". If you are using this filter, please [contact support](mailto:support@gravityview.co) before updating so we can help you transition
* Updated: Turkish translation (thanks [@suhakaralar](https://www.transifex.com/accounts/profile/suhakaralar/)!) and Mexican translation (thanks [@jorgepelaez](https://www.transifex.com/accounts/profile/jorgepelaez/)!)

= 1.10.1 on July 2 =
* Fixed: Edit Entry link and Delete Entry link in embedded Views go to default view url
* Fixed: Duplicated fields on the Edit Entry view
* Fixed: Warning on bulk edit

= 1.10 on June 26 =
* Update: Due to the new Edit Entry functionality, GravityView now requires Gravity Forms 1.9 or higher
* Fixed: Editing Hidden fields restored
* Fixed: Edit Entry and Delete Entry may not always show in embedded Views
* Fixed: Search Bar "Clear" button Javascript warning in Internet Explorer
* Fixed: Edit Entry styling issues with input sizes. Edit Entry now uses 100% Gravity Forms styles.
* Added: `[gv_edit_entry_link]` and `[gv_delete_entry_link]` shortcodes. [Read how to use them](http://docs.gravityview.co/article/287-edit-entry-and-delete-entry-shortcodes)

= 1.9.1 on June 24 =
* Fixed: Allow "Admin Only" fields to appear in Edit Entry form
	- New behavior: If the Edit Entry tab isn't configured in GravityView (which means all fields will be shown by default), GravityView will hide "Admin Only" fields from being edited by non-administrators. If the Edit Entry tab is configured, then GravityView will use the field settings in the configuration, overriding Gravity Forms settings.
* Tweak: Changed `gravityview/edit-entry/hide-product-fields` filter to `gravityview/edit_entry/hide-product-fields` for consistency

= 1.9 on June 23 =
* Added: Edit Entry now takes place in the Gravity Forms form layout, not in the previous layout. This means:
	- Edit Entry now supports Conditional Logic - as expected, fields will show and hide based on the form configuration
	- Edit Entry supports [Gravity Forms CSS Ready Classes](https://www.gravityhelp.com/css-ready-classes-for-gravity-forms/) - the layout you have configured for your form will be used for Edit Entry, too.
	- If you customized the CSS of your Edit Entry layout, **you will need to update your stylesheet**. Sorry for the inconvenience!
	- If visiting an invalid Edit Entry link, you are now provided with a back link
	- Product fields are now hidden by default, since they aren't editable. If you want to instead display the old message that "product fields aren't editable," you can show them using the new `gravityview/edit_entry/hide-product-fields` filter
* Added: Define column widths for fields in each field's settings (for Table and DataTable View Types only)
* Added: `{created_by}` Merge Tag that displays information from the creator of the entry ([learn more](http://docs.gravityview.co/article/281-the-createdby-merge-tag))
* Added: Edit Entry field setting to open link in new tab/window
* Added: CSS classes to the Update/Cancel/Delete buttons ([learn more](http://docs.gravityview.co/article/63-css-guide#edit-entry))
* Fixed: Shortcodes not processing properly in DataTables Extension
* Tweak: Changed support widget to a Live Chat customer support and feedback form widget

= 1.8.3 on June 12 =
* Fixed: Missing title and subtitle field zones on `list-single.php` template

= 1.8.2 on June 10 =
* Fixed: Error on `list-single.php` template

= 1.8.1 on June 9 =
* Added: New search filter for Date fields to allow searching over date ranges ("from X to Y")
* Updated: The minimum required version of Gravity Forms is now 1.8.7. **GravityView will be requiring Gravity Forms 1.9 soon.** Please update Gravity Forms if you are running an older version!
* Fixed: Conflicts with [A-Z Filter Extension](https://gravityview.co/extensions/a-z-filter/) and View sorting due to wrong field mapping
* Fixed: The "links" field type on the GravityView WordPress search widget was opening the wrong page
* Fixed: IE8 Javascript error when script debugging is on. Props, [@Idealien](https://github.com/Idealien). [Issue #361 on Github](https://github.com/katzwebservices/GravityView/issues/361)
* Fixed: PHP warning when trashing entries. [Issue #370 on Github](https://github.com/katzwebservices/GravityView/issues/370)
* Tweak: Updated the `list-single.php`, `table-body.php`, `table-single.php` templates to use `GravityView_View->getFields()` method

= 1.8 on May 26 =
* View settings have been consolidated to a single location. [Learn more about the new View Settings layout](http://docs.gravityview.co/article/275-view-settings).
* Added: Custom Link Text in Website fields
* Added: Poll Addon GravityView widget
* Added: Quiz Addon support: add Quiz score fields to your View configuration
* Added: Possibility to search by entry creator on Search Bar and Widget
* Fixed: `[gvlogic]` shortcode now properly handles comparing empty values.
    * Use `[gvlogic if="{example} is=""]` to determine if a value is blank.
    * Use `[gvlogic if="{example} isnot=""]` to determine if a value is not blank.
    * See "Matching blank values" in the [shortcode documentation](http://docs.gravityview.co/article/252-gvlogic-shortcode)
* Fixed: Sorting by full address. Now defaults to sorting by city. Use the `gravityview/sorting/address` filter to modify what data to use ([here's how](https://gist.github.com/zackkatz/8b8f296c6f7dc99d227d))
* Fixed: Newly created entries cannot be directly accessed when using the custom slug feature
* Fixed: Merge Tag autocomplete hidden behind the Field settings (did you know you can type `{` in a field that has Merge Tags enabled and you will get autocomplete?)
* Fixed: For sites not using [Permalinks](http://codex.wordpress.org/Permalinks), the Search Bar was not working for embedded Views
* Tweak: When GravityView is disabled, only show "Could not activate the Extension; GravityView is not active." on the Plugins page
* Tweak: Added third parameter to `gravityview_widget_search_filters` filter that passes the search widget arguments
* Updated Translations:
    - Italian translation by [@Lurtz](https://www.transifex.com/accounts/profile/Lurtz/)
	- Bengali translation by [@tareqhi](https://www.transifex.com/accounts/profile/tareqhi/)
    - Danish translation by [@jaegerbo](https://www.transifex.com/accounts/profile/jaegerbo/)

= 1.7.6.2 on May 12 =
* Fixed: PHP warning when trying to update an entry with the approved field.
* Fixed: Views without titles in the "Connected Views" dropdown would appear blank

= 1.7.6.1 on May 7 =
* Fixed: Pagination links not working when a search is performed
* Fixed: Return false instead of error if updating approved status fails
* Added: Hooks when an entry approval is updated, approved, or disapproved:
    - `gravityview/approve_entries/updated` - Approval status changed (passes $entry_id and status)
    - `gravityview/approve_entries/approved` - Entry approved (passes $entry_id)
    - `gravityview/approve_entries/disapproved` - Entry disapproved (passes $entry_id)

= 1.7.6 on May 5 =
* Added WordPress Multisite settings page support
    - By default, settings aren't shown on single blogs if GravityView is Network Activated
* Fixed: Security vulnerability caused by the usage of `add_query_arg` / `remove_query_arg`. [Read more about it](https://blog.sucuri.net/2015/04/security-advisory-xss-vulnerability-affecting-multiple-wordpress-plugins.html)
* Fixed: Not showing the single entry when using Advanced Filter (`ANY` mode) with complex fields types like checkboxes
* Fixed: Wrong width for the images in the list template (single entry view)
* Fixed: Conflict with the "The Events Calendar" plugin when saving View Advanced Filter configuration
* Fixed: When editing an entry in the frontend it gets unapproved when not using the approve form field
* Added: Option to convert text URI, www, FTP, and email addresses on a paragraph field in HTML links
* Fixed: Activate/Check License buttons weren't properly visible
* Added: `gravityview/field/other_entries/args` filter to modify arguments used to generate the Other Entries list. This allows showing other user entries from any View, not just the current view
* Added: `gravityview/render/hide-empty-zone` filter to hide empty zone. Use `__return_true` to prevent wrapper `<div>` from being rendered
* Updated Translations:
	- Bengali translation by [@tareqhi](https://www.transifex.com/accounts/profile/tareqhi/)
	- Turkish translation by [@suhakaralar](https://www.transifex.com/accounts/profile/suhakaralar/)
	- Hungarian translation by [@Darqebus](https://www.transifex.com/accounts/profile/Darqebus/)

= 1.7.5.1 on April 10 =
* Fixed: Path issue with the A-Z Filters Extension

= 1.7.5 on April 10 =
* Added: `[gvlogic]` Shortcode - allows you to show or hide content based on the value of merge tags in Custom Content fields! [Learn how to use the shortcode](http://docs.gravityview.co/article/252-gvlogic-shortcode).
* Fixed: White Screen error when license key wasn't set and settings weren't migrated (introduced in 1.7.4)
* Fixed: No-Conflict Mode not working (introduced in 1.7.4)
* Fixed: PHP notices when visiting complex URLs
* Fixed: Path to plugin updater file, used by Extensions
* Fixed: Extension global settings layout improved (yet to be implemented)
* Tweak: Restructure plugin file locations
* Updated: Dutch translation by [@erikvanbeek](https://www.transifex.com/accounts/profile/erikvanbeek/). Thanks!

= 1.7.4.1 on April 7 =
* Fixed: Fatal error when attempting to view entry that does not exist (introduced in 1.7.4)
* Updated: Turkish translation by [@suhakaralar](https://www.transifex.com/accounts/profile/suhakaralar/). Thanks!

= 1.7.4 on April 6 =
* Modified: The List template is now responsive! Looks great on big and small screens.
* Fixed: When editing an entry in the frontend it gets unapproved
* Fixed: Conflicts between the Advanced Filter extension and the Single Entry mode (if using `ANY` mode for filters)
* Fixed: Sorting by full name. Now sorts by first name by default.
    * Added `gravityview/sorting/full-name` filter to sort by last name ([see how](https://gist.github.com/zackkatz/cd42bee4f361f422824e))
* Fixed: Date and Time fields now properly internationalized (using `date_i18n` instead of `date`)
* Added: `gravityview_disable_change_entry_creator` filter to disable the Change Entry Creator functionality
* Modified: Migrated to use Gravity Forms settings
* Modified: Updated limit to 750 users (up from 300) in Change Entry Creator dropdown.
* Confirmed WordPress 4.2 compatibility
* Updated: Dutch translation (thanks, [@erikvanbeek](https://www.transifex.com/accounts/profile/erikvanbeek/)!)

= 1.7.3 on March 25 =
* Fixed: Prevent displaying a single Entry that doesn't match configured Advanced Filters
* Fixed: Issue with permalink settings needing to be re-saved after updating GravityView
* Fixed: Embedding entries when not using permalinks
* Fixed: Hide "Data Source" metabox links in the Screen Options tab in the Admin
* Added: `gravityview_has_archive` filter to enable View archive (see all Views by going to [sitename.com]/view/)
* Added: Third parameter to `GravityView_API::entry_link()` method:
    * `$add_directory_args` *boolean* True: Add URL parameters to help return to directory; False: only include args required to get to entry
* Tweak: Register `entry` endpoint even when not using rewrites
* Tweak: Clear `GravityView_View->_current_entry` after the View is displayed (fixes issue with Social Sharing Extension, coming soon!)
* Added: Norwegian translation (thanks, [@aleksanderespegard](https://www.transifex.com/accounts/profile/aleksanderespegard/)!)

= 1.7.2 on March 18 =
* Added: Other Entries field - Show what other entries the entry creator has in the current View
* Added: Ability to hide the Approve/Reject column when viewing Gravity Forms entries ([Learn how](http://docs.gravityview.co/article/248-how-to-hide-the-approve-reject-entry-column))
* Fixed: Missing Row Action links for non-View types (posts, pages)
* Fixed: Embedded DataTable Views with `search_value` not filtering correctly
* Fixed: Not possible to change View status to 'Publish'
* Fixed: Not able to turn off No-Conflict mode on the Settings page (oh, the irony!)
* Fixed: Allow for non-numeric search fields in `gravityview_get_entries()`
* Fixed: Social icons displaying on GravityView settings page
* Tweak: Improved Javascript & PHP speed and structure

= 1.7.1 on March 11 =
* Fixed: Fatal error on the `list-body.php` template

= 1.7 on March 10 =
* Added: You can now edit most Post Fields in Edit Entry mode
    - Supports Post Content, Post Title, Post Excerpt, Post Tags, Post Category, and most Post Custom Field configurations ([Learn more](http://docs.gravityview.co/article/245-editable-post-fields))
* Added: Sort Table columns ([read how](http://docs.gravityview.co/article/230-how-to-enable-the-table-column-sorting-feature))
* Added: Post ID field now available - shows the ID of the post that was created by the Gravity Forms entry
* Fixed: Properly reset `$post` after Live Post Data is displayed
* Tweak: Display spinning cursor while waiting for View configurations to load
* Tweak: Updated GravityView Form Editor buttons to be 1.9 compatible
* Added: `gravityview/field_output/args` filter to modify field output settings before rendering
* Fixed: Don't show date field value if set to Unix Epoch (1/1/1970), since this normally means that in fact, no date has been set
* Fixed: PHP notices when choosing "Start Fresh"
* Fixed: If Gravity Forms is installed using a non-standard directory name, GravityView would think it wasn't activated
* Fixed: Fixed single entry links when inserting views with `the_gravityview()` template tag
* Updated: Portuguese translation (thanks, Luis!)
* Added: `gravityview/fields/email/javascript_required` filter to modify message displayed when encrypting email addresses and Javascript is disabled
* Added: `GFCommon:js_encrypt()` method to encrypt text for Javascript email encryption
* Fixed: Recent Entries widget didn't allow externally added settings to save properly
* Fixed: Delete Entry respects previous pagination and sorting
* Tweak: Updated View Presets to have improved Search Bar configurations
* Fixed: `gravityview/get_all_views/params` filter restored (Modify Views returned by the `GVCommon::get_all_views()` method)
* GravityView will soon require Gravity Forms 1.9 or higher. If you are running Gravity Forms Version 1.8.x, please update to the latest version.

= 1.6.2 on February 23 =
* Added: Two new hooks in the Custom Content field to enable conditional logic or enable `the_content` WordPress filter which will trigger the Video embed ([read how](http://docs.gravityview.co/article/227-how-can-i-transform-a-video-link-into-a-player-using-the-custom-content-field))
* Fixed: Issue when embedding multiple DataTables views in the same page
* Tweak: A more robust "Save View" procedure to prevent losing field configuration on certain browsers
* Updated Translations:
	- Bengali translation by [@tareqhi](https://www.transifex.com/accounts/profile/tareqhi/)
	- Turkish translation by [@suhakaralar](https://www.transifex.com/accounts/profile/suhakaralar/)

= 1.6.1 on February 17 =
* Added: Allow Recent Entries to have an Embed Page ID
* Fixed: # of Recent Entries not saving
* Fixed: Link to Embed Entries how-to on the Welcome page
* Fixed: Don't show "Please select View to search" message until Search Widget is saved
* Fixed: Minor Javascript errors for new WordPress Search Widget
* Fixed: Custom template loading from the theme directory
* Fixed: Adding new search fields to the Search Bar widget in the Edit View screen
* Fixed: Entry creators can edit their own entries in Gravity Forms 1.9+
* Fixed: Recent Entries widget will be hidden in the Customizer preview until View ID is configured
* Tweak: Added Floaty icon to Customizer widget selectors
* Updated: Hungarian, Norwegian, Portuguese, Swedish, Turkish, and Spanish translations (thanks to all the translators!)

= 1.6 on February 12 =
* Our support site has moved to [docs.gravityview.co](http://docs.gravityview.co). We hope you enjoy the improved experience!
* Added: GravityView Search Widget - Configure a WordPress widget that searches any of your Views. [Read how to set it up](http://docs.gravityview.co/article/222-the-search-widget)
* Added: Duplicate View functionality allows you to clone a View from the All Views screen. [Learn more](http://docs.gravityview.co/article/105-how-to-duplicate-or-copy-a-view)
* Added: Recent Entries WordPress Widget - show the latest entries for your View. [Learn more](http://docs.gravityview.co/article/223-the-recent-entries-widget)
* Added: Embed Single Entries - You can now embed entries in a post or page! [See how](http://docs.gravityview.co/article/105-how-to-duplicate-or-copy-a-view)
* Fixed: Fatal errors caused by Gravity Forms 1.9.1 conflict
* Fixed: Respect Custom Input Labels added in Gravity Forms 1.9
* Fixed: Edit Entry Admin Bar link
* Fixed: Single Entry links didn't work when previewing a draft View
* Fixed: Edit entry validation hooks not running when form has multiple pages
* Fixed: Annoying bug where you would have to click Add Field / Add Widget buttons twice to open the window
* Added: `gravityview_get_link()` function to standardize generating HTML anchors
* Added: `GravityView_API::entry_link_html()` method to generate entry link HTML
* Added: `gravityview_field_entry_value_{$field_type}` filter to modify the value of a field (in `includes/class-api.php`)
* Added: `field_type` key has been added to the field data in the global `$gravityview_view->field_data` array
* Added: `GravityView_View_Data::maybe_get_view_id()` method to determine whether an ID, post content, or object passed to it is a View or contains a View shortcode.
* Added: Hook to customise the text message "You have attempted to view an entry that is not visible or may not exist." - `gravityview/render/entry/not_visible`
* Added: Included in hook `gravityview_widget_search_filters` the labels for search all, entry date and entry id.
* Tweak: Allow [WordPress SEO](http://wordpress.org/plugins/wordpress-seo/) scripts and styles when in "No Conflict Mode"
* Fixed: For Post Dynamic Data, make sure Post ID is set
* Fixed: Make sure search field choices are available before displaying field

= 1.5.4 on January 29, 2015 =
* Added: "Hide View data until search is performed" setting - only show the Search Bar until a search is entered
* Added: "Clear" button to your GravityView Search Bar - allows easy way to remove all searches & filters
* Added: You can now add Custom Content GravityView Widgets (not just fields) - add custom text or HTMLin the header or footer of a View
* Added: `gravityview/comments_open` filter to modify whether comments are open or closed for GravityView posts (previously always false)
* Added: Hook to filter the success Edit Entry message and link `gravityview/edit_entry/success`
* Added: Possibility to add custom CSS classes to multiple view widget wrapper ([Read how](https://gravityview.co/support/documentation/204144575/))
* Added: Field option to enable Live Post Data for Post Image field
* Fixed: Loading translation files for Extensions
* Fixed: Edit entry when embedding multiple views for the same form in the same page
* Fixed: Conflicts with Advanced Filter extension when embedding multiple views for the same form in the same page
* Fixed: Go Back link on embedded single entry view was linking to direct view url instead of page permalink
* Fixed: Searches with quotes now work properly
* Tweak: Moved `includes/css/`, `includes/js/` and `/images/` folders into `/assets/`
* Tweak: Improved the display of the changelog (yes, "this is *so* meta!")
* Updated: Swedish translation - thanks, [@adamrehal](https://www.transifex.com/accounts/profile/adamrehal/)
* Updated: Hungarian translation - thanks, [@Darqebus](https://www.transifex.com/accounts/profile/Darqebus/) (a new translator!) and [@dbalage](https://www.transifex.com/accounts/profile/dbalage/)

= 1.5.3 on December 22 =
* Fixed: When adding more than 100 fields to the View some fields weren't saved.
* Fixed: Do not set class tickbox for non-images files
* Fixed: Display label "Is Fulfilled" on the search bar
* Fixed: PHP Notice with Gravity Forms 1.9 and PHP 5.4+
* Tested with Gravity Forms 1.9beta5 and WordPress 4.1
* Updated: Turkish translation by [@suhakaralar](https://www.transifex.com/accounts/profile/suhakaralar/) and Hungarian translation by [@dbalage](https://www.transifex.com/accounts/profile/dbalage/). Thanks!

= 1.5.2 on December 11 =
* Added: Possibility to show the label of Dropdown field types instead of the value ([learn more](https://gravityview.co/support/documentation/202889199/ "How to display the text label (not the value) of a dropdown field?"))
* Fixed: Sorting numeric columns (field type number)
* Fixed: View entries filter for Featured Entries extension
* Fixed: Field options showing delete entry label
* Fixed: PHP date formatting now keeps backslashes from being stripped
* Modified: Allow license to be defined in `wp-config.php` ([Read how here](https://gravityview.co/support/documentation/202870789/))
* Modified: Added `$post_id` parameter as the second argument for the `gv_entry_link()` function. This is used to define the entry's parent post ID.
* Modified: Moved `GravityView_API::get_entry_id_from_slug()` to `GVCommon::get_entry_id_from_slug()`
* Modified: Added second parameter to `gravityview_get_entry()`, which forces the ability to fetch an entry by ID, even if custom slugs are enabled and `gravityview_custom_entry_slug_allow_id` is false.
* Updated Translations:
	- Bengali translation by [@tareqhi](https://www.transifex.com/accounts/profile/tareqhi/)
	- Romanian translation by [@ArianServ](https://www.transifex.com/accounts/profile/ArianServ/)
	- Mexican Spanish translation by [@jorgepelaez](https://www.transifex.com/accounts/profile/jorgepelaez/)

= 1.5.1 on December 2 =

* Added: Delete Entry functionality!
	- New "User Delete" setting allows the user who created an entry to delete it
	- Adds a "Delete" link in the Edit Entry form
	- Added a new "Delete Link" Field to the Field Picker
* Fixed: DataTables Extension hangs when a View has Custom Content fields
* Fixed: Search Bar - When searching on checkbox field type using multiselect input not returning results
* Fixed: Search Bar - supports "Match Any" search mode by default ([learn more](https://gravityview.co/support/documentation/202722979/ "How do I modify the Search mode?"))
* Fixed: Single Entry View title when view is embedded
* Fixed: Refresh the results cache when an entry is deleted or is approved/disapproved
* Fixed: When users are created using the User Registration Addon, the resulting entry is now automatically assigned to them
* Fixed: Change cache time to one day (from one week) so that Edit Link field nonces aren't invalidated
* Fixed: Incorrect link shortening for domains when it is second-level (for example, `example.co.uk` or `example.gov.za`)
* Fixed: Cached directory link didn't respect page numbers
* Fixed: Edit Entry Admin Bar link wouldn't work when using Custom Entry Slug
* Added: Textarea field now supports an option to trim the number of words shown
* Added: Filter to alter the default behaviour of wrapping images (or image names) with a link to the content object ([learn more](https://gravityview.co/support/documentation/202705059/ "Read the support doc for the filter"))
* Updated: Portuguese translation (thanks [@luistinygod](https://www.transifex.com/accounts/profile/luistinygod/)), Mexican translation (thanks, [@jorgepelaez](https://www.transifex.com/accounts/profile/jorgepelaez/)), Turkish translation (thanks [@suhakaralar](https://www.transifex.com/accounts/profile/suhakaralar/))

= 1.5 on November 12 =
* Added: New "Edit Entry" configuration
	- Configure which fields are shown when editing an entry
	- Set visibility for the fields (Entry Creator, Administrator, etc.)
	- Set custom edit labels
* Fixed: Single entry view now respects View settings
	- If an entry isn't included in View results, the single entry won't be available either
	- If "Show Only Approved" is enabled, prevent viewing of unapproved entries
	- Respects View filters, including those added by the Advanced Filtering extension
* Fixed: Single entry Go back button context on Embedded Views
* Fixed: Delete signature fields in Edit Entry (requires the Gravity Forms Signature Addon)
* Fixed: Gravity Forms tooltip translations being overridden
* Added: Choose to open the link from a website field in the same window (field option)
* Updated: Spanish (Mexican) translation by [@jorgepelaez](https://www.transifex.com/accounts/profile/jorgepelaez/), Dutch translation by [@erikvanbeek](https://www.transifex.com/accounts/profile/erikvanbeek/) and [@leooosterloo](https://www.transifex.com/accounts/profile/leooosterloo/), Turkish translation by [@suhakaralar](https://www.transifex.com/accounts/profile/suhakaralar/)

= 1.4 on October 28 =
* Added: Custom entry slug capability. Instead of `/entry/123`, you can now use entry values in the URL, like `/entry/{company name}/` or `/entry/{first name}-{last name}/`. Requires some customization; [learn more here](https://gravityview.co/support/documentation/202239919)
* Fixed: GravityView auto-updater script not showing updates
* Fixed: Edit Entry when a form has required Upload Fields
* Fixed: "Return to Directory" link not always working for sites in subdirectories
* Fixed: Broken links to single entries when viewing paginated results
* Fixed: Loaded field configurations when using "Start Fresh" presets
* Fixed: Searches ending in a space caused PHP warning
* Fixed: Custom "Edit Link Text" settings respected
* Fixed: Don't rely on Gravity Forms code for escaping query
* Fixed: When multiple Views are displayed on a page, Single Entry mode displays empty templates.
* Fixed: PHP error when displaying Post Content fields using Live Data for a post that no longer is published
* Tweak: Search Bar "Links" Input Type
	- Make link bold when filter is active
	- Clicking on an active filter removes the filter
* Tweak: Fixed updates for Multisite installations
* Modified: Now you can override which post a single entry links to. For example, if a shortcode is embedded on a home page and you want single entries to link to a page with an embedded View, not the View itself, you can pass the `post_id` parameter. This accepts the ID of the page where the View is embedded.
* Modified: Added `$add_pagination` parameter to `GravityView_API::directory_link()`
* Added: Indonesian translation (thanks, [@sariyanta](https://www.transifex.com/accounts/profile/sariyanta/))!
* Updated: Swedish translation 100% translated - thanks, [@adamrehal](https://www.transifex.com/accounts/profile/adamrehal/)!
* Updated: Dutch translation (thanks, [@leooosterloo](https://www.transifex.com/accounts/profile/leooosterloo/))!

= 1.3 on October 13 =
* Speed improvements - [Learn more about GravityView caching](https://gravityview.co/support/documentation/202827685/)
	- Added caching functionality that saves results to be displayed
	- Automatically clean up expired caches
	- Reduce number of lookups for where template files are located
	- Store the path to the permalink for future reference when rendering a View
	- Improve speed of Gravity Forms fetching field values
* Modified: Allow `{all_fields}` and `{pricing_fields}` Merge Tags in Custom Content field. [See examples of how to use these fields](https://gravityview.co/support/documentation/201874189/).
* Fixed: Message restored when creating a new View
* Fixed: Searching advanced input fields
* Fixed: Merge Tags available immediately when adding a new field
* Fixed: Issue where jQuery Cookie script wouldn't load due to `mod_security` issues. [Learn more here](http://docs.woothemes.com/document/jquery-cookie-fails-to-load/)
* Fixed (hopefully): Auto-updates for WordPress Multisite
* Fixed: Clicking overlay to close field/widget settings no longer scrolls to top of page
* Fixed: Make sure Gravity Forms scripts are added when embedding Gravity Forms shortcodes in a Custom Field
* Fixed: Remove double images of Floaty in the warning message when Gravity View is disabled
* Fixed: PHP warnings related to Section field descriptions
* Fixed: When using an advanced input as a search field in the Search Bar, the label would always show the parent field's label (Eg: "Address" when it should have shown "City")
	- Added: `gravityview_search_field_label` filter to allow modifying search bar labels
* Fixed: Field label disappears on closing settings if the field title is empty
* Fixed: Sub-fields retain label after opening field settings in the View Configuration
* Modified: Allow passing an array of form IDs to `gravityview_get_entries()`
* Tweak: If the View hasn't been configured yet, don't show embed shortcode in Publish metabox
* Tweak: Add version info to scripts and styles to clear caches with plugin updates
* Added: Swedish translation (thanks, [@adamrehal](https://www.transifex.com/accounts/profile/adamrehal/))!
* Updated: Spanish (Mexican) translation by, [@jorgepelaez](https://www.transifex.com/accounts/profile/jorgepelaez/), Dutch translation by [@erikvanbeek](https://www.transifex.com/accounts/profile/erikvanbeek/), and Turkish translation by [@suhakaralar](https://www.transifex.com/accounts/profile/suhakaralar/)
* Updated: Changed Turkish language code from `tr` to `tr_TR` to match WordPress locales

= 1.2 on October 8 =
* Added: New Search Bar!
	- No longer check boxes in each field to add a field to the search form
	- Add any searchable form fields, not just fields added to the View
	- Easy new drag & drop way to re-order fields
	- Horizontal and Vertical layouts
	- Choose how your search fields are displayed (if you have a checkbox field, for example, you can choose to have a drop-down, a multiselect field, checkboxes, radio buttons, or filter links)
	- Existing search settings will be migrated over on upgrade
* Added: "Custom Content" field type
	- Insert arbitrary text or HTML in a View
	- Supports shortcodes (including Gravity Forms shortcodes)!
* Added: Support for Gravity Forms Section & HTML field types
* Added: Improved textarea field support. Instead of using line breaks, textareas now output with paragraphs.
	- Added new `/templates/fields/textarea.php` file
* Added: A new File Upload field setting. Force uploads to be displayed as links and not visually embedded by checking the "Display as a Link" checkbox.
* Added: Option to disable "Map It" link for the full Address field.
	- New `gravityview_get_map_link()` function with `gravityview_map_link` filter. To learn how to modify the map link, [refer to this how-to article](https://gravityview.co/support/documentation/201608159)
	- The "Map It" string is now translatable
* Added: When editing a View, there are now links in the Data Source box to easily access the Form: edit form, form entries, form settings and form preview
* Added: Additional information in the "Add Field" or "Add Widget" picker (also get details about an item by hovering over the name in the View Configuration)
* Added: Change Entry Creator functionality. Easily change the creator of an entry when editing the entry in the Gravity Forms Edit Entry page
	- If you're using the plugin downloaded from [the how-to page](https://gravityview.co/support/documentation/201991205/), you can de-activate it
* Modified: Changed translation textdomain to `gravityview` instead of `gravity-view`
* Modified: Always show label by default, regardless of whether in List or Table View type
* Modified: It's now possible to override templates on a Form ID, Post ID, and View ID basis. This allows custom layouts for a specific View, rather than site-wide. See "Template File Hierarchy" in [the override documentation](http://gravityview.co/support/documentation/202551113/) to learn more.
* Modified: File Upload field output no longer run through `wpautop()` function
* Modified: Audio and Video file uploads are now displayed using WordPress' built-in [audio](http://codex.wordpress.org/Audio_Shortcode) and [video](http://codex.wordpress.org/Video_Shortcode) shortcodes (requires WordPress 3.6 or higher)
	- Additional file type support
	- Added `gravityview_video_settings` and `gravityview_audio_settings` filters to modify the parameters passed to the shortcode
* Fixed: Shortcode attributes not overriding View defaults
* Fixed: Uploading and deleting files works properly in Edit Entry mode
* Fixed: Configurations get truncated when configuring Views with many fields
* Fixed: Empty `<span class="gv-field-label">` tags no longer output
	- Modified: `gv_field_label()` no longer returns the label with a trailing space. Instead, we use the `.gv-field-label` CSS class to add spacing using CSS padding.
* Fixed: Conflict with Relevanssi plugin
* Fixed: If a date search isn't valid, remove the search parameter so it doesn't cause an error in Gravity Forms
* Fixed: Email field was displaying label even when email was empty.
* Settings page improvements
	- When changing the license value and saving the form, GravityView now re-checks the license status
	- Improved error messages
	- Made license settings translatable
* Modified: Added support for Gravity Forms "Post Image" field captions, titles, and descriptions.
* Updated list of allowed image formats to include `.bmp`, `.jpe`, `.tiff`, `.ico`
* Modified: `/templates/fields/fileupload.php` file - removed the logic for how to output the different file types and moved it to the `gravityview_get_files_array()` function in `includes/class-api.php`
* Modified: `gv_value()` no longer needs the `$field` parameter
* Tweak: Fixed email setting description text.
* Tweak: Don't show Entry Link field output on single entry
* Tweak: Improved Javascript performance in the Admin
* Tweak: "Custom Label" is now shown as the field title in View Configuration
* Tweak: Fixed "Left Footer" box not properly cleared
* Tweak: Show warning if the Directory plugin is running
* Tweak: Use icon font in Edit Entry mode for the download/delete file buttons. Now stylable using `.gv-edit-entry-wrapper .dashicons` CSS class.
* Updated: Turkish translation by [@suhakaralar](https://www.transifex.com/accounts/profile/suhakaralar/), Dutch translation by [@leooosterloo](https://www.transifex.com/accounts/profile/leooosterloo/), Portuguese translation by [@luistinygod](https://www.transifex.com/accounts/profile/luistinygod/)

= 1.1.6 on September 8 =
* Fixed: Approve / Disapprove all entries using Gravity Forms bulk edit entries form (previously, only visible entries were affected)
* Added: Email field settings
	- Email addresses are now encrypted by default to prevent scraping by spammers
	- Added option to display email plaintext or as a link
	- Added subject and body settings: when the link is clicked, you can choose to have these values pre-filled
* Added: Source URL field settings, including show as a link and custom link text
* Added: Signature field improvements (when using the Gravity Forms Signature Add-on) - now shows full size
* Fixed: Empty truncated URLs no longer get shown
* Fixed: License Activation works when No-Conflict Mode is enabled
* Fixed: When creating a new View, "View Type" box was visible when there were no existing Gravity Forms
* Fixed: Fields not always saving properly when adding lots of fields with the "Add All Fields" button
* Fixed: Recognizing single entry when using WordPress "Default" Permalink setting
* Fixed: Date Created field now respects the blog's timezone setting, instead of using UTC time
* Fixed: Edit Entry issues
	* Fixed form validation errors when a scheduled form has expired and also when a form has reached its entry limit
	* Fixed PHP warning messages when editing entries
	* When an Edit Entry form is submitted and there are errors, the submitted values stay in the form; the user won't need to fill in the form again.
* Fixed: Product sub-fields (Name, Quantity & Price) displayed properly
* Fixed: Empty entry display when using Job Board preset caused by incorrect template files being loaded
* Fixed: Files now can be deleted when a non-administrator is editing an entry
* Fixed: PHP Notices on Admin Views screen for users without edit all entries capabilities
* Modified: Added ability to customize and translate the Search Bar's date picker. You can now fully customize the date picker.
	* Added: Full localization for datepicker calendar (translate the days of the week, month, etc)
	* Modified: Changed year picker to +/- 5 years instead of +20/-100
* Tweak: Enabled Merge Tags for Table view "Custom CSS Class" field settings
* Tweak: In the Edit View screen, show a link icon when a field is being used as a link to the Single Entry mode
* Tweak: Added helper text when a new form is created by GravityView
* Tweak: Renamed "Description" drop zone to "Other Fields" to more accurately represent use
* Tweak: Remove all fields from a zone by holding down the Alt key while clicking the remove icon

#### Developers

* Modified: `template/fields/date_created.php` file
* Added: `gravityview_date_created_adjust_timezone` filter to disable timezone support and use UTC (returns boolean)
* Added: `get_settings()` and `get_setting()` methods to the `GravityView_Widget` class. This allows easier access to widget settings.
* Modified: Added `gravityview_js_localization` filter to add Javascript localization
* Added: `gravityview_datepicker_settings` filter to modify the datepicker settings using the setting names from the [jQuery DatePicker options](http://api.jqueryui.com/datepicker/)
* Modified: `gravityview_entry_class` filter to modify the CSS class for each entry wrapper
* Modified: Added `gravityview_widget_search_filters` filter to allow reordering search filters, so that they display in a different order in search widget
* Modified: Addded `gravityview_default_page_size` filter to modify default page size for Views (25 by default)
* Modified: Added actions to the `list-body.php` template file:
	- `gravityview_list_body_before`: Before the entry output
	- `gravityview_entry_before`: Inside the entry wrapper
	- `gravityview_entry_title_before`, `gravityview_entry_title_after`: Before and after the entry title and subtitle output
	- `gravityview_entry_content_before`, `gravityview_entry_content_after`: Before and after the entry content area (image and description zones)
	- `gravityview_entry_footer_before`, `gravityview_entry_footer_after`: Before and after the entry footer
	- `gravityview_entry_after`: Before the entry wrapper closing tag
	- `gravityview_list_body_after`: After entry output
* Modified: Added `gravityview_get_entry_ids()` function to fetch array of entry IDs (not full entry arrays) that match a search result
* Tweak: Removed duplicate `GravityView_frontend::hide_field_check_conditions()` and `GravityView_frontend::filter_fields()` methods
* Modified: Added `get_cap_choices()` method to be used for fetching GravityView roles array

= 1.1.5 =
* Added: "Edit" link in Gravity Forms Entries screen
* Fixed: Show tooltips when No Conflict Mode is enabled
* Fixed: Merge Vars for labels in Single Entry table layouts
* Fixed: Duplicate "Edit Entry" fields in field picker
* Fixed: Custom date formatting for Date Created field
* Fixed: Searching full names or addresses now works as expected
* Fixed: Custom CSS classes are now added to cells in table-based Views
* Updated: Turkish translation by [@suhakaralar](https://www.transifex.com/accounts/profile/suhakaralar/)
* Tweak: Redirect to Changelog instead of Getting Started if upgrading

= 1.1.4 =
* Fixed: Sort & Filter box not displaying
* Fixed: Multi-select fields now display as drop-down field instead of text field in the search bar widget
* Fixed: Edit Entry now compatibile with Gravity Forms forms when "No Duplicates" is enabled
* Added: `gravityview_field_output()` function to generate field output.
* Added: `gravityview_page_links_args` filter to modify the Page Links widget output. Passes standard [paginate_links()](http://codex.wordpress.org/Function_Reference/paginate_links) arguments.
* Modified: `list-body.php` and `list-single.php` template files - field output are now generated using the `gravityview_field_output()` function

= 1.1.3 =
* Fixed: Fatal error on activation when running PHP 5.2
* Fixed: PHP notice when in No-Conflict mode

= 1.1.2 =
* Added: Extensions framework to allow for extensions to auto-update
* Fixed: Entries not displaying in Visual Composer plugin editor
* Fixed: Allow using images as link to entry
* Fixed: Updated field layout in Admin to reflect actual layout of listings (full-width title and subtitle above image)
* Fixed: Editing entry updates the Approved status
* Fixed: When trying to access an entry that doesn't exist (it had been permanently deleted), don't throw an error
* Fixed: Default styles not being enqueued when embedded using the shortcode (fixes vertical pagination links)
* Fixed: Single entry queries were being run twice
* Fixed: Added Enhanced Display style in Edit Entry mode
* Modified: How single entries are accessed; now allows for advanced filtering. Converted `gravityview_get_entry()` to use `GFAPI::get_entries()` instead of `GFAPI::get_entry()`
* Modified: Form ID can be 0 in `gravityview_get_entries()`
* Modified: Improved Edit Entry styling
* Modified: Convert to using `GravityView_View_Data::get_default_args()` instead of duplicating the settings arrays. Used for tooltips, insert shortcode dialog and View metaboxes.
* Modified: Add a check for whether a view exists in `GravityView_View_Data::add_view()`
* Modified: Convert `GravityView_Admin_Views::render_select_option()` to use the key as the value and the value as the label instead of using associative array with `value` and `label` keys.
* Translation updates - thank you, everyone!
	* Romanian translation by [@ArianServ](https://www.transifex.com/accounts/profile/ArianServ/)
	* Finnish translation by [@harjuja](https://www.transifex.com/accounts/profile/harjuja/)
	* Spanish translation by [@jorgepelaez](https://www.transifex.com/accounts/profile/jorgepelaez/)

= 1.1.1 =
* __We fixed license validation and auto-updates__. Sorry for the inconvenience!
* Added: View Setting to allow users to edit only entries they created.
* Fixed: Could not edit an entry with Confirm Email fields
* Fixed: Field setting layouts not persisting
* Updated: Bengali translation by [@tareqhi](https://www.transifex.com/accounts/profile/tareqhi/)
* Fixed: Logging re-enabled in Admin
* Fixed: Multi-upload field button width no longer cut off
* Tweak: Added links to View Type picker to live demos of presets.
* Tweak: Added this "List of Changes" tab.

= 1.1 =
* Refactored (re-wrote) View data handling. Now saves up to 10 queries on each page load.
* Fixed: Infinite loop for rendering `post_content` fields
* Fixed: Page length value now respected for DataTables
* Fixed: Formatting of DataTables fields is now processed the same way as other fields. Images now work, for example.
* Modified: Removed redundant `gravityview_hide_empty_fields` filters
* Fixed/Modified: Enabled "wildcard" search instead of strict search for field searches.
* Added: `gravityview_search_operator` filter to modify the search operator used by the search.
* Added: `gravityview_search_criteria` filter to modify all search criteria before being passed to Gravity Forms
* Added: Website Field setting to display shortened link instead of full URL
* Fixed: Form title gets replaced properly in merge tags
* Modified: Tweaked preset templates

= 1.0.10 =
* Added: "Connected Views" in the Gravity Forms Toolbar. This makes it simple to see which Views are using the current form as a data source.
* Fixed: Edit Entry link in Multiple Entries view

= 1.0.9 on July 18 =
* Added: Time field support, with date format default and options
* Added: "Event Listings" View preset
* Added: "Show Entry On Website" Gravity Forms form button. This is meant to be an opt-in checkbox that the user sees and can control, unlike the "Approve/Reject" button, which is designed for adminstrators to manage approval.
* Modified: Improved horizontal search widget layout
* Modified: Improved "Start Fresh" and "Switch View" visual logic when Starting Fresh and switching forms
* Fixed: Single Entry showing 404 errors
* Fixed: PHP notice on WooCommerce pages
* Fixed: Don't display empty date/time value
* Fixed: Only show Edit Entry link to logged-in users
* Fixed: Re-enabled "Minimum Gravity Forms Version" error message
* Updated: Dutch translation by [@leooosterloo](https://www.transifex.com/accounts/profile/leooosterloo/) (100% coverage, thank you!)
* Tweak: Added "Preview" link to Data Source
* Modified: Created new `class-post-types.php` include file to handle post type & URL rewrite actions.

= 1.0.8.1 on July 17 =
* Fixed: DataTables
	- Restored pageSize
	- Prevented double-initilization
	- FixedHeader & FixedColumns work (now prevent scrolling)
	- Changed default Scroller height from 400 to 500px
* Fixed: Filtering by date
* Fixed: PHP warning in `gv_class()`
* Fixed: Debug Bar integration not printing Warnings
* Removed settings panel tracking script

= 1.0.7 & 1.0.8 on July 17 =
* __Edit Entry__ - you can add an Edit Entry link using the "Add Field" buttons in either the Multiple Entries or Single Entry tab.
	- For now, if the user has the ability to edit entries in Gravity Forms, they’ll be able to edit entries in GravityView. Moving forward, we'll be adding refined controls over who can edit which entries.
	- It supports modifying existing Entry uploads and the great Multiple-File Upload field.
* Modified: Approved Entry functionality
	* Approve/Reject Entries now visible on all forms, regardless of whether the form has an "Approved" field.
	* The Approved field now supports being renamed
* Added: Very cool DataTables extensions:
	* Scroller: dynamically load in new entries as you scroll - no need for pagination)
	* TableTools: Export your entries to CSV and PDF
	* FixedHeader: As you scroll a large DataTable result, the headers of the table stay at the top of the screen. Also, FixedColumns, which does the same for the main table column.
* Added: Shortcodes for outputting Widgets such as pagination and search. Note: they only work on embedded views if the shortcode has already been processed. This is going to be improved. [Read the documentation](https://katzwebservices.zendesk.com/hc/en-us/articles/201103045)
* Added: Search form fields now displayed horizontally by default. [That can be changed](https://katzwebservices.zendesk.com/hc/en-us/articles/201119765).
* Added: Easy links to "Edit Form", "Settings" and "Entries" for the Data Source Gravity Forms form in the All Views admin screen
* Added: Integration with the [Debug Bar](http://wordpress.org/plugins/debug-bar/) plugin - very helpful for developers to see what's going on behind the scenes.
* Fixed: Insert View embed code.
* Fixed: Now supports View shortcodes inside other shortcodes (such as `[example][gravityview][/example]`)
* Fixed: Conflict with WordPress SEO OpenGraph meta data generators
* Fixed: Enforced image max-width so images don't spill out of their containers
* Fixed: Sanitized "Custom Class" field setting values to make sure the HTML doesn't break.
* Fixed: Search field with "default" permalink structure
* Fixed: 1.0.8 fixes an issue accessing single entries that was introduced in 1.0.7
* Modified: Updated `GravityView_Admin_Views::is_gravityview_admin_page()` to fetch post if not yet set.
* Modified: Enabled merge tags in Custom Class field settings
* Modified: Set margin and padding to `0` on pagination links to override theme conflicts
* Modified: Updated `gv_class()` calls to pass form and entry fields to allow for merge tags
* Modified: Default visibility capabilities: added "Can View/Edit Gravity Forms Entries" as options
* Modified: Added custom `class` attribute sanitizer function
`gravityview_sanitize_html_class`
* Tweak: Improved the Embed View form layout
* Tweak: Hide "Switch View" button when already choosing a view
* Tweak: Moved shortcode hint to Publish metabox and added ability to easily select the text
* Tweak: Added tooltips to fields in the View editor
* Tweak: Remove WordPress SEO score calculation on Views
* Tweak: Use `$User->ID` instead of `$User->id` in Name fields
* Tweak: Added tooltip capability to field settings by using `tooltip` parameter. Uses the Gravity Forms tooltip array key.
* Translation updates - thank you, everyone! The # of strings will stay more stable once the plugin's out of beta :-)
	* Added: Portuguese translation by [@luistinygod](https://www.transifex.com/accounts/profile/luistinygod/) - thanks!
	* Updated: Bengali translation by [@tareqhi](https://www.transifex.com/accounts/profile/tareqhi/)
	* Updated: Turkish translation by [@suhakaralar](https://www.transifex.com/accounts/profile/suhakaralar/)
	* Updated: Dutch translation by [@leooosterloo](https://www.transifex.com/accounts/profile/leooosterloo/)
	* If you'd like to contribute translations, [please sign up here](https://www.transifex.com/projects/p/gravityview/).


= 1.0.6 on June 26 =
* Fixed: Fatal error when Gravity Forms is inactive
* Fixed: Undefined index for `id` in Edit View
* Fixed: Undefined variable: `merge_class`
* Fixed: Javascript error when choosing a Start Fresh template. (Introduced by the new Merge Tags functionality in 1.0.5)
* Fixed: Merge Tags were available in Multiple Entries view for the Table layout
* Fixed: Remove Merge Tags when switching forms
* Fixed: That darn settings gear showing up when it shouldn't
* Fixed: Disappearing dialog when switching forms
* Fixed: Display of Entry Link field
* Fixed: Per-field settings weren't working
	* Added: "Link to the post" setting for Post fields
	* Added: "Use live post data" setting for Post fields. Allows you to use the current post information (like title, tags, or content) instead of the original submitted data.
	* Added: Link to category or tag setting for Post Categories and Post Tags fields
	* Added: "Link Text" setting for the Entry Link field
* Modified: Moved admin functionality into new files
	- AJAX calls now live in `class-ajax.php`
	- Metaboxes now live in `class-metabox.php`
* Tweak: Updated change forms dialog text
* Tweak: Removed "use as search filter" from Link to Entry field options
* Translation updates.
	* Added: French translation by [@franckt](https://www.transifex.com/accounts/profile/franckt/) - thanks!
	* Updated: Bengali translation by [@tareqhi](https://www.transifex.com/accounts/profile/tareqhi/)
	* Updated: Turkish translation by [@suhakaralar](https://www.transifex.com/accounts/profile/suhakaralar/)
	* If you'd like to contribute translations, [please sign up here](https://www.transifex.com/projects/p/gravityview/).

= 1.0.5 =
* Added: Lightbox for images (in View Settings metabox)
* Added: Merge Tags - You can now modify labels and settings using dynamic text based on the value of a field. (requires Gravity Forms 1.8.6 or higher)
* Added: Customize the return to directory link anchor text (in the View Settings metabox, under Single Entry Settings)
* Added: Set the title for the Single Entry
* Added: Choose whether to hide empty fields on a per-View basis
* Improved: DataTables styling now set to `display` by default. Can be overridden by using the filter `gravityview_datatables_table_class`
* Improved: Speed!
	* Added `form` item to global `$gravityview_view` data instead of looking it up in functions. Improves `gv_value()` and `gv_label()` speed.
	* Added `replace_variables()` method to `GravityView_API` to reduce time to process merge tags by checking if there are any curly brackets first.
* Improved: "No Views found" text now more helpful for getting started.
* Fixed: Approve Entries column not displaying when clicking Forms > Entries link in admin menu
* Fixed: Field Settings gear no longer showing for widgets without options
* Fixed: Added Gravity Forms minimum version notice when using < 1.8
* Fixed: Column "Data Source" content being displayed in other columns

= 1.0.4 =
* Added: __DataTables integration__ Created a new view type for existing forms that uses the [DataTables](http://datatables.net) script.
We're just getting started with what can be done with DataTables. We'll have much more cool stuff like [DataTables Extensions](http://datatables.net/extensions/index).
* Added: "Add All Fields" option to bottom of the "Add Field" selector
* Added: Per-field-type options structure to allow for different field types to override default Field Settings
	* Added: Choose how to display User data. In the User field settings, you can now choose to display the "Display Name", username, or ID
	* Added: Custom date format using [PHP date format](https://www.php.net//manual/en/function.date.php) available for Entry Date and Date fields
	* Fixed: Default setting values working again
	* Fixed: Field type settings now working
* Added: `search_field` parameter to the shortcode. This allows you to specify a field ID where you want the search performed (The search itself is defined in `search_value`)
* Added: [Using the Shortcode](https://katzwebservices.zendesk.com/hc/en-us/articles/202934188) help article
* Added: Data Source added to the Views page
* Fixed: Field labels escaping issue (`It's an Example` was displaying as `It\'s an Example`)
* Fixed: Settings "gear" not showing when adding a new field
* Fixed: Sorting issues
	- Remove the option to sort by composite fields like Name, Address, Product; Gravity Forms doesn't process those sort requests properly
	- Remove List and Paragraph fields from being sortable
	- Known bug: Price fields are sorted alphabetically, not numerically. For example, given $20,000, $2,000 and $20, Gravity Forms will sort the array like this: $2,000, $20, $20,000. We've filed a bug report with Gravity Forms.
* Improved: Added visibility toggles to some Field Settings. For example, if the "Show Label" setting is not checked, then the "Custom Label" setting is hidden.
* Modified how data is sent to the template: removed the magic methods getter/setters setting the `$var` variable - not data is stored directly as object parameters.
* Added many translations. Thanks everyone!
	* Bengali translation by [@tareqhi](https://www.transifex.com/accounts/profile/tareqhi/)
	* German translation by [@seschwarz](https://www.transifex.com/accounts/profile/seschwarz/)
	* Turkish translation by [@suhakaralar](https://www.transifex.com/accounts/profile/suhakaralar/)
	* Dutch translation by [@leooosterloo](https://www.transifex.com/accounts/profile/leooosterloo/)
	* If you'd like to contribute translations, [please sign up here](https://www.transifex.com/projects/p/gravityview/). Thanks again to all who have contributed!

= 1.0.3 =
* Added: Sort by field, sort direction, Start & End date now added to Post view
	- Note: When using the shortcode, the shortcode settings override the View settings.
* Fixed: Fatal errors caused by Gravity Forms not existing.
* Added a setting for Support Email - please make sure your email is accurate; otherwise we won't be able to respond to the feedback you send
* Fixed: Custom CSS classes didn't apply to images in list view
* Improved Settings layout
* Tweak: Hide WordPress SEO, Genesis, and WooThemes metaboxes until a View has been created
* Tweak: Field layout improvements; drag-and-drop works smoother now
* Tweak: Add icon to Multiple Entries / Single Entry tabs
* Tweak: Dialog boxes now have a backdrop
* Fixed: Don't show field/widget settings link if there are no settings (like on the Show Pagination Info widget)
* Fixed: Security warning by the WordFence plugin: it didn't like a line in a sample entry data .csv file
* Fixed: Don't show welcome screen on editing the plugin using the WordPress Plugin Editor
* Tweak: Close "Add Field" and "Add Widget" boxes by pressing the escape key
* Added: Hungarian translation. Thanks, [@dbalage](https://www.transifex.com/accounts/profile/dbalage/)!
* Added: Italian translation. Thanks, [@ClaraDiGennaro](https://www.transifex.com/accounts/profile/ClaraDiGennaro/)
* If you'd like to contribute translations, [please sign up here](https://www.transifex.com/projects/p/gravityview/).

= 1.0.2 =
* Added: Show Views in Nav menu builder
* Fixed: "Add Fields" selector no longer closes when clicking to drag the scrollbar
* Fixed: Issue affecting Gravity Forms styles when Gravity Forms' "No Conflict Mode" is enabled
* Fixed: Footer widget areas added back to Single Entry views using Listing layout
* Changed the look and feel of the Add Fields dialog and field settings. Let us know what you think!

= 1.0.1 =
* Added: "Getting Started" link to the Views menu
* Fixed: Fatal error for users with Gravity Forms versions 1.7 or older
* Fixed: Entries in trash no longer show in View
* Tweak: When modifying the "Only visible to logged in users with role" setting, if choosing a role other than "Any", check the checkbox.
* Tweak: `gravityview_field_visibility_caps` filter to add/remove capabilities from the field dropdowns
* Added: Translation files. If you'd like to contribute translations, [please sign up here](https://www.transifex.com/projects/p/gravityview/).

= 1.0 =

* Liftoff!

== Upgrade Notice ==

= 1.0.1 =
* Added: "Getting Started" link to the Views menu
* Fixed: Fatal error for users with Gravity Forms versions 1.7 or older
* Fixed: Entries in trash no longer show in View
* Tweak: When modifying the "Only visible to logged in users with role" setting, if choosing a role other than "Any", check the checkbox.
* Tweak: `gravityview_field_visibility_caps` filter to add/remove capabilities from the field dropdowns
* Added: Translation files. If you'd like to contribute translations, [please sign up here](https://www.transifex.com/projects/p/gravityview/).

= 1.0 =

* Liftoff!<|MERGE_RESOLUTION|>--- conflicted
+++ resolved
@@ -20,19 +20,16 @@
 
 == Changelog ==
 
-<<<<<<< HEAD
-* Added: `gravityview/edit_entry/verify_nonce` filter to override nonce validation in Edit Entry
-=======
 = 1.13 =
 * Added: Number field settings
 	- Format number: Display numbers with thousands separators
 	- Decimals: Precision of the number of decimal places. Leave blank to use existing precision.
 * Added: Allow to override the entry saved value by the dynamic populated value on the Edit Entry view
-* Added: `gravityview/merge_tags/do_replace_variables` filter to enable/disable replace_variables behavior.
+* Added: `gravityview/merge_tags/do_replace_variables` filter to enable/disable replace_variables behavior
+* Added: `gravityview/edit_entry/verify_nonce` filter to override nonce validation in Edit Entry
 * Fixed: Edit Entry link not showing for non-admins when using the DataTables template
 * Fixed: Cache wasn't being used for `get_entries()`
 * Fixed: Extension class wasn't properly checking requirements
->>>>>>> 4abd3393
 
 = 1.12 on August 5 =
 * Fixed: Conflicts with Advanced Filter extension when using the Recent Entries widget

=== GravityView ===
Tags: gravity forms, directory, gravity forms directory
Requires at least: 3.3
Tested up to: 4.2.2
Stable tag: trunk
Contributors: katzwebservices, luistinygod
License: GPL 3 or higher

Beautifully display your Gravity Forms entries.

== Description ==

Beautifully display your Gravity Forms entries. Learn more on [GravityView.co](https://gravityview.co).

== Installation ==

1. Upload plugin files to your plugins folder, or install using WordPress' built-in Add New Plugin installer
2. Activate the plugin
3. Follow the instructions

== Changelog ==

* Fixed: Conflicts with Advanced Filter extension when using the Recent Entries widget
* Fixed: Sorting icons were being added to List template fields when embedded on the same page as Table templates
* Fixed: Empty Product fields would show a string (", Qty: , Price:") instead of being empty. This prevented "Hide empty fields" from working
<<<<<<< HEAD
* Added: `gravityview/common/sortable_fields` filter to override which fields are sortable
=======
* Fixed: When searching on the Entry Created date, the date used GMT, not blog timezone
>>>>>>> c7b966b5

= 1.11.2 on July 22 =
* Fixed: Bug when comparing empty values with `[gvlogic]`
* Fixed: Remove extra whitespace when comparing values using `[gvlogic]`
* Modified: Allow Avada theme Javascript in "No-Conflict Mode"
* Updated: French translation

= 1.11.1 on July 20 =
* Added: New filter hook to customise the cancel Edit Entry link: `gravityview/edit_entry/cancel_link`
* Fixed: Extension translations
* Fixed: Dropdown inputs with long field names could overflow field and widget settings
* Modified: Allow Genesis Framework CSS and Javascript in "No-Conflict Mode"
* Updated: Danish translation (thanks [@jaegerbo](https://www.transifex.com/accounts/profile/jaegerbo/)!) and German translation

= 1.11 on July 15 =
* Added: GravityView now updates WordPress user profiles when an entry is updated while using the Gravity Forms User Registration Add-on
* Fixed: Removed User Registration Add-on validation when updating an entry
* Fixed: Field custom class not showing correctly on the table header
* Fixed: Editing Time fields wasn't displaying saved value
* Fixed: Conflicts with the date range search when search inputs are empty
* Fixed: Conflicts with the Other Entries field when placing a search:
    - Developer note: the filter hook `gravityview/field/other_entries/args` was replaced by "gravityview/field/other_entries/criteria". If you are using this filter, please [contact support](mailto:support@gravityview.co) before updating so we can help you transition
* Updated: Turkish translation (thanks [@suhakaralar](https://www.transifex.com/accounts/profile/suhakaralar/)!) and Mexican translation (thanks [@jorgepelaez](https://www.transifex.com/accounts/profile/jorgepelaez/)!)

= 1.10.1 on July 2 =
* Fixed: Edit Entry link and Delete Entry link in embedded Views go to default view url
* Fixed: Duplicated fields on the Edit Entry view
* Fixed: Warning on bulk edit

= 1.10 on June 26 =
* Update: Due to the new Edit Entry functionality, GravityView now requires Gravity Forms 1.9 or higher
* Fixed: Editing Hidden fields restored
* Fixed: Edit Entry and Delete Entry may not always show in embedded Views
* Fixed: Search Bar "Clear" button Javascript warning in Internet Explorer
* Fixed: Edit Entry styling issues with input sizes. Edit Entry now uses 100% Gravity Forms styles.
* Added: `[gv_edit_entry_link]` and `[gv_delete_entry_link]` shortcodes. [Read how to use them](http://docs.gravityview.co/article/287-edit-entry-and-delete-entry-shortcodes)

= 1.9.1 on June 24 =
* Fixed: Allow "Admin Only" fields to appear in Edit Entry form
	- New behavior: If the Edit Entry tab isn't configured in GravityView (which means all fields will be shown by default), GravityView will hide "Admin Only" fields from being edited by non-administrators. If the Edit Entry tab is configured, then GravityView will use the field settings in the configuration, overriding Gravity Forms settings.
* Tweak: Changed `gravityview/edit-entry/hide-product-fields` filter to `gravityview/edit_entry/hide-product-fields` for consistency

= 1.9 on June 23 =
* Added: Edit Entry now takes place in the Gravity Forms form layout, not in the previous layout. This means:
	- Edit Entry now supports Conditional Logic - as expected, fields will show and hide based on the form configuration
	- Edit Entry supports [Gravity Forms CSS Ready Classes](https://www.gravityhelp.com/css-ready-classes-for-gravity-forms/) - the layout you have configured for your form will be used for Edit Entry, too.
	- If you customized the CSS of your Edit Entry layout, **you will need to update your stylesheet**. Sorry for the inconvenience!
	- If visiting an invalid Edit Entry link, you are now provided with a back link
	- Product fields are now hidden by default, since they aren't editable. If you want to instead display the old message that "product fields aren't editable," you can show them using the new `gravityview/edit_entry/hide-product-fields` filter
* Added: Define column widths for fields in each field's settings (for Table and DataTable View Types only)
* Added: `{created_by}` Merge Tag that displays information from the creator of the entry ([learn more](http://docs.gravityview.co/article/281-the-createdby-merge-tag))
* Added: Edit Entry field setting to open link in new tab/window
* Added: CSS classes to the Update/Cancel/Delete buttons ([learn more](http://docs.gravityview.co/article/63-css-guide#edit-entry))
* Fixed: Shortcodes not processing properly in DataTables Extension
* Tweak: Changed support widget to a Live Chat customer support and feedback form widget

= 1.8.3 on June 12 =
* Fixed: Missing title and subtitle field zones on `list-single.php` template

= 1.8.2 on June 10 =
* Fixed: Error on `list-single.php` template

= 1.8.1 on June 9 =
* Added: New search filter for Date fields to allow searching over date ranges ("from X to Y")
* Updated: The minimum required version of Gravity Forms is now 1.8.7. **GravityView will be requiring Gravity Forms 1.9 soon.** Please update Gravity Forms if you are running an older version!
* Fixed: Conflicts with [A-Z Filter Extension](https://gravityview.co/extensions/a-z-filter/) and View sorting due to wrong field mapping
* Fixed: The "links" field type on the GravityView WordPress search widget was opening the wrong page
* Fixed: IE8 Javascript error when script debugging is on. Props, [@Idealien](https://github.com/Idealien). [Issue #361 on Github](https://github.com/katzwebservices/GravityView/issues/361)
* Fixed: PHP warning when trashing entries. [Issue #370 on Github](https://github.com/katzwebservices/GravityView/issues/370)
* Tweak: Updated the `list-single.php`, `table-body.php`, `table-single.php` templates to use `GravityView_View->getFields()` method

= 1.8 on May 26 =
* View settings have been consolidated to a single location. [Learn more about the new View Settings layout](http://docs.gravityview.co/article/275-view-settings).
* Added: Custom Link Text in Website fields
* Added: Poll Addon GravityView widget
* Added: Quiz Addon support: add Quiz score fields to your View configuration
* Added: Possibility to search by entry creator on Search Bar and Widget
* Fixed: `[gvlogic]` shortcode now properly handles comparing empty values.
    * Use `[gvlogic if="{example} is=""]` to determine if a value is blank.
    * Use `[gvlogic if="{example} isnot=""]` to determine if a value is not blank.
    * See "Matching blank values" in the [shortcode documentation](http://docs.gravityview.co/article/252-gvlogic-shortcode)
* Fixed: Sorting by full address. Now defaults to sorting by city. Use the `gravityview/sorting/address` filter to modify what data to use ([here's how](https://gist.github.com/zackkatz/8b8f296c6f7dc99d227d))
* Fixed: Newly created entries cannot be directly accessed when using the custom slug feature
* Fixed: Merge Tag autocomplete hidden behind the Field settings (did you know you can type `{` in a field that has Merge Tags enabled and you will get autocomplete?)
* Fixed: For sites not using [Permalinks](http://codex.wordpress.org/Permalinks), the Search Bar was not working for embedded Views
* Tweak: When GravityView is disabled, only show "Could not activate the Extension; GravityView is not active." on the Plugins page
* Tweak: Added third parameter to `gravityview_widget_search_filters` filter that passes the search widget arguments
* Updated Translations:
    - Italian translation by [@Lurtz](https://www.transifex.com/accounts/profile/Lurtz/)
	- Bengali translation by [@tareqhi](https://www.transifex.com/accounts/profile/tareqhi/)
    - Danish translation by [@jaegerbo](https://www.transifex.com/accounts/profile/jaegerbo/)

= 1.7.6.2 on May 12 =
* Fixed: PHP warning when trying to update an entry with the approved field.
* Fixed: Views without titles in the "Connected Views" dropdown would appear blank

= 1.7.6.1 on May 7 =
* Fixed: Pagination links not working when a search is performed
* Fixed: Return false instead of error if updating approved status fails
* Added: Hooks when an entry approval is updated, approved, or disapproved:
    - `gravityview/approve_entries/updated` - Approval status changed (passes $entry_id and status)
    - `gravityview/approve_entries/approved` - Entry approved (passes $entry_id)
    - `gravityview/approve_entries/disapproved` - Entry disapproved (passes $entry_id)

= 1.7.6 on May 5 =
* Added WordPress Multisite settings page support
    - By default, settings aren't shown on single blogs if GravityView is Network Activated
* Fixed: Security vulnerability caused by the usage of `add_query_arg` / `remove_query_arg`. [Read more about it](https://blog.sucuri.net/2015/04/security-advisory-xss-vulnerability-affecting-multiple-wordpress-plugins.html)
* Fixed: Not showing the single entry when using Advanced Filter (`ANY` mode) with complex fields types like checkboxes
* Fixed: Wrong width for the images in the list template (single entry view)
* Fixed: Conflict with the "The Events Calendar" plugin when saving View Advanced Filter configuration
* Fixed: When editing an entry in the frontend it gets unapproved when not using the approve form field
* Added: Option to convert text URI, www, FTP, and email addresses on a paragraph field in HTML links
* Fixed: Activate/Check License buttons weren't properly visible
* Added: `gravityview/field/other_entries/args` filter to modify arguments used to generate the Other Entries list. This allows showing other user entries from any View, not just the current view
* Added: `gravityview/render/hide-empty-zone` filter to hide empty zone. Use `__return_true` to prevent wrapper `<div>` from being rendered
* Updated Translations:
	- Bengali translation by [@tareqhi](https://www.transifex.com/accounts/profile/tareqhi/)
	- Turkish translation by [@suhakaralar](https://www.transifex.com/accounts/profile/suhakaralar/)
	- Hungarian translation by [@Darqebus](https://www.transifex.com/accounts/profile/Darqebus/)

= 1.7.5.1 on April 10 =
* Fixed: Path issue with the A-Z Filters Extension

= 1.7.5 on April 10 =
* Added: `[gvlogic]` Shortcode - allows you to show or hide content based on the value of merge tags in Custom Content fields! [Learn how to use the shortcode](http://docs.gravityview.co/article/252-gvlogic-shortcode).
* Fixed: White Screen error when license key wasn't set and settings weren't migrated (introduced in 1.7.4)
* Fixed: No-Conflict Mode not working (introduced in 1.7.4)
* Fixed: PHP notices when visiting complex URLs
* Fixed: Path to plugin updater file, used by Extensions
* Fixed: Extension global settings layout improved (yet to be implemented)
* Tweak: Restructure plugin file locations
* Updated: Dutch translation by [@erikvanbeek](https://www.transifex.com/accounts/profile/erikvanbeek/). Thanks!

= 1.7.4.1 on April 7 =
* Fixed: Fatal error when attempting to view entry that does not exist (introduced in 1.7.4)
* Updated: Turkish translation by [@suhakaralar](https://www.transifex.com/accounts/profile/suhakaralar/). Thanks!

= 1.7.4 on April 6 =
* Modified: The List template is now responsive! Looks great on big and small screens.
* Fixed: When editing an entry in the frontend it gets unapproved
* Fixed: Conflicts between the Advanced Filter extension and the Single Entry mode (if using `ANY` mode for filters)
* Fixed: Sorting by full name. Now sorts by first name by default.
    * Added `gravityview/sorting/full-name` filter to sort by last name ([see how](https://gist.github.com/zackkatz/cd42bee4f361f422824e))
* Fixed: Date and Time fields now properly internationalized (using `date_i18n` instead of `date`)
* Added: `gravityview_disable_change_entry_creator` filter to disable the Change Entry Creator functionality
* Modified: Migrated to use Gravity Forms settings
* Modified: Updated limit to 750 users (up from 300) in Change Entry Creator dropdown.
* Confirmed WordPress 4.2 compatibility
* Updated: Dutch translation (thanks, [@erikvanbeek](https://www.transifex.com/accounts/profile/erikvanbeek/)!)

= 1.7.3 on March 25 =
* Fixed: Prevent displaying a single Entry that doesn't match configured Advanced Filters
* Fixed: Issue with permalink settings needing to be re-saved after updating GravityView
* Fixed: Embedding entries when not using permalinks
* Fixed: Hide "Data Source" metabox links in the Screen Options tab in the Admin
* Added: `gravityview_has_archive` filter to enable View archive (see all Views by going to [sitename.com]/view/)
* Added: Third parameter to `GravityView_API::entry_link()` method:
    * `$add_directory_args` *boolean* True: Add URL parameters to help return to directory; False: only include args required to get to entry
* Tweak: Register `entry` endpoint even when not using rewrites
* Tweak: Clear `GravityView_View->_current_entry` after the View is displayed (fixes issue with Social Sharing Extension, coming soon!)
* Added: Norwegian translation (thanks, [@aleksanderespegard](https://www.transifex.com/accounts/profile/aleksanderespegard/)!)

= 1.7.2 on March 18 =
* Added: Other Entries field - Show what other entries the entry creator has in the current View
* Added: Ability to hide the Approve/Reject column when viewing Gravity Forms entries ([Learn how](http://docs.gravityview.co/article/248-how-to-hide-the-approve-reject-entry-column))
* Fixed: Missing Row Action links for non-View types (posts, pages)
* Fixed: Embedded DataTable Views with `search_value` not filtering correctly
* Fixed: Not possible to change View status to 'Publish'
* Fixed: Not able to turn off No-Conflict mode on the Settings page (oh, the irony!)
* Fixed: Allow for non-numeric search fields in `gravityview_get_entries()`
* Fixed: Social icons displaying on GravityView settings page
* Tweak: Improved Javascript & PHP speed and structure

= 1.7.1 on March 11 =
* Fixed: Fatal error on the `list-body.php` template

= 1.7 on March 10 =
* Added: You can now edit most Post Fields in Edit Entry mode
    - Supports Post Content, Post Title, Post Excerpt, Post Tags, Post Category, and most Post Custom Field configurations ([Learn more](http://docs.gravityview.co/article/245-editable-post-fields))
* Added: Sort Table columns ([read how](http://docs.gravityview.co/article/230-how-to-enable-the-table-column-sorting-feature))
* Added: Post ID field now available - shows the ID of the post that was created by the Gravity Forms entry
* Fixed: Properly reset `$post` after Live Post Data is displayed
* Tweak: Display spinning cursor while waiting for View configurations to load
* Tweak: Updated GravityView Form Editor buttons to be 1.9 compatible
* Added: `gravityview/field_output/args` filter to modify field output settings before rendering
* Fixed: Don't show date field value if set to Unix Epoch (1/1/1970), since this normally means that in fact, no date has been set
* Fixed: PHP notices when choosing "Start Fresh"
* Fixed: If Gravity Forms is installed using a non-standard directory name, GravityView would think it wasn't activated
* Fixed: Fixed single entry links when inserting views with `the_gravityview()` template tag
* Updated: Portuguese translation (thanks, Luis!)
* Added: `gravityview/fields/email/javascript_required` filter to modify message displayed when encrypting email addresses and Javascript is disabled
* Added: `GFCommon:js_encrypt()` method to encrypt text for Javascript email encryption
* Fixed: Recent Entries widget didn't allow externally added settings to save properly
* Fixed: Delete Entry respects previous pagination and sorting
* Tweak: Updated View Presets to have improved Search Bar configurations
* Fixed: `gravityview/get_all_views/params` filter restored (Modify Views returned by the `GVCommon::get_all_views()` method)
* GravityView will soon require Gravity Forms 1.9 or higher. If you are running Gravity Forms Version 1.8.x, please update to the latest version.

= 1.6.2 on February 23 =
* Added: Two new hooks in the Custom Content field to enable conditional logic or enable `the_content` WordPress filter which will trigger the Video embed ([read how](http://docs.gravityview.co/article/227-how-can-i-transform-a-video-link-into-a-player-using-the-custom-content-field))
* Fixed: Issue when embedding multiple DataTables views in the same page
* Tweak: A more robust "Save View" procedure to prevent losing field configuration on certain browsers
* Updated Translations:
	- Bengali translation by [@tareqhi](https://www.transifex.com/accounts/profile/tareqhi/)
	- Turkish translation by [@suhakaralar](https://www.transifex.com/accounts/profile/suhakaralar/)

= 1.6.1 on February 17 =
* Added: Allow Recent Entries to have an Embed Page ID
* Fixed: # of Recent Entries not saving
* Fixed: Link to Embed Entries how-to on the Welcome page
* Fixed: Don't show "Please select View to search" message until Search Widget is saved
* Fixed: Minor Javascript errors for new WordPress Search Widget
* Fixed: Custom template loading from the theme directory
* Fixed: Adding new search fields to the Search Bar widget in the Edit View screen
* Fixed: Entry creators can edit their own entries in Gravity Forms 1.9+
* Fixed: Recent Entries widget will be hidden in the Customizer preview until View ID is configured
* Tweak: Added Floaty icon to Customizer widget selectors
* Updated: Hungarian, Norwegian, Portuguese, Swedish, Turkish, and Spanish translations (thanks to all the translators!)

= 1.6 on February 12 =
* Our support site has moved to [docs.gravityview.co](http://docs.gravityview.co). We hope you enjoy the improved experience!
* Added: GravityView Search Widget - Configure a WordPress widget that searches any of your Views. [Read how to set it up](http://docs.gravityview.co/article/222-the-search-widget)
* Added: Duplicate View functionality allows you to clone a View from the All Views screen. [Learn more](http://docs.gravityview.co/article/105-how-to-duplicate-or-copy-a-view)
* Added: Recent Entries WordPress Widget - show the latest entries for your View. [Learn more](http://docs.gravityview.co/article/223-the-recent-entries-widget)
* Added: Embed Single Entries - You can now embed entries in a post or page! [See how](http://docs.gravityview.co/article/105-how-to-duplicate-or-copy-a-view)
* Fixed: Fatal errors caused by Gravity Forms 1.9.1 conflict
* Fixed: Respect Custom Input Labels added in Gravity Forms 1.9
* Fixed: Edit Entry Admin Bar link
* Fixed: Single Entry links didn't work when previewing a draft View
* Fixed: Edit entry validation hooks not running when form has multiple pages
* Fixed: Annoying bug where you would have to click Add Field / Add Widget buttons twice to open the window
* Added: `gravityview_get_link()` function to standardize generating HTML anchors
* Added: `GravityView_API::entry_link_html()` method to generate entry link HTML
* Added: `gravityview_field_entry_value_{$field_type}` filter to modify the value of a field (in `includes/class-api.php`)
* Added: `field_type` key has been added to the field data in the global `$gravityview_view->field_data` array
* Added: `GravityView_View_Data::maybe_get_view_id()` method to determine whether an ID, post content, or object passed to it is a View or contains a View shortcode.
* Added: Hook to customise the text message "You have attempted to view an entry that is not visible or may not exist." - `gravityview/render/entry/not_visible`
* Added: Included in hook `gravityview_widget_search_filters` the labels for search all, entry date and entry id.
* Tweak: Allow [WordPress SEO](http://wordpress.org/plugins/wordpress-seo/) scripts and styles when in "No Conflict Mode"
* Fixed: For Post Dynamic Data, make sure Post ID is set
* Fixed: Make sure search field choices are available before displaying field

= 1.5.4 on January 29, 2015 =
* Added: "Hide View data until search is performed" setting - only show the Search Bar until a search is entered
* Added: "Clear" button to your GravityView Search Bar - allows easy way to remove all searches & filters
* Added: You can now add Custom Content GravityView Widgets (not just fields) - add custom text or HTMLin the header or footer of a View
* Added: `gravityview/comments_open` filter to modify whether comments are open or closed for GravityView posts (previously always false)
* Added: Hook to filter the success Edit Entry message and link `gravityview/edit_entry/success`
* Added: Possibility to add custom CSS classes to multiple view widget wrapper ([Read how](https://gravityview.co/support/documentation/204144575/))
* Added: Field option to enable Live Post Data for Post Image field
* Fixed: Loading translation files for Extensions
* Fixed: Edit entry when embedding multiple views for the same form in the same page
* Fixed: Conflicts with Advanced Filter extension when embedding multiple views for the same form in the same page
* Fixed: Go Back link on embedded single entry view was linking to direct view url instead of page permalink
* Fixed: Searches with quotes now work properly
* Tweak: Moved `includes/css/`, `includes/js/` and `/images/` folders into `/assets/`
* Tweak: Improved the display of the changelog (yes, "this is *so* meta!")
* Updated: Swedish translation - thanks, [@adamrehal](https://www.transifex.com/accounts/profile/adamrehal/)
* Updated: Hungarian translation - thanks, [@Darqebus](https://www.transifex.com/accounts/profile/Darqebus/) (a new translator!) and [@dbalage](https://www.transifex.com/accounts/profile/dbalage/)

= 1.5.3 on December 22 =
* Fixed: When adding more than 100 fields to the View some fields weren't saved.
* Fixed: Do not set class tickbox for non-images files
* Fixed: Display label "Is Fulfilled" on the search bar
* Fixed: PHP Notice with Gravity Forms 1.9 and PHP 5.4+
* Tested with Gravity Forms 1.9beta5 and WordPress 4.1
* Updated: Turkish translation by [@suhakaralar](https://www.transifex.com/accounts/profile/suhakaralar/) and Hungarian translation by [@dbalage](https://www.transifex.com/accounts/profile/dbalage/). Thanks!

= 1.5.2 on December 11 =
* Added: Possibility to show the label of Dropdown field types instead of the value ([learn more](https://gravityview.co/support/documentation/202889199/ "How to display the text label (not the value) of a dropdown field?"))
* Fixed: Sorting numeric columns (field type number)
* Fixed: View entries filter for Featured Entries extension
* Fixed: Field options showing delete entry label
* Fixed: PHP date formatting now keeps backslashes from being stripped
* Modified: Allow license to be defined in `wp-config.php` ([Read how here](https://gravityview.co/support/documentation/202870789/))
* Modified: Added `$post_id` parameter as the second argument for the `gv_entry_link()` function. This is used to define the entry's parent post ID.
* Modified: Moved `GravityView_API::get_entry_id_from_slug()` to `GVCommon::get_entry_id_from_slug()`
* Modified: Added second parameter to `gravityview_get_entry()`, which forces the ability to fetch an entry by ID, even if custom slugs are enabled and `gravityview_custom_entry_slug_allow_id` is false.
* Updated Translations:
	- Bengali translation by [@tareqhi](https://www.transifex.com/accounts/profile/tareqhi/)
	- Romanian translation by [@ArianServ](https://www.transifex.com/accounts/profile/ArianServ/)
	- Mexican Spanish translation by [@jorgepelaez](https://www.transifex.com/accounts/profile/jorgepelaez/)

= 1.5.1 on December 2 =

* Added: Delete Entry functionality!
	- New "User Delete" setting allows the user who created an entry to delete it
	- Adds a "Delete" link in the Edit Entry form
	- Added a new "Delete Link" Field to the Field Picker
* Fixed: DataTables Extension hangs when a View has Custom Content fields
* Fixed: Search Bar - When searching on checkbox field type using multiselect input not returning results
* Fixed: Search Bar - supports "Match Any" search mode by default ([learn more](https://gravityview.co/support/documentation/202722979/ "How do I modify the Search mode?"))
* Fixed: Single Entry View title when view is embedded
* Fixed: Refresh the results cache when an entry is deleted or is approved/disapproved
* Fixed: When users are created using the User Registration Addon, the resulting entry is now automatically assigned to them
* Fixed: Change cache time to one day (from one week) so that Edit Link field nonces aren't invalidated
* Fixed: Incorrect link shortening for domains when it is second-level (for example, `example.co.uk` or `example.gov.za`)
* Fixed: Cached directory link didn't respect page numbers
* Fixed: Edit Entry Admin Bar link wouldn't work when using Custom Entry Slug
* Added: Textarea field now supports an option to trim the number of words shown
* Added: Filter to alter the default behaviour of wrapping images (or image names) with a link to the content object ([learn more](https://gravityview.co/support/documentation/202705059/ "Read the support doc for the filter"))
* Updated: Portuguese translation (thanks [@luistinygod](https://www.transifex.com/accounts/profile/luistinygod/)), Mexican translation (thanks, [@jorgepelaez](https://www.transifex.com/accounts/profile/jorgepelaez/)), Turkish translation (thanks [@suhakaralar](https://www.transifex.com/accounts/profile/suhakaralar/))

= 1.5 on November 12 =
* Added: New "Edit Entry" configuration
	- Configure which fields are shown when editing an entry
	- Set visibility for the fields (Entry Creator, Administrator, etc.)
	- Set custom edit labels
* Fixed: Single entry view now respects View settings
	- If an entry isn't included in View results, the single entry won't be available either
	- If "Show Only Approved" is enabled, prevent viewing of unapproved entries
	- Respects View filters, including those added by the Advanced Filtering extension
* Fixed: Single entry Go back button context on Embedded Views
* Fixed: Delete signature fields in Edit Entry (requires the Gravity Forms Signature Addon)
* Fixed: Gravity Forms tooltip translations being overridden
* Added: Choose to open the link from a website field in the same window (field option)
* Updated: Spanish (Mexican) translation by [@jorgepelaez](https://www.transifex.com/accounts/profile/jorgepelaez/), Dutch translation by [@erikvanbeek](https://www.transifex.com/accounts/profile/erikvanbeek/) and [@leooosterloo](https://www.transifex.com/accounts/profile/leooosterloo/), Turkish translation by [@suhakaralar](https://www.transifex.com/accounts/profile/suhakaralar/)

= 1.4 on October 28 =
* Added: Custom entry slug capability. Instead of `/entry/123`, you can now use entry values in the URL, like `/entry/{company name}/` or `/entry/{first name}-{last name}/`. Requires some customization; [learn more here](https://gravityview.co/support/documentation/202239919)
* Fixed: GravityView auto-updater script not showing updates
* Fixed: Edit Entry when a form has required Upload Fields
* Fixed: "Return to Directory" link not always working for sites in subdirectories
* Fixed: Broken links to single entries when viewing paginated results
* Fixed: Loaded field configurations when using "Start Fresh" presets
* Fixed: Searches ending in a space caused PHP warning
* Fixed: Custom "Edit Link Text" settings respected
* Fixed: Don't rely on Gravity Forms code for escaping query
* Fixed: When multiple Views are displayed on a page, Single Entry mode displays empty templates.
* Fixed: PHP error when displaying Post Content fields using Live Data for a post that no longer is published
* Tweak: Search Bar "Links" Input Type
	- Make link bold when filter is active
	- Clicking on an active filter removes the filter
* Tweak: Fixed updates for Multisite installations
* Modified: Now you can override which post a single entry links to. For example, if a shortcode is embedded on a home page and you want single entries to link to a page with an embedded View, not the View itself, you can pass the `post_id` parameter. This accepts the ID of the page where the View is embedded.
* Modified: Added `$add_pagination` parameter to `GravityView_API::directory_link()`
* Added: Indonesian translation (thanks, [@sariyanta](https://www.transifex.com/accounts/profile/sariyanta/))!
* Updated: Swedish translation 100% translated - thanks, [@adamrehal](https://www.transifex.com/accounts/profile/adamrehal/)!
* Updated: Dutch translation (thanks, [@leooosterloo](https://www.transifex.com/accounts/profile/leooosterloo/))!

= 1.3 on October 13 =
* Speed improvements - [Learn more about GravityView caching](https://gravityview.co/support/documentation/202827685/)
	- Added caching functionality that saves results to be displayed
	- Automatically clean up expired caches
	- Reduce number of lookups for where template files are located
	- Store the path to the permalink for future reference when rendering a View
	- Improve speed of Gravity Forms fetching field values
* Modified: Allow `{all_fields}` and `{pricing_fields}` Merge Tags in Custom Content field. [See examples of how to use these fields](https://gravityview.co/support/documentation/201874189/).
* Fixed: Message restored when creating a new View
* Fixed: Searching advanced input fields
* Fixed: Merge Tags available immediately when adding a new field
* Fixed: Issue where jQuery Cookie script wouldn't load due to `mod_security` issues. [Learn more here](http://docs.woothemes.com/document/jquery-cookie-fails-to-load/)
* Fixed (hopefully): Auto-updates for WordPress Multisite
* Fixed: Clicking overlay to close field/widget settings no longer scrolls to top of page
* Fixed: Make sure Gravity Forms scripts are added when embedding Gravity Forms shortcodes in a Custom Field
* Fixed: Remove double images of Floaty in the warning message when Gravity View is disabled
* Fixed: PHP warnings related to Section field descriptions
* Fixed: When using an advanced input as a search field in the Search Bar, the label would always show the parent field's label (Eg: "Address" when it should have shown "City")
	- Added: `gravityview_search_field_label` filter to allow modifying search bar labels
* Fixed: Field label disappears on closing settings if the field title is empty
* Fixed: Sub-fields retain label after opening field settings in the View Configuration
* Modified: Allow passing an array of form IDs to `gravityview_get_entries()`
* Tweak: If the View hasn't been configured yet, don't show embed shortcode in Publish metabox
* Tweak: Add version info to scripts and styles to clear caches with plugin updates
* Added: Swedish translation (thanks, [@adamrehal](https://www.transifex.com/accounts/profile/adamrehal/))!
* Updated: Spanish (Mexican) translation by, [@jorgepelaez](https://www.transifex.com/accounts/profile/jorgepelaez/), Dutch translation by [@erikvanbeek](https://www.transifex.com/accounts/profile/erikvanbeek/), and Turkish translation by [@suhakaralar](https://www.transifex.com/accounts/profile/suhakaralar/)
* Updated: Changed Turkish language code from `tr` to `tr_TR` to match WordPress locales

= 1.2 on October 8 =
* Added: New Search Bar!
	- No longer check boxes in each field to add a field to the search form
	- Add any searchable form fields, not just fields added to the View
	- Easy new drag & drop way to re-order fields
	- Horizontal and Vertical layouts
	- Choose how your search fields are displayed (if you have a checkbox field, for example, you can choose to have a drop-down, a multiselect field, checkboxes, radio buttons, or filter links)
	- Existing search settings will be migrated over on upgrade
* Added: "Custom Content" field type
	- Insert arbitrary text or HTML in a View
	- Supports shortcodes (including Gravity Forms shortcodes)!
* Added: Support for Gravity Forms Section & HTML field types
* Added: Improved textarea field support. Instead of using line breaks, textareas now output with paragraphs.
	- Added new `/templates/fields/textarea.php` file
* Added: A new File Upload field setting. Force uploads to be displayed as links and not visually embedded by checking the "Display as a Link" checkbox.
* Added: Option to disable "Map It" link for the full Address field.
	- New `gravityview_get_map_link()` function with `gravityview_map_link` filter. To learn how to modify the map link, [refer to this how-to article](https://gravityview.co/support/documentation/201608159)
	- The "Map It" string is now translatable
* Added: When editing a View, there are now links in the Data Source box to easily access the Form: edit form, form entries, form settings and form preview
* Added: Additional information in the "Add Field" or "Add Widget" picker (also get details about an item by hovering over the name in the View Configuration)
* Added: Change Entry Creator functionality. Easily change the creator of an entry when editing the entry in the Gravity Forms Edit Entry page
	- If you're using the plugin downloaded from [the how-to page](https://gravityview.co/support/documentation/201991205/), you can de-activate it
* Modified: Changed translation textdomain to `gravityview` instead of `gravity-view`
* Modified: Always show label by default, regardless of whether in List or Table View type
* Modified: It's now possible to override templates on a Form ID, Post ID, and View ID basis. This allows custom layouts for a specific View, rather than site-wide. See "Template File Hierarchy" in [the override documentation](http://gravityview.co/support/documentation/202551113/) to learn more.
* Modified: File Upload field output no longer run through `wpautop()` function
* Modified: Audio and Video file uploads are now displayed using WordPress' built-in [audio](http://codex.wordpress.org/Audio_Shortcode) and [video](http://codex.wordpress.org/Video_Shortcode) shortcodes (requires WordPress 3.6 or higher)
	- Additional file type support
	- Added `gravityview_video_settings` and `gravityview_audio_settings` filters to modify the parameters passed to the shortcode
* Fixed: Shortcode attributes not overriding View defaults
* Fixed: Uploading and deleting files works properly in Edit Entry mode
* Fixed: Configurations get truncated when configuring Views with many fields
* Fixed: Empty `<span class="gv-field-label">` tags no longer output
	- Modified: `gv_field_label()` no longer returns the label with a trailing space. Instead, we use the `.gv-field-label` CSS class to add spacing using CSS padding.
* Fixed: Conflict with Relevanssi plugin
* Fixed: If a date search isn't valid, remove the search parameter so it doesn't cause an error in Gravity Forms
* Fixed: Email field was displaying label even when email was empty.
* Settings page improvements
	- When changing the license value and saving the form, GravityView now re-checks the license status
	- Improved error messages
	- Made license settings translatable
* Modified: Added support for Gravity Forms "Post Image" field captions, titles, and descriptions.
* Updated list of allowed image formats to include `.bmp`, `.jpe`, `.tiff`, `.ico`
* Modified: `/templates/fields/fileupload.php` file - removed the logic for how to output the different file types and moved it to the `gravityview_get_files_array()` function in `includes/class-api.php`
* Modified: `gv_value()` no longer needs the `$field` parameter
* Tweak: Fixed email setting description text.
* Tweak: Don't show Entry Link field output on single entry
* Tweak: Improved Javascript performance in the Admin
* Tweak: "Custom Label" is now shown as the field title in View Configuration
* Tweak: Fixed "Left Footer" box not properly cleared
* Tweak: Show warning if the Directory plugin is running
* Tweak: Use icon font in Edit Entry mode for the download/delete file buttons. Now stylable using `.gv-edit-entry-wrapper .dashicons` CSS class.
* Updated: Turkish translation by [@suhakaralar](https://www.transifex.com/accounts/profile/suhakaralar/), Dutch translation by [@leooosterloo](https://www.transifex.com/accounts/profile/leooosterloo/), Portuguese translation by [@luistinygod](https://www.transifex.com/accounts/profile/luistinygod/)

= 1.1.6 on September 8 =
* Fixed: Approve / Disapprove all entries using Gravity Forms bulk edit entries form (previously, only visible entries were affected)
* Added: Email field settings
	- Email addresses are now encrypted by default to prevent scraping by spammers
	- Added option to display email plaintext or as a link
	- Added subject and body settings: when the link is clicked, you can choose to have these values pre-filled
* Added: Source URL field settings, including show as a link and custom link text
* Added: Signature field improvements (when using the Gravity Forms Signature Add-on) - now shows full size
* Fixed: Empty truncated URLs no longer get shown
* Fixed: License Activation works when No-Conflict Mode is enabled
* Fixed: When creating a new View, "View Type" box was visible when there were no existing Gravity Forms
* Fixed: Fields not always saving properly when adding lots of fields with the "Add All Fields" button
* Fixed: Recognizing single entry when using WordPress "Default" Permalink setting
* Fixed: Date Created field now respects the blog's timezone setting, instead of using UTC time
* Fixed: Edit Entry issues
	* Fixed form validation errors when a scheduled form has expired and also when a form has reached its entry limit
	* Fixed PHP warning messages when editing entries
	* When an Edit Entry form is submitted and there are errors, the submitted values stay in the form; the user won't need to fill in the form again.
* Fixed: Product sub-fields (Name, Quantity & Price) displayed properly
* Fixed: Empty entry display when using Job Board preset caused by incorrect template files being loaded
* Fixed: Files now can be deleted when a non-administrator is editing an entry
* Fixed: PHP Notices on Admin Views screen for users without edit all entries capabilities
* Modified: Added ability to customize and translate the Search Bar's date picker. You can now fully customize the date picker.
	* Added: Full localization for datepicker calendar (translate the days of the week, month, etc)
	* Modified: Changed year picker to +/- 5 years instead of +20/-100
* Tweak: Enabled Merge Tags for Table view "Custom CSS Class" field settings
* Tweak: In the Edit View screen, show a link icon when a field is being used as a link to the Single Entry mode
* Tweak: Added helper text when a new form is created by GravityView
* Tweak: Renamed "Description" drop zone to "Other Fields" to more accurately represent use
* Tweak: Remove all fields from a zone by holding down the Alt key while clicking the remove icon

#### Developers

* Modified: `template/fields/date_created.php` file
* Added: `gravityview_date_created_adjust_timezone` filter to disable timezone support and use UTC (returns boolean)
* Added: `get_settings()` and `get_setting()` methods to the `GravityView_Widget` class. This allows easier access to widget settings.
* Modified: Added `gravityview_js_localization` filter to add Javascript localization
* Added: `gravityview_datepicker_settings` filter to modify the datepicker settings using the setting names from the [jQuery DatePicker options](http://api.jqueryui.com/datepicker/)
* Modified: `gravityview_entry_class` filter to modify the CSS class for each entry wrapper
* Modified: Added `gravityview_widget_search_filters` filter to allow reordering search filters, so that they display in a different order in search widget
* Modified: Addded `gravityview_default_page_size` filter to modify default page size for Views (25 by default)
* Modified: Added actions to the `list-body.php` template file:
	- `gravityview_list_body_before`: Before the entry output
	- `gravityview_entry_before`: Inside the entry wrapper
	- `gravityview_entry_title_before`, `gravityview_entry_title_after`: Before and after the entry title and subtitle output
	- `gravityview_entry_content_before`, `gravityview_entry_content_after`: Before and after the entry content area (image and description zones)
	- `gravityview_entry_footer_before`, `gravityview_entry_footer_after`: Before and after the entry footer
	- `gravityview_entry_after`: Before the entry wrapper closing tag
	- `gravityview_list_body_after`: After entry output
* Modified: Added `gravityview_get_entry_ids()` function to fetch array of entry IDs (not full entry arrays) that match a search result
* Tweak: Removed duplicate `GravityView_frontend::hide_field_check_conditions()` and `GravityView_frontend::filter_fields()` methods
* Modified: Added `get_cap_choices()` method to be used for fetching GravityView roles array

= 1.1.5 =
* Added: "Edit" link in Gravity Forms Entries screen
* Fixed: Show tooltips when No Conflict Mode is enabled
* Fixed: Merge Vars for labels in Single Entry table layouts
* Fixed: Duplicate "Edit Entry" fields in field picker
* Fixed: Custom date formatting for Date Created field
* Fixed: Searching full names or addresses now works as expected
* Fixed: Custom CSS classes are now added to cells in table-based Views
* Updated: Turkish translation by [@suhakaralar](https://www.transifex.com/accounts/profile/suhakaralar/)
* Tweak: Redirect to Changelog instead of Getting Started if upgrading

= 1.1.4 =
* Fixed: Sort & Filter box not displaying
* Fixed: Multi-select fields now display as drop-down field instead of text field in the search bar widget
* Fixed: Edit Entry now compatibile with Gravity Forms forms when "No Duplicates" is enabled
* Added: `gravityview_field_output()` function to generate field output.
* Added: `gravityview_page_links_args` filter to modify the Page Links widget output. Passes standard [paginate_links()](http://codex.wordpress.org/Function_Reference/paginate_links) arguments.
* Modified: `list-body.php` and `list-single.php` template files - field output are now generated using the `gravityview_field_output()` function

= 1.1.3 =
* Fixed: Fatal error on activation when running PHP 5.2
* Fixed: PHP notice when in No-Conflict mode

= 1.1.2 =
* Added: Extensions framework to allow for extensions to auto-update
* Fixed: Entries not displaying in Visual Composer plugin editor
* Fixed: Allow using images as link to entry
* Fixed: Updated field layout in Admin to reflect actual layout of listings (full-width title and subtitle above image)
* Fixed: Editing entry updates the Approved status
* Fixed: When trying to access an entry that doesn't exist (it had been permanently deleted), don't throw an error
* Fixed: Default styles not being enqueued when embedded using the shortcode (fixes vertical pagination links)
* Fixed: Single entry queries were being run twice
* Fixed: Added Enhanced Display style in Edit Entry mode
* Modified: How single entries are accessed; now allows for advanced filtering. Converted `gravityview_get_entry()` to use `GFAPI::get_entries()` instead of `GFAPI::get_entry()`
* Modified: Form ID can be 0 in `gravityview_get_entries()`
* Modified: Improved Edit Entry styling
* Modified: Convert to using `GravityView_View_Data::get_default_args()` instead of duplicating the settings arrays. Used for tooltips, insert shortcode dialog and View metaboxes.
* Modified: Add a check for whether a view exists in `GravityView_View_Data::add_view()`
* Modified: Convert `GravityView_Admin_Views::render_select_option()` to use the key as the value and the value as the label instead of using associative array with `value` and `label` keys.
* Translation updates - thank you, everyone!
	* Romanian translation by [@ArianServ](https://www.transifex.com/accounts/profile/ArianServ/)
	* Finnish translation by [@harjuja](https://www.transifex.com/accounts/profile/harjuja/)
	* Spanish translation by [@jorgepelaez](https://www.transifex.com/accounts/profile/jorgepelaez/)

= 1.1.1 =
* __We fixed license validation and auto-updates__. Sorry for the inconvenience!
* Added: View Setting to allow users to edit only entries they created.
* Fixed: Could not edit an entry with Confirm Email fields
* Fixed: Field setting layouts not persisting
* Updated: Bengali translation by [@tareqhi](https://www.transifex.com/accounts/profile/tareqhi/)
* Fixed: Logging re-enabled in Admin
* Fixed: Multi-upload field button width no longer cut off
* Tweak: Added links to View Type picker to live demos of presets.
* Tweak: Added this "List of Changes" tab.

= 1.1 =
* Refactored (re-wrote) View data handling. Now saves up to 10 queries on each page load.
* Fixed: Infinite loop for rendering `post_content` fields
* Fixed: Page length value now respected for DataTables
* Fixed: Formatting of DataTables fields is now processed the same way as other fields. Images now work, for example.
* Modified: Removed redundant `gravityview_hide_empty_fields` filters
* Fixed/Modified: Enabled "wildcard" search instead of strict search for field searches.
* Added: `gravityview_search_operator` filter to modify the search operator used by the search.
* Added: `gravityview_search_criteria` filter to modify all search criteria before being passed to Gravity Forms
* Added: Website Field setting to display shortened link instead of full URL
* Fixed: Form title gets replaced properly in merge tags
* Modified: Tweaked preset templates

= 1.0.10 =
* Added: "Connected Views" in the Gravity Forms Toolbar. This makes it simple to see which Views are using the current form as a data source.
* Fixed: Edit Entry link in Multiple Entries view

= 1.0.9 on July 18 =
* Added: Time field support, with date format default and options
* Added: "Event Listings" View preset
* Added: "Show Entry On Website" Gravity Forms form button. This is meant to be an opt-in checkbox that the user sees and can control, unlike the "Approve/Reject" button, which is designed for adminstrators to manage approval.
* Modified: Improved horizontal search widget layout
* Modified: Improved "Start Fresh" and "Switch View" visual logic when Starting Fresh and switching forms
* Fixed: Single Entry showing 404 errors
* Fixed: PHP notice on WooCommerce pages
* Fixed: Don't display empty date/time value
* Fixed: Only show Edit Entry link to logged-in users
* Fixed: Re-enabled "Minimum Gravity Forms Version" error message
* Updated: Dutch translation by [@leooosterloo](https://www.transifex.com/accounts/profile/leooosterloo/) (100% coverage, thank you!)
* Tweak: Added "Preview" link to Data Source
* Modified: Created new `class-post-types.php` include file to handle post type & URL rewrite actions.

= 1.0.8.1 on July 17 =
* Fixed: DataTables
	- Restored pageSize
	- Prevented double-initilization
	- FixedHeader & FixedColumns work (now prevent scrolling)
	- Changed default Scroller height from 400 to 500px
* Fixed: Filtering by date
* Fixed: PHP warning in `gv_class()`
* Fixed: Debug Bar integration not printing Warnings
* Removed settings panel tracking script

= 1.0.7 & 1.0.8 on July 17 =
* __Edit Entry__ - you can add an Edit Entry link using the "Add Field" buttons in either the Multiple Entries or Single Entry tab.
	- For now, if the user has the ability to edit entries in Gravity Forms, they’ll be able to edit entries in GravityView. Moving forward, we'll be adding refined controls over who can edit which entries.
	- It supports modifying existing Entry uploads and the great Multiple-File Upload field.
* Modified: Approved Entry functionality
	* Approve/Reject Entries now visible on all forms, regardless of whether the form has an "Approved" field.
	* The Approved field now supports being renamed
* Added: Very cool DataTables extensions:
	* Scroller: dynamically load in new entries as you scroll - no need for pagination)
	* TableTools: Export your entries to CSV and PDF
	* FixedHeader: As you scroll a large DataTable result, the headers of the table stay at the top of the screen. Also, FixedColumns, which does the same for the main table column.
* Added: Shortcodes for outputting Widgets such as pagination and search. Note: they only work on embedded views if the shortcode has already been processed. This is going to be improved. [Read the documentation](https://katzwebservices.zendesk.com/hc/en-us/articles/201103045)
* Added: Search form fields now displayed horizontally by default. [That can be changed](https://katzwebservices.zendesk.com/hc/en-us/articles/201119765).
* Added: Easy links to "Edit Form", "Settings" and "Entries" for the Data Source Gravity Forms form in the All Views admin screen
* Added: Integration with the [Debug Bar](http://wordpress.org/plugins/debug-bar/) plugin - very helpful for developers to see what's going on behind the scenes.
* Fixed: Insert View embed code.
* Fixed: Now supports View shortcodes inside other shortcodes (such as `[example][gravityview][/example]`)
* Fixed: Conflict with WordPress SEO OpenGraph meta data generators
* Fixed: Enforced image max-width so images don't spill out of their containers
* Fixed: Sanitized "Custom Class" field setting values to make sure the HTML doesn't break.
* Fixed: Search field with "default" permalink structure
* Fixed: 1.0.8 fixes an issue accessing single entries that was introduced in 1.0.7
* Modified: Updated `GravityView_Admin_Views::is_gravityview_admin_page()` to fetch post if not yet set.
* Modified: Enabled merge tags in Custom Class field settings
* Modified: Set margin and padding to `0` on pagination links to override theme conflicts
* Modified: Updated `gv_class()` calls to pass form and entry fields to allow for merge tags
* Modified: Default visibility capabilities: added "Can View/Edit Gravity Forms Entries" as options
* Modified: Added custom `class` attribute sanitizer function
`gravityview_sanitize_html_class`
* Tweak: Improved the Embed View form layout
* Tweak: Hide "Switch View" button when already choosing a view
* Tweak: Moved shortcode hint to Publish metabox and added ability to easily select the text
* Tweak: Added tooltips to fields in the View editor
* Tweak: Remove WordPress SEO score calculation on Views
* Tweak: Use `$User->ID` instead of `$User->id` in Name fields
* Tweak: Added tooltip capability to field settings by using `tooltip` parameter. Uses the Gravity Forms tooltip array key.
* Translation updates - thank you, everyone! The # of strings will stay more stable once the plugin's out of beta :-)
	* Added: Portuguese translation by [@luistinygod](https://www.transifex.com/accounts/profile/luistinygod/) - thanks!
	* Updated: Bengali translation by [@tareqhi](https://www.transifex.com/accounts/profile/tareqhi/)
	* Updated: Turkish translation by [@suhakaralar](https://www.transifex.com/accounts/profile/suhakaralar/)
	* Updated: Dutch translation by [@leooosterloo](https://www.transifex.com/accounts/profile/leooosterloo/)
	* If you'd like to contribute translations, [please sign up here](https://www.transifex.com/projects/p/gravityview/).


= 1.0.6 on June 26 =
* Fixed: Fatal error when Gravity Forms is inactive
* Fixed: Undefined index for `id` in Edit View
* Fixed: Undefined variable: `merge_class`
* Fixed: Javascript error when choosing a Start Fresh template. (Introduced by the new Merge Tags functionality in 1.0.5)
* Fixed: Merge Tags were available in Multiple Entries view for the Table layout
* Fixed: Remove Merge Tags when switching forms
* Fixed: That darn settings gear showing up when it shouldn't
* Fixed: Disappearing dialog when switching forms
* Fixed: Display of Entry Link field
* Fixed: Per-field settings weren't working
	* Added: "Link to the post" setting for Post fields
	* Added: "Use live post data" setting for Post fields. Allows you to use the current post information (like title, tags, or content) instead of the original submitted data.
	* Added: Link to category or tag setting for Post Categories and Post Tags fields
	* Added: "Link Text" setting for the Entry Link field
* Modified: Moved admin functionality into new files
	- AJAX calls now live in `class-ajax.php`
	- Metaboxes now live in `class-metabox.php`
* Tweak: Updated change forms dialog text
* Tweak: Removed "use as search filter" from Link to Entry field options
* Translation updates.
	* Added: French translation by [@franckt](https://www.transifex.com/accounts/profile/franckt/) - thanks!
	* Updated: Bengali translation by [@tareqhi](https://www.transifex.com/accounts/profile/tareqhi/)
	* Updated: Turkish translation by [@suhakaralar](https://www.transifex.com/accounts/profile/suhakaralar/)
	* If you'd like to contribute translations, [please sign up here](https://www.transifex.com/projects/p/gravityview/).

= 1.0.5 =
* Added: Lightbox for images (in View Settings metabox)
* Added: Merge Tags - You can now modify labels and settings using dynamic text based on the value of a field. (requires Gravity Forms 1.8.6 or higher)
* Added: Customize the return to directory link anchor text (in the View Settings metabox, under Single Entry Settings)
* Added: Set the title for the Single Entry
* Added: Choose whether to hide empty fields on a per-View basis
* Improved: DataTables styling now set to `display` by default. Can be overridden by using the filter `gravityview_datatables_table_class`
* Improved: Speed!
	* Added `form` item to global `$gravityview_view` data instead of looking it up in functions. Improves `gv_value()` and `gv_label()` speed.
	* Added `replace_variables()` method to `GravityView_API` to reduce time to process merge tags by checking if there are any curly brackets first.
* Improved: "No Views found" text now more helpful for getting started.
* Fixed: Approve Entries column not displaying when clicking Forms > Entries link in admin menu
* Fixed: Field Settings gear no longer showing for widgets without options
* Fixed: Added Gravity Forms minimum version notice when using < 1.8
* Fixed: Column "Data Source" content being displayed in other columns

= 1.0.4 =
* Added: __DataTables integration__ Created a new view type for existing forms that uses the [DataTables](http://datatables.net) script.
We're just getting started with what can be done with DataTables. We'll have much more cool stuff like [DataTables Extensions](http://datatables.net/extensions/index).
* Added: "Add All Fields" option to bottom of the "Add Field" selector
* Added: Per-field-type options structure to allow for different field types to override default Field Settings
	* Added: Choose how to display User data. In the User field settings, you can now choose to display the "Display Name", username, or ID
	* Added: Custom date format using [PHP date format](https://www.php.net//manual/en/function.date.php) available for Entry Date and Date fields
	* Fixed: Default setting values working again
	* Fixed: Field type settings now working
* Added: `search_field` parameter to the shortcode. This allows you to specify a field ID where you want the search performed (The search itself is defined in `search_value`)
* Added: [Using the Shortcode](https://katzwebservices.zendesk.com/hc/en-us/articles/202934188) help article
* Added: Data Source added to the Views page
* Fixed: Field labels escaping issue (`It's an Example` was displaying as `It\'s an Example`)
* Fixed: Settings "gear" not showing when adding a new field
* Fixed: Sorting issues
	- Remove the option to sort by composite fields like Name, Address, Product; Gravity Forms doesn't process those sort requests properly
	- Remove List and Paragraph fields from being sortable
	- Known bug: Price fields are sorted alphabetically, not numerically. For example, given $20,000, $2,000 and $20, Gravity Forms will sort the array like this: $2,000, $20, $20,000. We've filed a bug report with Gravity Forms.
* Improved: Added visibility toggles to some Field Settings. For example, if the "Show Label" setting is not checked, then the "Custom Label" setting is hidden.
* Modified how data is sent to the template: removed the magic methods getter/setters setting the `$var` variable - not data is stored directly as object parameters.
* Added many translations. Thanks everyone!
	* Bengali translation by [@tareqhi](https://www.transifex.com/accounts/profile/tareqhi/)
	* German translation by [@seschwarz](https://www.transifex.com/accounts/profile/seschwarz/)
	* Turkish translation by [@suhakaralar](https://www.transifex.com/accounts/profile/suhakaralar/)
	* Dutch translation by [@leooosterloo](https://www.transifex.com/accounts/profile/leooosterloo/)
	* If you'd like to contribute translations, [please sign up here](https://www.transifex.com/projects/p/gravityview/). Thanks again to all who have contributed!

= 1.0.3 =
* Added: Sort by field, sort direction, Start & End date now added to Post view
	- Note: When using the shortcode, the shortcode settings override the View settings.
* Fixed: Fatal errors caused by Gravity Forms not existing.
* Added a setting for Support Email - please make sure your email is accurate; otherwise we won't be able to respond to the feedback you send
* Fixed: Custom CSS classes didn't apply to images in list view
* Improved Settings layout
* Tweak: Hide WordPress SEO, Genesis, and WooThemes metaboxes until a View has been created
* Tweak: Field layout improvements; drag-and-drop works smoother now
* Tweak: Add icon to Multiple Entries / Single Entry tabs
* Tweak: Dialog boxes now have a backdrop
* Fixed: Don't show field/widget settings link if there are no settings (like on the Show Pagination Info widget)
* Fixed: Security warning by the WordFence plugin: it didn't like a line in a sample entry data .csv file
* Fixed: Don't show welcome screen on editing the plugin using the WordPress Plugin Editor
* Tweak: Close "Add Field" and "Add Widget" boxes by pressing the escape key
* Added: Hungarian translation. Thanks, [@dbalage](https://www.transifex.com/accounts/profile/dbalage/)!
* Added: Italian translation. Thanks, [@ClaraDiGennaro](https://www.transifex.com/accounts/profile/ClaraDiGennaro/)
* If you'd like to contribute translations, [please sign up here](https://www.transifex.com/projects/p/gravityview/).

= 1.0.2 =
* Added: Show Views in Nav menu builder
* Fixed: "Add Fields" selector no longer closes when clicking to drag the scrollbar
* Fixed: Issue affecting Gravity Forms styles when Gravity Forms' "No Conflict Mode" is enabled
* Fixed: Footer widget areas added back to Single Entry views using Listing layout
* Changed the look and feel of the Add Fields dialog and field settings. Let us know what you think!

= 1.0.1 =
* Added: "Getting Started" link to the Views menu
* Fixed: Fatal error for users with Gravity Forms versions 1.7 or older
* Fixed: Entries in trash no longer show in View
* Tweak: When modifying the "Only visible to logged in users with role" setting, if choosing a role other than "Any", check the checkbox.
* Tweak: `gravityview_field_visibility_caps` filter to add/remove capabilities from the field dropdowns
* Added: Translation files. If you'd like to contribute translations, [please sign up here](https://www.transifex.com/projects/p/gravityview/).

= 1.0 =

* Liftoff!

== Upgrade Notice ==

= 1.0.1 =
* Added: "Getting Started" link to the Views menu
* Fixed: Fatal error for users with Gravity Forms versions 1.7 or older
* Fixed: Entries in trash no longer show in View
* Tweak: When modifying the "Only visible to logged in users with role" setting, if choosing a role other than "Any", check the checkbox.
* Tweak: `gravityview_field_visibility_caps` filter to add/remove capabilities from the field dropdowns
* Added: Translation files. If you'd like to contribute translations, [please sign up here](https://www.transifex.com/projects/p/gravityview/).

= 1.0 =

* Liftoff!<|MERGE_RESOLUTION|>--- conflicted
+++ resolved
@@ -23,11 +23,8 @@
 * Fixed: Conflicts with Advanced Filter extension when using the Recent Entries widget
 * Fixed: Sorting icons were being added to List template fields when embedded on the same page as Table templates
 * Fixed: Empty Product fields would show a string (", Qty: , Price:") instead of being empty. This prevented "Hide empty fields" from working
-<<<<<<< HEAD
+* Fixed: When searching on the Entry Created date, the date used GMT, not blog timezone
 * Added: `gravityview/common/sortable_fields` filter to override which fields are sortable
-=======
-* Fixed: When searching on the Entry Created date, the date used GMT, not blog timezone
->>>>>>> c7b966b5
 
 = 1.11.2 on July 22 =
 * Fixed: Bug when comparing empty values with `[gvlogic]`

=== GravityView ===
Tags: gravity forms, directory, gravity forms directory
Requires at least: 3.3
Tested up to: 4.2.2
Stable tag: trunk
Contributors: katzwebservices, luistinygod
License: GPL 3 or higher

Beautifully display your Gravity Forms entries.

== Description ==

Beautifully display your Gravity Forms entries. Learn more on [GravityView.co](https://gravityview.co).

== Installation ==

1. Upload plugin files to your plugins folder, or install using WordPress' built-in Add New Plugin installer
2. Activate the plugin
3. Follow the instructions

== Changelog ==

<<<<<<< HEAD
* Fixed: Extension class wasn't properly checking requirements
=======
= 1.13 =
* Added: Number field settings
	- Format number: Display numbers with thousands separators
	- Decimals: Precision of the number of decimal places. Leave blank to use existing precision.
* Fixed: Edit Entry link not showing for non-admins when using the DataTables template
* Added: Allow to override the entry saved value by the dynamic populated value on the Edit Entry view
* Fixed: Cache wasn't being used for `get_entries()`
>>>>>>> 687fc38d

= 1.12 on August 5 =
* Fixed: Conflicts with Advanced Filter extension when using the Recent Entries widget
* Fixed: Sorting icons were being added to List template fields when embedded on the same page as Table templates
* Fixed: Empty Product fields would show a string (", Qty: , Price:") instead of being empty. This prevented "Hide empty fields" from working
* Fixed: When searching on the Entry Created date, the date used GMT, not blog timezone
* Fixed: Issue accessing settings page on Multisite
* Fixed: Don't show View post types if GravityView isn't valid
* Fixed: Don't redirect to the List of Changes screen if you've already seen the screen for the current version
* Fixed: When checking license status, the plugin can now fix PHP warnings caused by other plugins that messed up the requests
* Fixed: In Multisite, only show notices when it makes sense to
* Added: `gravityview/common/sortable_fields` filter to override which fields are sortable
* Tweak: Extension class added ability to check for required minimum PHP versions
* Tweak: Made the `GravityView_Plugin::$theInstance` private and renamed it to `GravityView_Plugin::$instance`. If you're a developer using this, please use `GravityView_Plugin::getInstance()` instead.
* Updated: French translation

= 1.11.2 on July 22 =
* Fixed: Bug when comparing empty values with `[gvlogic]`
* Fixed: Remove extra whitespace when comparing values using `[gvlogic]`
* Modified: Allow Avada theme Javascript in "No-Conflict Mode"
* Updated: French translation

= 1.11.1 on July 20 =
* Added: New filter hook to customise the cancel Edit Entry link: `gravityview/edit_entry/cancel_link`
* Fixed: Extension translations
* Fixed: Dropdown inputs with long field names could overflow field and widget settings
* Modified: Allow Genesis Framework CSS and Javascript in "No-Conflict Mode"
* Updated: Danish translation (thanks [@jaegerbo](https://www.transifex.com/accounts/profile/jaegerbo/)!) and German translation

= 1.11 on July 15 =
* Added: GravityView now updates WordPress user profiles when an entry is updated while using the Gravity Forms User Registration Add-on
* Fixed: Removed User Registration Add-on validation when updating an entry
* Fixed: Field custom class not showing correctly on the table header
* Fixed: Editing Time fields wasn't displaying saved value
* Fixed: Conflicts with the date range search when search inputs are empty
* Fixed: Conflicts with the Other Entries field when placing a search:
    - Developer note: the filter hook `gravityview/field/other_entries/args` was replaced by "gravityview/field/other_entries/criteria". If you are using this filter, please [contact support](mailto:support@gravityview.co) before updating so we can help you transition
* Updated: Turkish translation (thanks [@suhakaralar](https://www.transifex.com/accounts/profile/suhakaralar/)!) and Mexican translation (thanks [@jorgepelaez](https://www.transifex.com/accounts/profile/jorgepelaez/)!)

= 1.10.1 on July 2 =
* Fixed: Edit Entry link and Delete Entry link in embedded Views go to default view url
* Fixed: Duplicated fields on the Edit Entry view
* Fixed: Warning on bulk edit

= 1.10 on June 26 =
* Update: Due to the new Edit Entry functionality, GravityView now requires Gravity Forms 1.9 or higher
* Fixed: Editing Hidden fields restored
* Fixed: Edit Entry and Delete Entry may not always show in embedded Views
* Fixed: Search Bar "Clear" button Javascript warning in Internet Explorer
* Fixed: Edit Entry styling issues with input sizes. Edit Entry now uses 100% Gravity Forms styles.
* Added: `[gv_edit_entry_link]` and `[gv_delete_entry_link]` shortcodes. [Read how to use them](http://docs.gravityview.co/article/287-edit-entry-and-delete-entry-shortcodes)

= 1.9.1 on June 24 =
* Fixed: Allow "Admin Only" fields to appear in Edit Entry form
	- New behavior: If the Edit Entry tab isn't configured in GravityView (which means all fields will be shown by default), GravityView will hide "Admin Only" fields from being edited by non-administrators. If the Edit Entry tab is configured, then GravityView will use the field settings in the configuration, overriding Gravity Forms settings.
* Tweak: Changed `gravityview/edit-entry/hide-product-fields` filter to `gravityview/edit_entry/hide-product-fields` for consistency

= 1.9 on June 23 =
* Added: Edit Entry now takes place in the Gravity Forms form layout, not in the previous layout. This means:
	- Edit Entry now supports Conditional Logic - as expected, fields will show and hide based on the form configuration
	- Edit Entry supports [Gravity Forms CSS Ready Classes](https://www.gravityhelp.com/css-ready-classes-for-gravity-forms/) - the layout you have configured for your form will be used for Edit Entry, too.
	- If you customized the CSS of your Edit Entry layout, **you will need to update your stylesheet**. Sorry for the inconvenience!
	- If visiting an invalid Edit Entry link, you are now provided with a back link
	- Product fields are now hidden by default, since they aren't editable. If you want to instead display the old message that "product fields aren't editable," you can show them using the new `gravityview/edit_entry/hide-product-fields` filter
* Added: Define column widths for fields in each field's settings (for Table and DataTable View Types only)
* Added: `{created_by}` Merge Tag that displays information from the creator of the entry ([learn more](http://docs.gravityview.co/article/281-the-createdby-merge-tag))
* Added: Edit Entry field setting to open link in new tab/window
* Added: CSS classes to the Update/Cancel/Delete buttons ([learn more](http://docs.gravityview.co/article/63-css-guide#edit-entry))
* Fixed: Shortcodes not processing properly in DataTables Extension
* Tweak: Changed support widget to a Live Chat customer support and feedback form widget

= 1.8.3 on June 12 =
* Fixed: Missing title and subtitle field zones on `list-single.php` template

= 1.8.2 on June 10 =
* Fixed: Error on `list-single.php` template

= 1.8.1 on June 9 =
* Added: New search filter for Date fields to allow searching over date ranges ("from X to Y")
* Updated: The minimum required version of Gravity Forms is now 1.8.7. **GravityView will be requiring Gravity Forms 1.9 soon.** Please update Gravity Forms if you are running an older version!
* Fixed: Conflicts with [A-Z Filter Extension](https://gravityview.co/extensions/a-z-filter/) and View sorting due to wrong field mapping
* Fixed: The "links" field type on the GravityView WordPress search widget was opening the wrong page
* Fixed: IE8 Javascript error when script debugging is on. Props, [@Idealien](https://github.com/Idealien). [Issue #361 on Github](https://github.com/katzwebservices/GravityView/issues/361)
* Fixed: PHP warning when trashing entries. [Issue #370 on Github](https://github.com/katzwebservices/GravityView/issues/370)
* Tweak: Updated the `list-single.php`, `table-body.php`, `table-single.php` templates to use `GravityView_View->getFields()` method

= 1.8 on May 26 =
* View settings have been consolidated to a single location. [Learn more about the new View Settings layout](http://docs.gravityview.co/article/275-view-settings).
* Added: Custom Link Text in Website fields
* Added: Poll Addon GravityView widget
* Added: Quiz Addon support: add Quiz score fields to your View configuration
* Added: Possibility to search by entry creator on Search Bar and Widget
* Fixed: `[gvlogic]` shortcode now properly handles comparing empty values.
    * Use `[gvlogic if="{example} is=""]` to determine if a value is blank.
    * Use `[gvlogic if="{example} isnot=""]` to determine if a value is not blank.
    * See "Matching blank values" in the [shortcode documentation](http://docs.gravityview.co/article/252-gvlogic-shortcode)
* Fixed: Sorting by full address. Now defaults to sorting by city. Use the `gravityview/sorting/address` filter to modify what data to use ([here's how](https://gist.github.com/zackkatz/8b8f296c6f7dc99d227d))
* Fixed: Newly created entries cannot be directly accessed when using the custom slug feature
* Fixed: Merge Tag autocomplete hidden behind the Field settings (did you know you can type `{` in a field that has Merge Tags enabled and you will get autocomplete?)
* Fixed: For sites not using [Permalinks](http://codex.wordpress.org/Permalinks), the Search Bar was not working for embedded Views
* Tweak: When GravityView is disabled, only show "Could not activate the Extension; GravityView is not active." on the Plugins page
* Tweak: Added third parameter to `gravityview_widget_search_filters` filter that passes the search widget arguments
* Updated Translations:
    - Italian translation by [@Lurtz](https://www.transifex.com/accounts/profile/Lurtz/)
	- Bengali translation by [@tareqhi](https://www.transifex.com/accounts/profile/tareqhi/)
    - Danish translation by [@jaegerbo](https://www.transifex.com/accounts/profile/jaegerbo/)

= 1.7.6.2 on May 12 =
* Fixed: PHP warning when trying to update an entry with the approved field.
* Fixed: Views without titles in the "Connected Views" dropdown would appear blank

= 1.7.6.1 on May 7 =
* Fixed: Pagination links not working when a search is performed
* Fixed: Return false instead of error if updating approved status fails
* Added: Hooks when an entry approval is updated, approved, or disapproved:
    - `gravityview/approve_entries/updated` - Approval status changed (passes $entry_id and status)
    - `gravityview/approve_entries/approved` - Entry approved (passes $entry_id)
    - `gravityview/approve_entries/disapproved` - Entry disapproved (passes $entry_id)

= 1.7.6 on May 5 =
* Added WordPress Multisite settings page support
    - By default, settings aren't shown on single blogs if GravityView is Network Activated
* Fixed: Security vulnerability caused by the usage of `add_query_arg` / `remove_query_arg`. [Read more about it](https://blog.sucuri.net/2015/04/security-advisory-xss-vulnerability-affecting-multiple-wordpress-plugins.html)
* Fixed: Not showing the single entry when using Advanced Filter (`ANY` mode) with complex fields types like checkboxes
* Fixed: Wrong width for the images in the list template (single entry view)
* Fixed: Conflict with the "The Events Calendar" plugin when saving View Advanced Filter configuration
* Fixed: When editing an entry in the frontend it gets unapproved when not using the approve form field
* Added: Option to convert text URI, www, FTP, and email addresses on a paragraph field in HTML links
* Fixed: Activate/Check License buttons weren't properly visible
* Added: `gravityview/field/other_entries/args` filter to modify arguments used to generate the Other Entries list. This allows showing other user entries from any View, not just the current view
* Added: `gravityview/render/hide-empty-zone` filter to hide empty zone. Use `__return_true` to prevent wrapper `<div>` from being rendered
* Updated Translations:
	- Bengali translation by [@tareqhi](https://www.transifex.com/accounts/profile/tareqhi/)
	- Turkish translation by [@suhakaralar](https://www.transifex.com/accounts/profile/suhakaralar/)
	- Hungarian translation by [@Darqebus](https://www.transifex.com/accounts/profile/Darqebus/)

= 1.7.5.1 on April 10 =
* Fixed: Path issue with the A-Z Filters Extension

= 1.7.5 on April 10 =
* Added: `[gvlogic]` Shortcode - allows you to show or hide content based on the value of merge tags in Custom Content fields! [Learn how to use the shortcode](http://docs.gravityview.co/article/252-gvlogic-shortcode).
* Fixed: White Screen error when license key wasn't set and settings weren't migrated (introduced in 1.7.4)
* Fixed: No-Conflict Mode not working (introduced in 1.7.4)
* Fixed: PHP notices when visiting complex URLs
* Fixed: Path to plugin updater file, used by Extensions
* Fixed: Extension global settings layout improved (yet to be implemented)
* Tweak: Restructure plugin file locations
* Updated: Dutch translation by [@erikvanbeek](https://www.transifex.com/accounts/profile/erikvanbeek/). Thanks!

= 1.7.4.1 on April 7 =
* Fixed: Fatal error when attempting to view entry that does not exist (introduced in 1.7.4)
* Updated: Turkish translation by [@suhakaralar](https://www.transifex.com/accounts/profile/suhakaralar/). Thanks!

= 1.7.4 on April 6 =
* Modified: The List template is now responsive! Looks great on big and small screens.
* Fixed: When editing an entry in the frontend it gets unapproved
* Fixed: Conflicts between the Advanced Filter extension and the Single Entry mode (if using `ANY` mode for filters)
* Fixed: Sorting by full name. Now sorts by first name by default.
    * Added `gravityview/sorting/full-name` filter to sort by last name ([see how](https://gist.github.com/zackkatz/cd42bee4f361f422824e))
* Fixed: Date and Time fields now properly internationalized (using `date_i18n` instead of `date`)
* Added: `gravityview_disable_change_entry_creator` filter to disable the Change Entry Creator functionality
* Modified: Migrated to use Gravity Forms settings
* Modified: Updated limit to 750 users (up from 300) in Change Entry Creator dropdown.
* Confirmed WordPress 4.2 compatibility
* Updated: Dutch translation (thanks, [@erikvanbeek](https://www.transifex.com/accounts/profile/erikvanbeek/)!)

= 1.7.3 on March 25 =
* Fixed: Prevent displaying a single Entry that doesn't match configured Advanced Filters
* Fixed: Issue with permalink settings needing to be re-saved after updating GravityView
* Fixed: Embedding entries when not using permalinks
* Fixed: Hide "Data Source" metabox links in the Screen Options tab in the Admin
* Added: `gravityview_has_archive` filter to enable View archive (see all Views by going to [sitename.com]/view/)
* Added: Third parameter to `GravityView_API::entry_link()` method:
    * `$add_directory_args` *boolean* True: Add URL parameters to help return to directory; False: only include args required to get to entry
* Tweak: Register `entry` endpoint even when not using rewrites
* Tweak: Clear `GravityView_View->_current_entry` after the View is displayed (fixes issue with Social Sharing Extension, coming soon!)
* Added: Norwegian translation (thanks, [@aleksanderespegard](https://www.transifex.com/accounts/profile/aleksanderespegard/)!)

= 1.7.2 on March 18 =
* Added: Other Entries field - Show what other entries the entry creator has in the current View
* Added: Ability to hide the Approve/Reject column when viewing Gravity Forms entries ([Learn how](http://docs.gravityview.co/article/248-how-to-hide-the-approve-reject-entry-column))
* Fixed: Missing Row Action links for non-View types (posts, pages)
* Fixed: Embedded DataTable Views with `search_value` not filtering correctly
* Fixed: Not possible to change View status to 'Publish'
* Fixed: Not able to turn off No-Conflict mode on the Settings page (oh, the irony!)
* Fixed: Allow for non-numeric search fields in `gravityview_get_entries()`
* Fixed: Social icons displaying on GravityView settings page
* Tweak: Improved Javascript & PHP speed and structure

= 1.7.1 on March 11 =
* Fixed: Fatal error on the `list-body.php` template

= 1.7 on March 10 =
* Added: You can now edit most Post Fields in Edit Entry mode
    - Supports Post Content, Post Title, Post Excerpt, Post Tags, Post Category, and most Post Custom Field configurations ([Learn more](http://docs.gravityview.co/article/245-editable-post-fields))
* Added: Sort Table columns ([read how](http://docs.gravityview.co/article/230-how-to-enable-the-table-column-sorting-feature))
* Added: Post ID field now available - shows the ID of the post that was created by the Gravity Forms entry
* Fixed: Properly reset `$post` after Live Post Data is displayed
* Tweak: Display spinning cursor while waiting for View configurations to load
* Tweak: Updated GravityView Form Editor buttons to be 1.9 compatible
* Added: `gravityview/field_output/args` filter to modify field output settings before rendering
* Fixed: Don't show date field value if set to Unix Epoch (1/1/1970), since this normally means that in fact, no date has been set
* Fixed: PHP notices when choosing "Start Fresh"
* Fixed: If Gravity Forms is installed using a non-standard directory name, GravityView would think it wasn't activated
* Fixed: Fixed single entry links when inserting views with `the_gravityview()` template tag
* Updated: Portuguese translation (thanks, Luis!)
* Added: `gravityview/fields/email/javascript_required` filter to modify message displayed when encrypting email addresses and Javascript is disabled
* Added: `GFCommon:js_encrypt()` method to encrypt text for Javascript email encryption
* Fixed: Recent Entries widget didn't allow externally added settings to save properly
* Fixed: Delete Entry respects previous pagination and sorting
* Tweak: Updated View Presets to have improved Search Bar configurations
* Fixed: `gravityview/get_all_views/params` filter restored (Modify Views returned by the `GVCommon::get_all_views()` method)
* GravityView will soon require Gravity Forms 1.9 or higher. If you are running Gravity Forms Version 1.8.x, please update to the latest version.

= 1.6.2 on February 23 =
* Added: Two new hooks in the Custom Content field to enable conditional logic or enable `the_content` WordPress filter which will trigger the Video embed ([read how](http://docs.gravityview.co/article/227-how-can-i-transform-a-video-link-into-a-player-using-the-custom-content-field))
* Fixed: Issue when embedding multiple DataTables views in the same page
* Tweak: A more robust "Save View" procedure to prevent losing field configuration on certain browsers
* Updated Translations:
	- Bengali translation by [@tareqhi](https://www.transifex.com/accounts/profile/tareqhi/)
	- Turkish translation by [@suhakaralar](https://www.transifex.com/accounts/profile/suhakaralar/)

= 1.6.1 on February 17 =
* Added: Allow Recent Entries to have an Embed Page ID
* Fixed: # of Recent Entries not saving
* Fixed: Link to Embed Entries how-to on the Welcome page
* Fixed: Don't show "Please select View to search" message until Search Widget is saved
* Fixed: Minor Javascript errors for new WordPress Search Widget
* Fixed: Custom template loading from the theme directory
* Fixed: Adding new search fields to the Search Bar widget in the Edit View screen
* Fixed: Entry creators can edit their own entries in Gravity Forms 1.9+
* Fixed: Recent Entries widget will be hidden in the Customizer preview until View ID is configured
* Tweak: Added Floaty icon to Customizer widget selectors
* Updated: Hungarian, Norwegian, Portuguese, Swedish, Turkish, and Spanish translations (thanks to all the translators!)

= 1.6 on February 12 =
* Our support site has moved to [docs.gravityview.co](http://docs.gravityview.co). We hope you enjoy the improved experience!
* Added: GravityView Search Widget - Configure a WordPress widget that searches any of your Views. [Read how to set it up](http://docs.gravityview.co/article/222-the-search-widget)
* Added: Duplicate View functionality allows you to clone a View from the All Views screen. [Learn more](http://docs.gravityview.co/article/105-how-to-duplicate-or-copy-a-view)
* Added: Recent Entries WordPress Widget - show the latest entries for your View. [Learn more](http://docs.gravityview.co/article/223-the-recent-entries-widget)
* Added: Embed Single Entries - You can now embed entries in a post or page! [See how](http://docs.gravityview.co/article/105-how-to-duplicate-or-copy-a-view)
* Fixed: Fatal errors caused by Gravity Forms 1.9.1 conflict
* Fixed: Respect Custom Input Labels added in Gravity Forms 1.9
* Fixed: Edit Entry Admin Bar link
* Fixed: Single Entry links didn't work when previewing a draft View
* Fixed: Edit entry validation hooks not running when form has multiple pages
* Fixed: Annoying bug where you would have to click Add Field / Add Widget buttons twice to open the window
* Added: `gravityview_get_link()` function to standardize generating HTML anchors
* Added: `GravityView_API::entry_link_html()` method to generate entry link HTML
* Added: `gravityview_field_entry_value_{$field_type}` filter to modify the value of a field (in `includes/class-api.php`)
* Added: `field_type` key has been added to the field data in the global `$gravityview_view->field_data` array
* Added: `GravityView_View_Data::maybe_get_view_id()` method to determine whether an ID, post content, or object passed to it is a View or contains a View shortcode.
* Added: Hook to customise the text message "You have attempted to view an entry that is not visible or may not exist." - `gravityview/render/entry/not_visible`
* Added: Included in hook `gravityview_widget_search_filters` the labels for search all, entry date and entry id.
* Tweak: Allow [WordPress SEO](http://wordpress.org/plugins/wordpress-seo/) scripts and styles when in "No Conflict Mode"
* Fixed: For Post Dynamic Data, make sure Post ID is set
* Fixed: Make sure search field choices are available before displaying field

= 1.5.4 on January 29, 2015 =
* Added: "Hide View data until search is performed" setting - only show the Search Bar until a search is entered
* Added: "Clear" button to your GravityView Search Bar - allows easy way to remove all searches & filters
* Added: You can now add Custom Content GravityView Widgets (not just fields) - add custom text or HTMLin the header or footer of a View
* Added: `gravityview/comments_open` filter to modify whether comments are open or closed for GravityView posts (previously always false)
* Added: Hook to filter the success Edit Entry message and link `gravityview/edit_entry/success`
* Added: Possibility to add custom CSS classes to multiple view widget wrapper ([Read how](https://gravityview.co/support/documentation/204144575/))
* Added: Field option to enable Live Post Data for Post Image field
* Fixed: Loading translation files for Extensions
* Fixed: Edit entry when embedding multiple views for the same form in the same page
* Fixed: Conflicts with Advanced Filter extension when embedding multiple views for the same form in the same page
* Fixed: Go Back link on embedded single entry view was linking to direct view url instead of page permalink
* Fixed: Searches with quotes now work properly
* Tweak: Moved `includes/css/`, `includes/js/` and `/images/` folders into `/assets/`
* Tweak: Improved the display of the changelog (yes, "this is *so* meta!")
* Updated: Swedish translation - thanks, [@adamrehal](https://www.transifex.com/accounts/profile/adamrehal/)
* Updated: Hungarian translation - thanks, [@Darqebus](https://www.transifex.com/accounts/profile/Darqebus/) (a new translator!) and [@dbalage](https://www.transifex.com/accounts/profile/dbalage/)

= 1.5.3 on December 22 =
* Fixed: When adding more than 100 fields to the View some fields weren't saved.
* Fixed: Do not set class tickbox for non-images files
* Fixed: Display label "Is Fulfilled" on the search bar
* Fixed: PHP Notice with Gravity Forms 1.9 and PHP 5.4+
* Tested with Gravity Forms 1.9beta5 and WordPress 4.1
* Updated: Turkish translation by [@suhakaralar](https://www.transifex.com/accounts/profile/suhakaralar/) and Hungarian translation by [@dbalage](https://www.transifex.com/accounts/profile/dbalage/). Thanks!

= 1.5.2 on December 11 =
* Added: Possibility to show the label of Dropdown field types instead of the value ([learn more](https://gravityview.co/support/documentation/202889199/ "How to display the text label (not the value) of a dropdown field?"))
* Fixed: Sorting numeric columns (field type number)
* Fixed: View entries filter for Featured Entries extension
* Fixed: Field options showing delete entry label
* Fixed: PHP date formatting now keeps backslashes from being stripped
* Modified: Allow license to be defined in `wp-config.php` ([Read how here](https://gravityview.co/support/documentation/202870789/))
* Modified: Added `$post_id` parameter as the second argument for the `gv_entry_link()` function. This is used to define the entry's parent post ID.
* Modified: Moved `GravityView_API::get_entry_id_from_slug()` to `GVCommon::get_entry_id_from_slug()`
* Modified: Added second parameter to `gravityview_get_entry()`, which forces the ability to fetch an entry by ID, even if custom slugs are enabled and `gravityview_custom_entry_slug_allow_id` is false.
* Updated Translations:
	- Bengali translation by [@tareqhi](https://www.transifex.com/accounts/profile/tareqhi/)
	- Romanian translation by [@ArianServ](https://www.transifex.com/accounts/profile/ArianServ/)
	- Mexican Spanish translation by [@jorgepelaez](https://www.transifex.com/accounts/profile/jorgepelaez/)

= 1.5.1 on December 2 =

* Added: Delete Entry functionality!
	- New "User Delete" setting allows the user who created an entry to delete it
	- Adds a "Delete" link in the Edit Entry form
	- Added a new "Delete Link" Field to the Field Picker
* Fixed: DataTables Extension hangs when a View has Custom Content fields
* Fixed: Search Bar - When searching on checkbox field type using multiselect input not returning results
* Fixed: Search Bar - supports "Match Any" search mode by default ([learn more](https://gravityview.co/support/documentation/202722979/ "How do I modify the Search mode?"))
* Fixed: Single Entry View title when view is embedded
* Fixed: Refresh the results cache when an entry is deleted or is approved/disapproved
* Fixed: When users are created using the User Registration Addon, the resulting entry is now automatically assigned to them
* Fixed: Change cache time to one day (from one week) so that Edit Link field nonces aren't invalidated
* Fixed: Incorrect link shortening for domains when it is second-level (for example, `example.co.uk` or `example.gov.za`)
* Fixed: Cached directory link didn't respect page numbers
* Fixed: Edit Entry Admin Bar link wouldn't work when using Custom Entry Slug
* Added: Textarea field now supports an option to trim the number of words shown
* Added: Filter to alter the default behaviour of wrapping images (or image names) with a link to the content object ([learn more](https://gravityview.co/support/documentation/202705059/ "Read the support doc for the filter"))
* Updated: Portuguese translation (thanks [@luistinygod](https://www.transifex.com/accounts/profile/luistinygod/)), Mexican translation (thanks, [@jorgepelaez](https://www.transifex.com/accounts/profile/jorgepelaez/)), Turkish translation (thanks [@suhakaralar](https://www.transifex.com/accounts/profile/suhakaralar/))

= 1.5 on November 12 =
* Added: New "Edit Entry" configuration
	- Configure which fields are shown when editing an entry
	- Set visibility for the fields (Entry Creator, Administrator, etc.)
	- Set custom edit labels
* Fixed: Single entry view now respects View settings
	- If an entry isn't included in View results, the single entry won't be available either
	- If "Show Only Approved" is enabled, prevent viewing of unapproved entries
	- Respects View filters, including those added by the Advanced Filtering extension
* Fixed: Single entry Go back button context on Embedded Views
* Fixed: Delete signature fields in Edit Entry (requires the Gravity Forms Signature Addon)
* Fixed: Gravity Forms tooltip translations being overridden
* Added: Choose to open the link from a website field in the same window (field option)
* Updated: Spanish (Mexican) translation by [@jorgepelaez](https://www.transifex.com/accounts/profile/jorgepelaez/), Dutch translation by [@erikvanbeek](https://www.transifex.com/accounts/profile/erikvanbeek/) and [@leooosterloo](https://www.transifex.com/accounts/profile/leooosterloo/), Turkish translation by [@suhakaralar](https://www.transifex.com/accounts/profile/suhakaralar/)

= 1.4 on October 28 =
* Added: Custom entry slug capability. Instead of `/entry/123`, you can now use entry values in the URL, like `/entry/{company name}/` or `/entry/{first name}-{last name}/`. Requires some customization; [learn more here](https://gravityview.co/support/documentation/202239919)
* Fixed: GravityView auto-updater script not showing updates
* Fixed: Edit Entry when a form has required Upload Fields
* Fixed: "Return to Directory" link not always working for sites in subdirectories
* Fixed: Broken links to single entries when viewing paginated results
* Fixed: Loaded field configurations when using "Start Fresh" presets
* Fixed: Searches ending in a space caused PHP warning
* Fixed: Custom "Edit Link Text" settings respected
* Fixed: Don't rely on Gravity Forms code for escaping query
* Fixed: When multiple Views are displayed on a page, Single Entry mode displays empty templates.
* Fixed: PHP error when displaying Post Content fields using Live Data for a post that no longer is published
* Tweak: Search Bar "Links" Input Type
	- Make link bold when filter is active
	- Clicking on an active filter removes the filter
* Tweak: Fixed updates for Multisite installations
* Modified: Now you can override which post a single entry links to. For example, if a shortcode is embedded on a home page and you want single entries to link to a page with an embedded View, not the View itself, you can pass the `post_id` parameter. This accepts the ID of the page where the View is embedded.
* Modified: Added `$add_pagination` parameter to `GravityView_API::directory_link()`
* Added: Indonesian translation (thanks, [@sariyanta](https://www.transifex.com/accounts/profile/sariyanta/))!
* Updated: Swedish translation 100% translated - thanks, [@adamrehal](https://www.transifex.com/accounts/profile/adamrehal/)!
* Updated: Dutch translation (thanks, [@leooosterloo](https://www.transifex.com/accounts/profile/leooosterloo/))!

= 1.3 on October 13 =
* Speed improvements - [Learn more about GravityView caching](https://gravityview.co/support/documentation/202827685/)
	- Added caching functionality that saves results to be displayed
	- Automatically clean up expired caches
	- Reduce number of lookups for where template files are located
	- Store the path to the permalink for future reference when rendering a View
	- Improve speed of Gravity Forms fetching field values
* Modified: Allow `{all_fields}` and `{pricing_fields}` Merge Tags in Custom Content field. [See examples of how to use these fields](https://gravityview.co/support/documentation/201874189/).
* Fixed: Message restored when creating a new View
* Fixed: Searching advanced input fields
* Fixed: Merge Tags available immediately when adding a new field
* Fixed: Issue where jQuery Cookie script wouldn't load due to `mod_security` issues. [Learn more here](http://docs.woothemes.com/document/jquery-cookie-fails-to-load/)
* Fixed (hopefully): Auto-updates for WordPress Multisite
* Fixed: Clicking overlay to close field/widget settings no longer scrolls to top of page
* Fixed: Make sure Gravity Forms scripts are added when embedding Gravity Forms shortcodes in a Custom Field
* Fixed: Remove double images of Floaty in the warning message when Gravity View is disabled
* Fixed: PHP warnings related to Section field descriptions
* Fixed: When using an advanced input as a search field in the Search Bar, the label would always show the parent field's label (Eg: "Address" when it should have shown "City")
	- Added: `gravityview_search_field_label` filter to allow modifying search bar labels
* Fixed: Field label disappears on closing settings if the field title is empty
* Fixed: Sub-fields retain label after opening field settings in the View Configuration
* Modified: Allow passing an array of form IDs to `gravityview_get_entries()`
* Tweak: If the View hasn't been configured yet, don't show embed shortcode in Publish metabox
* Tweak: Add version info to scripts and styles to clear caches with plugin updates
* Added: Swedish translation (thanks, [@adamrehal](https://www.transifex.com/accounts/profile/adamrehal/))!
* Updated: Spanish (Mexican) translation by, [@jorgepelaez](https://www.transifex.com/accounts/profile/jorgepelaez/), Dutch translation by [@erikvanbeek](https://www.transifex.com/accounts/profile/erikvanbeek/), and Turkish translation by [@suhakaralar](https://www.transifex.com/accounts/profile/suhakaralar/)
* Updated: Changed Turkish language code from `tr` to `tr_TR` to match WordPress locales

= 1.2 on October 8 =
* Added: New Search Bar!
	- No longer check boxes in each field to add a field to the search form
	- Add any searchable form fields, not just fields added to the View
	- Easy new drag & drop way to re-order fields
	- Horizontal and Vertical layouts
	- Choose how your search fields are displayed (if you have a checkbox field, for example, you can choose to have a drop-down, a multiselect field, checkboxes, radio buttons, or filter links)
	- Existing search settings will be migrated over on upgrade
* Added: "Custom Content" field type
	- Insert arbitrary text or HTML in a View
	- Supports shortcodes (including Gravity Forms shortcodes)!
* Added: Support for Gravity Forms Section & HTML field types
* Added: Improved textarea field support. Instead of using line breaks, textareas now output with paragraphs.
	- Added new `/templates/fields/textarea.php` file
* Added: A new File Upload field setting. Force uploads to be displayed as links and not visually embedded by checking the "Display as a Link" checkbox.
* Added: Option to disable "Map It" link for the full Address field.
	- New `gravityview_get_map_link()` function with `gravityview_map_link` filter. To learn how to modify the map link, [refer to this how-to article](https://gravityview.co/support/documentation/201608159)
	- The "Map It" string is now translatable
* Added: When editing a View, there are now links in the Data Source box to easily access the Form: edit form, form entries, form settings and form preview
* Added: Additional information in the "Add Field" or "Add Widget" picker (also get details about an item by hovering over the name in the View Configuration)
* Added: Change Entry Creator functionality. Easily change the creator of an entry when editing the entry in the Gravity Forms Edit Entry page
	- If you're using the plugin downloaded from [the how-to page](https://gravityview.co/support/documentation/201991205/), you can de-activate it
* Modified: Changed translation textdomain to `gravityview` instead of `gravity-view`
* Modified: Always show label by default, regardless of whether in List or Table View type
* Modified: It's now possible to override templates on a Form ID, Post ID, and View ID basis. This allows custom layouts for a specific View, rather than site-wide. See "Template File Hierarchy" in [the override documentation](http://gravityview.co/support/documentation/202551113/) to learn more.
* Modified: File Upload field output no longer run through `wpautop()` function
* Modified: Audio and Video file uploads are now displayed using WordPress' built-in [audio](http://codex.wordpress.org/Audio_Shortcode) and [video](http://codex.wordpress.org/Video_Shortcode) shortcodes (requires WordPress 3.6 or higher)
	- Additional file type support
	- Added `gravityview_video_settings` and `gravityview_audio_settings` filters to modify the parameters passed to the shortcode
* Fixed: Shortcode attributes not overriding View defaults
* Fixed: Uploading and deleting files works properly in Edit Entry mode
* Fixed: Configurations get truncated when configuring Views with many fields
* Fixed: Empty `<span class="gv-field-label">` tags no longer output
	- Modified: `gv_field_label()` no longer returns the label with a trailing space. Instead, we use the `.gv-field-label` CSS class to add spacing using CSS padding.
* Fixed: Conflict with Relevanssi plugin
* Fixed: If a date search isn't valid, remove the search parameter so it doesn't cause an error in Gravity Forms
* Fixed: Email field was displaying label even when email was empty.
* Settings page improvements
	- When changing the license value and saving the form, GravityView now re-checks the license status
	- Improved error messages
	- Made license settings translatable
* Modified: Added support for Gravity Forms "Post Image" field captions, titles, and descriptions.
* Updated list of allowed image formats to include `.bmp`, `.jpe`, `.tiff`, `.ico`
* Modified: `/templates/fields/fileupload.php` file - removed the logic for how to output the different file types and moved it to the `gravityview_get_files_array()` function in `includes/class-api.php`
* Modified: `gv_value()` no longer needs the `$field` parameter
* Tweak: Fixed email setting description text.
* Tweak: Don't show Entry Link field output on single entry
* Tweak: Improved Javascript performance in the Admin
* Tweak: "Custom Label" is now shown as the field title in View Configuration
* Tweak: Fixed "Left Footer" box not properly cleared
* Tweak: Show warning if the Directory plugin is running
* Tweak: Use icon font in Edit Entry mode for the download/delete file buttons. Now stylable using `.gv-edit-entry-wrapper .dashicons` CSS class.
* Updated: Turkish translation by [@suhakaralar](https://www.transifex.com/accounts/profile/suhakaralar/), Dutch translation by [@leooosterloo](https://www.transifex.com/accounts/profile/leooosterloo/), Portuguese translation by [@luistinygod](https://www.transifex.com/accounts/profile/luistinygod/)

= 1.1.6 on September 8 =
* Fixed: Approve / Disapprove all entries using Gravity Forms bulk edit entries form (previously, only visible entries were affected)
* Added: Email field settings
	- Email addresses are now encrypted by default to prevent scraping by spammers
	- Added option to display email plaintext or as a link
	- Added subject and body settings: when the link is clicked, you can choose to have these values pre-filled
* Added: Source URL field settings, including show as a link and custom link text
* Added: Signature field improvements (when using the Gravity Forms Signature Add-on) - now shows full size
* Fixed: Empty truncated URLs no longer get shown
* Fixed: License Activation works when No-Conflict Mode is enabled
* Fixed: When creating a new View, "View Type" box was visible when there were no existing Gravity Forms
* Fixed: Fields not always saving properly when adding lots of fields with the "Add All Fields" button
* Fixed: Recognizing single entry when using WordPress "Default" Permalink setting
* Fixed: Date Created field now respects the blog's timezone setting, instead of using UTC time
* Fixed: Edit Entry issues
	* Fixed form validation errors when a scheduled form has expired and also when a form has reached its entry limit
	* Fixed PHP warning messages when editing entries
	* When an Edit Entry form is submitted and there are errors, the submitted values stay in the form; the user won't need to fill in the form again.
* Fixed: Product sub-fields (Name, Quantity & Price) displayed properly
* Fixed: Empty entry display when using Job Board preset caused by incorrect template files being loaded
* Fixed: Files now can be deleted when a non-administrator is editing an entry
* Fixed: PHP Notices on Admin Views screen for users without edit all entries capabilities
* Modified: Added ability to customize and translate the Search Bar's date picker. You can now fully customize the date picker.
	* Added: Full localization for datepicker calendar (translate the days of the week, month, etc)
	* Modified: Changed year picker to +/- 5 years instead of +20/-100
* Tweak: Enabled Merge Tags for Table view "Custom CSS Class" field settings
* Tweak: In the Edit View screen, show a link icon when a field is being used as a link to the Single Entry mode
* Tweak: Added helper text when a new form is created by GravityView
* Tweak: Renamed "Description" drop zone to "Other Fields" to more accurately represent use
* Tweak: Remove all fields from a zone by holding down the Alt key while clicking the remove icon

#### Developers

* Modified: `template/fields/date_created.php` file
* Added: `gravityview_date_created_adjust_timezone` filter to disable timezone support and use UTC (returns boolean)
* Added: `get_settings()` and `get_setting()` methods to the `GravityView_Widget` class. This allows easier access to widget settings.
* Modified: Added `gravityview_js_localization` filter to add Javascript localization
* Added: `gravityview_datepicker_settings` filter to modify the datepicker settings using the setting names from the [jQuery DatePicker options](http://api.jqueryui.com/datepicker/)
* Modified: `gravityview_entry_class` filter to modify the CSS class for each entry wrapper
* Modified: Added `gravityview_widget_search_filters` filter to allow reordering search filters, so that they display in a different order in search widget
* Modified: Addded `gravityview_default_page_size` filter to modify default page size for Views (25 by default)
* Modified: Added actions to the `list-body.php` template file:
	- `gravityview_list_body_before`: Before the entry output
	- `gravityview_entry_before`: Inside the entry wrapper
	- `gravityview_entry_title_before`, `gravityview_entry_title_after`: Before and after the entry title and subtitle output
	- `gravityview_entry_content_before`, `gravityview_entry_content_after`: Before and after the entry content area (image and description zones)
	- `gravityview_entry_footer_before`, `gravityview_entry_footer_after`: Before and after the entry footer
	- `gravityview_entry_after`: Before the entry wrapper closing tag
	- `gravityview_list_body_after`: After entry output
* Modified: Added `gravityview_get_entry_ids()` function to fetch array of entry IDs (not full entry arrays) that match a search result
* Tweak: Removed duplicate `GravityView_frontend::hide_field_check_conditions()` and `GravityView_frontend::filter_fields()` methods
* Modified: Added `get_cap_choices()` method to be used for fetching GravityView roles array

= 1.1.5 =
* Added: "Edit" link in Gravity Forms Entries screen
* Fixed: Show tooltips when No Conflict Mode is enabled
* Fixed: Merge Vars for labels in Single Entry table layouts
* Fixed: Duplicate "Edit Entry" fields in field picker
* Fixed: Custom date formatting for Date Created field
* Fixed: Searching full names or addresses now works as expected
* Fixed: Custom CSS classes are now added to cells in table-based Views
* Updated: Turkish translation by [@suhakaralar](https://www.transifex.com/accounts/profile/suhakaralar/)
* Tweak: Redirect to Changelog instead of Getting Started if upgrading

= 1.1.4 =
* Fixed: Sort & Filter box not displaying
* Fixed: Multi-select fields now display as drop-down field instead of text field in the search bar widget
* Fixed: Edit Entry now compatibile with Gravity Forms forms when "No Duplicates" is enabled
* Added: `gravityview_field_output()` function to generate field output.
* Added: `gravityview_page_links_args` filter to modify the Page Links widget output. Passes standard [paginate_links()](http://codex.wordpress.org/Function_Reference/paginate_links) arguments.
* Modified: `list-body.php` and `list-single.php` template files - field output are now generated using the `gravityview_field_output()` function

= 1.1.3 =
* Fixed: Fatal error on activation when running PHP 5.2
* Fixed: PHP notice when in No-Conflict mode

= 1.1.2 =
* Added: Extensions framework to allow for extensions to auto-update
* Fixed: Entries not displaying in Visual Composer plugin editor
* Fixed: Allow using images as link to entry
* Fixed: Updated field layout in Admin to reflect actual layout of listings (full-width title and subtitle above image)
* Fixed: Editing entry updates the Approved status
* Fixed: When trying to access an entry that doesn't exist (it had been permanently deleted), don't throw an error
* Fixed: Default styles not being enqueued when embedded using the shortcode (fixes vertical pagination links)
* Fixed: Single entry queries were being run twice
* Fixed: Added Enhanced Display style in Edit Entry mode
* Modified: How single entries are accessed; now allows for advanced filtering. Converted `gravityview_get_entry()` to use `GFAPI::get_entries()` instead of `GFAPI::get_entry()`
* Modified: Form ID can be 0 in `gravityview_get_entries()`
* Modified: Improved Edit Entry styling
* Modified: Convert to using `GravityView_View_Data::get_default_args()` instead of duplicating the settings arrays. Used for tooltips, insert shortcode dialog and View metaboxes.
* Modified: Add a check for whether a view exists in `GravityView_View_Data::add_view()`
* Modified: Convert `GravityView_Admin_Views::render_select_option()` to use the key as the value and the value as the label instead of using associative array with `value` and `label` keys.
* Translation updates - thank you, everyone!
	* Romanian translation by [@ArianServ](https://www.transifex.com/accounts/profile/ArianServ/)
	* Finnish translation by [@harjuja](https://www.transifex.com/accounts/profile/harjuja/)
	* Spanish translation by [@jorgepelaez](https://www.transifex.com/accounts/profile/jorgepelaez/)

= 1.1.1 =
* __We fixed license validation and auto-updates__. Sorry for the inconvenience!
* Added: View Setting to allow users to edit only entries they created.
* Fixed: Could not edit an entry with Confirm Email fields
* Fixed: Field setting layouts not persisting
* Updated: Bengali translation by [@tareqhi](https://www.transifex.com/accounts/profile/tareqhi/)
* Fixed: Logging re-enabled in Admin
* Fixed: Multi-upload field button width no longer cut off
* Tweak: Added links to View Type picker to live demos of presets.
* Tweak: Added this "List of Changes" tab.

= 1.1 =
* Refactored (re-wrote) View data handling. Now saves up to 10 queries on each page load.
* Fixed: Infinite loop for rendering `post_content` fields
* Fixed: Page length value now respected for DataTables
* Fixed: Formatting of DataTables fields is now processed the same way as other fields. Images now work, for example.
* Modified: Removed redundant `gravityview_hide_empty_fields` filters
* Fixed/Modified: Enabled "wildcard" search instead of strict search for field searches.
* Added: `gravityview_search_operator` filter to modify the search operator used by the search.
* Added: `gravityview_search_criteria` filter to modify all search criteria before being passed to Gravity Forms
* Added: Website Field setting to display shortened link instead of full URL
* Fixed: Form title gets replaced properly in merge tags
* Modified: Tweaked preset templates

= 1.0.10 =
* Added: "Connected Views" in the Gravity Forms Toolbar. This makes it simple to see which Views are using the current form as a data source.
* Fixed: Edit Entry link in Multiple Entries view

= 1.0.9 on July 18 =
* Added: Time field support, with date format default and options
* Added: "Event Listings" View preset
* Added: "Show Entry On Website" Gravity Forms form button. This is meant to be an opt-in checkbox that the user sees and can control, unlike the "Approve/Reject" button, which is designed for adminstrators to manage approval.
* Modified: Improved horizontal search widget layout
* Modified: Improved "Start Fresh" and "Switch View" visual logic when Starting Fresh and switching forms
* Fixed: Single Entry showing 404 errors
* Fixed: PHP notice on WooCommerce pages
* Fixed: Don't display empty date/time value
* Fixed: Only show Edit Entry link to logged-in users
* Fixed: Re-enabled "Minimum Gravity Forms Version" error message
* Updated: Dutch translation by [@leooosterloo](https://www.transifex.com/accounts/profile/leooosterloo/) (100% coverage, thank you!)
* Tweak: Added "Preview" link to Data Source
* Modified: Created new `class-post-types.php` include file to handle post type & URL rewrite actions.

= 1.0.8.1 on July 17 =
* Fixed: DataTables
	- Restored pageSize
	- Prevented double-initilization
	- FixedHeader & FixedColumns work (now prevent scrolling)
	- Changed default Scroller height from 400 to 500px
* Fixed: Filtering by date
* Fixed: PHP warning in `gv_class()`
* Fixed: Debug Bar integration not printing Warnings
* Removed settings panel tracking script

= 1.0.7 & 1.0.8 on July 17 =
* __Edit Entry__ - you can add an Edit Entry link using the "Add Field" buttons in either the Multiple Entries or Single Entry tab.
	- For now, if the user has the ability to edit entries in Gravity Forms, they’ll be able to edit entries in GravityView. Moving forward, we'll be adding refined controls over who can edit which entries.
	- It supports modifying existing Entry uploads and the great Multiple-File Upload field.
* Modified: Approved Entry functionality
	* Approve/Reject Entries now visible on all forms, regardless of whether the form has an "Approved" field.
	* The Approved field now supports being renamed
* Added: Very cool DataTables extensions:
	* Scroller: dynamically load in new entries as you scroll - no need for pagination)
	* TableTools: Export your entries to CSV and PDF
	* FixedHeader: As you scroll a large DataTable result, the headers of the table stay at the top of the screen. Also, FixedColumns, which does the same for the main table column.
* Added: Shortcodes for outputting Widgets such as pagination and search. Note: they only work on embedded views if the shortcode has already been processed. This is going to be improved. [Read the documentation](https://katzwebservices.zendesk.com/hc/en-us/articles/201103045)
* Added: Search form fields now displayed horizontally by default. [That can be changed](https://katzwebservices.zendesk.com/hc/en-us/articles/201119765).
* Added: Easy links to "Edit Form", "Settings" and "Entries" for the Data Source Gravity Forms form in the All Views admin screen
* Added: Integration with the [Debug Bar](http://wordpress.org/plugins/debug-bar/) plugin - very helpful for developers to see what's going on behind the scenes.
* Fixed: Insert View embed code.
* Fixed: Now supports View shortcodes inside other shortcodes (such as `[example][gravityview][/example]`)
* Fixed: Conflict with WordPress SEO OpenGraph meta data generators
* Fixed: Enforced image max-width so images don't spill out of their containers
* Fixed: Sanitized "Custom Class" field setting values to make sure the HTML doesn't break.
* Fixed: Search field with "default" permalink structure
* Fixed: 1.0.8 fixes an issue accessing single entries that was introduced in 1.0.7
* Modified: Updated `GravityView_Admin_Views::is_gravityview_admin_page()` to fetch post if not yet set.
* Modified: Enabled merge tags in Custom Class field settings
* Modified: Set margin and padding to `0` on pagination links to override theme conflicts
* Modified: Updated `gv_class()` calls to pass form and entry fields to allow for merge tags
* Modified: Default visibility capabilities: added "Can View/Edit Gravity Forms Entries" as options
* Modified: Added custom `class` attribute sanitizer function
`gravityview_sanitize_html_class`
* Tweak: Improved the Embed View form layout
* Tweak: Hide "Switch View" button when already choosing a view
* Tweak: Moved shortcode hint to Publish metabox and added ability to easily select the text
* Tweak: Added tooltips to fields in the View editor
* Tweak: Remove WordPress SEO score calculation on Views
* Tweak: Use `$User->ID` instead of `$User->id` in Name fields
* Tweak: Added tooltip capability to field settings by using `tooltip` parameter. Uses the Gravity Forms tooltip array key.
* Translation updates - thank you, everyone! The # of strings will stay more stable once the plugin's out of beta :-)
	* Added: Portuguese translation by [@luistinygod](https://www.transifex.com/accounts/profile/luistinygod/) - thanks!
	* Updated: Bengali translation by [@tareqhi](https://www.transifex.com/accounts/profile/tareqhi/)
	* Updated: Turkish translation by [@suhakaralar](https://www.transifex.com/accounts/profile/suhakaralar/)
	* Updated: Dutch translation by [@leooosterloo](https://www.transifex.com/accounts/profile/leooosterloo/)
	* If you'd like to contribute translations, [please sign up here](https://www.transifex.com/projects/p/gravityview/).


= 1.0.6 on June 26 =
* Fixed: Fatal error when Gravity Forms is inactive
* Fixed: Undefined index for `id` in Edit View
* Fixed: Undefined variable: `merge_class`
* Fixed: Javascript error when choosing a Start Fresh template. (Introduced by the new Merge Tags functionality in 1.0.5)
* Fixed: Merge Tags were available in Multiple Entries view for the Table layout
* Fixed: Remove Merge Tags when switching forms
* Fixed: That darn settings gear showing up when it shouldn't
* Fixed: Disappearing dialog when switching forms
* Fixed: Display of Entry Link field
* Fixed: Per-field settings weren't working
	* Added: "Link to the post" setting for Post fields
	* Added: "Use live post data" setting for Post fields. Allows you to use the current post information (like title, tags, or content) instead of the original submitted data.
	* Added: Link to category or tag setting for Post Categories and Post Tags fields
	* Added: "Link Text" setting for the Entry Link field
* Modified: Moved admin functionality into new files
	- AJAX calls now live in `class-ajax.php`
	- Metaboxes now live in `class-metabox.php`
* Tweak: Updated change forms dialog text
* Tweak: Removed "use as search filter" from Link to Entry field options
* Translation updates.
	* Added: French translation by [@franckt](https://www.transifex.com/accounts/profile/franckt/) - thanks!
	* Updated: Bengali translation by [@tareqhi](https://www.transifex.com/accounts/profile/tareqhi/)
	* Updated: Turkish translation by [@suhakaralar](https://www.transifex.com/accounts/profile/suhakaralar/)
	* If you'd like to contribute translations, [please sign up here](https://www.transifex.com/projects/p/gravityview/).

= 1.0.5 =
* Added: Lightbox for images (in View Settings metabox)
* Added: Merge Tags - You can now modify labels and settings using dynamic text based on the value of a field. (requires Gravity Forms 1.8.6 or higher)
* Added: Customize the return to directory link anchor text (in the View Settings metabox, under Single Entry Settings)
* Added: Set the title for the Single Entry
* Added: Choose whether to hide empty fields on a per-View basis
* Improved: DataTables styling now set to `display` by default. Can be overridden by using the filter `gravityview_datatables_table_class`
* Improved: Speed!
	* Added `form` item to global `$gravityview_view` data instead of looking it up in functions. Improves `gv_value()` and `gv_label()` speed.
	* Added `replace_variables()` method to `GravityView_API` to reduce time to process merge tags by checking if there are any curly brackets first.
* Improved: "No Views found" text now more helpful for getting started.
* Fixed: Approve Entries column not displaying when clicking Forms > Entries link in admin menu
* Fixed: Field Settings gear no longer showing for widgets without options
* Fixed: Added Gravity Forms minimum version notice when using < 1.8
* Fixed: Column "Data Source" content being displayed in other columns

= 1.0.4 =
* Added: __DataTables integration__ Created a new view type for existing forms that uses the [DataTables](http://datatables.net) script.
We're just getting started with what can be done with DataTables. We'll have much more cool stuff like [DataTables Extensions](http://datatables.net/extensions/index).
* Added: "Add All Fields" option to bottom of the "Add Field" selector
* Added: Per-field-type options structure to allow for different field types to override default Field Settings
	* Added: Choose how to display User data. In the User field settings, you can now choose to display the "Display Name", username, or ID
	* Added: Custom date format using [PHP date format](https://www.php.net//manual/en/function.date.php) available for Entry Date and Date fields
	* Fixed: Default setting values working again
	* Fixed: Field type settings now working
* Added: `search_field` parameter to the shortcode. This allows you to specify a field ID where you want the search performed (The search itself is defined in `search_value`)
* Added: [Using the Shortcode](https://katzwebservices.zendesk.com/hc/en-us/articles/202934188) help article
* Added: Data Source added to the Views page
* Fixed: Field labels escaping issue (`It's an Example` was displaying as `It\'s an Example`)
* Fixed: Settings "gear" not showing when adding a new field
* Fixed: Sorting issues
	- Remove the option to sort by composite fields like Name, Address, Product; Gravity Forms doesn't process those sort requests properly
	- Remove List and Paragraph fields from being sortable
	- Known bug: Price fields are sorted alphabetically, not numerically. For example, given $20,000, $2,000 and $20, Gravity Forms will sort the array like this: $2,000, $20, $20,000. We've filed a bug report with Gravity Forms.
* Improved: Added visibility toggles to some Field Settings. For example, if the "Show Label" setting is not checked, then the "Custom Label" setting is hidden.
* Modified how data is sent to the template: removed the magic methods getter/setters setting the `$var` variable - not data is stored directly as object parameters.
* Added many translations. Thanks everyone!
	* Bengali translation by [@tareqhi](https://www.transifex.com/accounts/profile/tareqhi/)
	* German translation by [@seschwarz](https://www.transifex.com/accounts/profile/seschwarz/)
	* Turkish translation by [@suhakaralar](https://www.transifex.com/accounts/profile/suhakaralar/)
	* Dutch translation by [@leooosterloo](https://www.transifex.com/accounts/profile/leooosterloo/)
	* If you'd like to contribute translations, [please sign up here](https://www.transifex.com/projects/p/gravityview/). Thanks again to all who have contributed!

= 1.0.3 =
* Added: Sort by field, sort direction, Start & End date now added to Post view
	- Note: When using the shortcode, the shortcode settings override the View settings.
* Fixed: Fatal errors caused by Gravity Forms not existing.
* Added a setting for Support Email - please make sure your email is accurate; otherwise we won't be able to respond to the feedback you send
* Fixed: Custom CSS classes didn't apply to images in list view
* Improved Settings layout
* Tweak: Hide WordPress SEO, Genesis, and WooThemes metaboxes until a View has been created
* Tweak: Field layout improvements; drag-and-drop works smoother now
* Tweak: Add icon to Multiple Entries / Single Entry tabs
* Tweak: Dialog boxes now have a backdrop
* Fixed: Don't show field/widget settings link if there are no settings (like on the Show Pagination Info widget)
* Fixed: Security warning by the WordFence plugin: it didn't like a line in a sample entry data .csv file
* Fixed: Don't show welcome screen on editing the plugin using the WordPress Plugin Editor
* Tweak: Close "Add Field" and "Add Widget" boxes by pressing the escape key
* Added: Hungarian translation. Thanks, [@dbalage](https://www.transifex.com/accounts/profile/dbalage/)!
* Added: Italian translation. Thanks, [@ClaraDiGennaro](https://www.transifex.com/accounts/profile/ClaraDiGennaro/)
* If you'd like to contribute translations, [please sign up here](https://www.transifex.com/projects/p/gravityview/).

= 1.0.2 =
* Added: Show Views in Nav menu builder
* Fixed: "Add Fields" selector no longer closes when clicking to drag the scrollbar
* Fixed: Issue affecting Gravity Forms styles when Gravity Forms' "No Conflict Mode" is enabled
* Fixed: Footer widget areas added back to Single Entry views using Listing layout
* Changed the look and feel of the Add Fields dialog and field settings. Let us know what you think!

= 1.0.1 =
* Added: "Getting Started" link to the Views menu
* Fixed: Fatal error for users with Gravity Forms versions 1.7 or older
* Fixed: Entries in trash no longer show in View
* Tweak: When modifying the "Only visible to logged in users with role" setting, if choosing a role other than "Any", check the checkbox.
* Tweak: `gravityview_field_visibility_caps` filter to add/remove capabilities from the field dropdowns
* Added: Translation files. If you'd like to contribute translations, [please sign up here](https://www.transifex.com/projects/p/gravityview/).

= 1.0 =

* Liftoff!

== Upgrade Notice ==

= 1.0.1 =
* Added: "Getting Started" link to the Views menu
* Fixed: Fatal error for users with Gravity Forms versions 1.7 or older
* Fixed: Entries in trash no longer show in View
* Tweak: When modifying the "Only visible to logged in users with role" setting, if choosing a role other than "Any", check the checkbox.
* Tweak: `gravityview_field_visibility_caps` filter to add/remove capabilities from the field dropdowns
* Added: Translation files. If you'd like to contribute translations, [please sign up here](https://www.transifex.com/projects/p/gravityview/).

= 1.0 =

* Liftoff!<|MERGE_RESOLUTION|>--- conflicted
+++ resolved
@@ -20,9 +20,6 @@
 
 == Changelog ==
 
-<<<<<<< HEAD
-* Fixed: Extension class wasn't properly checking requirements
-=======
 = 1.13 =
 * Added: Number field settings
 	- Format number: Display numbers with thousands separators
@@ -30,7 +27,7 @@
 * Fixed: Edit Entry link not showing for non-admins when using the DataTables template
 * Added: Allow to override the entry saved value by the dynamic populated value on the Edit Entry view
 * Fixed: Cache wasn't being used for `get_entries()`
->>>>>>> 687fc38d
+* Fixed: Extension class wasn't properly checking requirements
 
 = 1.12 on August 5 =
 * Fixed: Conflicts with Advanced Filter extension when using the Recent Entries widget

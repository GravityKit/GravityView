=== GravityView ===
Tags: gravity forms, directory, gravity forms directory
Requires at least: 4.7
Tested up to: 6.8.2
Requires PHP: 7.4.0
Stable tag: trunk
Contributors: The GravityKit Team
License: GPL 3 or higher

Beautifully display and edit your Gravity Forms entries.

== Description ==

Beautifully display your Gravity Forms entries. Learn more on [gravitykit.com](https://www.gravitykit.com).

== Installation ==

1. Upload plugin files to your plugins folder, or install using WordPress' built-in Add New Plugin installer
2. Activate the plugin
3. Follow the instructions

== Changelog ==

= develop =

#### 🐛 Fixed
* Entry Link block not working with secure Views that require a secret.
* The Export widget not working when Views were filtered to show entries created by the currently logged-in user.
* Fields linked to single entry layouts are now exported as plain text values, not hyperlinks, when using direct CSV/TSV export URLs.
<<<<<<< HEAD
* Featured entries in the Layout Builder template now display with their intended styling.
=======

#### 💻 Developer Updates
* Added a `gv-template-{type}` class to the outer containers of Layout Builder, List, and Table templates, enabling easier custom JS and CSS targeting.

>>>>>>> 195ff81f
= 2.46.1 on September 11, 2025 =

This update fixes widget display issues when embedding Views with page builders.

#### 🐛 Fixed
* Widgets not rendering when Views are embedded using shortcodes in page builders like Elementor and Divi.

= 2.46 on September 4, 2025 =

This release adds the ability to output column values from multi-column List fields using merge tag modifiers, notifies admins when users access pages with misconfigured shortcode secrets, and fixes issues with Checkbox field settings, Result Number sequencing, and a potential PHP error with Address fields.

#### 🚀 Added
* Support for the List field merge tag modifier (e.g., `{List:1:2:text}`), enabling output of column values as an HTML list (default) or as a comma-separated string.
* An admin notice is displayed when a GravityView shortcode’s required `secret` attribute is missing or invalid.

#### 🐛 Fixed
* Display issue with Checkbox field settings in the View editor where related "Link to single entry" options were not grouped together.
* Result Number field now respects the "First Number in the Sequence" setting instead of always starting at 0.
* PHP fatal error that could occur when editing entries containing Address fields.

#### 🔧 Updated
* [Foundation](https://www.gravitykit.com/foundation/) to version 1.3.1, fixing an unrelated product dependency notice shown when installing certain products from the Manage Your Kit screen.

= 2.45 on August 28, 2025 =

This release introduces a new 4-column Layout Builder option and lightbox support for the `[gv_entry_link]` shortcode, improves performance by disabling secure links for File Upload fields, and resolves various issues with filters, notifications, and file display on the Edit Entry screen.

#### 🚀 Added
* 4-column row layout option in Layout Builder.
* Setting for the File Upload field to disable secure download URLs for images, audio, and video files, greatly improving performance.
* New `lightbox` attribute for the `[gv_entry_link]` shortcode to open the link in a lightbox.
  - Supports `action` attribute values: `read`, `edit`.

#### ✨ Improved
* Security of the `[gv_entry_link]` shortcode.

#### 🐛 Fixed
* Range filter on the Date Created field returned incorrect results when only a start date was entered.
* Field filter form in the View editor now properly matches accented characters (e.g., typing "e" matches "é").
* Approval-related notifications no longer fire when saving an entry if the Approve Entries field remains unchanged.
  - Notifications now send only when the approval status actually changes (applies to Edit Entry, front-end approval, admin bulk actions, and merge-tag approval updates).
* File Upload field now reliably displays existing images on the Edit Entry form in complex scenarios.

#### 💻 Developer Updates
* Filters for customizing secure download bypass behavior:
  - `gk/gravityview/fields/fileupload/secure-links/bypass` controls bypass per field/View/user;
  - `gk/gravityview/fields/fileupload/secure-links/allowed-extensions` customizes allowed file types.
* Deprecated `GravityView_Entry_Link_Shortcode` class in favor of the `GV\Shortcodes\gv_entry_link` function.
* Deprecated `GravityView_Admin_Notices` class in favor of the new notices functionality provided by Foundation.

#### 🔧 Updated
* [Foundation](https://www.gravitykit.com/foundation/) to version 1.3.0:
  - New GravityKit global settings for logging configuration (level, type, cleanup schedule, retention);
  - A unified way to display admin notices across all GravityKit products;
  - Performance improvements and bug fixes.

= 2.44 on August 21, 2025 =

This release updates the View editor with new display options for Checkbox fields and Search Bar columns, enhances Magic Links validation and BuddyBoss/BuddyPress page support, and resolves issues affecting the Search Bar widget and Edit Entry screen.

#### 🚀 Added
* Ability to arrange Search Bar fields vertically (stacked) or horizontally (side by side).

#### ✨ Improved
* Detection of BuddyBoss and BuddyPress on group and user profile pages.
* Performance of [Magic Links](https://www.gravitykit.com/products/magic-links/) validation.
* Text alignment classes (left, right) no longer applied to Search Bar columns.
* Alignment of File Upload field icons with filenames on the Edit Entry screen.
* Entries updated through the Edit Entry page redirect back to that page, preventing repeated submissions.

#### 🐛 Fixed
* Removing a file from a File Upload field on the Edit Entry page did not clear the field.
* Date Range filters returned incorrect results when only a start or end date was entered (including in the DataTables layout).
* Inconsistent sizing of Search Bar field icons.

#### 💻 Developer Updates
* Added `gk/gravityview/admin-views/area/actions` hook, which runs inside the View editor’s droppable areas and allows adding custom actions.

= 2.43.3 on August 14, 2025 =

This update improves Entry Notes and improves the default behavior for the Search Bar labels.

#### 🐛 Fixed
* Entry Notes field displaying an error message when adding a note, even if the note is successfully added.
* New Search Bar field labels are now visible by default on any layout.

#### ✨ Improved
* Sanitization for Entry Notes content.
* Error handling for both AJAX and non-AJAX requests in Entry Notes.
* Removed old broken links from this changelog ⛓️‍💥

#### 💻 Developer Updates
* Deprecated `GravityView_Entry_Notes::get_note()` in favor of `GFAPI::get_note()`.

= 2.43.2 on August 5, 2025 =

This release introduces a flexible display format for checkbox fields, tightens Edit Entry security, and polishes File Upload presentation.

#### 🚀 Added
* "Display Format" setting for Checkbox fields to choose between bulleted lists (default) or comma-separated values.

#### ✨ Improved
* Improved security in Edit Entry surrounding the Approval Status field.
* File Upload field display on the Edit Entry screen: icons are now aligned with the filename.
* The Approval Status field correctly reflects the current entry approval status.

= 2.43.1 on July 31, 2025 =

This update fixes several issues, including DIY Layout container tag selection, incorrect Time field value display, and various PHP warnings and deprecation messages.

#### 🐛 Fixed
* Time field values displaying incorrectly when the server and WordPress are set to different timezones.
* Choosing "None" as the container tag in DIY Layout not being saved and reverting to "DIV".
* Inline editing automatically enabled on Single Entry pages in List Views when using GravityEdit.
* "Undefined array key" PHP warning that could occur when using the Gravity Forms Signature Add-On.
* Various PHP warnings and deprecated notices.

= 2.43 on July 24, 2025 =

This update adds support for displaying Views inside Jetpack CRM Client Portal Pro pages, fixes entry sorting on the Gravity Forms Entries page when filtering by approval status, and resolves Search Bar issues involving the Chained Selects Add-On and Approval Status search.

#### 🚀 Added
* Support for displaying Views embedded in Jetpack CRM Client Portal Pro pages.

#### 🐛 Fixed
* Sorting entries by field values in the Gravity Forms Entries table did not work when the “Unapproved” status filter was applied.
* In some cases, adding a Chained Selects Add-On field to the Search Bar caused raw JavaScript code to be visible and prevented the field from working properly.
* Approval Status search was not working.

= 2.42.2 on July 17, 2025 =

This hotfix resolves a display issue introduced in 2.42 affecting address subfields in the Search Bar widget, and fixes a fatal error related to the Image Hopper Post Image field.

#### 🐛 Fixed
* Address field subfields (State/Province, City, etc.) were not displaying in the Search Bar widget after the 2.42 update.
* Fatal error when editing an entry containing an Image Hopper Post Image field.

= 2.42.1 on July 16, 2025 =

This patch resolves a fatal error that could occur when using the plugin with older versions of Gravity Forms.

#### 🐛 Fixed
* Fatal error due to a call to an undefined method when using GravityView with Gravity Forms versions older than 2.9.

= 2.42 on July 10, 2025 =

This update delivers a major overhaul of the Search Bar widget, offering significantly more flexibility in how search fields are displayed and configured, along with new developer features and improved template handling for easier customization.

#### 🚀 Added
* A new `search_visible_fields` setting that restricts "Search Everything" searches to visible View fields.
* The Search Bar widget can now be configured with different row types, just like the Layout Builder.
* Advanced search fields are shown in a collapsible section, hidden by default for a cleaner interface.
* A dedicated Search Button field for more flexible placement.
* Added a Search Mode field (can be hidden or shown as radio buttons).
* Hide individual search fields based on user role.
* Sieving can now be set on a per-field basis for choice search fields.
* More granular control over search fields with specific settings for each one.

#### 💻 Developer Updates
* Added `gk/gravityview/widget/search/visible_fields_only` filter to modify whether "Search Everything" searches are limited for a View.
* Added a fourth `$data` attribute to `\GravityView_View::render()` for setting a `$data` global in View templates.
* Updated Search Bar templates to use the new global `$data` variable instead of `$gravityview_view`:
  - `$gravityview_view->search_fields` → `$data['search_fields']`
  - `$gravityview_view->permalink_fields` → `$data['permalink_fields']`
  - `$gravityview_view->search_layout` → `$data['search_layout']`
  - `$gravityview_view->search_mode` → `$data['search_mode']`
  - `$gravityview_view->search_class` → `$data['search_class']`
  - `$gravityview_view->search_clear` → `$data['search_clear']`
* Added `gk/gravityview/search/additional-reserved-args` filter to add additional reserved arguments for the Search Bar widget.

= 2.41 on July 3, 2025 =

This release adds a GravityBoard widget for embedding boards in Views, resolves issues with block rendering and Chained Selects fields, fixes Single and Edit Entry not working in membership plugins, and alerts users to potential conflicts with Formidable Views.

#### 🚀 Added
* [GravityBoard](https://www.gravitykit.com/products/gravityboard/) widget to embed a board in a View.

#### 🐛 Fixed
* For some users, adding a Chained Selects Add-On field to the Search Bar causes JavaScript code to be visible and the field would not work as expected.
* When "Preview as shortcode" was enabled in the View editor, some blocks would not render properly on the frontend.
* Added a compatibility notice when using Formidable Views and GravityView at the same time.
* Single Entry and Edit Entry were not working when Views were embedded in some plugin membership pages. These plugins include LearnDash, BuddyBoss and BuddyPress, Ultimate Member, and WooCommerce Account Pages.

#### 💻 Developer Updates
* `requires` and `requires-not` field setting conditional display were not working correctly for radio buttons.
* Added `GVCommon::is_rest_request()` method to check if the current request is a REST request, a clone of the `wp_is_serving_rest_request()` function.
* CSS files are now versioned using `filemtime()` instead of the plugin version, ensuring browsers always load the latest styles after updates.

= 2.40 on May 29, 2025 =

This release fixes issues with editing entries that include File Upload fields and downloading files with spaces in their filenames, corrects CSV export of Survey Add-On values, and adds support for the `{get}` merge tag inside the `[gv_entry_link]` shortcode.

#### 🚀 Added
* Support for the `{get}` merge tag inside the `[gv_entry_link]` shortcode.

#### 🐛 Fixed
* Multiple issues with the File Upload field on the Edit Entry screen.
* CSV export of Survey Add-On fields now correctly outputs data values instead of raw HTML markup.
* Filenames with spaces in File Upload field links were incorrectly encoded, preventing files from opening or downloading. Thanks, Jake!

= 2.39.1 on April 25, 2025 =

This hotfix resolves a fatal error that occurred when updating the plugin from version 2.38 or earlier.

#### 🐛 Fixed
* Fatal error when updating the plugin from version 2.38 or earlier.

#### 🔧 Updated
* [Foundation](https://www.gravitykit.com/foundation/) to version 1.2.25.

= 2.39 on April 24, 2025 =

This update speeds up form loading in the View editor, fixes GravityEdit compatibility and translation issues in WordPress 6.8, and includes other fixes and improvements.

#### 🐛 Fixed
* Uploaded files are kept on the Edit Entry form if validation fails.

#### ✨ Improved
* Faster form fetching in the Data Source dropdown in the View editor.
* Expand/contract button is no longer shown in View editor warning dialogs.

#### 🐛 Fixed
* Compatibility issue with GravityEdit when using the Layout Builder template.
* PHP notice in WordPress 6.8 caused by initializing product translations too early.

#### 🔧 Updated
* [Foundation](https://www.gravitykit.com/foundation/) to version 1.2.24.

#### 💻 Developer Updates
* The `$forms` array passed to the `gravityview/metaboxes/data-source/before` and `gravityview/metaboxes/data-source/after` filters now includes only form IDs as keys and titles as values, instead of full form objects.
* The `gk/gravityview/common/get_forms` filter is no longer applied to forms shown in the Data Source dropdown.
* Added `gk/gravityview/lightbox/entry/link` filter to modify the markup of Single Entry and Edit Entry links that open in a lightbox.

= 2.38 on April 9, 2025 =

This release adds a new setting for Edit Entry locking and fixes issues with multi-page form entry editing, shortcode rendering inside the Layout Builder template, entry locking, and more.

#### 🚀 Added
* View editor setting to control how frequently requests to take control of a locked entry are checked when Edit Locking is enabled.

#### 🐛 Fixed
* Navigation between pages in multi-page forms was broken when editing entries.
* GravityView View field in the Single Entry layout may not display results when accessed from a paginated View.
* `[gv_entry_link]` shortcode was not rendering inside the Custom Content field when using the Layout Builder template.
* Fatal error when a Chained Selects Add-On search field was added to the Search Bar, then removed from the connected form.
* Entry locking not working in certain cases.
* Browser performance issue when a View is rendered in the Elementor preview area.

#### 💻 Developer Updates
* Added `gk/gravityview/edit-entry/user-can-edit-field` filter to allow modifying field visibility in Edit Entry.

= 2.37 on March 24, 2025 =

This release enhances dialogs in the View editor, improves button and link positioning on the Edit Entry page, and resolves missing settings, embed issues in page builders, unsaved changes warnings, and more.

#### 🚀 Added
* Expand/contract button to field and widget settings in the View editor.
  - When the dialog is expanded, the code editor will expand to the full width of the dialog.

#### ✨ Improved
* The display of action buttons/links on the Edit Entry page.

#### 🐛 Fixed
* Missing settings in the View editor for customizing next/previous page button text on the Edit Entry screen.
* Missing hooks in the Layout Builder template prevented extensions like Ratings & Reviews from working.
* Broken Entry Edit link inside the lightbox when viewing a single entry.
* Settings text may not wrap correctly in the View editor.
* The "Are you sure you want to leave this page?" unsaved changes warning appears after opening field settings and navigating away from the Edit View page, even if no changes were made.
* Embedding a View via a page builder (e.g., Elementor) prevented a GravityView View field in the Single Entry layout from rendering.

= 2.36 on March 13, 2025 =

This update introduces a new notification event for duplicated entries, along with fixes and improvements to GravityView blocks, shortcodes, and Views using joined data from multiple forms.

#### 🚀 Added
* New notification event "GravityView - Entry is duplicated" that runs when entries are duplicated using GravityView.

#### ✨ Improved
* Forms in the form selection filter on the Views page are now sorted alphabetically.
* Security enhancements for GravityView blocks and shortcodes.

#### 🐛 Fixed
* View Details block could not be previewed when enhanced security was enabled on the View.
* Adding the GravityView shortcode or View block in the block editor prevented content from being saved when the View was configured to redirect on no entries.
* `[gravityview]` shortcode not returning results when the `search_value` attribute value contains an apostrophe.
* Issues in Views using joined data ([Multiple Forms](https://www.gravitykit.com/extensions/multiple-forms/) extension):
  - Single Entry layout not working in a lightbox;
  - Invalid `GravityView > Edit Entry` link in the top admin bar when editing an entry;
  - PHP notice triggered when editing entries in a lightbox.

= 2.35 on February 12, 2025 =

This update adds random sorting to the GravityView block, improves how partial entries are handled, and fixes several issues, including a fatal error in Gravity Forms 2.9.3 or newer.

#### 🚀 Added
* Random sorting option in the GravityView block.

#### ✨ Improved
* Partial entries no longer appear as "Unapproved" on the Entries page.

#### 🐛 Fixed
* Random sorting was not working when overriding the View sorting using the `sort_direction` shortcode attribute.
* Entry notes not displaying in the DataTables extension when the first View field is a Date field.
* Gravity Flow fields were displaying as available when Gravity Flow was not active.
* Result Number field would not reset counts when multiple Views were displayed on the same page.
* Random sorting of View entries did not work unless View caching was explicitly disabled.
* Fatal error in Gravity Forms 2.9.3 or newer when editing an entry with a File Upload field.

#### 🔧 Updated
* [Foundation](https://www.gravitykit.com/foundation/) to version 1.2.23.

= 2.34.2 on February 4, 2025 =

This release fixes a PHP notice in WordPress 6.7+ and a display issue in Views using the Layout Builder template.

#### 🐛 Fixed
* `function _load_textdomain_just_in_time was called incorrectly` PHP notice in WordPress 6.7 or newer.
* Display issue caused by a malformed `div` tag in the Layout Builder View template.

= 2.34.1 on January 30, 2025 =

This update resolves multiple issues, including problems with search bar visibility in Layout Builder, entry management in multisite environments, and non-functional entry locking and notes, among others.

#### 🐛 Fixed
* The Search Bar would not always be visible in Views using the Layout Builder.
* Users belonging to the main network site in a multisite environment couldn’t delete their own entries on subsites.
* Entry locking not working.
* JavaScript error preventing entry notes from being added when using the Twenty Twenty-Two theme or newer.
* Using a comma in the `:format` merge tag modifier with Date fields caused partial results to be returned.

#### 💻 Developer Updates
* Added `gk/gravityview/edit-entry/renderer/enqueue-entry-lock-assets` filter to override whether to load the entry lock UI assets.
* Added `gk/gravityview/edit-entry/renderer/entry-lock-dialog-markup` filter to modify the entry locking UI dialog window markup.

= 2.34 on January 9, 2025 =

This release introduces the [Layout Builder](https://www.gravitykit.com/announcing-gravityview-2-34-all-new-layout-builder) that allows creating custom layouts with rows and columns directly in the View editor, adds support for exporting entries by Approval Status, and includes various fixes and improvements.

#### 🚀 Added
* New Layout Builder View type for creating custom layouts with single or multi-column configurations and adjustable widths.
* Support for using entry Approval Status in conditional logic rules on the Gravity Forms Export Entries page.

#### ✨ Improved
* Entries added via the Gravity Forms API or while GravityView is inactive can now be filtered using the "Unapproved" status on the Entries page.

#### 🐛 Fixed
* Fatal error when searching entries by Approval Status in Views joined with another form using the Multiple Forms extension.
* Some [merge tag modifiers](https://docs.gravitykit.com/article/350-merge-tag-modifiers) (e.g., `:maxwords`) not being processed.
* WordPress's timezone offset not applying to Date field output with the `:format` merge tag modifier.

= 2.33.2 on December 31, 2024 =

This update removes debugging code from the Entry Notes field.

#### 🐛 Fixed
* Debugging code being shown in the Entry Notes field output.
* Output of the User Activation field not being sanitized.

= 2.33.1 on December 30, 2024 =

This update removes debugging code from the Entry Notes field.

#### 🐛 Fixed

* Debugging code being shown in the Entry Notes field output.

= 2.33 on December 19, 2024 =

This release introduces support for the Source ID meta (Gravity Forms 2.9+), adds a new User Activation field to the View editor, and includes various fixes and enhancements.

#### 🚀 Added
* Support for the Source ID meta introduced in Gravity Forms 2.9.
* New User Activation field in the View editor to activate users added by the Gravity Forms User Registration add-on.
* Client-side validation of View editor settings to prevent incorrect values.
* `:initials` merge tag modifier for Name fields to display initials.
* `:format` merge tag modifier for field inputs (e.g., `{Event Field:1.1:format:Y-m-d}`).

#### 🐛 Fixed
* Merge tags in redirect URLs were not processed after editing or deleting an entry in the lightbox.
* Individual Checkboxes field inputs incorrectly exported in CSV.
* Custom permalinks not being used in embedded Views.
* Deprecated filter notice when both the Advanced Filter extension (version 3 or newer) and Gravity Flow are active.
* Labels for fields with empty values disappearing in mobile view when joining forms using the Multiple Forms extension.
* Views defaulting to English instead of the site's language for users without certain capabilities.

#### 🔧 Updated
* [Foundation](https://www.gravitykit.com/foundation/) to version 1.2.22.

#### 💻 Developer Updates
* Added `gravityview/template/field/csv/tick` filter to programmatically modify the checkbox "check" output in CSV.
* Added `gravityview/shortcode/after-processing` action after a `[gravityview]` shortcode is finished.

= 2.32 on November 21, 2024 =

This release adds a new form notification option for updated entries, resolves file upload issues on the Edit Entry screen, and includes developer-focused enhancements.

#### 🚀 Added
* New notification option for forms, triggered when an entry is updated.

#### 🐛 Fixed
* File upload field issues on the Edit Entry screen:
  - Delete/download icons not displaying in Gravity Forms 2.9+;
  - Unable to select files for upload when the form field's "Multiple Files" setting was enabled without a "Maximum Number of Files" value.

#### 🔧 Updated
* [Foundation](https://www.gravitykit.com/foundation/) to version 1.2.21.

#### 💻 Developer Updates
* Added `gk/gravityview/view/entries/join-conditions` filter to modify the join conditions applied when retrieving View entries.
* Added `gk/gravityview/template/options` filter to programmatically modify field settings in the View editor.
* Added `gravityview/row-added` JavaScript event, triggered when a new row is added to a widget or field area.

= 2.31.1 on November 8, 2024 =

This hotfix release resolves display issues with certain View layouts.

#### 🐛 Fixed
* Rendering issue affecting certain View layouts, such as Maps, introduced in the previous release.

= 2.31 on November 4, 2024 =

This release introduces [flexible widget positioning](https://docs.gravitykit.com/article/1027-dynamic-widget-placement?utm_source=gravityview&utm_medium=changelog&utm_campaign=release) in Views, enhances entry-in-a-lightbox functionality, and adds support for the Gravity Forms 2.9+ Image Choice field. It also addresses compatibility issues with LiteSpeed, Divi, and LifterLMS, along with various other fixes and improvements.

#### 🚀 Added
* Ability to position widgets in the View editor using predefined layouts, offering a range of single or multi-column configurations with varying widths.
* View setting to control what happens when a user clicks the Cancel link when editing an entry in the lightbox.
* Support for the upcoming Image Choice field in Gravity Forms 2.9+.

#### 🐛 Fixed
* GravityView tab not displaying in certain cases under GravityKit > Settings menu.
* Widgets could not be configured after being added to a new, unsaved View.
* Compatibility with the Divi theme that prevented the Signature field from being edited on the Edit Entry screen.
* Conflict with the LiteSpeed plugin that caused a fatal error when redirecting users after duplicating an entry.
* JavaScript enqueued in the site's footer was not executed when editing an entry in the lightbox.
* It was not possible to add new entry notes when viewing a single entry in the lightbox.
* Validation error displayed when adding merge tags to the Entry Slug setting input in the View editor.
* The search box in the Change Entry Creator field did not return results when editing an entry on the Forms > Entries screen.
* Fatal error when activating LifterLMS with GravityView active.
* Searching across all fields not working as expected when the search value contains special characters or accents (e.g., ä, ß, İ).

#### 🔧 Updated
* [Foundation](https://www.gravitykit.com/foundation/) to version 1.2.20.

#### 💻 Developer Updates
* Added `gk/gravityview/lightbox/entry/before-output` action that fires before the entry content is output in the lightbox.
* Added `gk/gravityview/lightbox/entry/output/head-before` action that fires after the <head> tag is opened.
* Added `gk/gravityview/lightbox/entry/output/head-after` action that fires before the </head> tag is closed.
* Added `gk/gravityview/lightbox/entry/output/content-before` action that fires after the <body> tag is opened and before the content is rendered.
* Added `gk/gravityview/lightbox/entry/output/content-after` action that fires after the content is rendered and before the footer.
* Added `gk/gravityview/lightbox/entry/output/footer-after` action that fires after the footer and before the closing </body> tag.
* Added `gravityview/fields/image_choice/image_markup` filter to modify the Image Choice field (Gravity Forms 2.9+) markup.
* Added `gravityview/fields/image_choice/output_label` filter to control whether to display the value or label of an Image Choice field.

= 2.30.1 on October 15, 2024 =

This hotfix release resolves an issue with the Multiple Forms extension.

#### 🐛 Fixed
* Fatal error in the View editor when using joined data from multiple forms.

= 2.30 on October 14, 2024 =

This release adds the ability to change the entry creator from the Edit Entry screen, improves upload handling, fixes various bugs, and updates internal components.

#### 🚀 Added
* Entry creator can now be changed from the Edit Entry screen.
* `{now}`, `{yesterday}`, and `{tomorrow}` relative date merge tags.

#### ✨ Improved
* Handling of multi-file uploads on the Edit Entry screen.

#### 🐛 Fixed
* Entry loading inside a lightbox did not work in some cases when BuddyPress was active.
* Resending notifications from the Entries screen did not work when sending to all entries filtered by approval status.
* Conflict with the Wordfence plugin caused a fatal error when redirecting users after deleting an entry.
* Fatal error when rendering a GravityView View field with a non-existent View ID.
* Survey field (Rating type) values were displayed in reverse order when a View was embedded inside another View.
* Unexpected scrolling in the View editor after adding a field.
* PHP notice when rendering a View with a field associated with an inactive add-on.
* Entry duplication not working on the Entries page.

#### 🔧 Updated
* [Foundation](https://www.gravitykit.com/foundation/) to version 1.2.19.

= 2.29 on October 1, 2024 =

This release introduces a much-requested [lightbox feature](https://docs.gravitykit.com/article/1020-opening-and-editing-entry-details-in-a-lightbox-modal-popup) for displaying and editing entries, settings for customizing View URLs, new options for [displaying Name field initials](https://docs.gravitykit.com/article/1021-show-name-fields-as-initials) and Custom Content fields in full width, and a merge tag modifier to show date field values in a human-readable format. Several bugs have also been fixed.

#### 🚀 Added
* Ability to edit and display entries inside a lightbox.
* Global and individual View settings to customize the URL structure for all or specific Views.
* `:human` merge tag modifier for date fields to display in human-readable format (e.g., `10 minutes ago`, `5 days from now`).
* Option to display the Name field value as initials.
* Option to display Custom Content field full width on the Single Entry screen.

#### 🐛 Fixed
* Clearing search removed all URL query parameters and, in some cases, redirected to the homepage.
* Searching the View added duplicate search parameters to the URL.
* PHP 8.2 deprecation notice related to dynamic property creation.
* Entries not displaying when a View using DataTables was embedded in a Single Entry page with the List layout.
* PHP warning when displaying a View with an Event field without an active Gravity Forms Event Fields Add-On.
* Sorting entries in random order was not working.
* Multi Select field values starting with a square bracket were not displayed as selected on the Edit Entry screen.

#### 🔧 Updated
* [Foundation](https://www.gravitykit.com/foundation/) to version 1.2.18.

#### 💻 Developer Updates
* Added `gk/gravityview/field/name/display` filter to modify the Name field display value.
* Added `gk/gravityview/permalinks/reserved-terms` filter to modify the list of reserved terms that are excluded from permalinks.

= 2.28 on August 29, 2024 =

This update adds support for plain-text URLs in entry moderation merge tags, and fixes several bugs, including critical errors in the View editor. Starting with this version, PHP 7.4 or newer is required.

**Note: GravityView now requires PHP 7.4 or newer.**

#### 🚀 Added
* Modifier for entry moderation merge tags to output plain-text URLs (e.g., `{gv_approve_entry:url}`).

#### 🐛 Fixed
* "Text domain not found" error when trying to install a layout during the View creation process.
* Fatal error in the View editor when the user does not have the necessary capabilities to install plugins.
* Merge tag support in the Source URL "Link Text" field setting.
* Deprecated filter notice when using GravityView Maps 3.1.0 or newer.
* PHP 8.2 deprecation notice due to passing an empty value to `htmlspecialchars()` and creating dynamic class properties.
* The maximum number of files allowed in the File Upload field was not respected when editing an entry.
* Sorting the View by the Name field yielded incorrect results.

#### 🔧 Updated
* [TrustedLogin](https://www.trustedlogin.com/) to version 1.9.0.

#### 💻 Developer Updates
* Added `gk/gravityview/view/entries/query/sorting-parameters` filter to modify the sorting parameters applied during the retrieval of View entries.

= 2.27.1 on August 14, 2024 =

This release fixes an issue with adding fields in the View editor's Edit Entry layout when the Multiple Forms extension is enabled.

#### 🐛 Fixed
* Fields added to the Edit Entry layout in the View editor could not be configured and would disappear after saving the View when Multiple Forms was enabled.

= 2.27 on August 13, 2024 =

This update resolves several issues related to the Multiple Forms extension, fixes the recently introduced `:format` merge tag modifier to return the Time field value in the local timezone, and adds a new filter to control which fields are added by default when creating a new View.

#### 🐛 Fixed
* Time zone selection in the Search Bar did not persist after searching a View, causing it to reset upon page refresh.
* Fields added to the View could not be configured and would disappear after saving the View when Multiple Forms was enabled.
* Fatal error occurred on the Edit Entry screen when Multiple Forms was enabled.
* The `:format` merge tag modifier on the Time field returned a UTC-adjusted time value.

#### 💻 Developer Updates
* Added `gk/gravityview/view/configuration/multiple-entries/initialize-with-all-form-fields` filter that, when set to `true`, initializes the Multiple Entries layout with all form fields when creating a new View. The default is `false`, which populates the View with only the fields configured in the Gravity Forms Entries table.

= 2.26 on August 8, 2024 =

This update resolves various issues, including compatibility with Yoast SEO, improves performance through enhanced View entries caching, and adds new functionality.

#### 🚀 Added
* Ability to modify the entry creator’s information on the Edit Entry screen.
* Merge tag modifier for formatting Date and Time fields (e.g., `{Date Field:1:format:Y-m-d}`).
* Placeholders in View Settings to inform you that additional functionality is available.

#### ✨ Improved
* The "Sort By" option in the GravityView Gutenberg block now offers a dropdown selection of fields instead of requiring manual entry of the field ID.
* Caching of View entries to prevent unnecessary database queries. Thanks, Shehroz!

#### 🐛 Fixed
* Timeout issue when rendering a page/post with GravityView Gutenberg blocks when Yoast SEO is active.
* View editor fields added to the Single or Edit Entry layouts inheriting options from the View type set in the Multiple Entries layout.
* An issue in the Search Bar widget configuration where adding a Date field caused the search mode ("any" and "all") to no longer be toggleable.
* `[gv_entry_link]` shortcode not rendering inside the Custom HTML block.

#### 🔧 Updated
* [Foundation](https://www.gravitykit.com/foundation/) and [TrustedLogin](https://www.trustedlogin.com/) to versions 1.2.17 and 1.8.0, respectively.

#### 💻 Developer Updates
* Added `gk/gravityview/feature/upgrade/disabled` filter to disable the functionality placeholders. Return `true` to disable the placeholders.
* Added `gk/gravityview/metabox/content/before` and `gk/gravityview/metabox/content/after` actions, triggered before and after the View metabox is rendered.

= 2.25 on June 5, 2024 =

This update improves how entries are automatically marked as "Read" and adds a new View setting to control this functionality.

**Note: GravityView now requires Gravity Forms 2.6 (released in March 2022) or newer.**

#### 🚀 Added
* New View setting under the Single Entry tab to mark an entry as "Read". [Read more about the feature](https://docs.gravitykit.com/article/1008-marking-entries-as-read).

#### ✨ Improved
* Marking an entry as "Read" is now handled in the backend and also supports the Multiple Forms extension.

#### 🐛 Fixed
* Appearance of the Merge Tag picker in the field settings of the View editor.

#### 💻 Developer Updates
* Removed the `gk/gravityview/field/is-read/print-script` filter in favor of the improved functionality that marks entries as "Read".

= 2.24 on May 28, 2024 =

This release introduces the ability to use different view types for Multiple Entries and Single Entry layouts, adds a new View field to display an entry's read status, and fixes issues with the File Upload field, product search, and merge tag processing in entry-based notifications. [Read the announcement](https://www.gravitykit.com/announcing-gravityview-2-24/) for more details.

#### 🚀 Added
* Ability to select different View types for Multiple Entries and Single Entry layouts. [Learn all about the new View type switcher!](https://www.gravitykit.com/announcing-gravityview-2-24/)
* "Read Status" field to display whether an entry has been read or not.
  - Customize the labels for "Read" and "Unread" statuses.
  - Sort a View by "Read Status".
* Entries are now marked as "Read" when users who have the ability to edit entries visit an entry in the front-end.

#### 🐛 Fixed
* File Upload field values not rendering in the View if filenames have non-Latin characters.
* Product search now returns correct results when using all search input types in the search bar.
* View's Export Link widget would not respect date range search filters.
* Removed the unsupported "date" input type for the Date Entry field under the Search Bar widget settings.
* Merge tags in GravityView notifications are now properly processed for fields dynamically populated by Gravity Wiz's Populate Anything add-on.

#### 💻 Developer Updates
* Added `gk/gravityview/field/is-read/print-script` filter to modify whether to print the script in the frontend that marks an entry as "Read".
* Added `gk/gravityview/field/is-read/label` filter to change the "Is Read" field's "Read" and "Unread" labels.
* Added `gk/gravityview/entry-approval/choices` filter to modify strings used for entry approval ("Approved", "Unapproved", "Disapproved", etc.).

= 2.23 on May 17, 2024 =

This update adds support for Nested Forms' entry meta, addresses several bugs, including critical ones, and improves GravityKit's Settings and Manage Your Kit screens.

#### 🚀 Added
* Support for Gravity Wiz's Gravity Forms Nested Forms entry meta (parent form and entry IDs, child form field ID) in the View editor and merge tags.

#### 🐛 Fixed
* Export link View widget would cause a fatal error during multi-word searches.
* Fatal error when the search bar is configured with a Gravity Flow field and the Gravity Flow plugin is not active.
* Duplicating entries no longer fails to refresh the entry list when View-based caching is enabled.
* View cache not being invalidated when updating entries on a form joined using the Multiple Forms extension.
* Number field output now respects the form field's format settings, such as decimals and currency.

#### 🔧 Updated
* [Foundation](https://www.gravitykit.com/foundation/) to version 1.2.14.
  - Added an option to subscribe to GravityKit's newsletter from the Manage Your Kit screen.
  - Added a setting in GravityKit > Settings > GravityKit to specify the GravityKit menu position in the Dashboard.
  - Improved internal check for product updates that could still interfere with third-party plugin updates. Thanks, Aaron!
  - Fixed a bug that prevented WordPress from loading third-party plugin translations after their updates. Thanks, Jérôme!
  - Success message now shows correct product name after activation/deactivation.

#### 💻 Developer Updates
* Added `gk/gravityview/entry/approval-link/params` filter to modify entry approval link parameters.

= 2.22 on April 16, 2024 =

This release introduces [support for search modifiers](https://docs.gravitykit.com/article/995-gravityview-search-modifiers) and [range-based searching for numeric fields](https://docs.gravitykit.com/article/996-number-range-search), enables easy duplication and precise insertion of View fields and widgets, and resolves critical issues with Yoast SEO and LifterLMS. [Read the announcement](https://www.gravitykit.com/gravityview-2-22/) for more details.

#### 🚀 Added
* Support for negative, positive, and exact-match search modifiers in the Search Bar.
* Range-based search for Number, Product (user-defined price), Quantity and Total fields in the Search Bar.
* Ability to duplicate View fields and widgets, and to insert them at a desired position.

#### 🐛 Fixed
* Editing an entry with Yoast SEO active resulted in changes being saved twice.
* Views secured with a secret code did not display inside LifterLMS dashboards.
* View editor display issues when LifterLMS is active.
* Fatal error when editing posts/pages containing GravityView blocks.

#### 🔧 Updated
* [Foundation](https://www.gravitykit.com/foundation/) to version 1.2.12.
  - Fixed a bug that hid third-party plugin updates on the Plugins and Updates pages.
  - Resolved a dependency management issue that incorrectly prompted for a Gravity Forms update before activating, installing, or updating GravityKit products.

__Developer Updates:__
* `gk/gravityview/common/quotation-marks` filter to modify the quotation marks used for exact-match searches.
* `gk/gravityview/search/number-range/step` filter to adjust the interval between numbers in input fields for range-based searches.

= 2.21.2 on March 28, 2024 =

This update fixes an issue with previewing GravityView blocks for Views with enhanced security and resolves a problem where blocks were previously rendered only for logged-in users.

#### 🐛 Fixed
* Previewing a GravityView block for a View that has enhanced security enabled no longer results in a notice about a missing `secret` shortcode attribute.
* GravityView blocks now render for all users, not just those who are logged in.

= 2.21.1 on March 22, 2024 =

This hotfix release addresses a critical error that occurred when activating the plugin without Gravity Forms installed.

#### 🐛 Fixed
* Critical error when activating the plugin without Gravity Forms installed.

= 2.21 on March 18, 2024 =

This release enhances security, introduces support for LifterLMS, adds a new CSV/TSV export widget to the View editor along with the option to add Gravity Flow fields to the Search Bar, addresses PHP 8.2 deprecation notices, fixes a conflict with BuddyBoss Platform, and improves performance with updates to essential components.

#### 🚀 Added
* A View editor widget to export entries in CSV or TSV formats.
* Support for SVG images.
* Support for Gravity Flow's "Workflow User" and "Workflow Multi-User" fields inside the Search Bar.
* Integration with LifterLMS that allows embedding Views inside Student Dashboards.
* Notice to inform administrators that an embedded View was moved to "trash" and an option to restore it.
* Click-to-copy shortcode functionality in the View editor and when listing existing Views.

#### 🐛 Fixed
* PHP 8.2 deprecation notices.
* Fields linked to single entry layouts are now exported as plain text values, not hyperlinks, in CSV/TSV files.
* Issue preventing the saving of pages/posts with GravityView Gutenberg blocks when BuddyBoss Platform is active.

#### 🔐 Security
* Enhanced security by adding a `secret` attribute to shortcodes and blocks connected to Views.

#### 🔧 Updated
* [Foundation](https://www.gravitykit.com/foundation/) to version 1.2.11.
  - GravityKit product updates are now showing on the Plugins page.
  - Database options that are no longer used are now automatically removed.

* Added: You can now search exact-match phrases by wrapping a search term in quotes (e.g., `"blue motorcycle"`). This will search for text exactly matching `"blue motorcycle"`)

__Developer Updates:__

* Added: `gk/gravityview/widget/search/clear-button/params` filter to modify the parameters of the Clear button in the search widget.

= 2.20.2 on March 4, 2024 =

This release enhances performance by optimizing caching and managing transients more effectively.

#### ✨ Improved
* Enhanced detection of duplicate queries, resulting in fewer cache records stored in the database.

#### 🔧 Updated
* Updated [Foundation](https://www.gravitykit.com/foundation/) to version 1.2.10.
  - Transients are no longer autoloaded.

= 2.20.1 on February 29, 2024 =

This release fixes an issue with View caching and improves compatibility with the Advanced Custom Fields plugin.

#### 🐛 Fixed
* Disappearing pagination and incorrect entry count when View caching is enabled.
* Potential timeout issue when embedding GravityView shortcodes with Advanced Custom Fields plugin.
* PHP 8.1+ deprecation notice.

= 2.20 on February 22, 2024 =

This release introduces new settings for better control over View caching, adds support for the Advanced Post Creation Add-On when editing entries, fixes a fatal error when exporting entries to CSV, and updates internal components for better performance and compatibility.

#### 🚀 Added
* Global and View-specific settings to control caching of View entries. [Learn more about GravityView caching](https://docs.gravitykit.com/article/58-about-gravityview-caching).
* Support for the [Advanced Post Creation Add-On](https://www.gravityforms.com/add-ons/advanced-post-creation/) when editing entries in GravityView's Edit Entry mode.

#### ✨ Improved
* If Gravity Forms is not installed and/or activated, a notice is displayed to alert users when creating new or listing existing Views.

#### 🐛 Fixed
* Deprecation notice in PHP 8.1+ when displaying a View with file upload fields.
* Fatal error when exporting entries to CSV.

#### 🔧 Updated
* [Foundation](https://www.gravitykit.com/foundation/) to version 1.2.9.
  - GravityKit products that are already installed can now be activated without a valid license.
  - Fixed PHP warning messages that appeared when deactivating the last active product with Foundation installed.

#### 🐛 Fixed
* The GravityView capabilities for a specific role were overwritten on every admin request.

= 2.19.6 on February 7, 2024 =

This update introduces the ability to send notifications using Gravity Forms when an entry is deleted, improves sorting and survey field ratings, and updates key components for better performance and compatibility.

#### 🚀 Added
* Ability to send notifications using Gravity Forms when an entry is deleted by selecting the "GravityView - Entry is deleted" event from the event dropdown in Gravity Forms notifications settings.

#### 🐛 Fixed
* Sorting the View by entry ID in ascending and descending order would yield the same result.
* Survey fields without a rating would show a 1-star rating.
* Editing Gravity Forms [Custom Post Fields](https://docs.gravityforms.com/post-custom/#h-general-settings) with a Field Type set to "File Uploads" inside in Edit Entry.

#### 🔧 Updated
* [Foundation](https://www.gravitykit.com/foundation/) and [TrustedLogin](https://www.trustedlogin.com/) to versions 1.2.8 and 1.7.0, respectively.
  - Transients are now set and retrieved correctly when using object cache plugins.
  - Fixed a JavaScript warning that occurred when deactivating license keys and when viewing products without the necessary permissions.
  - Resolved PHP warning messages on the Plugins page.

__Developer Updates:__

* Added: `GravityView_Notifications` class as a wrapper for Gravity Forms notifications.
* Modified: Added the current `\GV\View` object as a second parameter for the `gravityview/search-all-split-words` and `gravityview/search-trim-input` filters.
* Modified: Attach listeners in the View editor to `$( document.body )` instead of `$('body')` for speed improvements.

= 2.19.5 on December 7, 2023 =

* Fixed: PHP 8.1+ deprecation notice when editing an entry with the Gravity Forms User Registration add-on enabled
* Updated: [Foundation](https://www.gravitykit.com/foundation/) to version 1.2.6

= 2.19.4 on November 2, 2023 =

* Improved: View editor performance, especially with Views with a large number of fields
* Improved: "Link to Edit Entry," "Link to Single Entry," and "Delete Entry" fields are now more easily accessible at the top of the field picker in the View editor
* Fixed: PHP 8.1+ deprecation notice

= 2.19.3 on October 25, 2023 =

* Fixed: Using merge tags as values for search and start/end date override settings was not working in Views embedded as a field
* Fixed: Deprecation notice in PHP 8.2+

= 2.19.2 on October 19, 2023 =

* Fixed: Merge tags were still not working in the Custom Content field after the fix in 2.19.1

= 2.19.1 on October 17, 2023 =

* Fixed: PHP 8+ deprecation notice appearing on 404 pages
* Fixed: Merge tags not working in the Custom Content field
* Improved: PHP 8.1 compatibility

= 2.19 on October 12, 2023 =

* Added: Embed a Gravity Forms form using a field in the View editor
* Added: Embed a GravityView View using a field in the View editor
* Added: New Custom Code tab in the View Setting metabox to add custom CSS and JavaScript to the View
* Fixed: Appearance of HTML tables nested within View fields, including Gravity Forms Survey Add-On fields
* Fixed: Clicking the "?" tooltip icon would not go to the article if the Support Port is disabled
* Tweak: Improved Chained Select field output when the Chained Select Add-On is disabled
* Updated: [Foundation](https://www.gravitykit.com/foundation/) to version 1.2.5

__Developer Updates:__

* Added: Entries submitted using the new Gravity Forms Field will have `gk_parent_entry_id` and `gk_parent_form_id` entry meta added to them to better support connecting Views

= 2.18.7 on September 21, 2023 =

* Added: Support for embedding Views inside [WooCommerce Account Pages](https://iconicwp.com/products/woocommerce-account-pages/)
* Improved: `[gvlogic]` shortcode now works with the [Dashboard Views](https://github.com/GravityKit/Dashboard-Views) add-on in the WordPress admin area
* Fixed: The Recent Entries widget results would be affected when browsing a View: the search query, page number, and sorting would affect the displayed entries
* Fixed: Activation of View types (e.g., Maps, DataTables) would fail in the View editor
* Fixed: Image preview (file upload field) not working if the file is uploaded to Dropbox using the Gravity Forms Dropbox add-on
* Updated: [Foundation](https://www.gravitykit.com/foundation/) to version 1.2.4

__Developer Updates:__

* Added: `gk/gravityview/approve-link/return-url` filter to modify the return URL after entry approval
* Added: Second parameter to the `GravityView_Fields::get_all()` method to allow for filtering by context
* Improved: Added third argument to `gravityview_get_connected_views()` to prevent including joined forms in the search
* Implemented: The `GravityView_Field::$contexts` property is now respected; if defined, fields that are not in a supported context will not render

= 2.18.6 on September 7, 2023 =

* Improved: Introduced a gear icon to the editor tabs that brings you directly to the Settings metabox
* Improved: Support for RTL languages
* Updated: [Foundation](https://www.gravitykit.com/foundation/) to version 1.2.2

= 2.18.5 on September 1, 2023 =

* Fixed: Fatal error caused by GravityView version 2.18.4

= 2.18.4 on August 31, 2023 =

* Added: A "Direct Access" summary in the Publish box in the View editor that makes it easy to see and modify whether a View is accessible directly
* Improved: Views will now remember the Settings tab you are on after you save a View
* Fixed: Resolved a fatal error that occurred under certain circumstances due to passing the wrong parameter type to a WordPress function
* Updated: The video on the Getting Started page
* Updated: [Foundation](https://www.gravitykit.com/foundation/) to version 1.2

= 2.18.3 on July 20, 2023 =

* Fixed: Incorrect total entry count and hidden pagination when View contains an Entry Edit field

= 2.18.2 on July 12, 2023 =

* Fixed: Performance issue
* Fixed: [WP-CLI](https://wp-cli.org/) not displaying available GravityKit product updates
* Updated: [Foundation](https://www.gravitykit.com/foundation/) to version 1.1.1

__Developer Notes:__

* Added: `gk/gravityview/view/entries/cache` filter to provide control over the caching of View entries (default: `true`)

= 2.18.1 on June 20, 2023 =

* Fixed: PHP warning message that appeared when attempting to edit a View

= 2.18 on June 20, 2023 =

* Fixed: Issue where "Edit Entry" link was not appearing under the Single Entry layout when the View was filtered using the "Created By" criterion with the "{user:ID}" merge tag
* Fixed: REST API response breaking the functionality of Maps Layout 2.0
* Updated: [Foundation](https://www.gravitykit.com/foundation/) to version 1.1

__Developer Notes:__

* Deprecated: `get_gravityview()` and the `the_gravityview()` global functions
* Added: `GravityView_Field_Delete_Link` class to render the Delete Entry link instead of relying on filtering
	- `delete_link` will now be properly returned in the `GravityView_Fields::get_all('gravityview');` response

= 2.17.8 on May 16, 2023 =

* Improved: Performance when using Gravity Forms 2.6.9 or older
* Improved: Form ID now appears beside the form title for easier data source selection in the View editor
* Fixed: Fatal error when adding a GravityView block in Gutenberg editor
* Fixed: Error when activating an installed but deactivated View type (e.g., Maps) from within the View editor
* Fixed: File Upload fields may incorrectly show empty values

__Developer Notes:__

* Added: `gk/gravityview/metaboxes/data-source/order-by` filter to modify the default sorting order of forms in the View editor's data source dropdown menu (default: `title`)
* Added: `gk/gravityview/renderer/should-display-configuration-notice` filter to control the display of View configuration notices (default: `true`)

= 2.17.7 on May 4, 2023 =

* Fixed: Fatal error when using the Radio input types in the Search Bar (introduced in 2.17.6)

= 2.17.6 on May 3, 2023 =

* Added: Filter entries by payment status using a drop-down, radio, multi-select, or checkbox inputs in the Search Bar (previously, only searchable using a text input)
* Modified: Added "(Inactive)" suffix to inactive forms in the Data Source dropdown
* Fixed: Incompatibility with some plugins/themes that use Laravel components
* Fixed: Appearance of Likert survey fields when using Gravity Forms Survey Add-On Version 3.8 or newer
* Fixed: Appearance of the Poll widget when using Gravity Forms Poll Add-On Version 4.0 or newer
* Fixed: `[gvlogic]` not working when embedded in a Post or Page
* Fixed: `[gvlogic if="context" is="multiple"]` not working when a View is embedded
* Fixed: Consent field always showing checked status when there are two or more Consent fields in the form
* Fixed: Selecting all entries on the Entries page would not properly apply all the search filters

__Developer Notes:__

* Added: `gk/gravityview/common/get_forms` filter to modify the forms returned by `GVCommon::get_forms()`
* Modified: Removed `.hidden` from compiled CSS files to prevent potential conflicts with other plugins/themes (use `.gv-hidden` instead)
* Modified: Added `gvlogic`-related shortcodes to the `no_texturize_shortcodes` array to prevent shortcode attributes from being encoding
* Modified: Updated Gravity Forms CSS file locations for the Survey, Poll, and Quiz Add-Ons
* Modified: Likert survey responses are now wrapped in `div.gform-settings__content.gform-settings-panel__content` to match the Gravity Forms Survey Add-On 3.8 appearance
* Fixed: Properly suppress PHP warnings when calling `GFCommon::gv_vars()` in the Edit View screen
* Updated: [Foundation](https://www.gravitykit.com/foundation/) to version 1.0.12
* Updated: TrustedLogin to version 1.5.1

= 2.17.5 on April 12, 2023 =

* Fixed: Do not modify the Single Entry title when the "Prevent Direct Access" setting is enabled for a View
* Fixed: Fatal error when performing a translations scan with the WPML plugin

= 2.17.4 on April 7, 2023 =

* Fixed: Fatal error rendering some Maps Layout Views introduced in 2.17.2
* Fixed: When a View is embedded multiple times on the same page, Edit Entry, Delete Entry, and Duplicate Entry links could be hidden after the first View
* Fixed: "The Single Entry layout has not been configured" notice shows when embedding a View into another View's Single Entry page using a Custom Content field

= 2.17.3 on April 6, 2023 =

* Fixed: Fatal error rendering multiple Views on the same page/post introduced in 2.17.2

__Developer Updates:__

* Added: A `$context` argument of `\GV\Template_Context` is now passed to `\GV\Widget\pre_render_frontend()`

= 2.17.2 on April 5, 2023 =

**Note: GravityView now requires Gravity Forms 2.5.1 or newer**

* Added: "No Entries Behavior" option to hide the View when there are no entries visible to the current user (not applied to search results)
* Fixed: Performance issue introduced in 2.17 that resulted in a large number of queries
* Fixed: PHP 8+ fatal error when displaying connected Views in the Gravity Forms form editor or forms list
* Fixed: PHP 8+ warning messages when creating a new View
* Fixed: PHP warning when a View checks for the ability to edit an entry that has just been deleted using code
* Fixed: On sites running the GiveWP plugin, the View Editor would look bad
* Updated: [Foundation](https://www.gravitykit.com/foundation/) to version 1.0.11

__Developer Updates:__

* Added: View blocks are also parsed when running `\GV\View_Collection::from_content()`
* Added: New filter, to be used by Multiple Forms extension: `gravityview/view/get_entries/should_apply_legacy_join_is_approved_query_conditions`
* Modified: `gravityview()->views->get()` now parses the content of the global `$post` object and will detect View shortcodes or blocks stored in the `$post->post_content`
* Modified: `gravityview()->views->get()` now may return a `GV\View_Collection` object when it detects multiple Views in the content
* Updated: HTML tags that had used `.hidden` now use the `.gv-hidden` CSS class to prevent potential conflicts with other plugins/themes

= 2.17.1 on February 20, 2023 =

* Updated: [Foundation](https://www.gravitykit.com/foundation/) to version 1.0.9

= 2.17 on February 13, 2023 =

**Note: GravityView now requires PHP 7.2 or newer**

* It's faster than ever to create a new View! (Table and DataTables View types only)
	- Fields configured in the [Gravity Forms Entry Columns](https://docs.gravityforms.com/entries/#h-entry-columns) are added to the Multiple Entries layout
	- The first field in the Multiple Entries layout is linked to the Single Entry layout
	- All form fields are added to the Single Entry layout
	- An Edit Entry Link field is added to the bottom of the Single Entry layout
* Added: New "No Entries Behavior" setting: when a View has no entries visible to the current user, you can now choose to display a message, show a Gravity Forms form, or redirect to a URL
* Modified: The field picker now uses Gravity Forms field icons
* Fixed: ["Pre-filter choices"](https://docs.gravitykit.com/article/701-show-choices-that-exist) Search Bar setting not working for Address fields
* Fixed: `[gventry]` shortcode not working the Entry ID is set to "first" or "last"
* Fixed: Fatal error when using the Gravity Forms Survey Add-On
* Tweak: The field picker in the View editor now uses Gravity Forms field icons

__Developer Updates:__

* Modified: If you use the `gravityview/template/text/no_entries` or `gravitview_no_entries_text` filters, the output is now passed through the `wpautop()` function prior to applying the filters, not after
	* Added `$unformatted_output` parameter to the `gravityview/template/text/no_entries` filter to return the original value before being passed through `wpautop()`
* Modified: Container classes for no results output change based on the "No Entries Behavior" setting:
	- `.gv-no-results.gv-no-results-text` when set to "Show a Message"
	- `.gv-no-results.gv-no-results-form` when set to "Display a Form"
	- Updated `templates/views/list/list-body.php`, `templates/views/table/table-body.php`
* Added: `$form_id` parameter to `gravityview_get_directory_fields()` function and `GVCommon::get_directory_fields()` method

= 2.16.6 on January 12, 2023 =

* Fixed: Fatal error due to an uncaught PHP exception
* Fixed: It was not possible to select any content inside the field settings window in the View editor

= 2.16.5 on January 5, 2023 =

* Updated: [Foundation](https://www.gravitykit.com/foundation/) to version 1.0.8
* Improved: Internal changes to allow using Custom Content fields on the Edit Screen with the [DIY Layout](https://www.gravitykit.com/extensions/diy-layout/)

= 2.16.4 on December 23, 2022 =

* Fixed: Prevent possible conflict in the View editor with themes/plugins that use Bootstrap's tooltip library

= 2.16.3 on December 21, 2022 =

* Fixed: Caching wouldn't always clear when an entry was added or modified
* Fixed: Fatal error on some hosts due to a conflict with one of the plugin dependencies (psr/log)
* Fixed: PHP 8.1 notices
* Fixed: View scripts and styles not loading for some logged-in users

= 2.16.2 on December 14, 2022 =

* Fixed: Views would take an abnormally long time to load
* Fixed: Fatal error on some hosts that use weak security keys and salts

= 2.16.1 on December 7, 2022 =

* Fixed: Date picker and other JavaScript not working on the Edit Entry screen
* Fixed: JavaScript error preventing the Search Bar widget properties from opening when creating a new View
* Fixed: CodeMirror editor initializing multiple times when opening the custom content field properties in the View
* Fixed: Secure download link for the file upload field was not showing the file name as the link text
* Fixed: The saved View would not recognize fields added from a joined form when using the [Multiple Forms](https://www.gravitykit.com/extensions/multiple-forms/) extension

= 2.16.0.4 on December 2, 2022 =

* Fixed: Incompatibility with some plugins/themes that could result in a blank WordPress Dashboard

= 2.16.0.3 on December 2, 2022 =

* Fixed: Fatal error when downloading plugin translations

= 2.16.0.2 on December 1, 2022 =

* Fixed: Fatal error when Maps isn't installed

= 2.16.0.1 on December 1, 2022 =

* Fixed: Admin menu not expanded when on a GravityView page

= 2.16 on December 1, 2022 =

* Added: New WordPress admin menu where you can now centrally manage all your GravityKit product licenses and settings ([learn more about the new GravityKit menu](https://www.gravitykit.com/foundation/))
    - Go to the WordPress sidebar and check out the GravityKit menu!
    - We have automatically migrated your existing licenses and settings, which were previously entered in the Views→Settings page
    - Request support using the "Grant Support Access" menu item
* Added: Support for defining `alt` text in File Upload fields
* Added: "Pre-Filter Choices" Search Bar setting will only display choices that exist in submitted entries ([learn more about Pre-Filter Choices](https://docs.gravitykit.com/article/701-s))
* Improved: When creating a new View, it is now possible to install a View type (if included in the license) straight from the View editor
* Improved: Reduce the number of queries when displaying a View
* Improved: The Edit View screen loads faster
* Fixed: Merge Tags were not processed inside Custom Content fields when using the [`[gventry]` edit mode](https://docs.gravitykit.com/article/463-gventry-shortcode)
* Fixed: Gravity Forms poll results was not being refreshed after editing a Poll field in GravityView Edit Entry
* Fixed: Survey field "Rating" stars were not displaying properly in the frontend
* Fixed: JavaScript error when creating a new View
* Fixed: JavaScript error when opening field settings in a new View
* Fixed: Merge Tag picker not initializing when changing View type for an existing View
* Fixed: "Field connected to XYZ field was deleted from the form" notice when adding a new field to a View created from a form preset
* Fixed: Edit Entry may partially save changes if form fields have conditional logic; thanks, Jurriaan!
* Fixed: View presets not working
* Fixed: "This View is configured using the View type, which is disabled" notice when creating a new View after activating or installing a View type (e.g., Maps, DIY, DataTables)
* Fixed: Incorrect search mode is set when one of the View search widget fields uses a "date range" input type
* Fixed: Multiple files upload error (e.g., when editing an entry using GravityEdit)

__Developer Updates:__

* Added: `gravityview/template/field/survey/rating/before` filter that fires before the Survey field rating stars markup
* Added: `$return_view` parameter to `\GV\Request::is_view()` method, reducing the need to build a \GV\View object when simply checking if a request is a View
* Added: `$expiration` parameter to `GravityView_Cache::set()` method to allow for different cache lifetimes
* Fixed: `GravityView_Cache` was not used when the `WP_DEBUG` constant was set to `true`. This resulted in the cache being effectively disabled on many sites.
	- Improved: Only run `GravityView_Cache::use_cache()` once per request
	- Added: `GRAVITYVIEW_DISABLE_CACHE` constant to disable the cache. Note: `gravityview_use_cache` filter will still be run.

= 2.15 on September 21, 2022 =

* Added: Entire View contents are wrapped in a container, allowing for better styling ([learn about, and how to modify, the container](https://docs.gravitykit.com/article/867-modifying-the-view-container-div))
* Added: When submitting a search form, the page will scroll to the search form
* Modified: Select and Multiselect search inputs will now use the connected field's "Placeholder" values, if defined in Gravity Forms ([read about Search Bar placeholders](https://docs.gravitykit.com/article/866-search-bar-placeholder))
* Improved: Date comparisons when using `[gvlogic]` with `greater_than` or `less_than` comparisons
* Fixed: Reduced the number of database queries to render a View, especially when using Custom Content, Entry Link, Edit Link, and Delete Link fields
* Fixed: Removed the Gravity Forms Partial Entries Add-On privacy notice when using Edit Entry because auto-saving in Edit Entry is not supported
* Fixed: The "entry approval is changed" notification, if configured, was being sent for new form submissions
* Fixed: Views would not render in PHP 8.1
* Fixed: Multiple PHP 8 and PHP 8.1 warnings

__Developer Updates:__

* Added: `gravityview/widget/search/append_view_id_anchor` filter to control appending the unique View anchor ID to the search URL (enabled by default)
* Added: `gravityview/view/wrapper_container` filter to wrap to optionally wrap the View in a container (enabled by default) — [see examples of modifying the container](https://docs.gravitykit.com/article/867-modifying-the-view-container-div)
* Added: `gravityview/view/anchor_id` filter to control the unique View anchor ID
* Modified the following template files:
	- `includes/widgets/search-widget/templates/search-field-multiselect.php`
	- `includes/widgets/search-widget/templates/search-field-select.php`
	- `templates/views/list.php`
	- `templates/views/table.php`
	- `templates/fields/field-custom.php`
	- `templates/fields/field-duplicate_link-html.php`
	- `templates/fields/field-delete_link-html.php`
	- `templates/fields/field-edit_link-html.php`
	- `templates/fields/field-entry_link-html.php`
	- `templates/fields/field-website-html.php`
	- `templates/deprecated/fields/custom.php`
	- `templates/deprecated/fields/website.php`

= 2.14.7 on July 31, 2022 =

* Fixed: GravityView plugin updates were not shown in the plugin update screen since version 2.14.4 (April 27, 2022)

= 2.14.6 on May 27, 2022 =

* [GravityView (the company) is now GravityKit!](https://www.gravitykit.com/rebrand/)
* Fixed: Embedding Edit Entry context directly in a page/post using the `[gventry edit="1"]` shortcode ([learn more](https://docs.gravitykit.com/article/463-gventry-shortcode))
* Fixed: Edit Entry link wasn't working in the Single Entry context of an embedded View
* Fixed: Search Bar GravityView widget was not saving the chosen fields
* Fixed: Gravity PDF shortcodes would not be processed when bulk-approving entries using GravityView. Thanks, Jake!
* Fixed: Sometimes embedding a GravityView shortcode in the block editor could cause a fatal error
* Fixed: Multiple PHP 8 warnings

__Developer Updates:__

* Added: `redirect_url` parameter to the `gravityview/edit_entry/success` filter
* Added `redirect_url` and `back_link` parameters to the `gravityview/shortcodes/gventry/edit/success` filter

= 2.14.5 on May 4, 2022 =

* Added: A link that allows administrators to disable the "Show only approved entries" View setting from the front-end
* Fixed: Configuring new Search Bar WordPress widgets wasn't working in WordPress 5.8+
* Fixed: Styling of form settings dropdowns on the Gravity Forms "Forms" page

= 2.14.4 on April 27, 2022 =

* Added: Search Bar support for the [Chained Selects](https://www.gravityforms.com/add-ons/chained-selects/) field type
* Improved: Plugin updater script now supports auto-updates and better supports multisite installations
* Improved: If a View does not support joined forms, log as a notice, not an error
* Fixed: Merge Tag picker behavior when using Gravity Forms 2.6
* Fixed: Deleting a file when editing an entry as a non-administrator user on Gravity Forms 2.6.1 results in a server error
* Fixed: When The Events Calendar Pro plugin is active, Views became un-editable
* Tweak: Additional translation strings related to View editing

Note: We will be requiring Gravity Forms 2.5 and WordPress 5.3 in the near future; please upgrade!

__Developer Updates:__

* Added: Search URLs now support `input_{field ID}` formats as well as `filter_{field ID}`; the following will both be treated the same:
	- `/view/example/?filter_3=SEARCH`
	- `/view/example/?input_3=SEARCH`
* Added: In the admin, CSS classes are now added to the `body` tag based on Gravity Forms version. See `GravityView_Admin_Views::add_gf_version_css_class()`
* Modified: Allow non-admin users with "edit entry" permissions to delete uploaded files
* Updated: EDD_SL_Plugin_Updater script to version 1.9.1

= 2.14.3 on March 24, 2022 =

* Added: Support for displaying WebP images
* Improved: Internal logging of notices and errors
* Fixed: Images hosted on Dropbox sometimes would not display properly on the Safari browser. Thanks, Kevin M. Dean!

__Developer Updates:__

* Added: `GravityView_Image::get_image_extensions()` static method to fetch full list of extension types interpreted as images by GravityView.
* Added: `webp` as a valid image extension

= 2.14.2.1 on March 11, 2022 =

* Fixed: Empty values in search widget fields may return incorrect results

__Developer Updates:__

* Added: `gravityview/search/ignore-empty-values` filter to control strict matching of empty field values

= 2.14.2 on March 10, 2022 =

* Fixed: Potential fatal error on PHP 8 when exporting View entries in CSV and TSV formats
* Fixed: Search widget would cause a fatal error when the Number field is used with the "is" operator
* Fixed: Search widget returning incorrect results when a field value is blank and the operator is set to "is"
* Fixed: Gravity Forms widget icon not showing
* Fixed: Gravity Forms widget not displaying available forms when the View is saved

= 2.14.1 on January 25, 2022 =

* Tested with WordPress 5.9
* Improved: The [Members plugin](https://wordpress.org/plugins/members/) now works with No-Conflict Mode enabled
* Improved: Performance when saving Views with many fields
* Improved: Performance when loading the Edit View screen when a View has many fields
* Fixed: Gravity Forms widget used in the View editor would initialize on all admin pages
* Fixed: PHP notice when editing an entry in Gravity Forms that was created by user that no longer exists
* Fixed: Error activating on sites that use the Danish language
* Fixed: Entry approval scripts not loading properly when using Full Site Editing themes in WordPress 5.9
* Updated: TrustedLogin client to Version 1.2, which now supports logins for WordPress Multisite installations
* Updated: Polish translation. Thanks, Dariusz!

__Developer Updates:__

* Modified: Refactored drag & drop in the View editor to improve performance: we only initialize drag & drop on the active tab instead of globally.
	* Added: `gravityview/tab-ready` jQuery trigger to `body` when each GravityView tab is ready (drag & drop initialized). [See example of binding to this event](https://gist.github.com/zackkatz/a2844e9f6b68879e79ba7d6f66ba0850).

= 2.14.0.1 on December 30, 2021 =

Fixed: Deprecated filter message when adding fields to the View

= 2.14 on December 21, 2021 =

This would be a minor version update (2.13.5), except that we renamed many functions. See "Developer Updates" for this release below.

* Added: `{is_starred}` Merge Tag. [Learn more about using `{is_starred}`](https://docs.gravitykit.com/article/820-the-isstarred-merge-tag)
* Fixed: Media files uploaded to Dropbox were not properly embedded
* Fixed: JavaScript error when trying to edit entry's creator
* Fixed: Recent Entries widget would cause a fatal error on WP 5.8 or newer
* Fixed: When using Multiple Forms, editing an entry in a joined form now works properly if the "Edit Entry" tab has not been configured
* Fixed: View settings not hiding automatically on page load

__Developer Updates:__

We renamed all instances of `blacklist` to `blocklist` and `whitelist` to `allowlist`. All methods and filters have been deprecated using `apply_filters_deprecated()` and `_deprecated_function()`. [See a complete list of modified methods and filters](https://docs.gravitykit.com/article/816-renamed-filters-methods-in-2-14).

= 2.13.4 on November 4, 2021 =

* Fixed: View scripts and styles would not load when manually outputting the contents of the `[gravityview]` shortcode

__Developer Updates:__

* Added: `gravityview/shortcode/before-processing` action that runs before the GravityView shortcode is processed
* Added: `gravityview/edit_entry/cancel_onclick` filter to modify the "Back" link `onclick` HTML attribute
	- Modified: `/includes/extensions/edit-entry/partials/form-buttons.php` file to add the filter

= 2.13.3 on October 14, 2021 =

* Fixed: Edit Entry would not accept zero as a value for a Number field marked as required
* Modified: Refined the capabilities assigned to GravityView support when access is granted using TrustedLogin. Now our support will be able to debug theme-related issues and use the [Code Snippets](https://wordpress.org/plugins/code-snippets/) plugin.

= 2.13.2 on October 7, 2021 =

* Fixed: Entry Approval not working when using DataTables in responsive mode (requires DataTables 2.4.9 or newer).

__Developer Updates:__

* Updated: Upgraded to Fancybox 4.
* Updated: [TrustedLogin Client](https://github.com/trustedlogin/client) to Version 1.0.2.
* Modified: Added Code Snippets CSS file to No Conflict allow list.
* Modified: Moved internal (but public) method `GravityView_Admin_ApproveEntries::process_bulk_action` to new `GravityView_Bulk_Actions` class.

= 2.13.1 on September 27, 2021 =

* Improved: Views now load faster due to improved template caching.
* Added: Ability to configure an "Admin Label" for Custom Content widgets. This makes it easier to see your widget configuration a glance.
* Fixed: Issue where non-support users may see a "Revoke TrustedLogin" admin bar link.

= 2.13 on September 23, 2021 =

* Added: Integrated with TrustedLogin, the easiest & most secure way to grant access to your website. [Learn more about TrustedLogin](https://www.trustedlogin.com/about/easy-and-safe/).
	- Need to share access with support? Click the new "Grant Support Access" link in the "Views" menu.

= 2.12.1 on September 1, 2021 =

* Fixed: The Gravity Forms widget in the View editor would always use the source form of the View
* Fixed: The field picker didn't use available translations
* Fixed: Importing [exported Views](https://docs.gravitykit.com/article/119-importing-and-exporting-configured-views) failed when Custom Content or [DIY Layout](https://www.gravitykit.com/extensions/diy-layout/) fields included line breaks.
* Fixed: When first installing GravityView, the message was for an invalid license instead of inactive.
* Fixed: The "Affiliate ID" setting would not toggle properly when loading GravityView settings. [P.S. — Become an affiliate and earn money referring GravityView!](https://www.gravitykit.com/account/affiliates/#about-the-program)
* Tweak: Changed the icon of the Presets preview

= 2.12 on July 29, 2021 =

* Fixed: Add latest Yoast SEO scripts to the No-Conflict approved list
* Fixed: Updating an entry with a multi-file upload field may erase existing contents when using Gravity Forms 2.5.8

= 2.11 on July 15, 2021 =

* Added: Settings to customize "Update", "Cancel", and "Delete" button text in Edit Entry
* Improved: Much better Gravity Forms Survey Add-On integration! [Learn more in the release announcement](https://www.gravitykit.com/gravityview-2-11/).
	- Ratings can be displayed as text or stars
	- Multi-row Likert fields can be shown as Text or Score
	- Improved display of a single row from a multi-row Likert field
	- Single checkbox inputs are now supported
* Improved: Search widget clear/reset button behavior
* Improved: Allow unassigning an entry's Entry Creator when editing an entry
* Improved: When editing an entry, clicking the "Cancel" button will take you to the prior browser page rather than a specific URL
* Improved: Conditionally update "Clear Search" button text in the Search Bar
* Fixed: When Time fields were submitted with a single `0` for hour and minute inputs, instead of displaying midnight (`0:0`), it would display the current time
* Fixed: Delete Entry links did not work when custom entry slugs were enabled
* Fixed: Editing an entry in Gravity Forms that was created by a logged-out user forced an entry to be assigned to a user
* Fixed: Missing download/delete icons for file upload field in Edit Entry when running Gravity Forms ≥ 2.5.6.4
* Fixed: A broken German translation file caused a fatal error (only for the `de_DE` localization)
* Updated: Dutch translation (thanks René S.!) and German translation (thanks Aleksander K-W.!)

__Developer Updates:__

* Added: `gravityview/template/field/survey/glue` filter to modify how the multi-row Likert field values are combined. Default: `; `
* Modified: `templates/deprecated/fields/time.php` and `templates/fields/field-time-html.php` to include the commented `strtotime()` check
* Modified: `includes/extensions/edit-entry/partials/form-buttons.php` to add Cancel button enhancements
* Fixed: `gravityview/search/sieve_choices` didn't filter by Created By
* Fixed: `\GV\Utils::get()` didn't properly support properties available using PHP magic methods. Now supports overriding using the `__isset()` magic method.
* Updated: EDD auto-updates library to version 1.8

= 2.10.3.2 on June 2, 2021 =

* Improved: Loading of plugin dependencies
* Fixed: Field's required attribute was ignored in certain scenarios when using Edit Entry

= 2.10.3.1 on May 27, 2021 =

* Fixed: The "delete file" button was transparent in Edit Entry when running Gravity Forms 2.5 or newer
* Security enhancements

= 2.10.3 on May 20, 2021 =

* Added: Support for the [All in One SEO](https://wordpress.org/plugins/all-in-one-seo-pack/) plugin
* Fixed: GravityView styles and scripts not loading when embedding View as a block shortcode in GeneratePress
* Fixed: PHP notice appearing when a translation file is not available for the chosen locale
* Fixed: Search clear button disappearing when using GravityView Maps layout

__Developer Updates:__

* Added: `gravityview/fields/custom/form` filter to modify form used as the source for View entries
* Added: `gravityview/fields/custom/entry` filter to modify entry being displayed

= 2.10.2.2 on April 19, 2021 =

* Improved: Previous fix for an issue that affected HTML rendering of some posts and pages

= 2.10.2.1 on April 13, 2021 =

* Fixed: Issue introduced in Version 2.10.2 that affected HTML rendering of some posts and pages
* Fixed: Undefined function error for sites running WordPress 4.x introduced in Version 2.10.2

= 2.10.2 on April 12, 2021 =

* Fixed: Using the GravityView shortcode inside a [reusable block](https://wordpress.org/news/2021/02/gutenberg-tutorial-reusable-blocks/) in the WordPress Editor would prevent CSS and JavaScript from loading
* Fixed: "Open in new tab/window" checkbox is missing from Link to Single Entry and Link to Edit Entry links
* Fixed: Searching while on a paginated search result fails; it shows no entries because the page number isn't removed
* Fixed: Sorting by Entry ID resulted in a MySQL error

= 2.10.1 on March 31, 2021 =

* Added: Allow comparing multiple values when using `[gvlogic]` shortcode
	- Use `&&` to match all values `[gvlogic if="abc" contains="a&&b"]`
	- Use `||` to match any values `[gvlogic if="abc" equals="abc||efg"]`
* Added: `{site_url}` Merge Tag that returns the current site URL. This can be helpful when migrating sites or deploying from staging to live.
* Fixed: Paragraph fields have a "Link to single entry" field setting, even though it doesn't make sense
* Fixed: PDF and Text files were not opened in a lightbox
* Fixed: Show File Upload files as links if they aren't an image, audio, or video file (like a .zip, .txt, or .pdf file)
* Fixed: Lightbox script was being loaded for Views even if it was not being used
* Fixed: Don't show the icon for the "Source URL" field in the View editor
* Fixed: Change Entry Creator not working properly on non-English sites
* Updated _so many translations_! Thank you to all the translators!
	- Arabic translation (thanks Salman!)
	- Dutch translation (thanks Desiree!)
	- Russian translation (thanks Victor S.!)
	- Romanian (thanks Cazare!)
	- Chinese (thanks Edi Weigh!)
	- Turkish (thanks Süha!)
	- Swedish (thanks Adam!)
	- Portuguese (thanks Luis and Rafael!)
	- Dutch (thanks Erik!)
	- Norwegian (thanks Aleksander!)
	- Italian (thanks Clara!)
	- Hungarian (thanks dbalage!)
	- Hebrew
	- French
	- Canadian French (thanks Nicolas!)
	- Finnish (thanks Jari!)
	- Iranian (thanks amir!)
	- Mexican Spanish (thanks Luis!)
	- Spanish (thanks Joaquin!)
	- German (thanks Hubert!)
	- Danish (thanks Lisbeth!)
	- Bosnian (thanks Damir!)
	- Bengali (thanks Akter!)

= 2.10 on March 9, 2021 =

* A beautiful visual refresh for the View editor!
	- Brand new field picker for more easily creating your View
	- Visually see when Single Entry and Edit Entry layouts haven't been configured
	- See at a glance which fields link to Single Entry and Edit Entry
	- Manage and activate layouts from the View editor
	- Added: Show a notice when "Show only approve entries" setting is enabled for a View and no entries are displayed because of the setting
	- Added: Custom Content now supports syntax highlighting, making it much easier to write HTML (to disable, click on the Users sidebar menu, select Profile. Check the box labeled "Disable syntax highlighting when editing code" and save your profile)
	- Added: Warning when leaving Edit View screen if there are unsaved changes
	- Added: See the details of the current field while configuring field settings
	- Added: "Clear all" link to remove all fields from the View editor at once
	- Fixed: It was possible to drag and drop a field while the field settings screen was showing. Now it's not!
	- Fixed: See when fields have been deleted from a form
* New: Brand-new lightbox script, now using Fancybox. It's fast, it's beautiful, and mobile-optimized.
	- Fixes issue with Gravity Forms images not loading in lightboxes due to secure URLs
* Ready for Gravity Forms 2.5!
* Added: Better support for the Consent field
* Improved layout of the Manage Add-Ons screen
	- Added a "Refresh" link to the Manage Add-Ons screen. This is helpful if you've upgraded your license and are ready to get started!
	- Allow enabling/disabling installed add-ons regardless of license status
* Added: A dropdown in the "All Views" screen to filter Views by the layout (Table, List, DataTables, DIY, Map, etc.)
* Added: Export entries in TSV format by adding `/tsv/` to the View URL
* Fixed: Approval Status field contains HTML in CSV and TSV exports
* Fixed: Updating an entry associated with an unactivated user (Gravity Forms User Registration) would also change entry creator's information
* Fixed: PHP warning `The magic method must have public visibility` appearing in PHP 8.0
* Fixed: PHP notice `Undefined property: stdClass::$icons` appearing on Plugins page
* Fixed: "At least one field must be filled out" validation errors (thanks <a href="https://gravitypdf.com">Gravity PDF</a>!)

__Developer Updates:__

* New: FancyBox is now being used for the lightbox
	- Thickbox is no longer used
	- Modify settings using `gravityview/lightbox/provider/fancybox/settings`
	- If you prefer, a [Featherlight lightbox option is available](https://github.com/gravityview/gv-snippets/tree/addon/featherlight-lightbox)
	- Easily add support for your own lightbox script by extending the new `GravityView_Lightbox_Provider` abstract class (the [Featherbox lightbox script](https://github.com/gravityview/gv-snippets/tree/addon/featherlight-lightbox) is a good example).
	- Modified: Formally deprecated the mis-spelled `gravity_view_lightbox_script` and `gravity_view_lightbox_style` filters in favor of  `gravityview_lightbox_script` and `gravityview_lightbox_style` (finally!)
	- Fixed: `gravityview_lightbox_script` filter wasn't being applied
	- Removed `gravityview/fields/fileupload/allow_insecure_lightbox` filter, since it's no longer needed
* Modified: `$_GET` args are now passed to links by default.
	- Added: Prevent entry links (single, edit, duplicate) from including $_GET query args by returning false to the filter `gravityview/entry_link/add_query_args`
	- Added: Prevent entry links being added to *delete* links by returning false to the filter `gravityview/delete-entry/add_query_args`
* Added: `gv_get_query_args()` function to return $_GET query args, with reserved args removed
	- Added: `gravityview/api/reserved_query_args` filter to modify internal reserved URL query args
* Added: `field-is_approved-html.php` and `field-is_approved-csv.php` template files for the Is Approved field
* Modified: Removed
* Modified: `templates/fields/field-entry_link-html.php` template to add `gv_get_query_args()` functionality
* Breaking CSS change: Removed `.gv-list-view` CSS class from the List layout container `<div>`. The CSS class was also used in the looped entry containers, making it hard to style. This issue was introduced in GravityView 2.0. For background, see [the GitHub issue](https://github.com/gravityview/GravityView/issues/1026).

= 2.9.4 on January 25, 2021 =

* Added: Apply `{get}` merge tag replacements in `[gvlogic]` attributes and content
* Modified: Made View Settings changes preparing for a big [Math by GravityView](https://www.gravitykit.com/extensions/math/) update!
* Fixed: "Change Entry Creator" would not work with Gravity Forms no-conflict mode enabled

__Developer Updates:__

* Added: `gravityview/metaboxes/multiple_entries/after` action to `includes/admin/metabox/views/multiple-entries.php` to allow extending Multiple Entries View settings

= 2.9.3 on December 15, 2020 =

* Improved: Add search field to the Entry Creator drop-down menu
* Tweak: Hide field icons (for now) when editing a View...until our refreshed design is released 😉
* Fixed: Some JavaScript warnings on WordPress 5.6
* Fixed: Uncaught error when one of GravityView's methods is used before WordPress finishes loading
* Fixed: Duplicate Entry link would only be displayed to users with an administrator role
* Fixed: Search entries by Payment Date would not yield results
* Fixed: Lightbox didn't work with secure images
* New: New lightbox gallery mode for File Upload fields with Multi-File Upload enabled

__Developer Updates:__

* Added: `gravityview/search-trim-input` filter to strip or preserve leading/trailing whitespaces in Search Bar values
* Added: Future WordPress version compatibility check
* Tweak: Improved logging output
* Modified: `gravityview_date_created_adjust_timezone` default is now set to false (use UTC value)

= 2.9.2.1 on October 26, 2020 =

* Improved: Plugin license information layout when running Gravity Forms 2.5
* Fixed: View Settings overflow their container (introduced in 2.9.2)

= 2.9.2 on October 21, 2020 =

* Added: GravityView is now 100% compatible with upcoming [Gravity Forms 2.5](https://www.gravityforms.com/gravity-forms-2-5-beta-2/)!
* Added: New View setting to redirect users to a custom URL after deleting an entry
* Added: An option to display "Powered by GravityView" link under your Views. If you're a [GravityView affiliate](https://www.gravitykit.com/account/affiliate/), you can earn 20% of sales generated from your link!
* Improved: Duplicate Entry field is only visible for logged-in users with edit or duplicate entry permissions
* Modified: Remove HTML from Website and Email fields in CSV output
* Fixed: Possible fatal error when Gravity Forms is inactive
* Fixed: Export of View entries as a CSV would result in a 404 error on some hosts
* Fixed: Entries filtered by creation date using relative dates (e.g., "today", "-1 day") did not respect WordPress's timezone offset
* Fixed: Partial entries edited in GravityView were being duplicated
* Fixed: Trying to activate a license disabled due to a refund showed an empty error message
* Tweak: Improvements to tooltip behavior in View editor
* Tweak: When "Make Phone Number Clickable" is checked, disable the "Link to single entry" setting in Phone field settings
* Tweak: Don't show "Open links in new window" for Custom Content field
* Tweak: Removed "Open link in the same window?" setting from Website field
	- Note: For existing Views, if both "Open link in the same window?" and "Open link in a new tab or window?" settings were checked, the link will now _not open in a new tab_. We hope no one had them both checked; this would have caused a rift in space-time and a room full of dark-matter rainbows.

__Developer Updates:__

* Added brand-new unit testing and acceptance testing...stay tuned for a write-up on how to easily run the GravityView test suite
* Changed: `/templates/fields/field-website-html.php` and `/templates/deprecated/fields/website.php` to use new `target=_blank` logic
* Fixed: License key activation when `GRAVITYVIEW_LICENSE_KEY` was defined
* Deprecated: Never used method `GravityView_Delete_Entry::set_entry()`

= 2.9.1 on September 1, 2020 =

* Improved: Changed the Support Port icon & text to make it clearer
* Updated: Updater script now handles WordPress 5.5 auto-updates
* Fixed: Add Yoast SEO 14.7 scripts to the No-Conflict approved list
* Fixed: Available Gravity Forms forms weren't appearing in the Gravity Forms widget when configuring a View

__Developer Updates:__

* Improved: Gravity Forms 2.5 beta support
* Fixed: Issue when server doesn't support `GLOB_BRACE`
* Fixed: Removed references to non-existent source map files

= 2.9.0.1 on July 23, 2020 =

* Fixed: Loading all Gravity Forms forms on the frontend
	* Fixes Map Icons field not working
	* Fixes conflict with gAppointments and Gravity Perks
* Fixed: Fatal error when Gravity Forms is inactive

= 2.9 on July 16, 2020 =

* Added: A "Gravity Forms" widget to easily embed a form above and below a View
* Added: Settings for changing the "No Results" text and "No Search Results" text
* Added: "Date Updated" field to field picker and sorting options
* Modified: When clicking the "GravityView" link in the Admin Toolbar, go to GravityView settings
* Improved: Add new Yoast SEO plugin scripts to the No-Conflict approved list
* Improved: Add Wicked Folders plugin scripts to the No-Conflict approved list
* Fixed: Don't allow sorting by the Duplicate field
* Fixed: Multi-site licenses not being properly shared with single sites when GravityView is not Network Activated
* Fixed: Potential fatal error for Enfold theme

__Developer Updates:__

* Fixed: Settings not able to be saved when using the `GRAVITYVIEW_LICENSE_KEY` constant
* Fixed: License not able to be activated when using the `GRAVITYVIEW_LICENSE_KEY` constant
* Fixed: Potential PHP warning when using the `{created_by}` Merge Tag
* Modified: Added index of the current file in the loop to the `gravityview/fields/fileupload/file_path` filter

= 2.8.1 on April 22, 2020 =

* Added: Better inline documentation for View Settings
* Improved: When clicking "Add All Form Fields" in the "+ Add Field" picker
* Modified: Changed default settings for new Views to "Show only approved entries"
* Modified: When adding a field to a table-based layout, "+ Add Field" now says "+ Add Column"
* Fixed: Single Entry "Hide empty fields" not working in Table and DataTables layouts

= 2.8 on April 16, 2020 =

* Added: User Fields now has many more options, including avatars, first and last name combinations, and more
* Added: A new [Gravatar (Globally Recognized Avatar)](https://en.gravatar.com) field
* Added: "Display as HTML" option for Paragraph fields - By default, safe HTML will be shown. If disabled, only text will be shown.
* Added: Support for Gravity Forms Partial Entries Add-On. When editing an entry, the entry's "Progress" will now be updated.
* Modified: Sort forms by title in Edit View, rather than Date Created (thanks, Rochelle!)
* Modified: The [`{created_by}` Merge Tag](https://docs.gravitykit.com/article/281-the-createdby-merge-tag)
	* When an entry was created by a logged-out user, `{created_by}` will now show details for a logged-out user (ID `0`), instead of returning an unmodified Merge Tag
	* When `{created_by}` is passed without any modifiers, it now will return the ID of the user who created the entry
	* Fixed PHP warning when `{created_by}` Merge Tag was passed without any modifiers
* Fixed: The "Single Entry Title" setting was not working properly
* Fixed: Recent Entries widget filters not being applied
* Updated translations: Added Formal German translation (thanks, Felix K!) and updated Polish translation (thanks, Dariusz!)

__Developer Updates:__

* Added: `gravityview/fields/textarea/allow_html` filter to toggle whether Paragraph field output should allow HTML or should be sanitized with `esc_html()`
* Added: `gravityview/field/created_by/name_display` filter for custom User Field output.
* Added: `gravityview/field/created_by/name_display/raw` allow raw (unescaped) output for `gravityview/field/created_by/name_display`.
* Added: `gravityview/fields/gravatar/settings` filter to modify the new Gravatar field's settings
* Added: `gravityview/search/sieve_choices` filter in Version 2.5 that enables only showing choices in the Search Bar that exist in entries ([learn more about this filter](https://docs.gravitykit.com/article/701-show-choices-that-exist))
* Modified: `gravityview_get_forms()` and `GVCommon::get_forms()` have new `$order_by` and `$order` parameters (Thanks, Rochelle!)
* Fixed: `gravityview/edit_entry/user_can_edit_entry` and `gravityview/capabilities/allow_logged_out` were not reachable in Edit Entry and Delete Entry since Version 2.5

= 2.7.1 on February 24, 2020 =

* Fixed: Fatal error when viewing entries using WPML or Social Sharing & SEO extensions

= 2.7 on February 20, 2020 =

* Added: "Enable Edit Locking" View setting to toggle on and off entry locking (in the "Edit Entry" tab of the View Settings)
* Fixed: Broken Toolbar link to Gravity Forms' entry editing while editing an entry in GravityView
* Fixed: PHP undefined index when editing an entry with empty File Upload field
* Fixed: When adding a field in the View Configuration, the browser window would resize

__Developer Updates:__

* Modified: The way Hidden Fields are rendered in Edit Entry no fields are configured. [Read what has changed around Hidden Fields](https://docs.gravitykit.com/article/678-edit-entry-hidden-fields-field-visibility#timeline)
	* Fixed: Rendering Hidden Fields as `input=hidden` when no fields are configured in Edit Entry (fixing a regression in 2.5)
	* Modified: The default value for the `gravityview/edit_entry/reveal_hidden_field` filter is now `false`
	* Added: `gravityview/edit_entry/render_hidden_field` filter to modify whether to render Hidden Field HTML in Edit Entry (default: `true`)
* Modified: Changed `GravityView_Edit_Entry_Locking::enqueue_scripts()` visibility to protected

= 2.6 on February 12, 2020 =

* Added: Implement Gravity Forms Entry Locking - see when others are editing an entry at the same time ([learn more](https://docs.gravitykit.com/article/676-entry-locking))
* Added: Easily duplicate entries in Gravity Forms using the new "Duplicate" link in Gravity Forms Entries screen ([read how](https://docs.gravitykit.com/article/675-duplicate-gravity-forms-entry))
* Improved: Speed up loading of Edit View screen
* Improved: Speed of adding fields in the View Configuration screen
* Modified: Reorganized some settings to be clearer
* Fixed: Potential fatal error when activating extensions with GravityView not active
* Updated: Russian translation (thank you, Victor S!)

__Developer Updates:__

* Added: `gravityview/duplicate/backend/enable` filter to disable adding a "Duplicate" link for entries
* Added: `gravityview/request/is_renderable` filter to modify what request classes represent valid GravityView requests
* Added: `gravityview/widget/search/form/action` filter to change search submission URL as needed
* Added: `gravityview/entry-list/link` filter to modify Other Entries links as needed
* Added: `gravityview/edit/link` filter to modify Edit Entry link as needed
* Fixed: A rare issue where a single entry is prevented from displaying with Post Category filters
* Modified: Important! `gravityview_get_entry()` and `GVCommon::get_entry()` require a View object as the fourth parameter. While the View will be retrieved from the context if the parameter is missing, it's important to supply it.
* Modified: `GVCommon::check_entry_display` now requires a View object as the second parameter. Not passing it will return an error.
* Modified: `gravityview/common/get_entry/check_entry_display` filter has a third View parameter passed from `GVCommon::get_entry`
* Modified: Bumped future minimum Gravity Forms version to 2.4

= 2.5.1 on December 14, 2019 =

* Modified: "Show Label" is now off by default for non-table layouts
* Improved: The View Configuration screen has been visually simplified. Fewer borders, larger items, and rounder corners.
* Accessibility improvements. Thanks to [Rian Rietveld](https://rianrietveld.com) and Gravity Forms for their support.
	- Color contrast ratios now meet [Web Content Accessibility Guidelines (WCAG) 2.0](https://www.w3.org/TR/WCAG20/) recommendations
	- Converted links that act as buttons to actual buttons
	- Added keyboard navigation support for "Add Field" and "Add Widget" pickers
	- Auto-focus the field search field when Add Field is opened
	- Improved Search Bar HTML structure for a better screen reader experience
	- Added ARIA labels for Search Bar configuration buttons
	- Improved touch target size and spacing for Search Bar add/remove field buttons
* Fixed: "Search All" with Multiple Forms plugin now works as expected in both "any" and "all" search modes.

__Developer Updates:__

* Added: `gravityview_lightbox_script` and `gravityview_lightbox_style` filters.
* Deprecated: `gravity_view_lightbox_script` and `gravity_view_lightbox_style` filters. Use `gravityview_lightbox_script` and `gravityview_lightbox_style` instead.

= 2.5 on December 5, 2019 =

This is a **big update**! Lots of improvements and fixes.

#### All changes:

* **GravityView now requires WordPress 4.7 or newer.**
* Added: A new "Duplicate Entry" allows you to duplicate entries from the front-end
* View Configuration
    * Added: You can now add labels for Custom Content in the View editor (this helps keep track of many Custom Content fields at once!)
    * Modified: New Views will be created with a number of default widgets preset
    * Fixed: View configuration could be lost when the "Update" button was clicked early in the page load or multiple times rapidly
    * Fixed: Some users were unable to edit a View, although having the correct permissions
* Improved CSV output
    * Modified: Multiple items in exported CSVs are now separated by a semicolon instead of new line. This is more consistent with formatting from other services.
    * Fixed: Checkbox output in CSVs will no longer contain HTML by default
    * Fixed: Textarea (Paragraph) output in CSVs will no longer contain `<br />` tags by default
* Edit Entry
    * Added: Directly embed the Edit Entry screen using the shortcode `[gventry edit="1"]`
    * Fixed: Editing an entry with Approve/Disapprove field hidden would disapprove an unapproved entry
    * Fixed: Field visibility when editing entries. Hidden fields remain hidden unless explicitly allowed via field configuration.
    * Fixed: Hidden calculation fields were being recalculated on Edit Entry
* Sorting and Search
    * Fixed: User sorting does not work when the `[gravityview]` shortcode defines a sorting order
    * Fixed: Proper sorting capabilities for Time and Date fields
    * Fixed: Page Size widget breaks when multiple search filters are set
    * Fixed: Page Size widget resets itself when a search is performed
* [Multiple Forms](https://www.gravitykit.com/extensions/multiple-forms/) fixes
    * Fixed: Global search not working with joined forms
    * Fixed: Custom Content fields now work properly with Multiple Forms
    * Fixed: [Gravity PDF](https://gravitypdf.com) support with Multiple Forms plugin and Custom Content fields
    * Fixed: Entry Link, Edit Link and Delete Link URLs may be incorrect with some Multiple Forms setups
* Integrations
    * Added: "Show as score" setting for Gravity Forms Survey fields
    * Added: Support for [Gravity Forms Pipe Add-On](https://www.gravityforms.com/add-ons/pipe-video-recording/)
    * Added: Track the number of pageviews entries get by using the new `[gv_pageviews]` shortcode integration with the lightweight Pageviews plugin
    * Fixed: [GP Nested Forms](https://gravitywiz.com/documentation/gravity-forms-nested-forms/) compatibility issues
    * Fixed: PHP warnings appeared when searching Views for sites running GP Populate Anything with "Default" permalinks enabled
* Improved: When a View is embedded on a post or page with an incompatible URL Slug, show a warning ([read more](https://docs.gravitykit.com/article/659-reserved-urls))
* Fixed: Number field decimal precision formatting not being respected
* Fixed: Lifetime licenses showed "0" instead of "Unlimited" sites available
* Updated: Polish translation (Thanks, Dariusz!)

__Developer Updates:__

* Added: `[gventry edit="1"]` mode where edit entry shortcodes can be used now (experimental)
* Added: `gravityview/template/field/csv/glue` filter to modify the glue used to separate multiple values in the CSV export (previously "\n", now default is ';')
* Added: `gravityview/shortcodes/gventry/edit/success` filter to modify [gventry] edit success message
* Added: `gravityview/search/sieve_choices` filter that sieves Search Widget field filter choices to only ones that have been used in entries (a UI is coming soon)
* Added: `gravityview/search/filter_details` filter for developers to modify search filter configurations
* Added: `gravityview/admin/available_fields` filter for developers to add their own assignable fields to View configurations
* Added: `gravityview/features/paged-edit` A super-secret early-bird filter to enable multiple page forms in Edit Entry
* Added: `$form_id` parameter for the `gravityview_template_$field_type_options` filter
* Added: `gravityview/security/require_unfiltered_html` filter now has 3 additional parameters: `user_id`, `cap` and `args`.
* Added: `gravityview/gvlogic/atts` filter for `[gvlogic]`
* Added: `gravityview/edit_entry/page/success` filter to alter the message between edit entry pages.
* Added: `gravityview/approve_entries/update_unapproved_meta` filter to modify entry update approval status.
* Added: `gravityview/search/searchable_fields/whitelist` filter to modify allowed URL-based searches.
* Fixed: Some issues with `unfiltered_html` user capabilities being not enough to edit a View
* Fixed: Partial form was being passed to `gform_after_update_entry` filter after editing an entry. Full form will now be passed.
* Fixed: Widget form IDs would not change when form ID is changed in the View Configuration screen
* Fixed: Intermittent `[gvlogic2]` and nested `else` issues
    * The `[gvlogic]` shortcode has been rewritten for more stable, stateless behavior
* Fixed: `GravityView_Entry_Notes::get_notes()` can return null; cast `$notes` as an array in `templates/fields/field-notes-html.php` and `includes/extensions/entry-notes/fields/notes.php` template files
* Fixed: Prevent error logs from filling with "union features not supported"
* Modified: Cookies will no longer be set for Single Entry back links
* Modified: Default 250px `image_width` setting for File Upload images is now easily overrideable
* Removed: The `gravityview/gvlogic/parse_atts/after` action is no longer available. See `gravityview/gvlogic/atts` filter instead
* Removed: The `GVLogic_Shortcode` class is now a lifeless stub. See `\GV\Shortcodes\gvlogic`.
* Deprecated: `gravityview_get_current_view_data` — use the `\GV\View` API instead

= 2.4.1.1 on August 27, 2019 =

* Fixed: Inconsistent sorting behavior for Views using Table layouts
* Fixed: Searching all fields not searching Multi Select fields
* Fixed: Error activating GravityView when Gravity Forms is disabled
* Fixed: "Getting Started" and "List of Changes" page layouts in WordPress 5.3
* Fixed: Don't show error messages twice when editing a View with a missing form
* Tweak: Don't show "Create a View" on trashed forms action menus

= 2.4 on July 17, 2019 =

**We tightened security by limiting who can edit Views. [Read how to grant Authors and Editors access](https://docs.gravitykit.com/article/598-non-administrator-edit-view).**

* Added: A new Result Number field and `{sequence}` Merge Tag [learn all about it!](https://docs.gravitykit.com/article/597-the-sequence-merge-tag)
* Added: `{date_updated}` Merge Tag ([see all GravityView Merge Tags](https://docs.gravitykit.com/article/76-merge-tags))
* Added: Option to output all CSV entries, instead of a single page of results
* Fixed: Settings compatibility issues on Multisite
* Fixed: CSV output for address fields contained Google Maps link
* Fixed: When editing an entry in Gravity Forms, clicking the "Cancel" button would not exit edit mode
* Fixed: Some fatal errors when Gravity Forms is deactivated while GravityView is active
* Fixed: Search All Fields functionality with latest Gravity Forms

__Developer Updates:__

* **Breaking Change:** Users without the `unfiltered_html` capability can no longer edit Views.
* Added: `gravityview/security/allow_unfiltered_html` to not require `unfiltered_html`. Dangerous!
* Added: `gravityview/template/field/address/csv/delimiter` filter for CSV output of addresses

= 2.3.2 on May 3, 2019 =

* Re-fixed: Conditional Logic breaks in Edit Entry if the condition field is not present

__Developer Updates:__

* Fixed: `strtolower()` warnings in `class-frontend-views.php`
* Fixed: `gravityview/fields/fileupload/link_atts` filter didn't work on link-wrapped images
* Fixed: PHP notice triggered when using the Poll widget
* Updated: Updater script, which should improve license check load time

= 2.3.1 on April 18, 2019 =

* Added: Entry Approval now features a popover that allows you to select from all approval statuses
* Fixed: Issues accessing Edit Entry for Views using [Multiple Forms](https://www.gravitykit.com/extensions/multiple-forms/)
* Fixed: Issues with Edit Entry where fields were duplicated. This temporarily reverts the conditional logic fix added in 2.3.
* Fixed: Maps will now properly use global API key settings on Multisite installations

__Developer Updates:__

* Fixed: Issues searching Address fields that contain custom states
* Added: `gravityview/approve_entries/popover_placement` filter to modify the placement of the approval popover (default: right)

= 2.3 on April 2, 2019 =

**Gravity Forms 2.3 is required**. Some functionality will not work if you are using Gravity Forms 2.2. If this affects you, please [let us know](mailto:support@gravitykit.com?subject=Gravity%20Forms%202.3%20Requirement)

* Added: Multi-Sorting! Example: Sort first by Last Name, then sort those results by First Name [Read more about multi-sorting](https://docs.gravitykit.com/article/570-sorting-by-multiple-columns)
    - Works great with our [DataTables extension](https://www.gravitykit.com/extensions/datatables/), too!
* Added: `[gvlogic logged_in="true"]` support to easily check user login status - [read how it works](https://docs.gravitykit.com/article/252-gvlogic-shortcode#logged-in-parameter)
* Added: Dropdown, Radio and Link input support for searching product fields
* Fixed: Conditional Logic breaks in Edit Entry if the condition field is not present
* Fixed: Sorting numbers with decimals
* Fixed: CSV output of List and File Upload fields
* Fixed: "Hide empty fields" setting not working Product and Quantity fields
* Fixed: Month and day reversed in multi-input date search fields
* Fixed: Join issues with embedded Views when using [Multiple Forms](https://www.gravitykit.com/extensions/multiple-forms/)
* Fixed: Other Entries empty text override was not working
* Updated: 100% translated for Dutch, German, and French

__Developer Updates:__

* Added: `gravityview/search/created_by/text` filter to override dropdown and radio text in "created by" search UI
* Added: `gravityview/approve_entries/after_submission` filter to prevent `is_approved` meta from being added automatically after entry creation
* Modified: List and File Upload fields are now output as objects/arrays in REST API JSON
* Modified: [Business Hours](https://wordpress.org/plugins/gravity-forms-business-hours/) field support in CSV and JSON output
* Fixed: Fatal error when custom templates are loaded without `\GV\Template_Context`
* Fixed: Potential PHP warning with PHP 7.2
* Added notice for users to upgrade to PHP 5.6, since WordPress will be bumping the minimum version soon


= 2.2.5 on February 4, 2019 =

* Added: Support for nested dropdown selection in Search Bar
* Fixed: State search dropdown type for custom address types
* Fixed: Don't show Credit Card fields on the Edit Entry screen (#1219)
* REST API and CSV fixes
    * Fixed: Email field being output as links in CSV
    * Fixed: CSVs could not contain more than one special field (Entry ID, Custom Content, etc.)
    * Fixed: CSV and JSON REST API did not output duplicate headers (Entry ID, Custom Content, etc.)
    * Fixed: JSON REST API endpoint did not render Custom Content fields
    * Modified: In the REST API duplicate keys are now suffixed with (n), for example: id(1), id(2), instead of not showing them at all
* Updated: Script used to provide built-in Support Port
* Updated: Russian translation by @awsswa59

__Developer Updates:__

* Added: `gravityview/edit_entry/before_update` hook
* Added: `gravityview/api/field/key` filter to customize the generated REST API entry JSON keys
* Added: `gravityview/template/csv/field/raw` filter to allow raw output of specific fields
* Modified: CSV REST API endpoint returns binary data instead of JSON-encoded data

= 2.2.4 on January 14, 2019 =

* Fixed: Other Entries field would display all entries without filtering
* Fixed: Entry Date searches not working (broken in 2.2)
* Fixed: CSV outputting wrong date formats for Date and Date Created fields
* Fixed: CSV outputting empty content for Custom Content fields
* Fixed: Changelog formatting so that the 2.2.1, 2.2.2, and 2.2.3 updates are shown
* Fixed: The picture of Floaty was _really big_ in the Getting Started screen
* Updated Translations for Italian and Iranian. Thanks, Farhad!

= 2.2.3 on December 20, 2018 =

* Fixed: Issue loading translation files on Windows IIS servers

__Developer Updates:__

* Added: Third argument to `gravityview_search_operator` filter (the current `\GV\View` object)
* Added: `GravityView_Image::is_valid_extension()` to determine whether an extension is valid for an image
* Fixed: Search operator overrides that broke in 2.2
* Modified: SVG files are now processed as images in GravityView
* Modified: Changed translation file loading order to remove paths that didn't work! [See this article for the updated paths](https://docs.gravitykit.com/article/530-translation-string-loading-order).

= 2.2.2 on December 11, 2018 =

* Added: Support for the new [Multiple Forms beta](https://www.gravitykit.com/extensions/multiple-forms/)!
* **Minor CSS Change**: Reduced Search Bar negative margins to fix the Search Bar not aligning properly
* Fixed: Calculation fields that were not added to the Edit Entry fields were being emptied (except the price)
* Updated translations - thank you, translators!
    - Turkish translated by @suhakaralar
    - Russian translated by @awsswa59
    - Polish translated by @dariusz.zielonka

__Developer Updates:__

* Template Change: Updated `widget-poll.php` template to display poll results for all Multiple Forms fields
* Added: `gravityview/query/class` filter to allow query class overrides, needed for Multiple Forms extension
* Added: `gravityview/approve_entries/autounapprove/status` filter to change the approval status set when an entry is modified in Edit Entry
* Added: `$unions` property to `\GV\View`, for future use with [Multiple Forms plugin](https://www.gravitykit.com/extensions/multiple-forms/)

= 2.2.1 on December 4, 2018 =

* Confirmed compatibility with WordPress 5.0 and the new Gutenberg editor ([use the shortcode block to embed](https://docs.gravitykit.com/article/526-does-gravityview-support-gutenberg))
* Added: Support for upcoming [Multiple Forms plugin](https://www.gravitykit.com/extensions/multiple-forms/)
* Fixed: Edit Entry writes incorrectly-formatted empty values in some cases.
* Fixed: "Hide View data until search is performed" not working for [Maps layout](https://www.gravitykit.com/extensions/maps/)
* Fixed: Entries are not accessible when linked to from second page of results
* Fixed: Search redirects to home page when previewing an unpublished View

__Developer Updates:__

* Fixed: Error loading GravityView when server has not defined `GLOB_BRACE` value for the `glob()` function
* Added: `gravityview/entry/slug` filter to modify entry slug. It runs after the slug has been generated by `GravityView_API::get_entry_slug()`
* Added: `\GV\Entry::is_multi()` method to check whether the request's entry is a `Multi_Entry` (contains data from multiple entries because of joins)

= 2.2 on November 28, 2018 =

* Yes, GravityView is fully compatible with Gravity Forms 2.4!
* Added: Choose where users go after editing an entry
* Added: Search entries by approval status with new "Approval Status" field in the Search Bar
* Added: More search input types added for "Created By" searches
* Added: When searching "Created By", set the input type to "text" to search by user email, login and name fields
* Fixed: Issue installing plugins from the Extensions page on a Multisite network
* Fixed: When a View is embedded on the homepage of a site, Single Entry and Edit Entry did not work (404 not found error)
* Fixed: Stray "Advanced Custom Fields" editor at the bottom of Edit View pages
* Fixed: Labels and quantities removed when editing an entry that had product calculations
* Fixed: When multiple Views are embedded on a page, Single Entry could sometimes show "You are not allowed to view this content"
* Fixed: Major search and filtering any/all mode combination issues, especially with "Show only approved entries" mode, A-Z Filters, Featured Entries, Advanced Filtering plugins
* Fixed: Support all [documented date formats](https://docs.gravitykit.com/article/115-changing-the-format-of-the-search-widgets-date-picker) in Search Bar date fields
* Fixed: Issues with [Advanced Filtering](https://www.gravitykit.com/extensions/advanced-filter/) date fields (including human strings, less than, greater than)
* Fixed: Security issue when Advanced Filter was configured with an "Any form field" filter (single entries were not properly secured)
* Fixed: The Quiz Letter Grade is lost if Edit Entry does not contain all Gravity Forms Quiz Add-On fields

__Developer Updates:__

* Updated: `search-field-select.php` template to gracefully handle array values
* Added: Filters for new "Created By" search. [Learn how to modify what fields are searched](https://docs.gravitykit.com/article/523-created-by-text-search).

= 2.1.1 on October 26, 2018 =

* Added: A "Connected Views" menu on the Gravity Forms Forms page - hover over a form to see the new Connected Views menu!
* Fixed: Additional slashes being added to the custom date format for Date fields
* Fixed: Quiz Letter Grade not updated after editing an entry that has Gravity Forms Quiz fields
* Fixed: Single Entry screen is inaccessible when the category is part of a URL path (using the `%category%` tag in the site's Permalinks settings)
* Fixed: Issue where GravityView CSS isn't loading in the Dashboard for some customers
* Fixed: Display uploaded files using Gravity Forms' secure link URL format, if enabled
* Updated Polish translation. Dziękuję Ci, @dariusz.zielonka!

__Developer Updates:__

* Added: `gravityview/template/table/use-legacy-style` filter to  use the legacy Table layout stylesheet without any responsive layout styles (added in GravityView 2.1) - [Here's code you can use](https://gist.github.com/zackkatz/45d869e096cd5114a87952d292116d3f)
* Added: `gravityview/view/can_render` filter to allow you to override whether a View can be rendered or not
* Added: `gravityview/widgets/search/datepicker/format` filter to allow you to modify only the format used, rather than using the `gravityview_search_datepicker_class` filter
* Fixed: Fixed an issue when using [custom entry slugs](https://docs.gravitykit.com/article/57-customizing-urls) where non-unique values across forms cause the entries to not be accessible
* Fixed: Undefined index PHP warning in the GravityView Extensions screen
* Fixed: Removed internal usage of deprecated GravityView functions
* Limitation: "Enable lightbox for images" will not work on images when using Gravity Forms secure URL format. [Contact support](mailto:support@gravitykit.com) for a work-around, or use a [different lightbox script](https://docs.gravitykit.com/article/277-using-the-foobox-lightbox-plugin-instead-of-the-default).

= 2.1.0.2 and 2.1.0.3 on September 28, 2018 =

* Fixed: Slashes being added to field quotes
* Fixed: Images showing as links for File Upload fields

= 2.1.0.1 on September 27, 2018 =

* Fixed: Responsive table layout labels showing sorting icon HTML
* Fixed: Responsive table layout showing table footer

= 2.1 on September 27, 2018 =

* Added: You can now send email notifications when an entry is approved, disapproved, or the approval status has changed. [Learn how](https://docs.gravitykit.com/article/488-notification-when-entry-approved)
* Added: Automatically un-approve an entry when it has been updated by an user without the ability to moderate entries
* Added: Easy way to install GravityView Extensions and our stand-alone plugins [Learn how](https://docs.gravitykit.com/article/489-managing-extensions)
* Added: Enable CSV output for Views [Learn how](https://docs.gravitykit.com/article/491-csv-export)
* Added: A "Page Size" widget allows users to change the number of entries per page
* Added: Support for displaying a single input value of a Chained Select field
* Added: The Table layout is now mobile-responsive!
* Improved: Added a shortcut to reset entry approval on the front-end of a View: "Option + Click" on the Entry Approval field
* Fixed: Custom date format not working with the `{date_created}` Merge Tag
* Fixed: Embedding a View inside an embedded entry didn't work
* Fixed: "Link to entry" setting not working for File Upload fields
* Fixed: Approval Status field not showing anything
* Updated translations - thank you, translators!
    - Polish translated by @dariusz.zielonka
    - Russian translated by @awsswa59
    - Turkish translated by @suhakaralar
    - Chinese translated by @michaeledi

__Developer Notes:__

* Added: Process shortcodes inside [gv_entry_link] shortcodes
* Added: `gravityview/shortcodes/gv_entry_link/output` filter to modify output of the `[gv_entry_link]` shortcode
* Added `gravityview/widget/page_size/settings` and `gravityview/widget/page_size/page_sizes` filters to modify new Page Size widget
* Modified: Added `data-label` attributes to all Table layout cells to make responsive layout CSS-only
* Modified: Added responsive CSS to the Table layout CSS ("table-view.css")
* Improved: Reduced database lookups when using custom entry slugs
* Introduced `\GV\View->can_render()` method to reduce code duplication
* Fixed: Don't add `gvid` unless multiple Views embedded in a post
* Fixed: PHP 5.3 warning in when using `array_combine()` on empty arrays
* Fixed: Apply `addslashes` to View Configuration when saving, fixing `{date_created}` format
* REST API: Allow setting parent post or page with the REST API request using `post_id={id}` ([learn more](https://docs.gravitykit.com/article/468-rest-api))
* REST API: Added `X-Item-Total` header and meta to REST API response

= 2.0.14.1 on July 19, 2018 =

* Fixed: Potential XSS ("Cross Site Scripting") security issue. **Please update.**
* Fixed: GravityView styles weren't being loaded for some users

= 2.0.14 on July 9, 2018 =

* Added: Allow filtering entries by Unapproved status in Gravity Forms
* Added: Reset entry approval status by holding down Option/Alt when clicking entry approval icon
* Fixed: Merge Tags not working in field Custom Labels
* Fixed: Enable sorting by approval status all the time, not just when a form has an Approval field
* Fixed: When a View is saved without a connected form, don't show "no longer exists" message
* Fixed: Inline Edit plugin not updating properly when GravityView is active

__Developer Notes:__

* Added: `gravityview/approve_entries/after_submission/default_status` filter to modify the default status of an entry as it is created.
* Modified: No longer delete `is_approved` entry meta when updating entry status - leave the value to be `GravityView_Entry_Approval_Status::UNAPPROVED` (3)
* Fixed: Allow for "in" and "not_in" comparisons when using `GravityView_GFFormsModel::is_value_match`
* Tweak: If "Search Mode" key is set, but there is no value, use "all"
* Tweak: Reduced number of database queries when rendering a View

= 2.0.13.1 on June 26, 2018 =

* Fixed: Custom Content fields not working with DIY Layout
* Fixed: Error when displaying plugin updates on a single site of a Multisite installation

= 2.0.13 on June 25, 2018 =

* Fixed: When View is embedded in a page, the "Delete Entry" link redirects the user to the View URL instead of embedded page URL
* Fixed: Custom Content fields not working with DIY Layout since 2.0.11
* Fixed: Fatal error when migrating settings from (very) old versions of GravityView
* Fixed: oEmbed not working when using "plain" URLs with numeric View ID slugs

__Developer Notes__

* Added: Code to expose Entry Notes globally, to fix conflict with DataTables (future DataTables update required)
* Added: `data-viewid` attribute to the Search Bar form with the current View ID
* Added: Current Post ID parameter to the `gravityview/edit-entry/publishing-action/after` action

= 2.0.12 on June 12, 2018 =

* Fixed: On the Plugins page, "Update now" not working for GravityView Premium Plugins, Views & Extensions
* Fixed: Always show that plugin updates are available, even if a license is expired

= 2.0.11 on June 12, 2018 =

* Added: Search for fields by name when adding fields to your View configuration (it's really great!)
* Fixed: GravityView license details not saving when the license was activated (only when the Update Settings button was clicked)
* Fixed: Entry filtering for single entries
* Fixed: Per-user language setting not being used in WordPress 4.7 or newer

__Developer Notes__

* Added: `\GV\View::get_joins()` method to fetch array of `\GV\Joins` connected with a View
* Added: `\GV\View::get_joined_forms()` method to get array of `\GV\GF_Forms` connected with a View

= 2.0.10 on June 6, 2018 =

* Fixed: Password-protected Views were showing "You are not allowed to view this content" instead of the password form
* Fixed: When Map View is embedded, Search Bar pointed to View URL, not page URL

= 2.0.9 on June 1, 2018 =

* Added: Allow passing `{get}` Merge Tags to [gventry] and [gvfield] shortcodes
* Fixed: Searching by entry creator using the Search Bar wasn't working
* Fixed: Edit Entry showing "Invalid link" warnings when multiple Views are embedded on a page
* Fixed: Issues with legacy template back-compatiblity (A-Z Filters) and newer API widgets (Maps)
* Fixed: Translations for entry "meta", like "Created By" or "Date Created"
* Fixed: When searching State/Province with the Search Bar, use "exact match" search

__Developer Notes__

* Added: Auto-prefixing for all CSS rules, set to cover 99.7% of browsers. We were already prefixing, so it doesn't change much, but it will update automatically from now on, based on browser support.

= 2.0.8.1 on May 31, 2018 =

* Fixed: Standalone map fields not displaying on the [Maps layout](https://www.gravitykit.com/extensions/maps/)
* Fixed: `[gv_entry_link]` when embedded in a post or page, not a View
* Fixed: `[gv_entry_link]` returning a broken link when the entry isn't defined
* Fixed: Conflict with Testimonials Widget plugin (and other plugins) loading outdated code
* Fixed: PHP notice when displaying Gravity Flow "Workflow" field

= 2.0.8 on May 25, 2018 =

* Fixed: Table layout not using field Column Width settings
* Fixed: With "Show Label" disabled, "Custom Label" setting is being displayed (if set)
* Fixed: List Field columns were being shown as searchable in Search Bar
* Fixed: Conflict with Gravity Forms Import Entries file upload process
* Fixed: Empty searches could show results when "Hide View data until search is performed" is enabled
* Fixed: When "Start Date" and "End Date" are the same day, results may not be accurate

__Developer Updates__

* Fixed: `gv_value()` didn't have necessary View global data set for backward compatibility (`gv_value()` is now deprecated! Use `Use \GV\Field_Template::render()` instead.)

= 2.0.7.1 on May 24, 2018 =

* Fixed: Merge Tags not being shown in Custom Content fields in Edit Entry
* Fixed: "gvGlobals not defined" JavaScript error on Edit Entry screen affecting some themes
* Fixed: Don't clear Search Bar configuration when switching View layouts

= 2.0.7 on May 23, 2018 =

* Fixed: Entry visibility when View is embedded
* Fixed: Don't show widgets if we're oEmbedding an entry
* Fixed: Don't apply "Hide Until Search" on entry pages
* Fixed: "Hide View data until search is performed" not working for Views on embedded pages
* Fixed: Restore Advanced Custom Fields plugin compatibility
* Tweak: When activating a license, remove the notice immediately
* Fixed: Maps API key settings resetting after 24 hours

__Developer Updates__

* Changed: gravityview_get_context() now returns empty string if not GravityView post type

= 2.0.6.1 on May 21, 2018 =

* Fixed: "Hide View data until search is performed" not working
* Added: Support for SiteOrigin Page Builder and LiveMesh SiteOrigin Widgets
* Fixed: Enfold Theme layout builder no longer rendering Views

= 2.0.6 on May 17, 2018 =

* Fixed: Conflicts with Yoast SEO & Jetpack plugins that prevent widgets from displaying
* Fixed: Some fields display as HTML (fixes Gravity Flow Discussion field, for example)
* Fixed: Some Merge Tag modifiers not working, such as `:url` for List fields
* Fixed: Give Floaty a place to hang out on the GravityView Settings screen with new Gravity Forms CSS

__Developer Updates__

* Fixed: Backward-compatibility for using global `$gravityview_view->_current_field` (don't use in new code!)

= 2.0.5 on May 16, 2018 =

* Fixed: Entry Link fields and `[gv_entry_link]` shortcode not working properly with DataTables when embedded
* Fixed: Do not output other shortcodes in single entry mode
* Fixed: Error when deleting an entry
* Fixed: When multiple Views are embedded on a page, and one or more has Advanced Filters enabled, no entries will be displayed
* Fixed: PHP warning with `[gravitypdf]` shortcode
* Fixed: When multiple table layout Views are embedded on a page, there are multiple column sorting links displayed
* Fixed: Error displaying message that a license is expired

= 2.0.4 on May 12, 2018 =

* Fixed: Slow front-end performance, affecting all layout types
* Fixed: Search not performing properly
* Fixed: "Enable sorting by column" option for Table layouts
* GravityView will require Gravity Forms 2.3 in the future; please make sure you're using the latest version of Gravity Forms!

__Developer Updates__

* Fixed: `GravityView_frontend::get_view_entries()` search generation
* Fixed: `gravityview_get_template_settings()` not returning settings
* Tweak: Cache View and Field magic getters into variables for less overhead.

= 2.0.3 on May 10, 2018 =

* Fixed: Compatibility with `[gravitypdf]` shortcode
* Fixed: When using `[gravityview]` shortcode, the `page_size` setting wasn't being respected
* Fixed: `[gravityview detail="last_entry" /]` not returning the correct entry
* Fixed: Widgets not being properly rendered when using oEmbed
* Fixed: Note fields not rendering properly

__Developer Notes__

* Fixed: `GravityView_View::getInstance()` not returning information about a single entry
* Added: `gravityview/shortcode/detail/$key` filter

= 2.0.1 & 2.0.2 on May 9, 2018 =

* Fixed: Widgets not displayed when a View is embedded
* Fixed: Saving new settings can cause fatal error
* Fixed: Prevent commonly-used front end function from creating an error in the Dashboard
* Fixed: Hide labels if "Show Label" is not checked
* Fixed: CSS borders on List layout
* Fixed: Error when fetching GravityView Widget with DataTables Extension 2.2
* Fixed: Fail gracefully when GravityView Maps is installed on a server running PHP 5.2.4

= Version 2.0 on May 8, 2018 =

We are proud to share this release with you: we have been working on this release since 2016, and although most of the changes won’t be seen, GravityView has a brand-new engine that will power the plugin into the future! ��
\- Zack with GravityView

---

**Note: GravityView now requires PHP 5.3 or newer**

_This is a major release. Please back up your site before updating._ We have tested the plugin thoroughly, but we suggest backing up your site before updating all plugins.

**New functionality**

* `[gventry]`: embed entries in a post, page or a View ([learn more](https://docs.gravitykit.com/article/462-gvfield-embed-gravity-forms-field-values))
* `[gvfield]`: embed single field values ([learn more](https://docs.gravitykit.com/article/462-gvfield-embed-gravity-forms-field-values))
* [Many new Merge Tag modifiers](https://docs.gravitykit.com/article/350-merge-tag-modifiers) - These enable powerful new abilities when using the Custom Content field!
* Use oEmbed with Custom Content fields - easily embed YouTube videos, Tweets (and much more) on your Custom Content field
* "Is Starred" field - display whether an entry is "Starred" in Gravity Forms or not, and star/unstar it from the front end of your site
* Added Bosnian, Iranian, and Canadian French translations, updated many others (thank you all!)

**Smaller changes**

* Added `{gv_entry_link}` Merge Tag, alias of `[gv_entry_link]` shortcode in `{gv_entry_link:[post id]:[action]}` format. This allows you to use `{gv_entry_link}` inside HTML tags, where you are not able to use the `[gv_entry_link]` shortcode.
* Default `[gvlogic]` comparison is now set to `isnot=""`; this way, you can just use `[gvlogic if="{example:1}"]` instead of `[gvlogic if="{example:1}" isnot=""]` to check if a field has a value.

**Developer Updates**

This release is the biggest ever for developers! Even so, we have taken great care to provide backward compatibility with GravityView 1.x. Other than increasing the minimum version of PHP to 5.3, **no breaking changes were made.**

* We have rewritten the plugin from the ground up. [Learn all about it here](https://github.com/gravityview/GravityView/wiki/The-Future-of-GravityView).
* New REST API! Fetch GravityView details and entries using the WordPress REST API endpoint. It's disabled by default, but can be enabled or disabled globally on GravityView Settings screen, or per-View in View Settings. [Learn about the endpoints](https://github.com/gravityview/GravityView/wiki/REST-API).
* New `gravityview()` API wrapper function, now used for easy access to everything you could want
* New template structure ([learn how to migrate your custom template files](https://github.com/gravityview/GravityView/wiki/Template-Migration))
* We have gotten rid of global state; actions and filters are now passed a `$context` argument, a [`\GV\Template_Context` object](https://github.com/gravityview/GravityView/blob/v2.0/future/includes/class-gv-context-template.php)
* When HTML 5 is enabled in Gravity Forms, now the Search All field will use `type="search"`
* _Countless_ new filters and actions! Additional documentation will be coming, both on [docs.gravitykit.com](https://docs.gravitykit.com) as well as [codex.gravitykit.com](https://codex.gravitykit.com).

A special thanks to Gennady for your tireless pursuit of better code, insistence on backward compatibility, and your positive attitude. ��

= 1.22.6 on April 4, 2018 =

* Fixed: Line breaks being added to `[gvlogic]` shortcode output
* Fixed: Gravity Forms 2.3 compatibility notice
* Fixed: "The ID is required." message when configuring the GravityView Search WordPress widget
* Fixed: Slashes were being added to Post Image details

__Developer Updates:__

* Added `gravityview/edit_entry/reveal_hidden_field` filter, which allows you to prevent Hidden fields from becoming Text fields in Edit Entry context
* Added `gravityview/edit_entry/field_visibility` filter to set field visibility on Edit Entry (default is always "visible")

= 1.22.5 on January 25, 2018 =

* Improves support for [DIY Layout](https://www.gravitykit.com/extensions/diy-layout/), a layout for designers & developers to take full advantage of GravityView
* Tweak: Show "Embed Shortcode" helper if a View has widgets configured but not Fields
* Fixed: Add Note support for Gravity Forms 2.3 (it's coming soon)
* Fixed: `tabindex` not properly set for Update/Cancel/Delete buttons in Edit Entry
* Fixed: Hide Yoast SEO Content & SEO Analysis functionality when editing a View
* Fixed: Line breaks were being added to Custom Content fields and widgets, even when "Automatically add paragraphs to content" wasn't checked

__Developer Updates:__

* Add `$nl2br`, `$format`, `$aux_data` parameters to `GravityView_API::replace_variables()` to be consistent with `GFCommon::replace_variables()`

= 1.22.4? =

Yes, we skipped a minor release (1.22.4 exists only in our hearts). Thanks for noticing!

= 1.22.3 on December 21, 2017 =

* Added: Support for displaying files uploaded using the Gravity Forms Dropbox Addon (thanks, @mgratch and @ViewFromTheBox!)
* Added: Merge Tags now are replaced when in `[gvlogic]` shortcodes not in a View
* Fixed: Filtering by date in Advanced Filters prevented single entries from being visible
* Fixed: `gravityview/capabilities/allow_logged_out` filter wasn't living up to its name (allowing logged-out visitors to edit entries)

__Developer Updates:__

* Modified: We're reverting changes made to Advanced Custom Field plugin compatibility
* Added: `gravityview/fields/fileupload/file_path` filter in `class-gravityview-field-fileupload.php`
* Modified: Removed `!important` from the CSS height rule for the `.gv-notes .gv-note-add textarea` rule

= 1.22.2 on December 7, 2017 =

* Fixed: Fatal error when running Ultimate Member 2.0 beta
* Fixed: Issue deleting entries when Advanced Filter rules don't match
* Fixed: Delete Entry messages not displaying when entry is deleted
* Fixed: ACF shortcodes in WYSIWYG fields no longer processed since 1.22.1
* Fixed: Fatal error when using old installations of Gravity Forms

__Developer Updates:__

* Added: `gravityview/edit_entry/unset_hidden_field_values` filter to prevent deleting values for fields hidden by Conditional Logic

= 1.22.1.1 on November 30, 2017 =

* Fixed: When displaying Email fields, PHP warning about `StandalonePHPEnkoder.php`

= 1.22.1 on November 29, 2017 =

* Moved "Custom Content" field to top of field picker, in what Rafael calls the "Best idea of 2017 �""
* Added: When Gravity Forms 2.3 is released, support for "Random" entry order will be enabled
* Fixed: Entry oEmbeds not working when using "Plain" URL formats to embed
* Fixed: Only published Views showing in Gravity Forms "Connected Views" menu
* Fixed: Deleting entries can cause entries to be displayed from a different View when Advanced Filters is activated and multiple Views are embedded on a page
* Fixed: Infinite loop when using `[gravityview]` shortcode inside ACF fields

__Developer Updates:__

* Added: `GravityView_HTML_Elements` class for generating commonly-used HTML elements
* Added: Way to disable front-end cookies for our friends in Europe ([see code here](https://gist.github.com/zackkatz/354a71dc47ffef072ed725706cf455ed))
* Added: `gravityview/metaboxes/data-source/before` and `gravityview/metaboxes/data-source/after` hooks
* Added: Second `$args` param added to `gravityview_get_connected_views()` function
* Modified: Pass fifth parameter `$input_type` to `GravityView_Template::assign_field_options` method

= 1.22 on September 4, 2017=

* Added: Support for Gravity Forms 2.3
* Fixed: Fatal error when Divi (and other Elegant Themes) try to load GravityView widgets while editing a post with a sidebar block in it—now the sidebar block will not be rendered
* Fixed: Inline Edit plugin not working when displaying a single entry
* Fixed: Featured Entries plugin not adding correct CSS selector to the single entry container

__Developer Updates:__

* Modified: Template files `list-header.php`, `list-single.php`, `table-header.php`, `table-single.php`
* Fixed: When `GRAVITYVIEW_LICENSE_KEY` constant is defined, it will always be used, and the license field will be disabled
* Fixed: List View and Table View templates have more standardized CSS selectors for single & multiple contexts ([Learn more](https://docs.gravitykit.com/article/63-css-guide))
* Fixed: Permalink issue when embedding a View on a page, then making it the site's Front Page
* Fixed: Transient cache issues when invalidating cache
* Fixed: `gv_empty()` now returns false for an array with all empty values
* Fixed: Delay plugin compatibility checks until `plugins_loaded`

= 1.21.5.3 on July 24, 2017 =

* Fixed: For some field types, the value "No" would be interpreted as `false`
* Fixed: In Edit Entry, when editing a form that has a Post Custom Field field type—configured as checkboxes—file upload fields would not be saved
* Fixed: If a form connected to a View is in the trash, there will be an error when editing the View
* Fixed: Embedding single entries with WordPress 4.8
* Fixed: Fatal error when using older version of WPML

= 1.21.5.2 on June 26, 2017 =

* Tweak: Improved plugin speed by reducing amount of information logged
* Fixed: Duplicate descriptions on the settings screen
* Fixed: Our "No-Conflict Mode" made the settings screen look bad. Yes, we recognize the irony.
* Updated: Translations - thank you, translators!
    - Turkish translation by @suhakaralar
    - Dutch translations by Thom

= 1.21.5.1 on June 13, 2017 =

* Modified: We stopped allowing any HTML in Paragraph Text fields in 1.21.5, but this functionality was used by lots of people. We now use a different function to allow safe HTML by default.
* Added: `gravityview/fields/textarea/allowed_kses` filter to modify the allowed HTML to be displayed.

= 1.21.5 on June 8, 2017 =

* Added: The `{current_post}` Merge Tag adds information about the current post. [Read more about it](https://docs.gravitykit.com/article/412-currentpost-merge-tag).
* Added: `gravityview/gvlogic/parse_atts/after` action to modify `[gvlogic]` shortcode attributes after it's been parsed
* Added: A new setting to opt-in for access to the latest pre-release versions of GravityView (in Views > Settings)
* Added: Support for Restrict Content Pro when in "No-Conflict Mode"
* Fixed: Saving an entry could strip the entry creator information. Now, when the entry creator is not in the "Change Entry Creator" users list, we add them back in to the list.
* Fixed: Potential security issue
* Fixed: Multiple notifications could sometimes be sent when editing an entry in GravityView.
* Fixed: Gravity Forms tooltip scripts being loaded admin-wide.
* Updated: Dutch translations (thanks, Thom!)

= 1.21.4 on April 13, 2017 =

* Fixed: "Enable sorting by column" not visible when using table-based View Presets
* Fixed: Error activating the plugin when Gravity Forms is not active
* Fixed: Numeric sorting
* Fixed: Compatibility issue with WPML 3.6.1 and lower
* Tweak: When using `?cache` to disable entries caching, cached data is removed

= 1.21.3 on April 4, 2017 =

* Fixed: Post Images stopped working in Edit Entry
* Fixed: Conflict with our Social Sharing & SEO Extension
* Fixed: Unable to search for a value of `0`
* Fixed: Inaccurate search results when using the `search_field` and `search_value` settings in the `[gravityview]` shortcode
    - The search mode will now always be set to `all` when using these settings

__Developer Updates:__

* We decided to not throw exceptions in the new `gravityview()` wrapper function. Instead, we will log errors via Gravity Forms logging.

= 1.21.2 on March 31, 2017 =

* Added: Support for embedding `[gravityview]` shortcodes in Advanced Custom Fields (ACF) fields
* Fixed: PHP warnings and notices

= 1.21.1 on March 30, 2017 =

* Fixed: Advanced Filters no longer filtered ��
* Fixed: Fatal error when viewing Single Entry with a Single Entry Title setting that included Merge Tags
* Fixed: Cache wasn't cleared when an entry was created using Gravity Forms API (thanks Steve with Gravity Flow!)

= 1.21 on March 29, 2017 =

* Fixed: Edit Entry compatibility with Gravity Forms 2.2
* Fixed: Single Entry not accessible when filtering a View by Gravity Flow's "Final Status" field
* Fixed: Needed to re-save permalink settings for Single Entry and Edit Entry to work
* Fixed: Incorrect pagination calculations when passing `offset` via the `[gravityview]` shortcode

__Developer Updates:__

* Modified: `GVCommon::check_entry_display()` now returns WP_Error instead of `false` when an error occurs. This allows for additional information to be passed.
* Added: `gravityview/search-all-split-words` filter to change search behavior for the "Search All" search input. Default (`true`) converts words separated by spaces into separate search terms. `false` will search whole word.
* Much progress has been made on the `gravityview()` wrapper function behind the scenes. Getting closer to parity all the time.

= 1.20.1 on March 1, 2017 =

* Added: Support for comma-separated email addresses when adding a note and using "Other email address"
* Fixed: Edit Entry issue with File Uploads not saving properly
* Fixed: Support for `offset` attribute in the `[gravityview]` shortcode
* Updated: Auto-upgrade script

= 1.20 on February 24, 2017 =

* Added: Product Fields are now editable
    - Quantity,
    - Product fields are hidden if the entry contains external transaction data
    - Support for Coupon Addon
* Fixed: Single Entry not accessible when filtering by a Checkbox field in the Advanced Filters Extension
* Fixed: WPML links to Single Entry not working if using directory or sub-domain URL formats
* Fixed: Product field prices not always formatted as a currency
* Fixed: Product fields sometimes appeared twice in the Add Field field picker
* Fixed: PHP warning when updating entries. Thanks for reporting, Werner!
* Modified: Don't show CAPTCHA fields in Edit Entry
* Fixed: "Trying to get property of non-object" bug when updating an entry connected to Gravity Forms User Registration
* Fixed: Yoast SEO scripts and styles not loading properly on Edit View screen
* Updated: Minimum version of Gravity Forms User Registration updated to 3.2

__Developer Notes:__


* Added: `GVCommon::entry_has_transaction_data()` to check whether entry array contains payment gateway transaction information
* Added: `gravityview/edit_entry/hide-coupon-fields` to modify whether to hide Coupon fields in Edit Entry (default: `false`)
* Added: `GravityView_frontend::get_view_entries_parameters()` method to get the final entry search parameters for a View without fetching the entries as well
* Added: `GVCommon::get_product_field_types()` to fetch Gravity Forms product field types array
* Added: `gravityview/edit_entry/field_blacklist` filter to modify what field types should not be shown in Edit Entry
* Added: `GravityView_Plugin_Hooks_Gravity_Forms_Coupon` class
* Added: Third `GravityView_Edit_Entry_Render` parameter to `gravityview/edit_entry/field_value`, `gravityview/edit_entry/field_value_{field_type}` filters and `gravityview/edit_entry/after_update` action
* Updated: `list-body.php` and `list-single.php` template files to prevent empty `<div>` from rendering (and looking bad) when there are no fields configured for the zones
* Updated: `fields/product.php` template file
* Updated: Flexibility library for IE CSS flexbox support
* Modified: `gravityview/edit_entry/hide-product-fields` default will now be determined by whether entry has gateway transaction information
* Modified: Only print errors when running the unit tests if the `--debug` setting is defined, like `phpunit --debug --verbose`
* Modified: If overriding `get_field_input()` using `GravityView_Field`, returning empty value will now result in the default `GF_Field` input being used
* Modified: GravityView_Edit_Entry_User_Registration::restore_display_name() now returns a value instead of void
* Tweak: Edit Entry links no longer require `page=gf_entries&view=entry` at the end of the URL (in case you noticed)

= 1.19.4 on January 19, 2017 =

* **GravityView requirements will soon be updated**: Gravity Forms Version 2.0+, PHP 5.3+
* Updated: GravityView now requires WordPress 4.0 or newer
* Fixed: Search Bar search not working for states in the United States
* Fixed: WPML conflict where Single Entry or Edit Entry screens are inaccessible
* Fixed: Prevent PHP error when displaying GravityView using `get_gravityview()`
* Updated translations:
    - �� Danish *100% translated*d*
    - �� Norwegian *100% translated*d*
    - �� Swedish translation updateded

__Developer Notes: __

* New: We're starting the migration to a new wrapper API that will awesome. We will be rolling out new functionality and documentation over time. For now, we are just using it to load the plugin. [Very exciting time](https://i.imgur.com/xmkONOD.gif)!
* Fixed: Issue fetching image sizes when using `GravityView_Image` class and fetching from a site with invalid SSL cert.
* Added: `gravityview_directory_link` to modify the URL to the View directory context (in `GravityView_API::directory_link()`)

= 1.19.3 on January 9, 2017 =

First update of 2017! We've got great things planned for GravityView and our Extensions. As always, [contact us](mailto:support@gravitykit.com) with any questions or feedback. We don't bite!

* Fixed: List field inputs not loading in Edit Entry when values were empty or the field was hidden initially because of Conditional Logic
* Fixed: Prevent Approve Entry and Delete Entry fields from being added to Edit Entry field configuration
* Fixed: Don't render Views outside "the loop", prevents conflicts with other plugins that run `the_content` filter outside normal places
* Fixed: Only display "You have attempted to view an entry that is not visible or may not exist." warning once when multiple Views are embedded on a page
* Fixed: The `[gravityview]` shortcode would not be parsed properly due to HTML encoding when using certain page builders, including OptimizePress
* Fixed: Potential errors when non-standard form fields are added to Edit Entry configurations ("Creating default object from empty value" and "Cannot use object of type stdClass as array")
* Updated translations:
    - �� Chinese *100% translated* (thank you, Michael Edi!)!)
    - �� French *100% translated*d*
    - �� Brazilian Portuguese *100% translated* (thanks, Rafael!)!)
    - �� Dutch translation updated (thank you, Erik van Beek!)!)
    - �� Swedish translation updateded
    - Updated Spanish (Spain + Mexican) and German (`de` + `de_DE`) with each other

__Developer Notes:__

* `GVCommon::get_form_from_entry_id()` now correctly fetches forms with any status
* Moved `GravityView_Support_Port::get_related_plugins_and_extensions()` to `GV_License_Handler` class
* Updated the `install.sh` bash script
    - The 6th parameter now prevents database creation, and the 7th is the Gravity Forms source file
    - Script no longer breaks if there is a space in a directory name
    - `/tmp/` is no longer created in the GravityView directory; it's installed in the server's `/tmp/` directory
* Fixed Travis CI integration

= 1.19.2 on December 21, 2016 =

* Added: Search Bar now supports displaying State and Country fields as Select, List, or Radio input types (before, only text fields)
* Fixed: Single entries not accessible when a View has filters based on Gravity Forms "Advanced" fields like Address and Name
* Added: There is now a warning when a View tab has not been configured. The question "Why aren't my entries showing up?" is often due to a lack of configuration.
* Added: Notice for future PHP requirements.
    * Reminder: GravityView will soon require PHP 5.3. 97.6% of sites are already compatible.
* Fixed: Conflict with another plugin that prevented the Field Settings from being reachable in the Edit View screen
* Fixed: GravityView widgets repeating twice for some customers

__Developer Notes:__

* Added: `GravityView_View::getContextFields()` method allows fetching the fields configured for each View context (`directory`, `single`, `edit`)
    * Modified: `templates/list-body.php` and `templates/list-single.php` to add a check for context fields before rendering
* Added: `$field_id` as fourth argument passed to `gravityview/extension/search/input_type` filter
* Added: Added `$cap` and `$object_id` parameters to `GVCommon::generate_notice()` to be able to check caps before displaying a notice

= 1.19.1 on November 15, 2016 =

* Fixed: When creating a new View, the "form doesn't exist" warning would display

= 1.19 on November 14, 2016 =

* New: __Front-end entry moderation__! You can now approve and disapprove entries from the front of a View - [learn how to use front-end entry approval](https://docs.gravitykit.com/article/390-entry-approval)
    - Add entry moderation to your View with the new "Approve Entries" field
    - Displaying the current approval status by using the new "Approval Status" field
    - Views have a new "Show all entries to administrators" setting. This allows administrators to see entries with any approval status. [Learn how to use this new setting](https://docs.gravitykit.com/article/390-entry-approval#clarify-step-16)
* Fixed: Approval values not updating properly when using the "Approve/Reject" and "User Opt-In" fields
* Tweak: Show inactive forms in the Data Source form dropdown
* Tweak: If a View is connected to a form that is in the trash or does not exist, an error message is now shown
* Tweak: Don't show "Lost in space?" message when searching existing Views
* Added: New Russian translation - thank you, George Kovalev!
    - Updated: Spanish translation (thanks @matrixmercury)

__Developer Notes:__

* Added: `field-approval.css` CSS file. [Learn how to override the design here](https://docs.gravitykit.com/article/388-front-end-approval-css).
* Modified: Removed the bottom border on the "No Results" text (`.gv-no-results` CSS selector)
* Fixed: Deprecated `get_bloginfo()` usage

= 1.18.1 on November 3, 2016 =

* Updated: 100% Chinese translation—thank you Michael Edi!
* Fixed: Entry approval not working when using [custom entry slugs](https://docs.gravitykit.com/article/57-customizing-urls)
* Fixed: `Undefined index: is_active` warning is shown when editing entries with User Registration Addon active
* Fixed: Strip extra whitespace in Entry Note field templates

= 1.18 on October 11, 2016 =

* Updated minimum requirements: WordPress 3.5, Gravity Forms 1.9.14
* Modified: Entries that are unapproved (not approved or disapproved) are shown as yellow circles
* Added: Shortcut to create a View for an existing form
* Added: Entry Note emails now have a message "This note was sent from {url}" to provide context for the note recipient
* Fixed: Edit Entry did not save other field values when Post fields were in the Edit Entry form
* Fixed: When using "Start Fresh" View presets, form fields were not being added to the "Add Field" field picker
* Fixed: Hidden visible inputs were showing in the "Add Field" picker (for example, the "Middle Name" input was hidden in the Name field, but showing as an option)
* Fixed: Fatal error when editing Post Content and Post Image fields
* Fixed: Lightbox images not loading
* Fixed: Lightbox loading indicator displaying below the overlay
* Fixed: "New form created" message was not shown when saving a draft using a "Start Fresh" View preset
* Gravity Forms User Registration Addon changes:
    * Gravity Forms User Registration 2.0 is no longer supported
    * Fixed Processing "Update User" feeds
    * Fixed: Inactive User Registration feeds were being processed
    * Fixed: User Registration "Update User" feeds were being processed, even if the Update Conditions weren't met
    * Fixed: Unable to use `gravityview/edit_entry/user_registration/trigger_update` filter
* Fixed: Prevent negative entry counts when approving and disapproving entries
* Fixed: PHP notice when WooCommerce Memberships is active
* Tweak: Entry Note emails now have paragraphs automatically added to them
* Tweak: When the global "Show Support Port" setting is "Hide", always hide; if set to "Show", respect each user's Support Port display preference
* Updated: Complete German translation—thank you hubert123456!

__Developer Notes__

* Migrated `is_approved` entry meta values; statuses are now managed by the `GravityView_Entry_Approval_Status` class
    - "Approved" => `1`, use `GravityView_Entry_Approval_Status::APPROVED` constant
    - "0" => `2`, use `GravityView_Entry_Approval_Status::DISAPPROVED` constant
    - Use `$new_value = GravityView_Entry_Approval_Status::maybe_convert_status( $old_value )` to reliably translate meta values
* Added: `GVCommon::get_entry_id()` method to get the entry ID from a slug or ID
* Added: `gravityview_go_back_url` filter to modify the link URL used for the single entry back-link in `gravityview_back_link()` function
* Added: `gravityview/field/notes/wpautop_email` filter to disable `wpautop()` on Entry Note emails
* Added: `$email_footer` to the `gravityview/field/notes/email_content` filter content
* Modified: `note-add-note.php` template: added `current-url` hidden field
* Modified: `list-single.php` template file: added `.gv-grid-col-1-3` CSS class to the `.gv-list-view-content-image` container
* Fixed: Mask the Entry ID in the link to lightbox files

= 1.17.4 on September 7, 2016 =

* Added: Support for editing [Gravity Perks Unique ID](https://gravitywiz.com/documentation/gp-unique-id/) fields
* Fixed: Issue searching and sorting fields with multiple inputs (like names)
* Fixed: Restore Gravity Forms Quiz Addon details in the field picker

__Developer Notes__

* Added: `gravityview_get_directory_widgets()`, `gravityview_set_directory_widgets()` wrapper functions to get and set View widget configurations
* Added: Second `$apply_filter` parameter to `GVCommon::get_directory_fields()` function to set whether or not to apply the `gravityview/configuration/fields` filter

= 1.17.3 on August 31, 2016 =

* Added: Search Bar support for Gravity Forms Survey fields: filter by survey responses
* Added: Search Bar support for Gravity Flow: search entries by the current Step, Step Status, or Workflow Status
* Added: `[gvlogic]` and other shortcodes now can be used inside Email field settings content
* Added: Support for embedding Views in the front page of a site; the GravityView - Allow Front Page Views plugin is no longer required
* Tweak: In Edit View, holding down the option (or alt) key while switching forms allows you to change forms without resetting field configurations - this is useful if you want to switch between duplicate forms
* Fixed: Restored correct Gravity Flow status and workflow values
* Fixed: Conflict when editing an entry in Gravity Flow
* Fixed: Tooltip title text of the field and widget "gear" icon
* Changed the plugin author from "Katz Web Services, Inc." to "GravityView" - it seemed like it was time!

__Developer Notes__

* Modified: `gravityview_get_forms()` function and `GVCommon::get_forms()` method to be compatible with `GFAPI::get_forms()`. Now accepts `$active` and `$trash` arguments, as well as returning all form data (not just `id` and `title` keys)
* Modified: `template/fields/post_image.php` file to use `gravityview_get_link()` to generate the anchor link
* Modified: `rel="noopener noreferrer"` now added to all links generated using `gravityview_get_link()` with `target="_blank"`. This fixes a generic security issue (not specific to GravityView) when displaying links to submitted websites and "Open link in new window" is checked - [read more about it here](https://dev.to/ben/the-targetblank-vulnerability-by-example)
* Modified: Don't convert underscores to periods if not numeric in `GravityView_Widget_Search::prepare_field_filter()` - this fixes searching entry meta
* Modified: Added third `gravityview_search_field_label` parameter: `$field` - it's the field configuration array passed by the Search Bar
* Modified: HTML tags are now stripped from Email field body and subject content
* Modified: Moved `GravityView_Admin_View_Item`, `GravityView_Admin_View_Field`, and `GravityView_Admin_View_Widget` to their own files
* Added: Deprecation notices for methods that haven't been used since Version 1.2!

= 1.17.2 on August 9, 2016 =

* Fixed: "Start Fresh" fails when there are no pre-existing forms in Gravity Forms
* Fixed: Edit Entry not saving values for fields that were initially hidden
* Added: Support for embedding Views in Ultimate Member profile tabs
* Fixed: File Upload fields potentially displaying PHP warnings
* Fixed: Check plugin and theme existence before loading hooks
* Fixed: "Hide empty fields" not working when "Make Phone Number Clickable" is checked for Phone fields
* Fixed: Potential PHP warning when adding Password fields in Edit View
* Fixed: Dutch (Netherlands) `nl_NL` translation file fixed
* Fixed: Divi theme shortcode buttons and modal form added to Edit View screen
* Fixed: Possible for Approve Entries checkbox to use the wrong Form ID
* Fixed: Search issues with special characters
    - Searches that contained ampersands `&` were not working
    - Searches containing plus signs `+` were not working
    - The "Select" Search Bar input type would not show the active search if search term contained an `&`
* Fixed: Multisite issue: when Users are logged-in but not added to any sites, they aren't able to see View content
* Fixed: Never show GravityView Toolbar menu to users who aren't able to edit Views, Forms, or Entries
* Fixed: Allow passing `post_id` in `[gravityview]` shortcode
* Tweak: Use system fonts instead of Open Sans in the admin
* Modified: The default setting for "No-Conflict Mode" is now "On". GravityView _should look good_ on your site!
* Updated translations (thank you!)
    - Turkish translation by Süha Karalar
    - Chinese translation by Michael Edi

__Developer Notes:__

* Added: `gravityview_view_saved` action, triggered after a View has been saved in the admin
* Modified: Changed the Phone field template to use `gravityview_get_link()` to generate the anchor tag
* Added: `gravityview/common/get_entry_id_from_slug/form_id` filter to modify the form ID used to generate entry slugs, in order to avoid hash collisions with data from other forms

= 1.17.1 on June 27 =
* Fixed: Entry approval with Gravity Forms 2.0
    * Added: Approved/Disapproved filters to Gravity Forms "Entries" page
    * Fixed: Bulk Approve/Disapprove
    * Fixed: Approve column and Bulk Actions not visible on Gravity Forms Entries page
    * Tweak: Improved speed of approving/disapproving entries
* Fixed: "Reply To" reference fixed in `GVCommon::send_email()` function
* Added: Improved logging for creation of Custom Slug hash ids
* Translations updated:
    - Updated Chinese translation by @michaeledi
    - Updated Persian translation by @azadmojtaba

= 1.17 on June 14 =

* Fully compatible with Gravity Forms 2.0
* Added: Entry Notes field
    - Add and delete Entry Notes from the frontend
    - Allows users to email Notes when they are added
    - Display notes to logged-out users
    - New [user capabilities](https://docs.gravitykit.com/article/311-gravityview-capabilities) to limit access (`gravityview_add_entry_notes`, `gravityview_view_entry_notes`, `gravityview_delete_entry_notes`, `gravityview_email_entry_notes`)
* Added: Merge Tag modifiers - now set a maximum length of content, and automatically add paragraphs to Merge Tags. [Read how to use the new Merge Tag modifiers](https://docs.gravitykit.com/article/350-merge-tag-modifiers).
    - `:maxwords:{number}` - Limit output to a set number of words
    - `:wpautop` - Automatically add line breaks and paragraphs to content
    - `:timestamp` - Convert dates into timestamp values
* Modified: Major changes to the Search Bar design
* Added: Field setting to display the input value, label, or check mark, depending on field type. Currently supported: Checkbox, Radio, Drop Down fields.
* Added: RTL ("right to left") language support in default and List template styles (Added: `gv-default-styles-rtl.css` and `list-view-rtl.css` stylesheets)
* Added: Option to make Phone numbers click-to-call
* Added: GravityView parent menu to Toolbar; now you can edit the form connected to a View directly from the View
    * Changed: Don't show Edit View in the Admin Bar; it's now under the GravityView parent menu
    * Fixed: Don't remove Edit Post/Page admin bar menu item
* Added: Support for [Gravity Flow](https://gravityflow.io) "Workflow Step" and Workflow "Final Status" fields
* Added: Support for Password fields. You probably shouldn't display them (in most cases!) but now you *can*
* Modified: When deleting/trashing entries with GravityView, the connected posts created by Gravity Forms will now also be deleted/trashed
* Edit Entry improvements
    * Added: Edit Entry now fully supports [Gravity Forms Content Templates](https://www.gravityhelp.com/documentation/article/create-content-template/)
    * Fixed: Edit Entry didn't pre-populate List inputs if they were part of a Post Custom Field field type
    * Fixed: Updating Post Image fields in Edit Entry when the field is not set to "Featured Image" in Gravity Forms
    * Fixed: "Rank" and "Ratings" Survey Field types not being displayed properly in Edit Entry
    * Fixed: Signature field not displaying existing signatures in Edit Entry
    * Fixed: Post Category fields will now update to show the Post's current categories
    * Fixed: Allow multiple Post Category fields in Edit Entry
    * Fixed: PHP warning caused when a form had "Anti-spam honeypot" enabled
* Fixed: When inserting a GravityView shortcode using the "Add View" button, the form would flow over the window
* Fixed: Church Themes theme compatibility
* Fixed: Inactive and expired licenses were being shown the wrong error message
* Fixed: Moving domains would prevent GravityView from updating
* Fixed: When using the User Opt-in field together with the View setting "Show Only Approved Entries", entries weren't showing
* Fixed: If a label is set for Search Bar "Link" fields, use the label. Otherwise, "Show only:" will be used
* Fixed: Showing the first column of a List field was displaying all the field's columns
* Translations: New Persian translation by @azadmojtaba (thank you!)

__Developer Notes__

* Templates changed:
    * `list-single.php` and `list-body.php`: changed `#gv_list_{entry_id}` to `#gv_list_{entry slug}`. If using custom entry slugs, the ID attribute will change. Otherwise, no change.
    * `list-body.php`: Removed `id` attribute from entry title `<h3>`
* Added: Override GravityView CSS files by copying them to a template's `/gravityview/css/` sub-directory
* Added: `gravityview_css_url()` function to check for overriding CSS files in templates
* Added: `gravityview_use_legacy_search_style` filter; return `true` to use previous Search Bar stylesheet
* Major CSS changes for the Search Bar.
    - Search inputs `<div>`s now have additional CSS classes based on the input type: `.gv-search-field-{input_type}` where `{input_type}` is:
    `search_all` (search everything text box), `link`, `date`, `checkbox` (list of checkboxes), `single_checkbox`, `text`, `radio`, `select`,
    `multiselect`, `date_range`, `entry_id`, `entry_date`
    - Added `gv-search-date-range` CSS class to containers that have date ranges
    - Moved `gv-search-box-links` CSS class from the `<p>` to the `<div>` container
    - Fixed: `<label>` `for` attribute was missing quotes
* Added:
    - `gravityview/edit_entry/form_fields` filter to modify the fields displayed in Edit Entry form
    - `gravityview/edit_entry/field_value_{field_type}` filter to change the value of an Edit Entry field for a specific field type
    - `gravityview/edit-entry/render/before` action, triggered before the Edit Entry form is rendered
    - `gravityview/edit-entry/render/after` action, triggered after the Edit Entry form is rendered
* Fixed: PHP Warning for certain hosting `open_basedir` configurations
* Added: `gravityview/delete-entry/delete-connected-post` Filter to modify behavior when entry is deleted. Return false to prevent posts from being deleted or trashed when connected entries are deleted or trashed. See `gravityview/delete-entry/mode` filter to modify the default behavior, which is "delete".
* Added: `gravityview/edit_entry/post_content/append_categories` filter to modify whether post categories should be added to or replaced?
* Added: `gravityview/common/get_form_fields` filter to modify fields used in the "Add Field" selector, View "Filters" dropdowns, and Search Bar
* Added: `gravityview/search/searchable_fields` filter to modify fields used in the Search Bar field dropdown
* Added: `GVCommon::send_email()`, a public alias of `GFCommon::send_email()`
* Added: `GravityView_Field_Notes` class, with lots of filters to modify output
* Added: `$field_value` parameter to `gravityview_get_field_label()` function and `GVCommon::get_field_label()` method
* Added: `$force` parameter to `GravityView_Plugin::frontend_actions()` to force including files
* Modified: Added second parameter `$entry` to `gravityview/delete-entry/trashed` and `gravityview/delete-entry/deleted` actions
* Fixed: An image with no `src` output a broken HTML `<img>` tag

= 1.16.5.1 on April 7 =

* Fixed: Edit Entry links didn't work

= 1.16.5 on April 6 =

* Fixed: Search Bar inputs not displaying for Number fields
* Fixed: Compatibility issue with [ACF](https://wordpress.org/plugins/advanced-custom-fields/) plugin when saving a View
* Fixed (for real this time): Survey field values weren't displaying in Edit Entry
* Tweak: Made it clearer when editing a View that GravityView is processing in the background
* Added: Chinese translation (thanks, Edi Weigh!)
* Updated: German translation (thanks, @akwdigital!)

__Developer Notes__

* Added: `gravityview/fields/custom/decode_shortcodes` filter to determine whether to process shortcodes inside Merge Tags in Custom Content fields. Off by default, for security reasons.
* Fixed: Potential fatal errors when activating GravityView if Gravity Forms isn't active
* Updated: Gamajo Template Loader to Version 1.2
* Verified compatibility with WordPress 4.5

= 1.16.4.1 on March 23 =
* Fixed: Major display issue caused by output buffering introduced in 1.16.4. Sorry!

= 1.16.4 on March 21 =
* Fixed: `[gravityview]` shortcodes sometimes not rendering inside page builder shortcodes
* Fixed: Individual date inputs (Day, Month, Year) always would show full date.
* Fixed: Quiz and Poll fields weren't displaying properly
* Fixed: Survey field CSS styles weren't enqueued properly when viewing survey results
* Fixed: Survey field values weren't displaying in Edit Entry. We hope you "likert" this update a lot ;-)
* Added: Option to set the search mode ("any" or "all") on the GravityView Search WordPress widget.
* Added: Option to show/hide "Show Answer Explanation" for Gravity Forms Quiz Addon fields
* Tweak: Don't show GravityView Approve Entry column in Gravity Forms Entries table if there are no entries
* Updated: Turkish translation. Thanks, @suhakaralar!
* Tested and works with [Gravity Forms 2.0 Beta 1](https://www.gravityforms.com/gravity-forms-v2-0-beta-1-released/)

__Developer Notes:__

* Tweak: Updated `templates/fields/date.php` template to use new `GravityView_Field_Date::date_display()` method.
* Added `gv-widgets-no-results` and `gv-container-no-results` classes to the widget and View container `<div>`s. This will make it easier to hide empty View content and/or Widgets.
* Added: New action hooks when entry is deleted (`gravityview/delete-entry/deleted`) or trashed (`gravityview/delete-entry/trashed`).
* Added: Use the hook `gravityview/search/method` to change the default search method from `GET` to `POST` (hiding the search filters from the View url)
* Added: `gravityview/extension/search/select_default` filter to modify default value for Drop Down and Multiselect Search Bar fields.
* Added: `gravityview_get_input_id_from_id()` helper function to get the Input ID from a Field ID.

= 1.16.3 on February 28 =

* Fixed: Date range search not working
* Fixed: Display fields with calculation enabled on the Edit Entry view
* Fixed: Large images in a gallery not resizing (when using [.gv-gallery](https://docs.gravitykit.com/article/247-create-a-gallery))
* Tweak: Start and end date in search are included in the results

__Developer Notes:__

* Added: `gravityview/approve_entries/bulk_actions` filter to modify items displayed in the Gravity Forms Entries "Bulk action" dropdown, in the "GravityView" `<optgroup>`
* Added: `gravityview/edit_entry/button_labels` filter to modify the Edit Entry view buttons labels (defaults: `Cancel` and `Update`)
* Added: `gravityview/approve_entries/add-note` filter to modify whether to add a note when the entry has been approved or disapproved (default: `true`)
* Fixed: Removed deprecated `get_currentuserinfo()` function usage

= 1.16.2.2 on February 17 =

* This fixes Edit Entry issues introduced by 1.16.2.1. If you are running 1.16.2.1, please update. Sorry for the inconvenience!

= 1.16.2.1 on February 16 =

* Fixed: Edit Entry calculation fields not being able to calculate values when the required fields weren't included in Edit Entry layout
* Fixed: Prevent Section fields from being searchable
* Fixed: Setting User Registration 3.0 "create" vs "update" feed type

= 1.16.2 on February 15 =

* Added: Support for Post Image field on the Edit Entry screen
* Added: Now use any Merge Tags as `[gravityview]` parameters
* Fixed: Support for User Registration Addon Version 3
* Fixed: Support for rich text editor for Post Body fields
* Fixed: Admin-only fields may get overwritten when fields aren't visible during entry edit by user (non-admin)
* Fixed: Address fields displayed hidden inputs
* Fixed: Merge Tag dropdown list can be too wide when field names are long
* Fixed: When sorting, recent entries disappeared from results
* Fixed: Searches that included apostrophes or ampersands returned no results
* Fixed: Zero values not set in fields while in Edit Entry
* Fixed: Re-calculate fields where calculation is enabled after entry is updated
* Fixed: Warning message when Number fields not included in custom Edit Entry configurations
* Translation updates:
    - Bengali - thank you @tareqhi for 100% translation!
    - Turkish by @dbalage


__Developer Notes:__

* Reminder: <strong>GravityView will soon require PHP 5.3</strong>
* Added: `gravityview/widgets/container_css_class` filter to modify widget container `<div>` CSS class
    - Added `gv-widgets-{zone}` class to wrapper (`{zone}` will be either `header` or `footer`)
* Fixed: Conflict with some plugins when `?action=delete` is processed in the Admin (#624, reported by dcavins)
* Fixed: Removed `icon` CSS class name from the table sorting icon links. Now just `gv-icon` instead of `icon gv-icon`.
* Fixed: "Clear" search link now set to `display: inline-block` instead of `display: block`
* Added: `gravityview/common/get_entry/check_entry_display` filter to disable validating whether to show entries or not against View filters
* Fixed: `GravityView_API::replace_variables` no longer requires `$form` and `$entry` arguments

= 1.16.1 on January 21 =

* Fixed: GravityView prevented Gravity Forms translations from loading
* Fixed: Field Width setting was visible in Edit Entry
* Fixed: Don't display embedded Gravity Forms forms when editing an entry in GravityView

__Developer Notes:__

* Added: `gravityview_excerpt_more` filter. Modify the "Read more" link used when "Maximum Words" setting is enabled and the output is truncated.
    * Removed: `excerpt_more` filter on `textarea.php` - many themes use permalink values to generate links.

= 1.16 on January 14 =
* Happy New Year! We have big things planned for GravityView in 2016, including a new View Builder. Stay tuned :-)
* Added: Merge Tags. [See all GravityView Merge Tags](https://docs.gravitykit.com/article/76-merge-tags)
    * `{date_created}` The date an entry was created. [Read how to use it here](https://docs.gravitykit.com/article/331-date-created-merge-tag).
    * `{payment_date}` The date the payment was received. Formatted using [the same modifiers](https://docs.gravitykit.com/article/331-date-created-merge-tag) as `{date_created}`
    * `{payment_status}` The current payment status of the entry (ie "Processing", "Pending", "Active", "Expired", "Failed", "Cancelled", "Approved", "Reversed", "Refunded", "Voided")
    * `{payment_method}` The way the entry was paid for (ie "Credit Card", "PayPal", etc.)
    * `{payment_amount}` The payment amount, formatted as the currency (ie `$75.25`). Use `{payment_amount:raw}` for the un-formatted number (ie `75.25`)
    * `{currency}` The currency with which the entry was submitted (ie "USD", "EUR")
    * `{is_fulfilled}` Whether the order has been fulfilled. Displays "Not Fulfilled" or "Fulfilled"
    * `{transaction_id}` the ID of the transaction returned by the payment gateway
    * `{transaction_type}` Indicates the transaction type of the entry/order. "Single Payment" or "Subscription".
* Fixed: Custom merge tags not being replaced properly by GravityView
* Fixed: Connected form links were not visible in the Data Source metabox
* Fixed: Inaccurate "Key missing" error shown when license key is invalid
* Fixed: Search Bar could show "undefined" search fields when security key has expired. Now, a helpful message will appear.
* Tweak: Only show Add View button to users who are able to publish Views
* Tweak: Reduce the number of database calls by fetching forms differently
* Tweak: Only show license key notices to users who have capability to edit settings, and only on GravityView pages
* Tweak: Improved load time of Views screen in the admin
* Tweak: Make sure entry belongs to correct form before displaying
* Tweak: Removed need for one database call per displayed entry
* Translations, thanks to:
    - Brazilian Portuguese by @marlosvinicius
    - Mexican Spanish by @janolima

__Developer Notes:__

* New: Added `get_content()` method to some `GravityView_Fields` subclasses. We plan on moving this to the parent class soon. This allows us to not use `/templates/fields/` files for every field type.
* New: `GVCommon::format_date()` function formats entry and payment dates in more ways than `GFCommon::format_date`
* New: `gravityview_get_terms_choices()` function generates array of categories ready to be added to Gravity Forms $choices array
* New: `GVCommon::has_product_field()` method to check whether a form has product fields
* New: Added `add_filter( 'gform_is_encrypted_field', '__return_false' );` before fetching entries
* Added: `gv-container-{view id}` CSS class to `gv_container_class()` function output. This will be added to View container `<div>`s
* Added: `$group` parameter to `GravityView_Fields::get_all()` to get all fields in a specified group
* Added: `gravityview_field_entry_value_{field_type}_pre_link` filter to modify field values before "Show As Link" setting is applied
* Added: Second parameter `$echo` (boolean) to `gv_container_class()`
* Added: Use the `$is_sortable` `GravityView_Field` variable to define whether a field is sortable. Overrides using the  `gravityview/sortable/field_blacklist` filter.
* Fixed: `gv_container_class()` didn't return value
* Fixed: Don't add link to empty field value
* Fixed: Strip extra whitespace in `gravityview_sanitize_html_class()`
* Fixed: Don't output widget structural HTML if there are no configured widgets
* Fixed: Empty HTML `<h4>` label container output in List layout, even when "Show Label" was unchecked
* Fixed: Fetching the current entry can improperly return an empty array when using `GravityView_View->getCurrentEntry()` in DataTables extension
* Fixed: `gravityview/sortable/formfield_{form}_{field_id}` filter [detailed here](https://docs.gravitykit.com/article/231-how-to-disable-the-sorting-control-on-one-table-column)
* Fixed: `gravityview/sortable/field_blacklist` filter docBlock fixed
* Tweak: Set `max-width: 50%` for `div.gv-list-view-content-image`
* Tweak: Moved `gv_selected()` to `helper-functions.php` from `class-api.php`

= 1.15.2 on December 3 =

* Fixed: Approval column not being added properly on the Form Entries screen for Gravity Forms 1.9.14.18+
* Fixed: Select, multi-select, radio, checkbox, and post category field types should use exact match search
* Fixed: Cannot delete entry notes from Gravity Forms Entry screen
* Fixed: Date Range search field label not working
* Fixed: Date Range searches did not include the "End Date" day
* Fixed: Support Port docs not working on HTTPS sites
* Fixed: When deleting an entry, only show "Entry Deleted" message for the deleted entry's View
* Fixed: "Open link in a new tab or window?" setting for Paragraph Text fields
* Fixed: Custom Labels not being used as field label in the View Configuration screen
    * Tweak: Custom Labels will be used as the field label, even when the "Show Label" checkbox isn't checked
* Tweak: Show available plugin updates, even when license is expired
* Tweak: Improve spacing of the Approval column on the Entries screen
* Tweak: Added support for new accessibility labels added in WordPress 4.4

__Developer Notes:__

* Fixed: Make `gravityview/fields/fileupload/link_atts` filter available when not using lightbox with File Uploads field
* Renamed files:
    - `includes/fields/class.field.php` => `includes/fields/class-gravityview-field.php`
    - `includes/class-logging.php` => `includes/class-gravityview-logging.php`
    - `includes/class-image.php` => `includes/class-gravityview-image.php`
    - `includes/class-migrate.php` => `includes/class-gravityview-migrate.php`
    - `includes/class-change-entry-creator.php` => `includes/class-gravityview-change-entry-creator.php`
* New: `gravityview/delete-entry/verify_nonce` Override Delete Entry nonce validation. Return true to declare nonce valid.
* New: `gravityview/entry_notes/add_note` filter to modify GravityView note properties before being added
* New: `gravityview_post_type_supports` filter to modify `gravityview` post type support values
* New: `gravityview_publicly_queryable` filter to modify whether Views be accessible using `example.com/?post_type=gravityview`. Default: Whether the current user has `read_private_gravityviews` capability (Editor or Administrator by default)

= 1.15.1 on October 27 =
* New: Use `{get}` Merge Tags as `[gravityview]` attributes
* Fixed: Edit Entry and Delete Entry links weren't working in DataTables
* Fixed: Some Gravity Forms Merge Tags weren't working, like `{embed_post:post_title}`
* Fixed: Display Checkbox and Radio field labels in the Search Bar
	* New: If you prefer how the searches looked before the labels were visible, you can set the "Label" for the search field to a blank space. That will hide the label.
	* Removed extra whitespace from search field `<label>`s
* Fixed: Update the required Gravity Forms version to 1.9.9.10
* Fixed: Section fields should not be affected by "Hide empty fields" View setting
* Fixed: Add ability to check post custom fields for `[gravityview]` shortcode. This fixes issues with some themes and page builder plugins.
* Fixed: Return type wasn't boolean for `has_gravityview_shortcode()` function
* Tweak: Improve notifications logic
	* Only show notices to users with appropriate capabilities
	* Allow dismissing all notices
	* Clear dismissed notices when activating the plugin
	* Fixed showing notice to enter license key
* Tweak: Added previously-supported `{created_by:roles}` Merge Tag to available tags dropdown
* Tweak: Allow overriding `gravityview_sanitize_html_class()` function
* Tweak: Make `GravityView_Merge_Tags::replace_get_variables()` method public
* Tweak: Rename `GravityView_Merge_Tags::_gform_replace_merge_tags()` method `GravityView_Merge_Tags::replace_gv_merge_tags()` for clarity

= 1.15 on October 15 =
* Added: `{get}` Merge Tag that allows passing data via URL to be safely displayed in Merge Tags. [Learn how this works](https://docs.gravitykit.com/article/314-the-get-merge-tag).
	- Example: When adding `?first-name=Floaty` to a URL, the Custom Content `My name is {get:first-name}` would be replaced with `My name is Floaty`
* Added: GravityView Capabilities: restrict access to GravityView functionality to certain users and roles. [Learn more](https://docs.gravitykit.com/article/311-gravityview-capabilities).
	- Fixed: Users without the ability to create Gravity Forms forms are able to create a new form via "Start Fresh"
	- Only add the Approve Entries column if user has the `gravityview_moderate_entries` capability (defaults to Editor role or higher)
	- Fixed: Contributors now have access to the GravityView "Getting Started" screen
* Added: `[gv_entry_link]` shortcode to link directly to an entry. [Learn more](https://docs.gravitykit.com/article/287-edit-entry-and-delete-entry-shortcodes).
	- Existing `[gv_delete_entry_link]` and `[gv_edit_entry_link]` shortcodes will continue to work
* Added: Ability to filter View by form in the Admin. [Learn more](https://docs.gravitykit.com/article/313-the-views-list-on-the-dashboard).
* Added: Option to delete GravityView data when the plugin is uninstalled, then deleted. [Learn more](https://docs.gravitykit.com/article/312-how-to-delete-the-gravityview-data-when-the-plugin-is-uninstalled).
* Added: New support "Beacon" to easily search documentation and ask support questions
* Added: Clear search button to the Search Widget (WP widget)
* Fixed: `number_format()` PHP warning on blank Number fields
* Fixed: `{created_by}` merge tags weren't being escaped using `esc_html()`
* Fixed: Checkmark icons weren't always available when displaying checkbox input field
* Fixed: When "Shorten Link Display" was enabled for Website fields, "Link Text" wasn't respected
* Fixed: Only process "Create" Gravity Forms User Registration Addon feeds, by default the user role and the user display name format persist
* Fixed: Error with List field  `Call to undefined method GF_Field::get_input_type()`
* Fixed: BuddyPress/bbPress `bbp_setup_current_user()` warning
* Fixed: `gravityview_is_admin_page()` wasn't recognizing the Settings page as a GravityView admin page
* Fixed: Custom Content Widgets didn't replace Merge Tags
* Fixed: PHP Warnings
* Fixed: WordPress Multisite fatal error when Gravity Forms not Network Activated
* Tweak: Don't show Data Source column in Views screen to users who don't have permissions to see any of the data anyway
* Tweak: Entry notes are now created using `GravityView_Entry_Notes` class
* Tweak: Improved automated code testing
* Tweak: Added `gravityview/support_port/display` filter to enable/disable displaying Support Port
* Tweak: Added `gravityview/support_port/show_profile_setting` filter to disable adding the Support Port setting on User Profile pages
* Tweak: Removed `gravityview/admin/display_live_chat` filter
* Tweak: Removed `gravityview_settings_capability` filter
* Tweak: Escape form name in dropdowns

= 1.14.2 & 1.14.3 on September 17 =
* Fixed: Issue affecting Gravity Forms User Registration Addon. Passwords were being reset when an user edited their own entry.

= 1.14.1 on September 16 =
* Fixed: Error with older versions of Maps Premium View

= 1.14 on September 16 =
* Added: Search Bar now supports custom label text
* Added: Show the value of a single column of a "Multiple Columns" List field
* Added: Sorting by time now works. Why is this "Added" and not "Fixed"? Because Gravity Forms doesn't natively support sorting by time!
* Added: Display the roles of the entry creator by using `{created_by:roles}` Merge Tag
* Fixed: Field containers were being rendered even when empty
* Fixed: Widgets were not being displayed when using page builders and themes that pre-process shortcodes
* Fixed: Don't show "Width %" setting when in Single Entry configuration
* Fixed: Error in extension class that assumes GravityView is active
* Fixed: Add check for `{all_fields_display_empty}` Gravity Forms merge tag
* Fixed: Hide metabox until View Data Source is configured
* Fixed: Search Bar "Link" input type wasn't highlighting properly based on the value of the filter
* Fixed: Improved speed of getting users for Search Bar and GravityView Search Widgets with "Submitted by" fields, and in the Edit Entry screen (the Change Entry Creator dropdown)
* Fixed: Conflict with other icon fonts in the Dashboard
* Fixed: Allow HTML in Source URL "Link Text" field setting
* Fixed: Gravity Forms User Registration Addon conflicts
	- When editing an entry, an user's roles and display name were reset to the Addon's feed configuration settings
	- Users receive "Password Updated" emails in WordPress 4.3+, even if the password wasn't changed
* Fixed: Prevent sorting by List fields, which aren't sortable due to their data storage method
* Tweak: Support for plugin banner images in the plugin changelog screen
* Tweak: Updated default Search Bar configuration to be a single input with "Search Everything"
* Tweak: Sort user dropdown by display name instead of username
* Tweak: Reduce size of AJAX responses
* Tweak: Add "Template" column to the All Views list table - now you can better see what template is being used
* Tweak: Remove redundant close icon for field and widget settings
* Tweak: When adding notes via GravityView, set the note type to `gravityview` to allow for better searchability
* Added: Automated code testing
* Updated: Bengali translation by @tareqhi. Thank you!

= 1.13.1 on August 26 =
* Fixed: Potential XSS security issue. **Please update.**
* Fixed: The cache was not being reset properly for entry changes, including:
	- Starring/unstarring
	- Moving to/from the trash
	- Changing entry owner
	- Being marked as spam
* Fixed: Delete entry URL not properly passing some parameters (only affecting pages with multiple `[gravityview]` shortcodes)
* Added: `gravityview/delete-entry/mode` filter. When returning "trash", "Delete Entry" moves entries to the trash instead of permanently deleting them.
* Added: `gravityview/admin/display_live_chat` filter to disable live chat widget
* Added: `gravityview/delete-entry/message` filter to modify the "Entry Deleted" message content
* Tweak: Improved license activation error handling by linking to relevant account functions
* Tweak: Added settings link to plugin page actions
* Tweak: Improved code documentation
* Updated Translations:
	- Bengali translation by @tareqhi
	- Turkish translation by @suhakaralar
* New: Released a new [GravityView Codex](http://codex.gravitykit.com) for developers

= 1.13 on August 20 =
* Fixed: Wildcard search broken for Gravity Forms 1.9.12+
* Fixed: Edit Entry validation messages not displaying for Gravity Forms 1.9.12+
* Added: Number field settings
	- Format number: Display numbers with thousands separators
	- Decimals: Precision of the number of decimal places. Leave blank to use existing precision.
* Added: `detail` parameter to the `[gravityview]` shortcode. [Learn more](https://docs.gravitykit.com/article/73-using-the-shortcode#detail-parameter)
* Added: `context` parameter to the `[gvlogic]` shortcode to show/hide content based on current mode (Multiple Entries, Single Entry, Edit Entry). [Learn more](https://docs.gravitykit.com/article/252-gvlogic-shortcode#context)
* Added: Allow to override the entry saved value by the dynamic populated value on the Edit Entry view using the `gravityview/edit_entry/pre_populate/override` filter
* Added: "Edit View" link in the Toolbar when on an embedded View screen
* Added: `gravityview_is_hierarchical` filter to enable defining a Parent View
* Added: `gravityview/merge_tags/do_replace_variables` filter to enable/disable replace_variables behavior
* Added: `gravityview/edit_entry/verify_nonce` filter to override nonce validation in Edit Entry
* Added: `gravityview_strip_whitespace()` function to strip new lines, tabs, and multiple spaces and replace with single spaces
* Added: `gravityview_ob_include()` function to get the contents of a file using combination of `include()` and `ob_start()`
* Fixed: Edit Entry link not showing for non-admins when using the DataTables template
* Fixed: Cache wasn't being used for `get_entries()`
* Fixed: Extension class wasn't properly checking requirements
* Fixed: Issue with some themes adding paragraphs to Javascript tags in the Edit Entry screen
* Fixed: Duplicated information in the debugging logs
* Updated: "Single Entry Title" and "Back Link Label" settings now support shortcodes, allowing for you to use [`[gvlogic]`](https://docs.gravitykit.com/article/252-gvlogic-shortcode)
* Updated: German and Portuguese translations

= 1.12 on August 5 =
* Fixed: Conflicts with Advanced Filter extension when using the Recent Entries widget
* Fixed: Sorting icons were being added to List template fields when embedded on the same page as Table templates
* Fixed: Empty Product fields would show a string (", Qty: , Price:") instead of being empty. This prevented "Hide empty fields" from working
* Fixed: When searching on the Entry Created date, the date used GMT, not blog timezone
* Fixed: Issue accessing settings page on Multisite
* Fixed: Don't show View post types if GravityView isn't valid
* Fixed: Don't redirect to the List of Changes screen if you've already seen the screen for the current version
* Fixed: When checking license status, the plugin can now fix PHP warnings caused by other plugins that messed up the requests
* Fixed: In Multisite, only show notices when it makes sense to
* Added: `gravityview/common/sortable_fields` filter to override which fields are sortable
* Tweak: Extension class added ability to check for required minimum PHP versions
* Tweak: Made the `GravityView_Plugin::$theInstance` private and renamed it to `GravityView_Plugin::$instance`. If you're a developer using this, please use `GravityView_Plugin::getInstance()` instead.
* Updated: French translation

= 1.11.2 on July 22 =
* Fixed: Bug when comparing empty values with `[gvlogic]`
* Fixed: Remove extra whitespace when comparing values using `[gvlogic]`
* Modified: Allow Avada theme Javascript in "No-Conflict Mode"
* Updated: French translation

= 1.11.1 on July 20 =
* Added: New filter hook to customise the cancel Edit Entry link: `gravityview/edit_entry/cancel_link`
* Fixed: Extension translations
* Fixed: Dropdown inputs with long field names could overflow field and widget settings
* Modified: Allow Genesis Framework CSS and Javascript in "No-Conflict Mode"
* Updated: Danish translation (thanks @jaegerbo!) and German translation

= 1.11 on July 15 =
* Added: GravityView now updates WordPress user profiles when an entry is updated while using the Gravity Forms User Registration Add-on
* Fixed: Removed User Registration Add-on validation when updating an entry
* Fixed: Field custom class not showing correctly on the table header
* Fixed: Editing Time fields wasn't displaying saved value
* Fixed: Conflicts with the date range search when search inputs are empty
* Fixed: Conflicts with the Other Entries field when placing a search:
    - Developer note: the filter hook `gravityview/field/other_entries/args` was replaced by "gravityview/field/other_entries/criteria". If you are using this filter, please [contact support](mailto:support@gravitykit.com) before updating so we can help you transition
* Updated: Turkish translation (thanks @suhakaralar!) and Mexican translation (thanks @jorgepelaez!)

= 1.10.1 on July 2 =
* Fixed: Edit Entry link and Delete Entry link in embedded Views go to default view url
* Fixed: Duplicated fields on the Edit Entry view
* Fixed: Warning on bulk edit

= 1.10 on June 26 =
* Update: Due to the new Edit Entry functionality, GravityView now requires Gravity Forms 1.9 or higher
* Fixed: Editing Hidden fields restored
* Fixed: Edit Entry and Delete Entry may not always show in embedded Views
* Fixed: Search Bar "Clear" button Javascript warning in Internet Explorer
* Fixed: Edit Entry styling issues with input sizes. Edit Entry now uses 100% Gravity Forms styles.
* Added: `[gv_edit_entry_link]` and `[gv_delete_entry_link]` shortcodes. [Read how to use them](https://docs.gravitykit.com/article/287-edit-entry-and-delete-entry-shortcodes)

= 1.9.1 on June 24 =
* Fixed: Allow "Admin Only" fields to appear in Edit Entry form
	- New behavior: If the Edit Entry tab isn't configured in GravityView (which means all fields will be shown by default), GravityView will hide "Admin Only" fields from being edited by non-administrators. If the Edit Entry tab is configured, then GravityView will use the field settings in the configuration, overriding Gravity Forms settings.
* Tweak: Changed `gravityview/edit-entry/hide-product-fields` filter to `gravityview/edit_entry/hide-product-fields` for consistency

= 1.9 on June 23 =
* Added: Edit Entry now takes place in the Gravity Forms form layout, not in the previous layout. This means:
	- Edit Entry now supports Conditional Logic - as expected, fields will show and hide based on the form configuration
	- Edit Entry supports [Gravity Forms CSS Ready Classes](https://docs.gravityforms.com/list-of-css-ready-classes/) - the layout you have configured for your form will be used for Edit Entry, too.
	- If you customized the CSS of your Edit Entry layout, **you will need to update your stylesheet**. Sorry for the inconvenience!
	- If visiting an invalid Edit Entry link, you are now provided with a back link
	- Product fields are now hidden by default, since they aren't editable. If you want to instead display the old message that "product fields aren't editable," you can show them using the new `gravityview/edit_entry/hide-product-fields` filter
* Added: Define column widths for fields in each field's settings (for Table and DataTable View Types only)
* Added: `{created_by}` Merge Tag that displays information from the creator of the entry ([learn more](https://docs.gravitykit.com/article/281-the-createdby-merge-tag))
* Added: Edit Entry field setting to open link in new tab/window
* Added: CSS classes to the Update/Cancel/Delete buttons ([learn more](https://docs.gravitykit.com/article/63-css-guide#edit-entry))
* Fixed: Shortcodes not processing properly in DataTables Extension
* Tweak: Changed support widget to a Live Chat customer support and feedback form widget

= 1.8.3 on June 12 =
* Fixed: Missing title and subtitle field zones on `list-single.php` template

= 1.8.2 on June 10 =
* Fixed: Error on `list-single.php` template

= 1.8.1 on June 9 =
* Added: New search filter for Date fields to allow searching over date ranges ("from X to Y")
* Updated: The minimum required version of Gravity Forms is now 1.8.7. **GravityView will be requiring Gravity Forms 1.9 soon.** Please update Gravity Forms if you are running an older version!
* Fixed: Conflicts with [A-Z Filter Extension](https://www.gravitykit.com/extensions/a-z-filter/) and View sorting due to wrong field mapping
* Fixed: The "links" field type on the GravityView WordPress search widget was opening the wrong page
* Fixed: IE8 Javascript error when script debugging is on. Props, [@Idealien](https://github.com/Idealien). [Issue #361 on Github](https://github.com/katzwebservices/GravityView/issues/361)
* Fixed: PHP warning when trashing entries. Issue #370 on Github
* Tweak: Updated the `list-single.php`, `table-body.php`, `table-single.php` templates to use `GravityView_View->getFields()` method

= 1.8 on May 26 =
* View settings have been consolidated to a single location. [Learn more about the new View Settings layout](https://docs.gravitykit.com/article/275-view-settings).
* Added: Custom Link Text in Website fields
* Added: Poll Addon GravityView widget
* Added: Quiz Addon support: add Quiz score fields to your View configuration
* Added: Possibility to search by entry creator on Search Bar and Widget
* Fixed: `[gvlogic]` shortcode now properly handles comparing empty values.
    * Use `[gvlogic if="{example} is=""]` to determine if a value is blank.
    * Use `[gvlogic if="{example} isnot=""]` to determine if a value is not blank.
    * See "Matching blank values" in the [shortcode documentation](https://docs.gravitykit.com/article/252-gvlogic-shortcode)
* Fixed: Sorting by full address. Now defaults to sorting by city. Use the `gravityview/sorting/address` filter to modify what data to use ([here's how](https://gist.github.com/zackkatz/8b8f296c6f7dc99d227d))
* Fixed: Newly created entries cannot be directly accessed when using the custom slug feature
* Fixed: Merge Tag autocomplete hidden behind the Field settings (did you know you can type `{` in a field that has Merge Tags enabled and you will get autocomplete?)
* Fixed: For sites not using [Permalinks](http://codex.wordpress.org/Permalinks), the Search Bar was not working for embedded Views
* Tweak: When GravityView is disabled, only show "Could not activate the Extension; GravityView is not active." on the Plugins page
* Tweak: Added third parameter to `gravityview_widget_search_filters` filter that passes the search widget arguments
* Updated Translations:
    - Italian translation by @Lurtz
	- Bengali translation by @tareqhi
    - Danish translation by @jaegerbo

= 1.7.6.2 on May 12 =
* Fixed: PHP warning when trying to update an entry with the approved field.
* Fixed: Views without titles in the "Connected Views" dropdown would appear blank

= 1.7.6.1 on May 7 =
* Fixed: Pagination links not working when a search is performed
* Fixed: Return false instead of error if updating approved status fails
* Added: Hooks when an entry approval is updated, approved, or disapproved:
    - `gravityview/approve_entries/updated` - Approval status changed (passes $entry_id and status)
    - `gravityview/approve_entries/approved` - Entry approved (passes $entry_id)
    - `gravityview/approve_entries/disapproved` - Entry disapproved (passes $entry_id)

= 1.7.6 on May 5 =
* Added WordPress Multisite settings page support
    - By default, settings aren't shown on single blogs if GravityView is Network Activated
* Fixed: Security vulnerability caused by the usage of `add_query_arg` / `remove_query_arg`. [Read more about it](https://blog.sucuri.net/2015/04/security-advisory-xss-vulnerability-affecting-multiple-wordpress-plugins.html)
* Fixed: Not showing the single entry when using Advanced Filter (`ANY` mode) with complex fields types like checkboxes
* Fixed: Wrong width for the images in the list template (single entry view)
* Fixed: Conflict with the "The Events Calendar" plugin when saving View Advanced Filter configuration
* Fixed: When editing an entry in the frontend it gets unapproved when not using the approve form field
* Added: Option to convert text URI, www, FTP, and email addresses on a paragraph field in HTML links
* Fixed: Activate/Check License buttons weren't properly visible
* Added: `gravityview/field/other_entries/args` filter to modify arguments used to generate the Other Entries list. This allows showing other user entries from any View, not just the current view
* Added: `gravityview/render/hide-empty-zone` filter to hide empty zone. Use `__return_true` to prevent wrapper `<div>` from being rendered
* Updated Translations:
	- Bengali translation by @tareqhi
	- Turkish translation by @suhakaralar
	- Hungarian translation by @Darqebus

= 1.7.5.1 on April 10 =
* Fixed: Path issue with the A-Z Filters Extension

= 1.7.5 on April 10 =
* Added: `[gvlogic]` Shortcode - allows you to show or hide content based on the value of merge tags in Custom Content fields! [Learn how to use the shortcode](https://docs.gravitykit.com/article/252-gvlogic-shortcode).
* Fixed: White Screen error when license key wasn't set and settings weren't migrated (introduced in 1.7.4)
* Fixed: No-Conflict Mode not working (introduced in 1.7.4)
* Fixed: PHP notices when visiting complex URLs
* Fixed: Path to plugin updater file, used by Extensions
* Fixed: Extension global settings layout improved (yet to be implemented)
* Tweak: Restructure plugin file locations
* Updated: Dutch translation by @erikvanbeek. Thanks!

= 1.7.4.1 on April 7 =
* Fixed: Fatal error when attempting to view entry that does not exist (introduced in 1.7.4)
* Updated: Turkish translation by @suhakaralar. Thanks!

= 1.7.4 on April 6 =
* Modified: The List template is now responsive! Looks great on big and small screens.
* Fixed: When editing an entry in the frontend it gets unapproved
* Fixed: Conflicts between the Advanced Filter extension and the Single Entry mode (if using `ANY` mode for filters)
* Fixed: Sorting by full name. Now sorts by first name by default.
    * Added `gravityview/sorting/full-name` filter to sort by last name ([see how](https://gist.github.com/zackkatz/cd42bee4f361f422824e))
* Fixed: Date and Time fields now properly internationalized (using `date_i18n` instead of `date`)
* Added: `gravityview_disable_change_entry_creator` filter to disable the Change Entry Creator functionality
* Modified: Migrated to use Gravity Forms settings
* Modified: Updated limit to 750 users (up from 300) in Change Entry Creator dropdown.
* Confirmed WordPress 4.2 compatibility
* Updated: Dutch translation (thanks, @erikvanbeek!)

= 1.7.3 on March 25 =
* Fixed: Prevent displaying a single Entry that doesn't match configured Advanced Filters
* Fixed: Issue with permalink settings needing to be re-saved after updating GravityView
* Fixed: Embedding entries when not using permalinks
* Fixed: Hide "Data Source" metabox links in the Screen Options tab in the Admin
* Added: `gravityview_has_archive` filter to enable View archive (see all Views by going to [sitename.com]/view/)
* Added: Third parameter to `GravityView_API::entry_link()` method:
    * `$add_directory_args` *boolean* True: Add URL parameters to help return to directory; False: only include args required to get to entry
* Tweak: Register `entry` endpoint even when not using rewrites
* Tweak: Clear `GravityView_View->_current_entry` after the View is displayed (fixes issue with Social Sharing Extension, coming soon!)
* Added: Norwegian translation (thanks, @aleksanderespegard!)

= 1.7.2 on March 18 =
* Added: Other Entries field - Show what other entries the entry creator has in the current View
* Added: Ability to hide the Approve/Reject column when viewing Gravity Forms entries ([Learn how](https://docs.gravitykit.com/article/248-how-to-hide-the-approve-reject-entry-column))
* Fixed: Missing Row Action links for non-View types (posts, pages)
* Fixed: Embedded DataTable Views with `search_value` not filtering correctly
* Fixed: Not possible to change View status to 'Publish'
* Fixed: Not able to turn off No-Conflict mode on the Settings page (oh, the irony!)
* Fixed: Allow for non-numeric search fields in `gravityview_get_entries()`
* Fixed: Social icons displaying on GravityView settings page
* Tweak: Improved Javascript & PHP speed and structure

= 1.7.1 on March 11 =
* Fixed: Fatal error on the `list-body.php` template

= 1.7 on March 10 =
* Added: You can now edit most Post Fields in Edit Entry mode
    - Supports Post Content, Post Title, Post Excerpt, Post Tags, Post Category, and most Post Custom Field configurations ([Learn more](https://docs.gravitykit.com/article/245-editable-post-fields))
* Added: Sort Table columns ([read how](https://docs.gravitykit.com/article/230-how-to-enable-the-table-column-sorting-feature))
* Added: Post ID field now available - shows the ID of the post that was created by the Gravity Forms entry
* Fixed: Properly reset `$post` after Live Post Data is displayed
* Tweak: Display spinning cursor while waiting for View configurations to load
* Tweak: Updated GravityView Form Editor buttons to be 1.9 compatible
* Added: `gravityview/field_output/args` filter to modify field output settings before rendering
* Fixed: Don't show date field value if set to Unix Epoch (1/1/1970), since this normally means that in fact, no date has been set
* Fixed: PHP notices when choosing "Start Fresh"
* Fixed: If Gravity Forms is installed using a non-standard directory name, GravityView would think it wasn't activated
* Fixed: Fixed single entry links when inserting views with `the_gravityview()` template tag
* Updated: Portuguese translation (thanks, Luis!)
* Added: `gravityview/fields/email/javascript_required` filter to modify message displayed when encrypting email addresses and Javascript is disabled
* Added: `GFCommon:js_encrypt()` method to encrypt text for Javascript email encryption
* Fixed: Recent Entries widget didn't allow externally added settings to save properly
* Fixed: Delete Entry respects previous pagination and sorting
* Tweak: Updated View Presets to have improved Search Bar configurations
* Fixed: `gravityview/get_all_views/params` filter restored (Modify Views returned by the `GVCommon::get_all_views()` method)
* GravityView will soon require Gravity Forms 1.9 or higher. If you are running Gravity Forms Version 1.8.x, please update to the latest version.

= 1.6.2 on February 23 =
* Added: Two new hooks in the Custom Content field to enable conditional logic or enable `the_content` WordPress filter which will trigger the Video embed ([read how](https://docs.gravitykit.com/article/227-how-can-i-transform-a-video-link-into-a-player-using-the-custom-content-field))
* Fixed: Issue when embedding multiple DataTables views in the same page
* Tweak: A more robust "Save View" procedure to prevent losing field configuration on certain browsers
* Updated Translations:
	- Bengali translation by @tareqhi
	- Turkish translation by @suhakaralar

= 1.6.1 on February 17 =
* Added: Allow Recent Entries to have an Embed Page ID
* Fixed: # of Recent Entries not saving
* Fixed: Link to Embed Entries how-to on the Welcome page
* Fixed: Don't show "Please select View to search" message until Search Widget is saved
* Fixed: Minor Javascript errors for new WordPress Search Widget
* Fixed: Custom template loading from the theme directory
* Fixed: Adding new search fields to the Search Bar widget in the Edit View screen
* Fixed: Entry creators can edit their own entries in Gravity Forms 1.9+
* Fixed: Recent Entries widget will be hidden in the Customizer preview until View ID is configured
* Tweak: Added Floaty icon to Customizer widget selectors
* Updated: Hungarian, Norwegian, Portuguese, Swedish, Turkish, and Spanish translations (thanks to all the translators!)

= 1.6 on February 12 =
* Our support site has moved to [docs.gravitykit.com](https://docs.gravitykit.com). We hope you enjoy the improved experience!
* Added: GravityView Search Widget - Configure a WordPress widget that searches any of your Views. [Read how to set it up](https://docs.gravitykit.com/article/222-the-search-widget)
* Added: Duplicate View functionality allows you to clone a View from the All Views screen. [Learn more](https://docs.gravitykit.com/article/105-how-to-duplicate-or-copy-a-view)
* Added: Recent Entries WordPress Widget - show the latest entries for your View. [Learn more](https://docs.gravitykit.com/article/223-the-recent-entries-widget)
* Added: Embed Single Entries - You can now embed entries in a post or page! [See how](https://docs.gravitykit.com/article/105-how-to-duplicate-or-copy-a-view)
* Fixed: Fatal errors caused by Gravity Forms 1.9.1 conflict
* Fixed: Respect Custom Input Labels added in Gravity Forms 1.9
* Fixed: Edit Entry Admin Bar link
* Fixed: Single Entry links didn't work when previewing a draft View
* Fixed: Edit entry validation hooks not running when form has multiple pages
* Fixed: Annoying bug where you would have to click Add Field / Add Widget buttons twice to open the window
* Added: `gravityview_get_link()` function to standardize generating HTML anchors
* Added: `GravityView_API::entry_link_html()` method to generate entry link HTML
* Added: `gravityview_field_entry_value_{$field_type}` filter to modify the value of a field (in `includes/class-api.php`)
* Added: `field_type` key has been added to the field data in the global `$gravityview_view->field_data` array
* Added: `GravityView_View_Data::maybe_get_view_id()` method to determine whether an ID, post content, or object passed to it is a View or contains a View shortcode.
* Added: Hook to customise the text message "You have attempted to view an entry that is not visible or may not exist." - `gravityview/render/entry/not_visible`
* Added: Included in hook `gravityview_widget_search_filters` the labels for search all, entry date and entry id.
* Tweak: Allow [WordPress SEO](http://wordpress.org/plugins/wordpress-seo/) scripts and styles when in "No Conflict Mode"
* Fixed: For Post Dynamic Data, make sure Post ID is set
* Fixed: Make sure search field choices are available before displaying field

= 1.5.4 on January 29, 2015 =
* Added: "Hide View data until search is performed" setting - only show the Search Bar until a search is entered
* Added: "Clear" button to your GravityView Search Bar - allows easy way to remove all searches & filters
* Added: You can now add Custom Content GravityView Widgets (not just fields) - add custom text or HTMLin the header or footer of a View
* Added: `gravityview/comments_open` filter to modify whether comments are open or closed for GravityView posts (previously always false)
* Added: Hook to filter the success Edit Entry message and link `gravityview/edit_entry/success`
* Added: Possibility to add custom CSS classes to multiple view widget wrapper ([Read how](https://www.gravitykit.com/support/documentation/204144575/))
* Added: Field option to enable Live Post Data for Post Image field
* Fixed: Loading translation files for Extensions
* Fixed: Edit entry when embedding multiple views for the same form in the same page
* Fixed: Conflicts with Advanced Filter extension when embedding multiple views for the same form in the same page
* Fixed: Go Back link on embedded single entry view was linking to direct view url instead of page permalink
* Fixed: Searches with quotes now work properly
* Tweak: Moved `includes/css/`, `includes/js/` and `/images/` folders into `/assets/`
* Tweak: Improved the display of the changelog (yes, "this is *so* meta!")
* Updated: Swedish translation - thanks, @adamrehal
* Updated: Hungarian translation - thanks, @Darqebus (a new translator!) and @dbalage

= 1.5.3 on December 22 =
* Fixed: When adding more than 100 fields to the View some fields weren't saved.
* Fixed: Do not set class tickbox for non-images files
* Fixed: Display label "Is Fulfilled" on the search bar
* Fixed: PHP Notice with Gravity Forms 1.9 and PHP 5.4+
* Tested with Gravity Forms 1.9beta5 and WordPress 4.1
* Updated: Turkish translation by @suhakaralar and Hungarian translation by @dbalage. Thanks!

= 1.5.2 on December 11 =
* Added: Possibility to show the label of Dropdown field types instead of the value ([learn more](https://www.gravitykit.com/support/documentation/202889199/ "How to display the text label (not the value) of a dropdown field?"))
* Fixed: Sorting numeric columns (field type number)
* Fixed: View entries filter for Featured Entries extension
* Fixed: Field options showing delete entry label
* Fixed: PHP date formatting now keeps backslashes from being stripped
* Modified: Allow license to be defined in `wp-config.php` ([Read how here](https://www.gravitykit.com/support/documentation/202870789/))
* Modified: Added `$post_id` parameter as the second argument for the `gv_entry_link()` function. This is used to define the entry's parent post ID.
* Modified: Moved `GravityView_API::get_entry_id_from_slug()` to `GVCommon::get_entry_id_from_slug()`
* Modified: Added second parameter to `gravityview_get_entry()`, which forces the ability to fetch an entry by ID, even if custom slugs are enabled and `gravityview_custom_entry_slug_allow_id` is false.
* Updated Translations:
	- Bengali translation by @tareqhi
	- Romanian translation by @ArianServ
	- Mexican Spanish translation by @jorgepelaez

= 1.5.1 on December 2 =

* Added: Delete Entry functionality!
	- New "User Delete" setting allows the user who created an entry to delete it
	- Adds a "Delete" link in the Edit Entry form
	- Added a new "Delete Link" Field to the Field Picker
* Fixed: DataTables Extension hangs when a View has Custom Content fields
* Fixed: Search Bar - When searching on checkbox field type using multiselect input not returning results
* Fixed: Search Bar - supports "Match Any" search mode by default ([learn more](https://www.gravitykit.com/support/documentation/202722979/ "How do I modify the Search mode?"))
* Fixed: Single Entry View title when view is embedded
* Fixed: Refresh the results cache when an entry is deleted or is approved/disapproved
* Fixed: When users are created using the User Registration Addon, the resulting entry is now automatically assigned to them
* Fixed: Change cache time to one day (from one week) so that Edit Link field nonces aren't invalidated
* Fixed: Incorrect link shortening for domains when it is second-level (for example, `example.co.uk` or `example.gov.za`)
* Fixed: Cached directory link didn't respect page numbers
* Fixed: Edit Entry Admin Bar link wouldn't work when using Custom Entry Slug
* Added: Textarea field now supports an option to trim the number of words shown
* Added: Filter to alter the default behaviour of wrapping images (or image names) with a link to the content object ([learn more](https://www.gravitykit.com/support/documentation/202705059/ "Read the support doc for the filter"))
* Updated: Portuguese translation (thanks @luistinygod), Mexican translation (thanks, @jorgepelaez), Turkish translation (thanks @suhakaralar)

= 1.5 on November 12 =
* Added: New "Edit Entry" configuration
	- Configure which fields are shown when editing an entry
	- Set visibility for the fields (Entry Creator, Administrator, etc.)
	- Set custom edit labels
* Fixed: Single entry view now respects View settings
	- If an entry isn't included in View results, the single entry won't be available either
	- If "Show Only Approved" is enabled, prevent viewing of unapproved entries
	- Respects View filters, including those added by the Advanced Filtering extension
* Fixed: Single entry Go back button context on Embedded Views
* Fixed: Delete signature fields in Edit Entry (requires the Gravity Forms Signature Addon)
* Fixed: Gravity Forms tooltip translations being overridden
* Added: Choose to open the link from a website field in the same window (field option)
* Updated: Spanish (Mexican) translation by @jorgepelaez, Dutch translation by @erikvanbeek and @leooosterloo, Turkish translation by @suhakaralar

= 1.4 on October 28 =
* Added: Custom entry slug capability. Instead of `/entry/123`, you can now use entry values in the URL, like `/entry/{company name}/` or `/entry/{first name}-{last name}/`. Requires some customization; [learn more here](https://www.gravitykit.com/support/documentation/202239919)
* Fixed: GravityView auto-updater script not showing updates
* Fixed: Edit Entry when a form has required Upload Fields
* Fixed: "Return to Directory" link not always working for sites in subdirectories
* Fixed: Broken links to single entries when viewing paginated results
* Fixed: Loaded field configurations when using "Start Fresh" presets
* Fixed: Searches ending in a space caused PHP warning
* Fixed: Custom "Edit Link Text" settings respected
* Fixed: Don't rely on Gravity Forms code for escaping query
* Fixed: When multiple Views are displayed on a page, Single Entry mode displays empty templates.
* Fixed: PHP error when displaying Post Content fields using Live Data for a post that no longer is published
* Tweak: Search Bar "Links" Input Type
	- Make link bold when filter is active
	- Clicking on an active filter removes the filter
* Tweak: Fixed updates for Multisite installations
* Modified: Now you can override which post a single entry links to. For example, if a shortcode is embedded on a home page and you want single entries to link to a page with an embedded View, not the View itself, you can pass the `post_id` parameter. This accepts the ID of the page where the View is embedded.
* Modified: Added `$add_pagination` parameter to `GravityView_API::directory_link()`
* Added: Indonesian translation (thanks, @sariyanta)!
* Updated: Swedish translation 100% translated - thanks, @adamrehal!
* Updated: Dutch translation (thanks, @leooosterloo)!

= 1.3 on October 13 =
* Speed improvements - [Learn more about GravityView caching](https://www.gravitykit.com/support/documentation/202827685/)
	- Added caching functionality that saves results to be displayed
	- Automatically clean up expired caches
	- Reduce number of lookups for where template files are located
	- Store the path to the permalink for future reference when rendering a View
	- Improve speed of Gravity Forms fetching field values
* Modified: Allow `{all_fields}` and `{pricing_fields}` Merge Tags in Custom Content field. [See examples of how to use these fields](https://www.gravitykit.com/support/documentation/201874189/).
* Fixed: Message restored when creating a new View
* Fixed: Searching advanced input fields
* Fixed: Merge Tags available immediately when adding a new field
* Fixed: Issue where jQuery Cookie script wouldn't load due to `mod_security` issues. [Learn more here](http://docs.woothemes.com/document/jquery-cookie-fails-to-load/)
* Fixed (hopefully): Auto-updates for WordPress Multisite
* Fixed: Clicking overlay to close field/widget settings no longer scrolls to top of page
* Fixed: Make sure Gravity Forms scripts are added when embedding Gravity Forms shortcodes in a Custom Field
* Fixed: Remove double images of Floaty in the warning message when GravityView is disabled
* Fixed: PHP warnings related to Section field descriptions
* Fixed: When using an advanced input as a search field in the Search Bar, the label would always show the parent field's label (Eg: "Address" when it should have shown "City")
	- Added: `gravityview_search_field_label` filter to allow modifying search bar labels
* Fixed: Field label disappears on closing settings if the field title is empty
* Fixed: Sub-fields retain label after opening field settings in the View Configuration
* Modified: Allow passing an array of form IDs to `gravityview_get_entries()`
* Tweak: If the View hasn't been configured yet, don't show embed shortcode in Publish metabox
* Tweak: Add version info to scripts and styles to clear caches with plugin updates
* Added: Swedish translation (thanks, @adamrehal)!
* Updated: Spanish (Mexican) translation by, @jorgepelaez, Dutch translation by @erikvanbeek, and Turkish translation by @suhakaralar
* Updated: Changed Turkish language code from `tr` to `tr_TR` to match WordPress locales

= 1.2 on October 8 =
* Added: New Search Bar!
	- No longer check boxes in each field to add a field to the search form
	- Add any searchable form fields, not just fields added to the View
	- Easy new drag & drop way to re-order fields
	- Horizontal and Vertical layouts
	- Choose how your search fields are displayed (if you have a checkbox field, for example, you can choose to have a drop-down, a multiselect field, checkboxes, radio buttons, or filter links)
	- Existing search settings will be migrated over on upgrade
* Added: "Custom Content" field type
	- Insert arbitrary text or HTML in a View
	- Supports shortcodes (including Gravity Forms shortcodes)!
* Added: Support for Gravity Forms Section & HTML field types
* Added: Improved textarea field support. Instead of using line breaks, textareas now output with paragraphs.
	- Added new `/templates/fields/textarea.php` file
* Added: A new File Upload field setting. Force uploads to be displayed as links and not visually embedded by checking the "Display as a Link" checkbox.
* Added: Option to disable "Map It" link for the full Address field.
	- New `gravityview_get_map_link()` function with `gravityview_map_link` filter. To learn how to modify the map link, [refer to this how-to article](https://www.gravitykit.com/support/documentation/201608159)
	- The "Map It" string is now translatable
* Added: When editing a View, there are now links in the Data Source box to easily access the Form: edit form, form entries, form settings and form preview
* Added: Additional information in the "Add Field" or "Add Widget" picker (also get details about an item by hovering over the name in the View Configuration)
* Added: Change Entry Creator functionality. Easily change the creator of an entry when editing the entry in the Gravity Forms Edit Entry page
	- If you're using the plugin downloaded from [the how-to page](https://www.gravitykit.com/support/documentation/201991205/), you can de-activate it
* Modified: Changed translation textdomain to `gravityview` instead of `gravity-view`
* Modified: Always show label by default, regardless of whether in List or Table View type
* Modified: It's now possible to override templates on a Form ID, Post ID, and View ID basis. This allows custom layouts for a specific View, rather than site-wide. See "Template File Hierarchy" in [the override documentation](http://www.gravitykit.com/support/documentation/202551113/) to learn more.
* Modified: File Upload field output no longer run through `wpautop()` function
* Modified: Audio and Video file uploads are now displayed using WordPress' built-in [audio](http://codex.wordpress.org/Audio_Shortcode) and [video](http://codex.wordpress.org/Video_Shortcode) shortcodes (requires WordPress 3.6 or higher)
	- Additional file type support
	- Added `gravityview_video_settings` and `gravityview_audio_settings` filters to modify the parameters passed to the shortcode
* Fixed: Shortcode attributes not overriding View defaults
* Fixed: Uploading and deleting files works properly in Edit Entry mode
* Fixed: Configurations get truncated when configuring Views with many fields
* Fixed: Empty `<span class="gv-field-label">` tags no longer output
	- Modified: `gv_field_label()` no longer returns the label with a trailing space. Instead, we use the `.gv-field-label` CSS class to add spacing using CSS padding.
* Fixed: Conflict with Relevanssi plugin
* Fixed: If a date search isn't valid, remove the search parameter so it doesn't cause an error in Gravity Forms
* Fixed: Email field was displaying label even when email was empty.
* Settings page improvements
	- When changing the license value and saving the form, GravityView now re-checks the license status
	- Improved error messages
	- Made license settings translatable
* Modified: Added support for Gravity Forms "Post Image" field captions, titles, and descriptions.
* Updated list of allowed image formats to include `.bmp`, `.jpe`, `.tiff`, `.ico`
* Modified: `/templates/fields/fileupload.php` file - removed the logic for how to output the different file types and moved it to the `gravityview_get_files_array()` function in `includes/class-api.php`
* Modified: `gv_value()` no longer needs the `$field` parameter
* Tweak: Fixed email setting description text.
* Tweak: Don't show Entry Link field output on single entry
* Tweak: Improved Javascript performance in the Admin
* Tweak: "Custom Label" is now shown as the field title in View Configuration
* Tweak: Fixed "Left Footer" box not properly cleared
* Tweak: Show warning if the Directory plugin is running
* Tweak: Use icon font in Edit Entry mode for the download/delete file buttons. Now stylable using `.gv-edit-entry-wrapper .dashicons` CSS class.
* Updated: Turkish translation by @suhakaralar, Dutch translation by @leooosterloo, Portuguese translation by @luistinygod

= 1.1.6 on September 8 =
* Fixed: Approve / Disapprove all entries using Gravity Forms bulk edit entries form (previously, only visible entries were affected)
* Added: Email field settings
	- Email addresses are now encrypted by default to prevent scraping by spammers
	- Added option to display email plaintext or as a link
	- Added subject and body settings: when the link is clicked, you can choose to have these values pre-filled
* Added: Source URL field settings, including show as a link and custom link text
* Added: Signature field improvements (when using the Gravity Forms Signature Add-on) - now shows full size
* Fixed: Empty truncated URLs no longer get shown
* Fixed: License Activation works when No-Conflict Mode is enabled
* Fixed: When creating a new View, "View Type" box was visible when there were no existing Gravity Forms
* Fixed: Fields not always saving properly when adding lots of fields with the "Add All Fields" button
* Fixed: Recognizing single entry when using WordPress "Default" Permalink setting
* Fixed: Date Created field now respects the blog's timezone setting, instead of using UTC time
* Fixed: Edit Entry issues
	* Fixed form validation errors when a scheduled form has expired and also when a form has reached its entry limit
	* Fixed PHP warning messages when editing entries
	* When an Edit Entry form is submitted and there are errors, the submitted values stay in the form; the user won't need to fill in the form again.
* Fixed: Product sub-fields (Name, Quantity & Price) displayed properly
* Fixed: Empty entry display when using Job Board preset caused by incorrect template files being loaded
* Fixed: Files now can be deleted when a non-administrator is editing an entry
* Fixed: PHP Notices on Admin Views screen for users without edit all entries capabilities
* Modified: Added ability to customize and translate the Search Bar's date picker. You can now fully customize the date picker.
	* Added: Full localization for datepicker calendar (translate the days of the week, month, etc)
	* Modified: Changed year picker to +/- 5 years instead of +20/-100
* Tweak: Enabled Merge Tags for Table view "Custom CSS Class" field settings
* Tweak: In the Edit View screen, show a link icon when a field is being used as a link to the Single Entry mode
* Tweak: Added helper text when a new form is created by GravityView
* Tweak: Renamed "Description" drop zone to "Other Fields" to more accurately represent use
* Tweak: Remove all fields from a zone by holding down the Alt key while clicking the remove icon

#### Developers

* Modified: `template/fields/date_created.php` file
* Added: `gravityview_date_created_adjust_timezone` filter to disable timezone support and use UTC (returns boolean)
* Added: `get_settings()` and `get_setting()` methods to the `GravityView_Widget` class. This allows easier access to widget settings.
* Modified: Added `gravityview_js_localization` filter to add Javascript localization
* Added: `gravityview_datepicker_settings` filter to modify the datepicker settings using the setting names from the [jQuery DatePicker options](http://api.jqueryui.com/datepicker/)
* Modified: `gravityview_entry_class` filter to modify the CSS class for each entry wrapper
* Modified: Added `gravityview_widget_search_filters` filter to allow reordering search filters, so that they display in a different order in search widget
* Modified: Addded `gravityview_default_page_size` filter to modify default page size for Views (25 by default)
* Modified: Added actions to the `list-body.php` template file:
	- `gravityview_list_body_before`: Before the entry output
	- `gravityview_entry_before`: Inside the entry wrapper
	- `gravityview_entry_title_before`, `gravityview_entry_title_after`: Before and after the entry title and subtitle output
	- `gravityview_entry_content_before`, `gravityview_entry_content_after`: Before and after the entry content area (image and description zones)
	- `gravityview_entry_footer_before`, `gravityview_entry_footer_after`: Before and after the entry footer
	- `gravityview_entry_after`: Before the entry wrapper closing tag
	- `gravityview_list_body_after`: After entry output
* Modified: Added `gravityview_get_entry_ids()` function to fetch array of entry IDs (not full entry arrays) that match a search result
* Tweak: Removed duplicate `GravityView_frontend::hide_field_check_conditions()` and `GravityView_frontend::filter_fields()` methods
* Modified: Added `get_cap_choices()` method to be used for fetching GravityView roles array

= 1.1.5 =
* Added: "Edit" link in Gravity Forms Entries screen
* Fixed: Show tooltips when No Conflict Mode is enabled
* Fixed: Merge Vars for labels in Single Entry table layouts
* Fixed: Duplicate "Edit Entry" fields in field picker
* Fixed: Custom date formatting for Date Created field
* Fixed: Searching full names or addresses now works as expected
* Fixed: Custom CSS classes are now added to cells in table-based Views
* Updated: Turkish translation by @suhakaralar
* Tweak: Redirect to Changelog instead of Getting Started if upgrading

= 1.1.4 =
* Fixed: Sort & Filter box not displaying
* Fixed: Multi-select fields now display as drop-down field instead of text field in the search bar widget
* Fixed: Edit Entry now compatibile with Gravity Forms forms when "No Duplicates" is enabled
* Added: `gravityview_field_output()` function to generate field output.
* Added: `gravityview_page_links_args` filter to modify the Page Links widget output. Passes standard [paginate_links()](http://codex.wordpress.org/Function_Reference/paginate_links) arguments.
* Modified: `list-body.php` and `list-single.php` template files - field output are now generated using the `gravityview_field_output()` function

= 1.1.3 =
* Fixed: Fatal error on activation when running PHP 5.2
* Fixed: PHP notice when in No-Conflict mode

= 1.1.2 =
* Added: Extensions framework to allow for extensions to auto-update
* Fixed: Entries not displaying in Visual Composer plugin editor
* Fixed: Allow using images as link to entry
* Fixed: Updated field layout in Admin to reflect actual layout of listings (full-width title and subtitle above image)
* Fixed: Editing entry updates the Approved status
* Fixed: When trying to access an entry that doesn't exist (it had been permanently deleted), don't throw an error
* Fixed: Default styles not being enqueued when embedded using the shortcode (fixes vertical pagination links)
* Fixed: Single entry queries were being run twice
* Fixed: Added Enhanced Display style in Edit Entry mode
* Modified: How single entries are accessed; now allows for advanced filtering. Converted `gravityview_get_entry()` to use `GFAPI::get_entries()` instead of `GFAPI::get_entry()`
* Modified: Form ID can be 0 in `gravityview_get_entries()`
* Modified: Improved Edit Entry styling
* Modified: Convert to using `GravityView_View_Data::get_default_args()` instead of duplicating the settings arrays. Used for tooltips, insert shortcode dialog and View metaboxes.
* Modified: Add a check for whether a view exists in `GravityView_View_Data::add_view()`
* Modified: Convert `GravityView_Admin_Views::render_select_option()` to use the key as the value and the value as the label instead of using associative array with `value` and `label` keys.
* Translation updates - thank you, everyone!
	* Romanian translation by @ArianServ
	* Finnish translation by @harjuja
	* Spanish translation by @jorgepelaez

= 1.1.1 =
* __We fixed license validation and auto-updates__. Sorry for the inconvenience!
* Added: View Setting to allow users to edit only entries they created.
* Fixed: Could not edit an entry with Confirm Email fields
* Fixed: Field setting layouts not persisting
* Updated: Bengali translation by @tareqhi
* Fixed: Logging re-enabled in Admin
* Fixed: Multi-upload field button width no longer cut off
* Tweak: Added links to View Type picker to live demos of presets.
* Tweak: Added this "List of Changes" tab.

= 1.1 =
* Refactored (re-wrote) View data handling. Now saves up to 10 queries on each page load.
* Fixed: Infinite loop for rendering `post_content` fields
* Fixed: Page length value now respected for DataTables
* Fixed: Formatting of DataTables fields is now processed the same way as other fields. Images now work, for example.
* Modified: Removed redundant `gravityview_hide_empty_fields` filters
* Fixed/Modified: Enabled "wildcard" search instead of strict search for field searches.
* Added: `gravityview_search_operator` filter to modify the search operator used by the search.
* Added: `gravityview_search_criteria` filter to modify all search criteria before being passed to Gravity Forms
* Added: Website Field setting to display shortened link instead of full URL
* Fixed: Form title gets replaced properly in merge tags
* Modified: Tweaked preset templates

= 1.0.10 =
* Added: "Connected Views" in the Gravity Forms Toolbar. This makes it simple to see which Views are using the current form as a data source.
* Fixed: Edit Entry link in Multiple Entries view

= 1.0.9 on July 18 =
* Added: Time field support, with date format default and options
* Added: "Event Listings" View preset
* Added: "Show Entry On Website" Gravity Forms form button. This is meant to be an opt-in checkbox that the user sees and can control, unlike the "Approve/Reject" button, which is designed for adminstrators to manage approval.
* Modified: Improved horizontal search widget layout
* Modified: Improved "Start Fresh" and "Switch View" visual logic when Starting Fresh and switching forms
* Fixed: Single Entry showing 404 errors
* Fixed: PHP notice on WooCommerce pages
* Fixed: Don't display empty date/time value
* Fixed: Only show Edit Entry link to logged-in users
* Fixed: Re-enabled "Minimum Gravity Forms Version" error message
* Updated: Dutch translation by @leooosterloo (100% coverage, thank you!)
* Tweak: Added "Preview" link to Data Source
* Modified: Created new `class-post-types.php` include file to handle post type & URL rewrite actions.

= 1.0.8.1 on July 17 =
* Fixed: DataTables
	- Restored pageSize
	- Prevented double-initilization
	- FixedHeader & FixedColumns work (now prevent scrolling)
	- Changed default Scroller height from 400 to 500px
* Fixed: Filtering by date
* Fixed: PHP warning in `gv_class()`
* Fixed: Debug Bar integration not printing Warnings
* Removed settings panel tracking script

= 1.0.7 & 1.0.8 on July 17 =
* __Edit Entry__ - you can add an Edit Entry link using the "Add Field" buttons in either the Multiple Entries or Single Entry tab.
	- For now, if the user has the ability to edit entries in Gravity Forms, they’ll be able to edit entries in GravityView. Moving forward, we'll be adding refined controls over who can edit which entries.
	- It supports modifying existing Entry uploads and the great Multiple-File Upload field.
* Modified: Approved Entry functionality
	* Approve/Reject Entries now visible on all forms, regardless of whether the form has an "Approved" field.
	* The Approved field now supports being renamed
* Added: Very cool DataTables extensions:
	* Scroller: dynamically load in new entries as you scroll - no need for pagination)
	* TableTools: Export your entries to CSV and PDF
	* FixedHeader: As you scroll a large DataTable result, the headers of the table stay at the top of the screen. Also, FixedColumns, which does the same for the main table column.
* Added: Shortcodes for outputting Widgets such as pagination and search. Note: they only work on embedded views if the shortcode has already been processed. This is going to be improved.
* Added: Search form fields now displayed horizontally by default.
* Added: Easy links to "Edit Form", "Settings" and "Entries" for the Data Source Gravity Forms form in the All Views admin screen
* Added: Integration with the [Debug Bar](http://wordpress.org/plugins/debug-bar/) plugin - very helpful for developers to see what's going on behind the scenes.
* Fixed: Insert View embed code.
* Fixed: Now supports View shortcodes inside other shortcodes (such as `[example][gravityview][/example]`)
* Fixed: Conflict with WordPress SEO OpenGraph meta data generators
* Fixed: Enforced image max-width so images don't spill out of their containers
* Fixed: Sanitized "Custom Class" field setting values to make sure the HTML doesn't break.
* Fixed: Search field with "default" permalink structure
* Fixed: 1.0.8 fixes an issue accessing single entries that was introduced in 1.0.7
* Modified: Updated `GravityView_Admin_Views::is_gravityview_admin_page()` to fetch post if not yet set.
* Modified: Enabled merge tags in Custom Class field settings
* Modified: Set margin and padding to `0` on pagination links to override theme conflicts
* Modified: Updated `gv_class()` calls to pass form and entry fields to allow for merge tags
* Modified: Default visibility capabilities: added "Can View/Edit Gravity Forms Entries" as options
* Modified: Added custom `class` attribute sanitizer function
`gravityview_sanitize_html_class`
* Tweak: Improved the Embed View form layout
* Tweak: Hide "Switch View" button when already choosing a view
* Tweak: Moved shortcode hint to Publish metabox and added ability to easily select the text
* Tweak: Added tooltips to fields in the View editor
* Tweak: Remove WordPress SEO score calculation on Views
* Tweak: Use `$User->ID` instead of `$User->id` in Name fields
* Tweak: Added tooltip capability to field settings by using `tooltip` parameter. Uses the Gravity Forms tooltip array key.
* Translation updates - thank you, everyone! The # of strings will stay more stable once the plugin's out of beta :-)
	* Added: Portuguese translation by @luistinygod - thanks!
	* Updated: Bengali translation by @tareqhi
	* Updated: Turkish translation by @suhakaralar
	* Updated: Dutch translation by @leooosterloo
	* If you'd like to contribute translations, please sign up here.


= 1.0.6 on June 26 =
* Fixed: Fatal error when Gravity Forms is inactive
* Fixed: Undefined index for `id` in Edit View
* Fixed: Undefined variable: `merge_class`
* Fixed: Javascript error when choosing a Start Fresh template. (Introduced by the new Merge Tags functionality in 1.0.5)
* Fixed: Merge Tags were available in Multiple Entries view for the Table layout
* Fixed: Remove Merge Tags when switching forms
* Fixed: That darn settings gear showing up when it shouldn't
* Fixed: Disappearing dialog when switching forms
* Fixed: Display of Entry Link field
* Fixed: Per-field settings weren't working
	* Added: "Link to the post" setting for Post fields
	* Added: "Use live post data" setting for Post fields. Allows you to use the current post information (like title, tags, or content) instead of the original submitted data.
	* Added: Link to category or tag setting for Post Categories and Post Tags fields
	* Added: "Link Text" setting for the Entry Link field
* Modified: Moved admin functionality into new files
	- AJAX calls now live in `class-ajax.php`
	- Metaboxes now live in `class-metabox.php`
* Tweak: Updated change forms dialog text
* Tweak: Removed "use as search filter" from Link to Entry field options
* Translation updates.
	* Added: French translation by @franckt - thanks!
	* Updated: Bengali translation by @tareqhi
	* Updated: Turkish translation by @suhakaralar
	* If you'd like to contribute translations, please sign up here.

= 1.0.5 =
* Added: Lightbox for images (in View Settings metabox)
* Added: Merge Tags - You can now modify labels and settings using dynamic text based on the value of a field. (requires Gravity Forms 1.8.6 or higher)
* Added: Customize the return to directory link anchor text (in the View Settings metabox, under Single Entry Settings)
* Added: Set the title for the Single Entry
* Added: Choose whether to hide empty fields on a per-View basis
* Improved: DataTables styling now set to `display` by default. Can be overridden by using the filter `gravityview_datatables_table_class`
* Improved: Speed!
	* Added `form` item to global `$gravityview_view` data instead of looking it up in functions. Improves `gv_value()` and `gv_label()` speed.
	* Added `replace_variables()` method to `GravityView_API` to reduce time to process merge tags by checking if there are any curly brackets first.
* Improved: "No Views found" text now more helpful for getting started.
* Fixed: Approve Entries column not displaying when clicking Forms > Entries link in admin menu
* Fixed: Field Settings gear no longer showing for widgets without options
* Fixed: Added Gravity Forms minimum version notice when using < 1.8
* Fixed: Column "Data Source" content being displayed in other columns

= 1.0.4 =
* Added: __DataTables integration__ Created a new view type for existing forms that uses the [DataTables](http://datatables.net) script.
We're just getting started with what can be done with DataTables. We'll have much more cool stuff like [DataTables Extensions](http://datatables.net/extensions/index).
* Added: "Add All Fields" option to bottom of the "Add Field" selector
* Added: Per-field-type options structure to allow for different field types to override default Field Settings
	* Added: Choose how to display User data. In the User field settings, you can now choose to display the "Display Name", username, or ID
	* Added: Custom date format using [PHP date format](https://www.php.net//manual/en/function.date.php) available for Entry Date and Date fields
	* Fixed: Default setting values working again
	* Fixed: Field type settings now working
* Added: `search_field` parameter to the shortcode. This allows you to specify a field ID where you want the search performed (The search itself is defined in `search_value`)
* Added: [Using the Shortcode](https://docs.gravitykit.com/article/73-using-the-shortcode) help article
* Added: Data Source added to the Views page
* Fixed: Field labels escaping issue (`It's an Example` was displaying as `It\'s an Example`)
* Fixed: Settings "gear" not showing when adding a new field
* Fixed: Sorting issues
	- Remove the option to sort by composite fields like Name, Address, Product; Gravity Forms doesn't process those sort requests properly
	- Remove List and Paragraph fields from being sortable
	- Known bug: Price fields are sorted alphabetically, not numerically. For example, given $20,000, $2,000 and $20, Gravity Forms will sort the array like this: $2,000, $20, $20,000. We've filed a bug report with Gravity Forms.
* Improved: Added visibility toggles to some Field Settings. For example, if the "Show Label" setting is not checked, then the "Custom Label" setting is hidden.
* Modified how data is sent to the template: removed the magic methods getter/setters setting the `$var` variable - not data is stored directly as object parameters.
* Added many translations. Thanks everyone!
	* Bengali translation by @tareqhi
	* German translation by @seschwarz
	* Turkish translation by @suhakaralar
	* Dutch translation by @leooosterloo
	* If you'd like to contribute translations, please sign up here. Thanks again to all who have contributed!

= 1.0.3 =
* Added: Sort by field, sort direction, Start & End date now added to Post view
	- Note: When using the shortcode, the shortcode settings override the View settings.
* Fixed: Fatal errors caused by Gravity Forms not existing.
* Added a setting for Support Email - please make sure your email is accurate; otherwise we won't be able to respond to the feedback you send
* Fixed: Custom CSS classes didn't apply to images in list view
* Improved Settings layout
* Tweak: Hide WordPress SEO, Genesis, and WooThemes metaboxes until a View has been created
* Tweak: Field layout improvements; drag-and-drop works smoother now
* Tweak: Add icon to Multiple Entries / Single Entry tabs
* Tweak: Dialog boxes now have a backdrop
* Fixed: Don't show field/widget settings link if there are no settings (like on the Show Pagination Info widget)
* Fixed: Security warning by the WordFence plugin: it didn't like a line in a sample entry data .csv file
* Fixed: Don't show welcome screen on editing the plugin using the WordPress Plugin Editor
* Tweak: Close "Add Field" and "Add Widget" boxes by pressing the escape key
* Added: Hungarian translation. Thanks, @dbalage!
* Added: Italian translation. Thanks, @ClaraDiGennaro
* If you'd like to contribute translations, please sign up here.

= 1.0.2 =
* Added: Show Views in Nav menu builder
* Fixed: "Add Fields" selector no longer closes when clicking to drag the scrollbar
* Fixed: Issue affecting Gravity Forms styles when Gravity Forms' "No Conflict Mode" is enabled
* Fixed: Footer widget areas added back to Single Entry views using Listing layout
* Changed the look and feel of the Add Fields dialog and field settings. Let us know what you think!

= 1.0.1 =
* Added: "Getting Started" link to the Views menu
* Fixed: Fatal error for users with Gravity Forms versions 1.7 or older
* Fixed: Entries in trash no longer show in View
* Tweak: When modifying the "Only visible to logged in users with role" setting, if choosing a role other than "Any", check the checkbox.
* Tweak: `gravityview_field_visibility_caps` filter to add/remove capabilities from the field dropdowns
* Added: Translation files. If you'd like to contribute translations, please sign up here.

= 1.0 =

* Liftoff!<|MERGE_RESOLUTION|>--- conflicted
+++ resolved
@@ -27,14 +27,11 @@
 * Entry Link block not working with secure Views that require a secret.
 * The Export widget not working when Views were filtered to show entries created by the currently logged-in user.
 * Fields linked to single entry layouts are now exported as plain text values, not hyperlinks, when using direct CSV/TSV export URLs.
-<<<<<<< HEAD
 * Featured entries in the Layout Builder template now display with their intended styling.
-=======
 
 #### 💻 Developer Updates
 * Added a `gv-template-{type}` class to the outer containers of Layout Builder, List, and Table templates, enabling easier custom JS and CSS targeting.
 
->>>>>>> 195ff81f
 = 2.46.1 on September 11, 2025 =
 
 This update fixes widget display issues when embedding Views with page builders.

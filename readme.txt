=== GravityView ===
Tags: gravity forms, directory, gravity forms directory
Requires at least: 3.3
Tested up to: 4.2.2
Stable tag: trunk
Contributors: katzwebservices, luistinygod
License: GPL 3 or higher

Beautifully display your Gravity Forms entries.

== Description ==

Beautifully display your Gravity Forms entries. Learn more on [GravityView.co](https://gravityview.co).

== Installation ==

1. Upload plugin files to your plugins folder, or install using WordPress' built-in Add New Plugin installer
2. Activate the plugin
3. Follow the instructions

== Changelog ==

<<<<<<< HEAD
* Fixed: Wildcard search broken for Gravity Forms 1.9.12+
=======
= 1.13 =
* Added: Number field settings
	- Format number: Display numbers with thousands separators
	- Decimals: Precision of the number of decimal places. Leave blank to use existing precision.
* Added: Allow to override the entry saved value by the dynamic populated value on the Edit Entry view
* Added: `gravityview/merge_tags/do_replace_variables` filter to enable/disable replace_variables behavior
* Added: `gravityview/edit_entry/verify_nonce` filter to override nonce validation in Edit Entry
* Fixed: Edit Entry link not showing for non-admins when using the DataTables template
* Fixed: Cache wasn't being used for `get_entries()`
* Fixed: Extension class wasn't properly checking requirements
>>>>>>> e5cdfdfa

= 1.12 on August 5 =
* Fixed: Conflicts with Advanced Filter extension when using the Recent Entries widget
* Fixed: Sorting icons were being added to List template fields when embedded on the same page as Table templates
* Fixed: Empty Product fields would show a string (", Qty: , Price:") instead of being empty. This prevented "Hide empty fields" from working
* Fixed: When searching on the Entry Created date, the date used GMT, not blog timezone
* Fixed: Issue accessing settings page on Multisite
* Fixed: Don't show View post types if GravityView isn't valid
* Fixed: Don't redirect to the List of Changes screen if you've already seen the screen for the current version
* Fixed: When checking license status, the plugin can now fix PHP warnings caused by other plugins that messed up the requests
* Fixed: In Multisite, only show notices when it makes sense to
* Added: `gravityview/common/sortable_fields` filter to override which fields are sortable
* Tweak: Extension class added ability to check for required minimum PHP versions
* Tweak: Made the `GravityView_Plugin::$theInstance` private and renamed it to `GravityView_Plugin::$instance`. If you're a developer using this, please use `GravityView_Plugin::getInstance()` instead.
* Updated: French translation

= 1.11.2 on July 22 =
* Fixed: Bug when comparing empty values with `[gvlogic]`
* Fixed: Remove extra whitespace when comparing values using `[gvlogic]`
* Modified: Allow Avada theme Javascript in "No-Conflict Mode"
* Updated: French translation

= 1.11.1 on July 20 =
* Added: New filter hook to customise the cancel Edit Entry link: `gravityview/edit_entry/cancel_link`
* Fixed: Extension translations
* Fixed: Dropdown inputs with long field names could overflow field and widget settings
* Modified: Allow Genesis Framework CSS and Javascript in "No-Conflict Mode"
* Updated: Danish translation (thanks [@jaegerbo](https://www.transifex.com/accounts/profile/jaegerbo/)!) and German translation

= 1.11 on July 15 =
* Added: GravityView now updates WordPress user profiles when an entry is updated while using the Gravity Forms User Registration Add-on
* Fixed: Removed User Registration Add-on validation when updating an entry
* Fixed: Field custom class not showing correctly on the table header
* Fixed: Editing Time fields wasn't displaying saved value
* Fixed: Conflicts with the date range search when search inputs are empty
* Fixed: Conflicts with the Other Entries field when placing a search:
    - Developer note: the filter hook `gravityview/field/other_entries/args` was replaced by "gravityview/field/other_entries/criteria". If you are using this filter, please [contact support](mailto:support@gravityview.co) before updating so we can help you transition
* Updated: Turkish translation (thanks [@suhakaralar](https://www.transifex.com/accounts/profile/suhakaralar/)!) and Mexican translation (thanks [@jorgepelaez](https://www.transifex.com/accounts/profile/jorgepelaez/)!)

= 1.10.1 on July 2 =
* Fixed: Edit Entry link and Delete Entry link in embedded Views go to default view url
* Fixed: Duplicated fields on the Edit Entry view
* Fixed: Warning on bulk edit

= 1.10 on June 26 =
* Update: Due to the new Edit Entry functionality, GravityView now requires Gravity Forms 1.9 or higher
* Fixed: Editing Hidden fields restored
* Fixed: Edit Entry and Delete Entry may not always show in embedded Views
* Fixed: Search Bar "Clear" button Javascript warning in Internet Explorer
* Fixed: Edit Entry styling issues with input sizes. Edit Entry now uses 100% Gravity Forms styles.
* Added: `[gv_edit_entry_link]` and `[gv_delete_entry_link]` shortcodes. [Read how to use them](http://docs.gravityview.co/article/287-edit-entry-and-delete-entry-shortcodes)

= 1.9.1 on June 24 =
* Fixed: Allow "Admin Only" fields to appear in Edit Entry form
	- New behavior: If the Edit Entry tab isn't configured in GravityView (which means all fields will be shown by default), GravityView will hide "Admin Only" fields from being edited by non-administrators. If the Edit Entry tab is configured, then GravityView will use the field settings in the configuration, overriding Gravity Forms settings.
* Tweak: Changed `gravityview/edit-entry/hide-product-fields` filter to `gravityview/edit_entry/hide-product-fields` for consistency

= 1.9 on June 23 =
* Added: Edit Entry now takes place in the Gravity Forms form layout, not in the previous layout. This means:
	- Edit Entry now supports Conditional Logic - as expected, fields will show and hide based on the form configuration
	- Edit Entry supports [Gravity Forms CSS Ready Classes](https://www.gravityhelp.com/css-ready-classes-for-gravity-forms/) - the layout you have configured for your form will be used for Edit Entry, too.
	- If you customized the CSS of your Edit Entry layout, **you will need to update your stylesheet**. Sorry for the inconvenience!
	- If visiting an invalid Edit Entry link, you are now provided with a back link
	- Product fields are now hidden by default, since they aren't editable. If you want to instead display the old message that "product fields aren't editable," you can show them using the new `gravityview/edit_entry/hide-product-fields` filter
* Added: Define column widths for fields in each field's settings (for Table and DataTable View Types only)
* Added: `{created_by}` Merge Tag that displays information from the creator of the entry ([learn more](http://docs.gravityview.co/article/281-the-createdby-merge-tag))
* Added: Edit Entry field setting to open link in new tab/window
* Added: CSS classes to the Update/Cancel/Delete buttons ([learn more](http://docs.gravityview.co/article/63-css-guide#edit-entry))
* Fixed: Shortcodes not processing properly in DataTables Extension
* Tweak: Changed support widget to a Live Chat customer support and feedback form widget

= 1.8.3 on June 12 =
* Fixed: Missing title and subtitle field zones on `list-single.php` template

= 1.8.2 on June 10 =
* Fixed: Error on `list-single.php` template

= 1.8.1 on June 9 =
* Added: New search filter for Date fields to allow searching over date ranges ("from X to Y")
* Updated: The minimum required version of Gravity Forms is now 1.8.7. **GravityView will be requiring Gravity Forms 1.9 soon.** Please update Gravity Forms if you are running an older version!
* Fixed: Conflicts with [A-Z Filter Extension](https://gravityview.co/extensions/a-z-filter/) and View sorting due to wrong field mapping
* Fixed: The "links" field type on the GravityView WordPress search widget was opening the wrong page
* Fixed: IE8 Javascript error when script debugging is on. Props, [@Idealien](https://github.com/Idealien). [Issue #361 on Github](https://github.com/katzwebservices/GravityView/issues/361)
* Fixed: PHP warning when trashing entries. [Issue #370 on Github](https://github.com/katzwebservices/GravityView/issues/370)
* Tweak: Updated the `list-single.php`, `table-body.php`, `table-single.php` templates to use `GravityView_View->getFields()` method

= 1.8 on May 26 =
* View settings have been consolidated to a single location. [Learn more about the new View Settings layout](http://docs.gravityview.co/article/275-view-settings).
* Added: Custom Link Text in Website fields
* Added: Poll Addon GravityView widget
* Added: Quiz Addon support: add Quiz score fields to your View configuration
* Added: Possibility to search by entry creator on Search Bar and Widget
* Fixed: `[gvlogic]` shortcode now properly handles comparing empty values.
    * Use `[gvlogic if="{example} is=""]` to determine if a value is blank.
    * Use `[gvlogic if="{example} isnot=""]` to determine if a value is not blank.
    * See "Matching blank values" in the [shortcode documentation](http://docs.gravityview.co/article/252-gvlogic-shortcode)
* Fixed: Sorting by full address. Now defaults to sorting by city. Use the `gravityview/sorting/address` filter to modify what data to use ([here's how](https://gist.github.com/zackkatz/8b8f296c6f7dc99d227d))
* Fixed: Newly created entries cannot be directly accessed when using the custom slug feature
* Fixed: Merge Tag autocomplete hidden behind the Field settings (did you know you can type `{` in a field that has Merge Tags enabled and you will get autocomplete?)
* Fixed: For sites not using [Permalinks](http://codex.wordpress.org/Permalinks), the Search Bar was not working for embedded Views
* Tweak: When GravityView is disabled, only show "Could not activate the Extension; GravityView is not active." on the Plugins page
* Tweak: Added third parameter to `gravityview_widget_search_filters` filter that passes the search widget arguments
* Updated Translations:
    - Italian translation by [@Lurtz](https://www.transifex.com/accounts/profile/Lurtz/)
	- Bengali translation by [@tareqhi](https://www.transifex.com/accounts/profile/tareqhi/)
    - Danish translation by [@jaegerbo](https://www.transifex.com/accounts/profile/jaegerbo/)

= 1.7.6.2 on May 12 =
* Fixed: PHP warning when trying to update an entry with the approved field.
* Fixed: Views without titles in the "Connected Views" dropdown would appear blank

= 1.7.6.1 on May 7 =
* Fixed: Pagination links not working when a search is performed
* Fixed: Return false instead of error if updating approved status fails
* Added: Hooks when an entry approval is updated, approved, or disapproved:
    - `gravityview/approve_entries/updated` - Approval status changed (passes $entry_id and status)
    - `gravityview/approve_entries/approved` - Entry approved (passes $entry_id)
    - `gravityview/approve_entries/disapproved` - Entry disapproved (passes $entry_id)

= 1.7.6 on May 5 =
* Added WordPress Multisite settings page support
    - By default, settings aren't shown on single blogs if GravityView is Network Activated
* Fixed: Security vulnerability caused by the usage of `add_query_arg` / `remove_query_arg`. [Read more about it](https://blog.sucuri.net/2015/04/security-advisory-xss-vulnerability-affecting-multiple-wordpress-plugins.html)
* Fixed: Not showing the single entry when using Advanced Filter (`ANY` mode) with complex fields types like checkboxes
* Fixed: Wrong width for the images in the list template (single entry view)
* Fixed: Conflict with the "The Events Calendar" plugin when saving View Advanced Filter configuration
* Fixed: When editing an entry in the frontend it gets unapproved when not using the approve form field
* Added: Option to convert text URI, www, FTP, and email addresses on a paragraph field in HTML links
* Fixed: Activate/Check License buttons weren't properly visible
* Added: `gravityview/field/other_entries/args` filter to modify arguments used to generate the Other Entries list. This allows showing other user entries from any View, not just the current view
* Added: `gravityview/render/hide-empty-zone` filter to hide empty zone. Use `__return_true` to prevent wrapper `<div>` from being rendered
* Updated Translations:
	- Bengali translation by [@tareqhi](https://www.transifex.com/accounts/profile/tareqhi/)
	- Turkish translation by [@suhakaralar](https://www.transifex.com/accounts/profile/suhakaralar/)
	- Hungarian translation by [@Darqebus](https://www.transifex.com/accounts/profile/Darqebus/)

= 1.7.5.1 on April 10 =
* Fixed: Path issue with the A-Z Filters Extension

= 1.7.5 on April 10 =
* Added: `[gvlogic]` Shortcode - allows you to show or hide content based on the value of merge tags in Custom Content fields! [Learn how to use the shortcode](http://docs.gravityview.co/article/252-gvlogic-shortcode).
* Fixed: White Screen error when license key wasn't set and settings weren't migrated (introduced in 1.7.4)
* Fixed: No-Conflict Mode not working (introduced in 1.7.4)
* Fixed: PHP notices when visiting complex URLs
* Fixed: Path to plugin updater file, used by Extensions
* Fixed: Extension global settings layout improved (yet to be implemented)
* Tweak: Restructure plugin file locations
* Updated: Dutch translation by [@erikvanbeek](https://www.transifex.com/accounts/profile/erikvanbeek/). Thanks!

= 1.7.4.1 on April 7 =
* Fixed: Fatal error when attempting to view entry that does not exist (introduced in 1.7.4)
* Updated: Turkish translation by [@suhakaralar](https://www.transifex.com/accounts/profile/suhakaralar/). Thanks!

= 1.7.4 on April 6 =
* Modified: The List template is now responsive! Looks great on big and small screens.
* Fixed: When editing an entry in the frontend it gets unapproved
* Fixed: Conflicts between the Advanced Filter extension and the Single Entry mode (if using `ANY` mode for filters)
* Fixed: Sorting by full name. Now sorts by first name by default.
    * Added `gravityview/sorting/full-name` filter to sort by last name ([see how](https://gist.github.com/zackkatz/cd42bee4f361f422824e))
* Fixed: Date and Time fields now properly internationalized (using `date_i18n` instead of `date`)
* Added: `gravityview_disable_change_entry_creator` filter to disable the Change Entry Creator functionality
* Modified: Migrated to use Gravity Forms settings
* Modified: Updated limit to 750 users (up from 300) in Change Entry Creator dropdown.
* Confirmed WordPress 4.2 compatibility
* Updated: Dutch translation (thanks, [@erikvanbeek](https://www.transifex.com/accounts/profile/erikvanbeek/)!)

= 1.7.3 on March 25 =
* Fixed: Prevent displaying a single Entry that doesn't match configured Advanced Filters
* Fixed: Issue with permalink settings needing to be re-saved after updating GravityView
* Fixed: Embedding entries when not using permalinks
* Fixed: Hide "Data Source" metabox links in the Screen Options tab in the Admin
* Added: `gravityview_has_archive` filter to enable View archive (see all Views by going to [sitename.com]/view/)
* Added: Third parameter to `GravityView_API::entry_link()` method:
    * `$add_directory_args` *boolean* True: Add URL parameters to help return to directory; False: only include args required to get to entry
* Tweak: Register `entry` endpoint even when not using rewrites
* Tweak: Clear `GravityView_View->_current_entry` after the View is displayed (fixes issue with Social Sharing Extension, coming soon!)
* Added: Norwegian translation (thanks, [@aleksanderespegard](https://www.transifex.com/accounts/profile/aleksanderespegard/)!)

= 1.7.2 on March 18 =
* Added: Other Entries field - Show what other entries the entry creator has in the current View
* Added: Ability to hide the Approve/Reject column when viewing Gravity Forms entries ([Learn how](http://docs.gravityview.co/article/248-how-to-hide-the-approve-reject-entry-column))
* Fixed: Missing Row Action links for non-View types (posts, pages)
* Fixed: Embedded DataTable Views with `search_value` not filtering correctly
* Fixed: Not possible to change View status to 'Publish'
* Fixed: Not able to turn off No-Conflict mode on the Settings page (oh, the irony!)
* Fixed: Allow for non-numeric search fields in `gravityview_get_entries()`
* Fixed: Social icons displaying on GravityView settings page
* Tweak: Improved Javascript & PHP speed and structure

= 1.7.1 on March 11 =
* Fixed: Fatal error on the `list-body.php` template

= 1.7 on March 10 =
* Added: You can now edit most Post Fields in Edit Entry mode
    - Supports Post Content, Post Title, Post Excerpt, Post Tags, Post Category, and most Post Custom Field configurations ([Learn more](http://docs.gravityview.co/article/245-editable-post-fields))
* Added: Sort Table columns ([read how](http://docs.gravityview.co/article/230-how-to-enable-the-table-column-sorting-feature))
* Added: Post ID field now available - shows the ID of the post that was created by the Gravity Forms entry
* Fixed: Properly reset `$post` after Live Post Data is displayed
* Tweak: Display spinning cursor while waiting for View configurations to load
* Tweak: Updated GravityView Form Editor buttons to be 1.9 compatible
* Added: `gravityview/field_output/args` filter to modify field output settings before rendering
* Fixed: Don't show date field value if set to Unix Epoch (1/1/1970), since this normally means that in fact, no date has been set
* Fixed: PHP notices when choosing "Start Fresh"
* Fixed: If Gravity Forms is installed using a non-standard directory name, GravityView would think it wasn't activated
* Fixed: Fixed single entry links when inserting views with `the_gravityview()` template tag
* Updated: Portuguese translation (thanks, Luis!)
* Added: `gravityview/fields/email/javascript_required` filter to modify message displayed when encrypting email addresses and Javascript is disabled
* Added: `GFCommon:js_encrypt()` method to encrypt text for Javascript email encryption
* Fixed: Recent Entries widget didn't allow externally added settings to save properly
* Fixed: Delete Entry respects previous pagination and sorting
* Tweak: Updated View Presets to have improved Search Bar configurations
* Fixed: `gravityview/get_all_views/params` filter restored (Modify Views returned by the `GVCommon::get_all_views()` method)
* GravityView will soon require Gravity Forms 1.9 or higher. If you are running Gravity Forms Version 1.8.x, please update to the latest version.

= 1.6.2 on February 23 =
* Added: Two new hooks in the Custom Content field to enable conditional logic or enable `the_content` WordPress filter which will trigger the Video embed ([read how](http://docs.gravityview.co/article/227-how-can-i-transform-a-video-link-into-a-player-using-the-custom-content-field))
* Fixed: Issue when embedding multiple DataTables views in the same page
* Tweak: A more robust "Save View" procedure to prevent losing field configuration on certain browsers
* Updated Translations:
	- Bengali translation by [@tareqhi](https://www.transifex.com/accounts/profile/tareqhi/)
	- Turkish translation by [@suhakaralar](https://www.transifex.com/accounts/profile/suhakaralar/)

= 1.6.1 on February 17 =
* Added: Allow Recent Entries to have an Embed Page ID
* Fixed: # of Recent Entries not saving
* Fixed: Link to Embed Entries how-to on the Welcome page
* Fixed: Don't show "Please select View to search" message until Search Widget is saved
* Fixed: Minor Javascript errors for new WordPress Search Widget
* Fixed: Custom template loading from the theme directory
* Fixed: Adding new search fields to the Search Bar widget in the Edit View screen
* Fixed: Entry creators can edit their own entries in Gravity Forms 1.9+
* Fixed: Recent Entries widget will be hidden in the Customizer preview until View ID is configured
* Tweak: Added Floaty icon to Customizer widget selectors
* Updated: Hungarian, Norwegian, Portuguese, Swedish, Turkish, and Spanish translations (thanks to all the translators!)

= 1.6 on February 12 =
* Our support site has moved to [docs.gravityview.co](http://docs.gravityview.co). We hope you enjoy the improved experience!
* Added: GravityView Search Widget - Configure a WordPress widget that searches any of your Views. [Read how to set it up](http://docs.gravityview.co/article/222-the-search-widget)
* Added: Duplicate View functionality allows you to clone a View from the All Views screen. [Learn more](http://docs.gravityview.co/article/105-how-to-duplicate-or-copy-a-view)
* Added: Recent Entries WordPress Widget - show the latest entries for your View. [Learn more](http://docs.gravityview.co/article/223-the-recent-entries-widget)
* Added: Embed Single Entries - You can now embed entries in a post or page! [See how](http://docs.gravityview.co/article/105-how-to-duplicate-or-copy-a-view)
* Fixed: Fatal errors caused by Gravity Forms 1.9.1 conflict
* Fixed: Respect Custom Input Labels added in Gravity Forms 1.9
* Fixed: Edit Entry Admin Bar link
* Fixed: Single Entry links didn't work when previewing a draft View
* Fixed: Edit entry validation hooks not running when form has multiple pages
* Fixed: Annoying bug where you would have to click Add Field / Add Widget buttons twice to open the window
* Added: `gravityview_get_link()` function to standardize generating HTML anchors
* Added: `GravityView_API::entry_link_html()` method to generate entry link HTML
* Added: `gravityview_field_entry_value_{$field_type}` filter to modify the value of a field (in `includes/class-api.php`)
* Added: `field_type` key has been added to the field data in the global `$gravityview_view->field_data` array
* Added: `GravityView_View_Data::maybe_get_view_id()` method to determine whether an ID, post content, or object passed to it is a View or contains a View shortcode.
* Added: Hook to customise the text message "You have attempted to view an entry that is not visible or may not exist." - `gravityview/render/entry/not_visible`
* Added: Included in hook `gravityview_widget_search_filters` the labels for search all, entry date and entry id.
* Tweak: Allow [WordPress SEO](http://wordpress.org/plugins/wordpress-seo/) scripts and styles when in "No Conflict Mode"
* Fixed: For Post Dynamic Data, make sure Post ID is set
* Fixed: Make sure search field choices are available before displaying field

= 1.5.4 on January 29, 2015 =
* Added: "Hide View data until search is performed" setting - only show the Search Bar until a search is entered
* Added: "Clear" button to your GravityView Search Bar - allows easy way to remove all searches & filters
* Added: You can now add Custom Content GravityView Widgets (not just fields) - add custom text or HTMLin the header or footer of a View
* Added: `gravityview/comments_open` filter to modify whether comments are open or closed for GravityView posts (previously always false)
* Added: Hook to filter the success Edit Entry message and link `gravityview/edit_entry/success`
* Added: Possibility to add custom CSS classes to multiple view widget wrapper ([Read how](https://gravityview.co/support/documentation/204144575/))
* Added: Field option to enable Live Post Data for Post Image field
* Fixed: Loading translation files for Extensions
* Fixed: Edit entry when embedding multiple views for the same form in the same page
* Fixed: Conflicts with Advanced Filter extension when embedding multiple views for the same form in the same page
* Fixed: Go Back link on embedded single entry view was linking to direct view url instead of page permalink
* Fixed: Searches with quotes now work properly
* Tweak: Moved `includes/css/`, `includes/js/` and `/images/` folders into `/assets/`
* Tweak: Improved the display of the changelog (yes, "this is *so* meta!")
* Updated: Swedish translation - thanks, [@adamrehal](https://www.transifex.com/accounts/profile/adamrehal/)
* Updated: Hungarian translation - thanks, [@Darqebus](https://www.transifex.com/accounts/profile/Darqebus/) (a new translator!) and [@dbalage](https://www.transifex.com/accounts/profile/dbalage/)

= 1.5.3 on December 22 =
* Fixed: When adding more than 100 fields to the View some fields weren't saved.
* Fixed: Do not set class tickbox for non-images files
* Fixed: Display label "Is Fulfilled" on the search bar
* Fixed: PHP Notice with Gravity Forms 1.9 and PHP 5.4+
* Tested with Gravity Forms 1.9beta5 and WordPress 4.1
* Updated: Turkish translation by [@suhakaralar](https://www.transifex.com/accounts/profile/suhakaralar/) and Hungarian translation by [@dbalage](https://www.transifex.com/accounts/profile/dbalage/). Thanks!

= 1.5.2 on December 11 =
* Added: Possibility to show the label of Dropdown field types instead of the value ([learn more](https://gravityview.co/support/documentation/202889199/ "How to display the text label (not the value) of a dropdown field?"))
* Fixed: Sorting numeric columns (field type number)
* Fixed: View entries filter for Featured Entries extension
* Fixed: Field options showing delete entry label
* Fixed: PHP date formatting now keeps backslashes from being stripped
* Modified: Allow license to be defined in `wp-config.php` ([Read how here](https://gravityview.co/support/documentation/202870789/))
* Modified: Added `$post_id` parameter as the second argument for the `gv_entry_link()` function. This is used to define the entry's parent post ID.
* Modified: Moved `GravityView_API::get_entry_id_from_slug()` to `GVCommon::get_entry_id_from_slug()`
* Modified: Added second parameter to `gravityview_get_entry()`, which forces the ability to fetch an entry by ID, even if custom slugs are enabled and `gravityview_custom_entry_slug_allow_id` is false.
* Updated Translations:
	- Bengali translation by [@tareqhi](https://www.transifex.com/accounts/profile/tareqhi/)
	- Romanian translation by [@ArianServ](https://www.transifex.com/accounts/profile/ArianServ/)
	- Mexican Spanish translation by [@jorgepelaez](https://www.transifex.com/accounts/profile/jorgepelaez/)

= 1.5.1 on December 2 =

* Added: Delete Entry functionality!
	- New "User Delete" setting allows the user who created an entry to delete it
	- Adds a "Delete" link in the Edit Entry form
	- Added a new "Delete Link" Field to the Field Picker
* Fixed: DataTables Extension hangs when a View has Custom Content fields
* Fixed: Search Bar - When searching on checkbox field type using multiselect input not returning results
* Fixed: Search Bar - supports "Match Any" search mode by default ([learn more](https://gravityview.co/support/documentation/202722979/ "How do I modify the Search mode?"))
* Fixed: Single Entry View title when view is embedded
* Fixed: Refresh the results cache when an entry is deleted or is approved/disapproved
* Fixed: When users are created using the User Registration Addon, the resulting entry is now automatically assigned to them
* Fixed: Change cache time to one day (from one week) so that Edit Link field nonces aren't invalidated
* Fixed: Incorrect link shortening for domains when it is second-level (for example, `example.co.uk` or `example.gov.za`)
* Fixed: Cached directory link didn't respect page numbers
* Fixed: Edit Entry Admin Bar link wouldn't work when using Custom Entry Slug
* Added: Textarea field now supports an option to trim the number of words shown
* Added: Filter to alter the default behaviour of wrapping images (or image names) with a link to the content object ([learn more](https://gravityview.co/support/documentation/202705059/ "Read the support doc for the filter"))
* Updated: Portuguese translation (thanks [@luistinygod](https://www.transifex.com/accounts/profile/luistinygod/)), Mexican translation (thanks, [@jorgepelaez](https://www.transifex.com/accounts/profile/jorgepelaez/)), Turkish translation (thanks [@suhakaralar](https://www.transifex.com/accounts/profile/suhakaralar/))

= 1.5 on November 12 =
* Added: New "Edit Entry" configuration
	- Configure which fields are shown when editing an entry
	- Set visibility for the fields (Entry Creator, Administrator, etc.)
	- Set custom edit labels
* Fixed: Single entry view now respects View settings
	- If an entry isn't included in View results, the single entry won't be available either
	- If "Show Only Approved" is enabled, prevent viewing of unapproved entries
	- Respects View filters, including those added by the Advanced Filtering extension
* Fixed: Single entry Go back button context on Embedded Views
* Fixed: Delete signature fields in Edit Entry (requires the Gravity Forms Signature Addon)
* Fixed: Gravity Forms tooltip translations being overridden
* Added: Choose to open the link from a website field in the same window (field option)
* Updated: Spanish (Mexican) translation by [@jorgepelaez](https://www.transifex.com/accounts/profile/jorgepelaez/), Dutch translation by [@erikvanbeek](https://www.transifex.com/accounts/profile/erikvanbeek/) and [@leooosterloo](https://www.transifex.com/accounts/profile/leooosterloo/), Turkish translation by [@suhakaralar](https://www.transifex.com/accounts/profile/suhakaralar/)

= 1.4 on October 28 =
* Added: Custom entry slug capability. Instead of `/entry/123`, you can now use entry values in the URL, like `/entry/{company name}/` or `/entry/{first name}-{last name}/`. Requires some customization; [learn more here](https://gravityview.co/support/documentation/202239919)
* Fixed: GravityView auto-updater script not showing updates
* Fixed: Edit Entry when a form has required Upload Fields
* Fixed: "Return to Directory" link not always working for sites in subdirectories
* Fixed: Broken links to single entries when viewing paginated results
* Fixed: Loaded field configurations when using "Start Fresh" presets
* Fixed: Searches ending in a space caused PHP warning
* Fixed: Custom "Edit Link Text" settings respected
* Fixed: Don't rely on Gravity Forms code for escaping query
* Fixed: When multiple Views are displayed on a page, Single Entry mode displays empty templates.
* Fixed: PHP error when displaying Post Content fields using Live Data for a post that no longer is published
* Tweak: Search Bar "Links" Input Type
	- Make link bold when filter is active
	- Clicking on an active filter removes the filter
* Tweak: Fixed updates for Multisite installations
* Modified: Now you can override which post a single entry links to. For example, if a shortcode is embedded on a home page and you want single entries to link to a page with an embedded View, not the View itself, you can pass the `post_id` parameter. This accepts the ID of the page where the View is embedded.
* Modified: Added `$add_pagination` parameter to `GravityView_API::directory_link()`
* Added: Indonesian translation (thanks, [@sariyanta](https://www.transifex.com/accounts/profile/sariyanta/))!
* Updated: Swedish translation 100% translated - thanks, [@adamrehal](https://www.transifex.com/accounts/profile/adamrehal/)!
* Updated: Dutch translation (thanks, [@leooosterloo](https://www.transifex.com/accounts/profile/leooosterloo/))!

= 1.3 on October 13 =
* Speed improvements - [Learn more about GravityView caching](https://gravityview.co/support/documentation/202827685/)
	- Added caching functionality that saves results to be displayed
	- Automatically clean up expired caches
	- Reduce number of lookups for where template files are located
	- Store the path to the permalink for future reference when rendering a View
	- Improve speed of Gravity Forms fetching field values
* Modified: Allow `{all_fields}` and `{pricing_fields}` Merge Tags in Custom Content field. [See examples of how to use these fields](https://gravityview.co/support/documentation/201874189/).
* Fixed: Message restored when creating a new View
* Fixed: Searching advanced input fields
* Fixed: Merge Tags available immediately when adding a new field
* Fixed: Issue where jQuery Cookie script wouldn't load due to `mod_security` issues. [Learn more here](http://docs.woothemes.com/document/jquery-cookie-fails-to-load/)
* Fixed (hopefully): Auto-updates for WordPress Multisite
* Fixed: Clicking overlay to close field/widget settings no longer scrolls to top of page
* Fixed: Make sure Gravity Forms scripts are added when embedding Gravity Forms shortcodes in a Custom Field
* Fixed: Remove double images of Floaty in the warning message when Gravity View is disabled
* Fixed: PHP warnings related to Section field descriptions
* Fixed: When using an advanced input as a search field in the Search Bar, the label would always show the parent field's label (Eg: "Address" when it should have shown "City")
	- Added: `gravityview_search_field_label` filter to allow modifying search bar labels
* Fixed: Field label disappears on closing settings if the field title is empty
* Fixed: Sub-fields retain label after opening field settings in the View Configuration
* Modified: Allow passing an array of form IDs to `gravityview_get_entries()`
* Tweak: If the View hasn't been configured yet, don't show embed shortcode in Publish metabox
* Tweak: Add version info to scripts and styles to clear caches with plugin updates
* Added: Swedish translation (thanks, [@adamrehal](https://www.transifex.com/accounts/profile/adamrehal/))!
* Updated: Spanish (Mexican) translation by, [@jorgepelaez](https://www.transifex.com/accounts/profile/jorgepelaez/), Dutch translation by [@erikvanbeek](https://www.transifex.com/accounts/profile/erikvanbeek/), and Turkish translation by [@suhakaralar](https://www.transifex.com/accounts/profile/suhakaralar/)
* Updated: Changed Turkish language code from `tr` to `tr_TR` to match WordPress locales

= 1.2 on October 8 =
* Added: New Search Bar!
	- No longer check boxes in each field to add a field to the search form
	- Add any searchable form fields, not just fields added to the View
	- Easy new drag & drop way to re-order fields
	- Horizontal and Vertical layouts
	- Choose how your search fields are displayed (if you have a checkbox field, for example, you can choose to have a drop-down, a multiselect field, checkboxes, radio buttons, or filter links)
	- Existing search settings will be migrated over on upgrade
* Added: "Custom Content" field type
	- Insert arbitrary text or HTML in a View
	- Supports shortcodes (including Gravity Forms shortcodes)!
* Added: Support for Gravity Forms Section & HTML field types
* Added: Improved textarea field support. Instead of using line breaks, textareas now output with paragraphs.
	- Added new `/templates/fields/textarea.php` file
* Added: A new File Upload field setting. Force uploads to be displayed as links and not visually embedded by checking the "Display as a Link" checkbox.
* Added: Option to disable "Map It" link for the full Address field.
	- New `gravityview_get_map_link()` function with `gravityview_map_link` filter. To learn how to modify the map link, [refer to this how-to article](https://gravityview.co/support/documentation/201608159)
	- The "Map It" string is now translatable
* Added: When editing a View, there are now links in the Data Source box to easily access the Form: edit form, form entries, form settings and form preview
* Added: Additional information in the "Add Field" or "Add Widget" picker (also get details about an item by hovering over the name in the View Configuration)
* Added: Change Entry Creator functionality. Easily change the creator of an entry when editing the entry in the Gravity Forms Edit Entry page
	- If you're using the plugin downloaded from [the how-to page](https://gravityview.co/support/documentation/201991205/), you can de-activate it
* Modified: Changed translation textdomain to `gravityview` instead of `gravity-view`
* Modified: Always show label by default, regardless of whether in List or Table View type
* Modified: It's now possible to override templates on a Form ID, Post ID, and View ID basis. This allows custom layouts for a specific View, rather than site-wide. See "Template File Hierarchy" in [the override documentation](http://gravityview.co/support/documentation/202551113/) to learn more.
* Modified: File Upload field output no longer run through `wpautop()` function
* Modified: Audio and Video file uploads are now displayed using WordPress' built-in [audio](http://codex.wordpress.org/Audio_Shortcode) and [video](http://codex.wordpress.org/Video_Shortcode) shortcodes (requires WordPress 3.6 or higher)
	- Additional file type support
	- Added `gravityview_video_settings` and `gravityview_audio_settings` filters to modify the parameters passed to the shortcode
* Fixed: Shortcode attributes not overriding View defaults
* Fixed: Uploading and deleting files works properly in Edit Entry mode
* Fixed: Configurations get truncated when configuring Views with many fields
* Fixed: Empty `<span class="gv-field-label">` tags no longer output
	- Modified: `gv_field_label()` no longer returns the label with a trailing space. Instead, we use the `.gv-field-label` CSS class to add spacing using CSS padding.
* Fixed: Conflict with Relevanssi plugin
* Fixed: If a date search isn't valid, remove the search parameter so it doesn't cause an error in Gravity Forms
* Fixed: Email field was displaying label even when email was empty.
* Settings page improvements
	- When changing the license value and saving the form, GravityView now re-checks the license status
	- Improved error messages
	- Made license settings translatable
* Modified: Added support for Gravity Forms "Post Image" field captions, titles, and descriptions.
* Updated list of allowed image formats to include `.bmp`, `.jpe`, `.tiff`, `.ico`
* Modified: `/templates/fields/fileupload.php` file - removed the logic for how to output the different file types and moved it to the `gravityview_get_files_array()` function in `includes/class-api.php`
* Modified: `gv_value()` no longer needs the `$field` parameter
* Tweak: Fixed email setting description text.
* Tweak: Don't show Entry Link field output on single entry
* Tweak: Improved Javascript performance in the Admin
* Tweak: "Custom Label" is now shown as the field title in View Configuration
* Tweak: Fixed "Left Footer" box not properly cleared
* Tweak: Show warning if the Directory plugin is running
* Tweak: Use icon font in Edit Entry mode for the download/delete file buttons. Now stylable using `.gv-edit-entry-wrapper .dashicons` CSS class.
* Updated: Turkish translation by [@suhakaralar](https://www.transifex.com/accounts/profile/suhakaralar/), Dutch translation by [@leooosterloo](https://www.transifex.com/accounts/profile/leooosterloo/), Portuguese translation by [@luistinygod](https://www.transifex.com/accounts/profile/luistinygod/)

= 1.1.6 on September 8 =
* Fixed: Approve / Disapprove all entries using Gravity Forms bulk edit entries form (previously, only visible entries were affected)
* Added: Email field settings
	- Email addresses are now encrypted by default to prevent scraping by spammers
	- Added option to display email plaintext or as a link
	- Added subject and body settings: when the link is clicked, you can choose to have these values pre-filled
* Added: Source URL field settings, including show as a link and custom link text
* Added: Signature field improvements (when using the Gravity Forms Signature Add-on) - now shows full size
* Fixed: Empty truncated URLs no longer get shown
* Fixed: License Activation works when No-Conflict Mode is enabled
* Fixed: When creating a new View, "View Type" box was visible when there were no existing Gravity Forms
* Fixed: Fields not always saving properly when adding lots of fields with the "Add All Fields" button
* Fixed: Recognizing single entry when using WordPress "Default" Permalink setting
* Fixed: Date Created field now respects the blog's timezone setting, instead of using UTC time
* Fixed: Edit Entry issues
	* Fixed form validation errors when a scheduled form has expired and also when a form has reached its entry limit
	* Fixed PHP warning messages when editing entries
	* When an Edit Entry form is submitted and there are errors, the submitted values stay in the form; the user won't need to fill in the form again.
* Fixed: Product sub-fields (Name, Quantity & Price) displayed properly
* Fixed: Empty entry display when using Job Board preset caused by incorrect template files being loaded
* Fixed: Files now can be deleted when a non-administrator is editing an entry
* Fixed: PHP Notices on Admin Views screen for users without edit all entries capabilities
* Modified: Added ability to customize and translate the Search Bar's date picker. You can now fully customize the date picker.
	* Added: Full localization for datepicker calendar (translate the days of the week, month, etc)
	* Modified: Changed year picker to +/- 5 years instead of +20/-100
* Tweak: Enabled Merge Tags for Table view "Custom CSS Class" field settings
* Tweak: In the Edit View screen, show a link icon when a field is being used as a link to the Single Entry mode
* Tweak: Added helper text when a new form is created by GravityView
* Tweak: Renamed "Description" drop zone to "Other Fields" to more accurately represent use
* Tweak: Remove all fields from a zone by holding down the Alt key while clicking the remove icon

#### Developers

* Modified: `template/fields/date_created.php` file
* Added: `gravityview_date_created_adjust_timezone` filter to disable timezone support and use UTC (returns boolean)
* Added: `get_settings()` and `get_setting()` methods to the `GravityView_Widget` class. This allows easier access to widget settings.
* Modified: Added `gravityview_js_localization` filter to add Javascript localization
* Added: `gravityview_datepicker_settings` filter to modify the datepicker settings using the setting names from the [jQuery DatePicker options](http://api.jqueryui.com/datepicker/)
* Modified: `gravityview_entry_class` filter to modify the CSS class for each entry wrapper
* Modified: Added `gravityview_widget_search_filters` filter to allow reordering search filters, so that they display in a different order in search widget
* Modified: Addded `gravityview_default_page_size` filter to modify default page size for Views (25 by default)
* Modified: Added actions to the `list-body.php` template file:
	- `gravityview_list_body_before`: Before the entry output
	- `gravityview_entry_before`: Inside the entry wrapper
	- `gravityview_entry_title_before`, `gravityview_entry_title_after`: Before and after the entry title and subtitle output
	- `gravityview_entry_content_before`, `gravityview_entry_content_after`: Before and after the entry content area (image and description zones)
	- `gravityview_entry_footer_before`, `gravityview_entry_footer_after`: Before and after the entry footer
	- `gravityview_entry_after`: Before the entry wrapper closing tag
	- `gravityview_list_body_after`: After entry output
* Modified: Added `gravityview_get_entry_ids()` function to fetch array of entry IDs (not full entry arrays) that match a search result
* Tweak: Removed duplicate `GravityView_frontend::hide_field_check_conditions()` and `GravityView_frontend::filter_fields()` methods
* Modified: Added `get_cap_choices()` method to be used for fetching GravityView roles array

= 1.1.5 =
* Added: "Edit" link in Gravity Forms Entries screen
* Fixed: Show tooltips when No Conflict Mode is enabled
* Fixed: Merge Vars for labels in Single Entry table layouts
* Fixed: Duplicate "Edit Entry" fields in field picker
* Fixed: Custom date formatting for Date Created field
* Fixed: Searching full names or addresses now works as expected
* Fixed: Custom CSS classes are now added to cells in table-based Views
* Updated: Turkish translation by [@suhakaralar](https://www.transifex.com/accounts/profile/suhakaralar/)
* Tweak: Redirect to Changelog instead of Getting Started if upgrading

= 1.1.4 =
* Fixed: Sort & Filter box not displaying
* Fixed: Multi-select fields now display as drop-down field instead of text field in the search bar widget
* Fixed: Edit Entry now compatibile with Gravity Forms forms when "No Duplicates" is enabled
* Added: `gravityview_field_output()` function to generate field output.
* Added: `gravityview_page_links_args` filter to modify the Page Links widget output. Passes standard [paginate_links()](http://codex.wordpress.org/Function_Reference/paginate_links) arguments.
* Modified: `list-body.php` and `list-single.php` template files - field output are now generated using the `gravityview_field_output()` function

= 1.1.3 =
* Fixed: Fatal error on activation when running PHP 5.2
* Fixed: PHP notice when in No-Conflict mode

= 1.1.2 =
* Added: Extensions framework to allow for extensions to auto-update
* Fixed: Entries not displaying in Visual Composer plugin editor
* Fixed: Allow using images as link to entry
* Fixed: Updated field layout in Admin to reflect actual layout of listings (full-width title and subtitle above image)
* Fixed: Editing entry updates the Approved status
* Fixed: When trying to access an entry that doesn't exist (it had been permanently deleted), don't throw an error
* Fixed: Default styles not being enqueued when embedded using the shortcode (fixes vertical pagination links)
* Fixed: Single entry queries were being run twice
* Fixed: Added Enhanced Display style in Edit Entry mode
* Modified: How single entries are accessed; now allows for advanced filtering. Converted `gravityview_get_entry()` to use `GFAPI::get_entries()` instead of `GFAPI::get_entry()`
* Modified: Form ID can be 0 in `gravityview_get_entries()`
* Modified: Improved Edit Entry styling
* Modified: Convert to using `GravityView_View_Data::get_default_args()` instead of duplicating the settings arrays. Used for tooltips, insert shortcode dialog and View metaboxes.
* Modified: Add a check for whether a view exists in `GravityView_View_Data::add_view()`
* Modified: Convert `GravityView_Admin_Views::render_select_option()` to use the key as the value and the value as the label instead of using associative array with `value` and `label` keys.
* Translation updates - thank you, everyone!
	* Romanian translation by [@ArianServ](https://www.transifex.com/accounts/profile/ArianServ/)
	* Finnish translation by [@harjuja](https://www.transifex.com/accounts/profile/harjuja/)
	* Spanish translation by [@jorgepelaez](https://www.transifex.com/accounts/profile/jorgepelaez/)

= 1.1.1 =
* __We fixed license validation and auto-updates__. Sorry for the inconvenience!
* Added: View Setting to allow users to edit only entries they created.
* Fixed: Could not edit an entry with Confirm Email fields
* Fixed: Field setting layouts not persisting
* Updated: Bengali translation by [@tareqhi](https://www.transifex.com/accounts/profile/tareqhi/)
* Fixed: Logging re-enabled in Admin
* Fixed: Multi-upload field button width no longer cut off
* Tweak: Added links to View Type picker to live demos of presets.
* Tweak: Added this "List of Changes" tab.

= 1.1 =
* Refactored (re-wrote) View data handling. Now saves up to 10 queries on each page load.
* Fixed: Infinite loop for rendering `post_content` fields
* Fixed: Page length value now respected for DataTables
* Fixed: Formatting of DataTables fields is now processed the same way as other fields. Images now work, for example.
* Modified: Removed redundant `gravityview_hide_empty_fields` filters
* Fixed/Modified: Enabled "wildcard" search instead of strict search for field searches.
* Added: `gravityview_search_operator` filter to modify the search operator used by the search.
* Added: `gravityview_search_criteria` filter to modify all search criteria before being passed to Gravity Forms
* Added: Website Field setting to display shortened link instead of full URL
* Fixed: Form title gets replaced properly in merge tags
* Modified: Tweaked preset templates

= 1.0.10 =
* Added: "Connected Views" in the Gravity Forms Toolbar. This makes it simple to see which Views are using the current form as a data source.
* Fixed: Edit Entry link in Multiple Entries view

= 1.0.9 on July 18 =
* Added: Time field support, with date format default and options
* Added: "Event Listings" View preset
* Added: "Show Entry On Website" Gravity Forms form button. This is meant to be an opt-in checkbox that the user sees and can control, unlike the "Approve/Reject" button, which is designed for adminstrators to manage approval.
* Modified: Improved horizontal search widget layout
* Modified: Improved "Start Fresh" and "Switch View" visual logic when Starting Fresh and switching forms
* Fixed: Single Entry showing 404 errors
* Fixed: PHP notice on WooCommerce pages
* Fixed: Don't display empty date/time value
* Fixed: Only show Edit Entry link to logged-in users
* Fixed: Re-enabled "Minimum Gravity Forms Version" error message
* Updated: Dutch translation by [@leooosterloo](https://www.transifex.com/accounts/profile/leooosterloo/) (100% coverage, thank you!)
* Tweak: Added "Preview" link to Data Source
* Modified: Created new `class-post-types.php` include file to handle post type & URL rewrite actions.

= 1.0.8.1 on July 17 =
* Fixed: DataTables
	- Restored pageSize
	- Prevented double-initilization
	- FixedHeader & FixedColumns work (now prevent scrolling)
	- Changed default Scroller height from 400 to 500px
* Fixed: Filtering by date
* Fixed: PHP warning in `gv_class()`
* Fixed: Debug Bar integration not printing Warnings
* Removed settings panel tracking script

= 1.0.7 & 1.0.8 on July 17 =
* __Edit Entry__ - you can add an Edit Entry link using the "Add Field" buttons in either the Multiple Entries or Single Entry tab.
	- For now, if the user has the ability to edit entries in Gravity Forms, they’ll be able to edit entries in GravityView. Moving forward, we'll be adding refined controls over who can edit which entries.
	- It supports modifying existing Entry uploads and the great Multiple-File Upload field.
* Modified: Approved Entry functionality
	* Approve/Reject Entries now visible on all forms, regardless of whether the form has an "Approved" field.
	* The Approved field now supports being renamed
* Added: Very cool DataTables extensions:
	* Scroller: dynamically load in new entries as you scroll - no need for pagination)
	* TableTools: Export your entries to CSV and PDF
	* FixedHeader: As you scroll a large DataTable result, the headers of the table stay at the top of the screen. Also, FixedColumns, which does the same for the main table column.
* Added: Shortcodes for outputting Widgets such as pagination and search. Note: they only work on embedded views if the shortcode has already been processed. This is going to be improved. [Read the documentation](https://katzwebservices.zendesk.com/hc/en-us/articles/201103045)
* Added: Search form fields now displayed horizontally by default. [That can be changed](https://katzwebservices.zendesk.com/hc/en-us/articles/201119765).
* Added: Easy links to "Edit Form", "Settings" and "Entries" for the Data Source Gravity Forms form in the All Views admin screen
* Added: Integration with the [Debug Bar](http://wordpress.org/plugins/debug-bar/) plugin - very helpful for developers to see what's going on behind the scenes.
* Fixed: Insert View embed code.
* Fixed: Now supports View shortcodes inside other shortcodes (such as `[example][gravityview][/example]`)
* Fixed: Conflict with WordPress SEO OpenGraph meta data generators
* Fixed: Enforced image max-width so images don't spill out of their containers
* Fixed: Sanitized "Custom Class" field setting values to make sure the HTML doesn't break.
* Fixed: Search field with "default" permalink structure
* Fixed: 1.0.8 fixes an issue accessing single entries that was introduced in 1.0.7
* Modified: Updated `GravityView_Admin_Views::is_gravityview_admin_page()` to fetch post if not yet set.
* Modified: Enabled merge tags in Custom Class field settings
* Modified: Set margin and padding to `0` on pagination links to override theme conflicts
* Modified: Updated `gv_class()` calls to pass form and entry fields to allow for merge tags
* Modified: Default visibility capabilities: added "Can View/Edit Gravity Forms Entries" as options
* Modified: Added custom `class` attribute sanitizer function
`gravityview_sanitize_html_class`
* Tweak: Improved the Embed View form layout
* Tweak: Hide "Switch View" button when already choosing a view
* Tweak: Moved shortcode hint to Publish metabox and added ability to easily select the text
* Tweak: Added tooltips to fields in the View editor
* Tweak: Remove WordPress SEO score calculation on Views
* Tweak: Use `$User->ID` instead of `$User->id` in Name fields
* Tweak: Added tooltip capability to field settings by using `tooltip` parameter. Uses the Gravity Forms tooltip array key.
* Translation updates - thank you, everyone! The # of strings will stay more stable once the plugin's out of beta :-)
	* Added: Portuguese translation by [@luistinygod](https://www.transifex.com/accounts/profile/luistinygod/) - thanks!
	* Updated: Bengali translation by [@tareqhi](https://www.transifex.com/accounts/profile/tareqhi/)
	* Updated: Turkish translation by [@suhakaralar](https://www.transifex.com/accounts/profile/suhakaralar/)
	* Updated: Dutch translation by [@leooosterloo](https://www.transifex.com/accounts/profile/leooosterloo/)
	* If you'd like to contribute translations, [please sign up here](https://www.transifex.com/projects/p/gravityview/).


= 1.0.6 on June 26 =
* Fixed: Fatal error when Gravity Forms is inactive
* Fixed: Undefined index for `id` in Edit View
* Fixed: Undefined variable: `merge_class`
* Fixed: Javascript error when choosing a Start Fresh template. (Introduced by the new Merge Tags functionality in 1.0.5)
* Fixed: Merge Tags were available in Multiple Entries view for the Table layout
* Fixed: Remove Merge Tags when switching forms
* Fixed: That darn settings gear showing up when it shouldn't
* Fixed: Disappearing dialog when switching forms
* Fixed: Display of Entry Link field
* Fixed: Per-field settings weren't working
	* Added: "Link to the post" setting for Post fields
	* Added: "Use live post data" setting for Post fields. Allows you to use the current post information (like title, tags, or content) instead of the original submitted data.
	* Added: Link to category or tag setting for Post Categories and Post Tags fields
	* Added: "Link Text" setting for the Entry Link field
* Modified: Moved admin functionality into new files
	- AJAX calls now live in `class-ajax.php`
	- Metaboxes now live in `class-metabox.php`
* Tweak: Updated change forms dialog text
* Tweak: Removed "use as search filter" from Link to Entry field options
* Translation updates.
	* Added: French translation by [@franckt](https://www.transifex.com/accounts/profile/franckt/) - thanks!
	* Updated: Bengali translation by [@tareqhi](https://www.transifex.com/accounts/profile/tareqhi/)
	* Updated: Turkish translation by [@suhakaralar](https://www.transifex.com/accounts/profile/suhakaralar/)
	* If you'd like to contribute translations, [please sign up here](https://www.transifex.com/projects/p/gravityview/).

= 1.0.5 =
* Added: Lightbox for images (in View Settings metabox)
* Added: Merge Tags - You can now modify labels and settings using dynamic text based on the value of a field. (requires Gravity Forms 1.8.6 or higher)
* Added: Customize the return to directory link anchor text (in the View Settings metabox, under Single Entry Settings)
* Added: Set the title for the Single Entry
* Added: Choose whether to hide empty fields on a per-View basis
* Improved: DataTables styling now set to `display` by default. Can be overridden by using the filter `gravityview_datatables_table_class`
* Improved: Speed!
	* Added `form` item to global `$gravityview_view` data instead of looking it up in functions. Improves `gv_value()` and `gv_label()` speed.
	* Added `replace_variables()` method to `GravityView_API` to reduce time to process merge tags by checking if there are any curly brackets first.
* Improved: "No Views found" text now more helpful for getting started.
* Fixed: Approve Entries column not displaying when clicking Forms > Entries link in admin menu
* Fixed: Field Settings gear no longer showing for widgets without options
* Fixed: Added Gravity Forms minimum version notice when using < 1.8
* Fixed: Column "Data Source" content being displayed in other columns

= 1.0.4 =
* Added: __DataTables integration__ Created a new view type for existing forms that uses the [DataTables](http://datatables.net) script.
We're just getting started with what can be done with DataTables. We'll have much more cool stuff like [DataTables Extensions](http://datatables.net/extensions/index).
* Added: "Add All Fields" option to bottom of the "Add Field" selector
* Added: Per-field-type options structure to allow for different field types to override default Field Settings
	* Added: Choose how to display User data. In the User field settings, you can now choose to display the "Display Name", username, or ID
	* Added: Custom date format using [PHP date format](https://www.php.net//manual/en/function.date.php) available for Entry Date and Date fields
	* Fixed: Default setting values working again
	* Fixed: Field type settings now working
* Added: `search_field` parameter to the shortcode. This allows you to specify a field ID where you want the search performed (The search itself is defined in `search_value`)
* Added: [Using the Shortcode](https://katzwebservices.zendesk.com/hc/en-us/articles/202934188) help article
* Added: Data Source added to the Views page
* Fixed: Field labels escaping issue (`It's an Example` was displaying as `It\'s an Example`)
* Fixed: Settings "gear" not showing when adding a new field
* Fixed: Sorting issues
	- Remove the option to sort by composite fields like Name, Address, Product; Gravity Forms doesn't process those sort requests properly
	- Remove List and Paragraph fields from being sortable
	- Known bug: Price fields are sorted alphabetically, not numerically. For example, given $20,000, $2,000 and $20, Gravity Forms will sort the array like this: $2,000, $20, $20,000. We've filed a bug report with Gravity Forms.
* Improved: Added visibility toggles to some Field Settings. For example, if the "Show Label" setting is not checked, then the "Custom Label" setting is hidden.
* Modified how data is sent to the template: removed the magic methods getter/setters setting the `$var` variable - not data is stored directly as object parameters.
* Added many translations. Thanks everyone!
	* Bengali translation by [@tareqhi](https://www.transifex.com/accounts/profile/tareqhi/)
	* German translation by [@seschwarz](https://www.transifex.com/accounts/profile/seschwarz/)
	* Turkish translation by [@suhakaralar](https://www.transifex.com/accounts/profile/suhakaralar/)
	* Dutch translation by [@leooosterloo](https://www.transifex.com/accounts/profile/leooosterloo/)
	* If you'd like to contribute translations, [please sign up here](https://www.transifex.com/projects/p/gravityview/). Thanks again to all who have contributed!

= 1.0.3 =
* Added: Sort by field, sort direction, Start & End date now added to Post view
	- Note: When using the shortcode, the shortcode settings override the View settings.
* Fixed: Fatal errors caused by Gravity Forms not existing.
* Added a setting for Support Email - please make sure your email is accurate; otherwise we won't be able to respond to the feedback you send
* Fixed: Custom CSS classes didn't apply to images in list view
* Improved Settings layout
* Tweak: Hide WordPress SEO, Genesis, and WooThemes metaboxes until a View has been created
* Tweak: Field layout improvements; drag-and-drop works smoother now
* Tweak: Add icon to Multiple Entries / Single Entry tabs
* Tweak: Dialog boxes now have a backdrop
* Fixed: Don't show field/widget settings link if there are no settings (like on the Show Pagination Info widget)
* Fixed: Security warning by the WordFence plugin: it didn't like a line in a sample entry data .csv file
* Fixed: Don't show welcome screen on editing the plugin using the WordPress Plugin Editor
* Tweak: Close "Add Field" and "Add Widget" boxes by pressing the escape key
* Added: Hungarian translation. Thanks, [@dbalage](https://www.transifex.com/accounts/profile/dbalage/)!
* Added: Italian translation. Thanks, [@ClaraDiGennaro](https://www.transifex.com/accounts/profile/ClaraDiGennaro/)
* If you'd like to contribute translations, [please sign up here](https://www.transifex.com/projects/p/gravityview/).

= 1.0.2 =
* Added: Show Views in Nav menu builder
* Fixed: "Add Fields" selector no longer closes when clicking to drag the scrollbar
* Fixed: Issue affecting Gravity Forms styles when Gravity Forms' "No Conflict Mode" is enabled
* Fixed: Footer widget areas added back to Single Entry views using Listing layout
* Changed the look and feel of the Add Fields dialog and field settings. Let us know what you think!

= 1.0.1 =
* Added: "Getting Started" link to the Views menu
* Fixed: Fatal error for users with Gravity Forms versions 1.7 or older
* Fixed: Entries in trash no longer show in View
* Tweak: When modifying the "Only visible to logged in users with role" setting, if choosing a role other than "Any", check the checkbox.
* Tweak: `gravityview_field_visibility_caps` filter to add/remove capabilities from the field dropdowns
* Added: Translation files. If you'd like to contribute translations, [please sign up here](https://www.transifex.com/projects/p/gravityview/).

= 1.0 =

* Liftoff!

== Upgrade Notice ==

= 1.0.1 =
* Added: "Getting Started" link to the Views menu
* Fixed: Fatal error for users with Gravity Forms versions 1.7 or older
* Fixed: Entries in trash no longer show in View
* Tweak: When modifying the "Only visible to logged in users with role" setting, if choosing a role other than "Any", check the checkbox.
* Tweak: `gravityview_field_visibility_caps` filter to add/remove capabilities from the field dropdowns
* Added: Translation files. If you'd like to contribute translations, [please sign up here](https://www.transifex.com/projects/p/gravityview/).

= 1.0 =

* Liftoff!<|MERGE_RESOLUTION|>--- conflicted
+++ resolved
@@ -20,10 +20,9 @@
 
 == Changelog ==
 
-<<<<<<< HEAD
+
+= 1.13 on August 18 =
 * Fixed: Wildcard search broken for Gravity Forms 1.9.12+
-=======
-= 1.13 =
 * Added: Number field settings
 	- Format number: Display numbers with thousands separators
 	- Decimals: Precision of the number of decimal places. Leave blank to use existing precision.
@@ -33,7 +32,6 @@
 * Fixed: Edit Entry link not showing for non-admins when using the DataTables template
 * Fixed: Cache wasn't being used for `get_entries()`
 * Fixed: Extension class wasn't properly checking requirements
->>>>>>> e5cdfdfa
 
 = 1.12 on August 5 =
 * Fixed: Conflicts with Advanced Filter extension when using the Recent Entries widget

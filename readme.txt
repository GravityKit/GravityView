--- conflicted
+++ resolved
@@ -20,12 +20,11 @@
 
 == Changelog ==
 
-<<<<<<< HEAD
 * Added: Option to make Phone numbers click-to-call
-=======
+
 = 1.16.5.1 on April 7 =
+
 * Fixed: Edit Entry links didn't work
->>>>>>> 5d7bd1c2
 
 = 1.16.5 on April 6 =
 

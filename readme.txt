--- conflicted
+++ resolved
@@ -23,12 +23,9 @@
 
 = develop =
 
-<<<<<<< HEAD
+* Fixed: Potential fatal error on PHP 8 when exporting View entries in CSV and TSV formats
 * Fixed: Search widget would cause a fatal error when the Number field is used with the "is" operator
 * Fixed: Search widget returning incorrect results when a field value is blank and the operator is set to "is"
-=======
-* Fixed: Potential fatal error on PHP 8 when exporting View entries in CSV and TSV formats
->>>>>>> 5da645a0
 * Fixed: Gravity Forms widget icon not showing
 * Fixed: Gravity Forms widget not displaying available forms when the View is saved
 

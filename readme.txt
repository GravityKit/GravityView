--- conflicted
+++ resolved
@@ -23,22 +23,18 @@
 
 = develop =
 
-<<<<<<< HEAD
 #### 🚀 Added
 * New `lightbox` attribute for the `[gv_entry_link]` shortcode to open the link in a lightbox.
 	- Supports `action` attribute values: `read`, `edit`
 
 #### ✨ Improved
-
 * Security of the `[gv_entry_link]` shortcode.
 
+#### 🐛 Fixed
+* Range filter applied to the Date Created field returned incorrect results when only a start date was entered.
+
 #### 💻 Developer Updates
-
 * Deprecated `GravityView_Entry_Link_Shortcode` class. Use `GV\Shortcodes\gv_entry_link` instead.
-=======
-#### 🐛 Fixed
-* Range filter applied to the Date Created field returned incorrect results when only a start date was entered.
->>>>>>> 18d4134c
 
 = 2.44 on August 21, 2025 =
 

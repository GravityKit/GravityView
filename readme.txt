=== GravityView ===
Tags: gravity forms, directory, gravity forms directory
Requires at least: 4.7
Tested up to: 6.4.2
Requires PHP: 7.2.0
Stable tag: trunk
Contributors: The GravityKit Team
License: GPL 3 or higher

Beautifully display and edit your Gravity Forms entries.

== Description ==

Beautifully display your Gravity Forms entries. Learn more on [gravitykit.com](https://www.gravitykit.com).

== Installation ==

1. Upload plugin files to your plugins folder, or install using WordPress' built-in Add New Plugin installer
2. Activate the plugin
3. Follow the instructions

== Changelog ==

= 2.19.6 on February 7, 2024 =

This update introduces the ability to send notifications using Gravity Forms when an entry is deleted, improves sorting and survey field ratings, and updates key components for better performance and compatibility.

<<<<<<< HEAD
* Added: Ability to send notifications using Gravity Forms when an entry is deleted by selecting the "GravityView - Entry is deleted" event from the event dropdown in Gravity Forms notifications settings
* Added: Support for editing with the Advanced Post Creation add-on
* Fixed: Sorting the View by entry ID in ascending and descending order would yield the same result
* Fixed: Survey fields without a rating would show a 1-star rating
* Fixed: Custom Post Field acting as File Uploads can now be edited on the Edit Entry page
=======
#### 🚀 Added
* Ability to send notifications using Gravity Forms when an entry is deleted by selecting the "GravityView - Entry is deleted" event from the event dropdown in Gravity Forms notifications settings.

#### 🔧 Updated
* [Foundation](https://www.gravitykit.com/foundation/) and [TrustedLogin](https://www.trustedlogin.com/) to versions 1.2.8 and 1.7.0, respectively.
  - Transients are now set and retrieved correctly when using object cache plugins.
  - Fixed a JavaScript warning that occurred when deactivating license keys and when viewing products without the necessary permissions.
  - Resolved PHP warning messages on the Plugins page.

#### 🐛 Fixed
* Sorting the View by entry ID in ascending and descending order would yield the same result.
* Survey fields without a rating would show a 1-star rating.
* Editing Gravity Forms [Custom Post Fields](https://docs.gravityforms.com/post-custom/#h-general-settings) with a Field Type set to "File Uploads" inside in Edit Entry.
>>>>>>> 81f4ef68

__Developer Updates:__

* Added: `GravityView_Notifications` class as a wrapper for Gravity Forms notifications.
* Modified: Added the current `\GV\View` object as a second parameter for the `gravityview/search-all-split-words` and `gravityview/search-trim-input` filters.
* Modified: Attach listeners in the View editor to `$( document.body )` instead of `$('body')` for speed improvements.

= 2.19.5 on December 7, 2023 =

* Fixed: PHP 8.1+ deprecation notice when editing an entry with the Gravity Forms User Registration add-on enabled
* Updated: [Foundation](https://www.gravitykit.com/foundation/) to version 1.2.6

= 2.19.4 on November 2, 2023 =

* Improved: View editor performance, especially with Views with a large number of fields
* Improved: "Link to Edit Entry," "Link to Single Entry," and "Delete Entry" fields are now more easily accessible at the top of the field picker in the View editor
* Fixed: PHP 8.1+ deprecation notice

= 2.19.3 on October 25, 2023 =

* Fixed: Using merge tags as values for search and start/end date override settings was not working in Views embedded as a field
* Fixed: Deprecation notice in PHP 8.2+

= 2.19.2 on October 19, 2023 =

* Fixed: Merge tags were still not working in the Custom Content field after the fix in 2.19.1

= 2.19.1 on October 17, 2023 =

* Fixed: PHP 8+ deprecation notice appearing on 404 pages
* Fixed: Merge tags not working in the Custom Content field
* Improved: PHP 8.1 compatibility

= 2.19 on October 12, 2023 =

* Added: Embed a Gravity Forms form using a field in the View editor
* Added: Embed a GravityView View using a field in the View editor
* Added: New Custom Code tab in the View Setting metabox to add custom CSS and JavaScript to the View
* Fixed: Appearance of HTML tables nested within View fields, including Gravity Forms Survey Add-On fields
* Fixed: Clicking the "?" tooltip icon would not go to the article if the Support Port is disabled
* Tweak: Improved Chained Select field output when the Chained Select Add-On is disabled
* Updated: [Foundation](https://www.gravitykit.com/foundation/) to version 1.2.5

__Developer Updates:__

* Added: Entries submitted using the new Gravity Forms Field will have `gk_parent_entry_id` and `gk_parent_form_id` entry meta added to them to better support connecting Views

= 2.18.7 on September 21, 2023 =

* Added: Support for embedding Views inside [WooCommerce Account Pages](https://iconicwp.com/products/woocommerce-account-pages/)
* Improved: `[gvlogic]` shortcode now works with the [Dashboard Views](https://github.com/GravityKit/Dashboard-Views) add-on in the WordPress admin area
* Fixed: The Recent Entries widget results would be affected when browsing a View: the search query, page number, and sorting would affect the displayed entries
* Fixed: Activation of View types (e.g., Maps, DataTables) would fail in the View editor
* Fixed: Image preview (file upload field) not working if the file is uploaded to Dropbox using the Gravity Forms Dropbox add-on
* Updated: [Foundation](https://www.gravitykit.com/foundation/) to version 1.2.4

__Developer Updates:__

* Added: `gk/gravityview/approve-link/return-url` filter to modify the return URL after entry approval
* Added: Second parameter to the `GravityView_Fields::get_all()` method to allow for filtering by context
* Improved: Added third argument to `gravityview_get_connected_views()` to prevent including joined forms in the search
* Implemented: The `GravityView_Field::$contexts` property is now respected; if defined, fields that are not in a supported context will not render

= 2.18.6 on September 7, 2023 =

* Improved: Introduced a gear icon to the editor tabs that brings you directly to the Settings metabox
* Improved: Support for RTL languages
* Updated: [Foundation](https://www.gravitykit.com/foundation/) to version 1.2.2

= 2.18.5 on September 1, 2023 =

* Fixed: Fatal error caused by GravityView version 2.18.4

= 2.18.4 on August 31, 2023 =

* Added: A "Direct Access" summary in the Publish box in the View editor that makes it easy to see and modify whether a View is accessible directly
* Improved: Views will now remember the Settings tab you are on after you save a View
* Fixed: Resolved a fatal error that occurred under certain circumstances due to passing the wrong parameter type to a WordPress function
* Updated: The video on the Getting Started page
* Updated: [Foundation](https://www.gravitykit.com/foundation/) to version 1.2

= 2.18.3 on July 20, 2023 =

* Fixed: Incorrect total entry count and hidden pagination when View contains an Entry Edit field

= 2.18.2 on July 12, 2023 =

* Fixed: Performance issue
* Fixed: [WP-CLI](https://wp-cli.org/) not displaying available GravityKit product updates
* Updated: [Foundation](https://www.gravitykit.com/foundation/) to version 1.1.1

__Developer Notes:__

* Added: `gk/gravityview/view/entries/cache` filter to provide control over the caching of View entries (default: `true`)

= 2.18.1 on June 20, 2023 =

* Fixed: PHP warning message that appeared when attempting to edit a View

= 2.18 on June 20, 2023 =

* Fixed: Issue where "Edit Entry" link was not appearing under the Single Entry layout when the View was filtered using the "Created By" criterion with the "{user:ID}" merge tag
* Fixed: REST API response breaking the functionality of Maps Layout 2.0
* Updated: [Foundation](https://www.gravitykit.com/foundation/) to version 1.1

__Developer Notes:__

* Deprecated: `get_gravityview()` and the `the_gravityview()` global functions
* Added: `GravityView_Field_Delete_Link` class to render the Delete Entry link instead of relying on filtering
	- `delete_link` will now be properly returned in the `GravityView_Fields::get_all('gravityview');` response

= 2.17.8 on May 16, 2023 =

* Improved: Performance when using Gravity Forms 2.6.9 or older
* Improved: Form ID now appears beside the form title for easier data source selection in the View editor
* Fixed: Fatal error when adding a GravityView block in Gutenberg editor
* Fixed: Error when activating an installed but deactivated View type (e.g., Maps) from within the View editor
* Fixed: File Upload fields may incorrectly show empty values

__Developer Notes:__

* Added: `gk/gravityview/metaboxes/data-source/order-by` filter to modify the default sorting order of forms in the View editor's data source dropdown menu (default: `title`)
* Added: `gk/gravityview/renderer/should-display-configuration-notice` filter to control the display of View configuration notices (default: `true`)

= 2.17.7 on May 4, 2023 =

* Fixed: Fatal error when using the Radio input types in the Search Bar (introduced in 2.17.6)

= 2.17.6 on May 3, 2023 =

* Added: Filter entries by payment status using a drop-down, radio, multi-select, or checkbox inputs in the Search Bar (previously, only searchable using a text input)
* Modified: Added "(Inactive)" suffix to inactive forms in the Data Source dropdown
* Fixed: Incompatibility with some plugins/themes that use Laravel components
* Fixed: Appearance of Likert survey fields when using Gravity Forms Survey Add-On Version 3.8 or newer
* Fixed: Appearance of the Poll widget when using Gravity Forms Poll Add-On Version 4.0 or newer
* Fixed: `[gvlogic]` not working when embedded in a Post or Page
* Fixed: `[gvlogic if="context" is="multiple"]` not working when a View is embedded
* Fixed: Consent field always showing checked status when there are two or more Consent fields in the form
* Fixed: Selecting all entries on the Entries page would not properly apply all the search filters

__Developer Notes:__

* Added: `gk/gravityview/common/get_forms` filter to modify the forms returned by `GVCommon::get_forms()`
* Modified: Removed `.hidden` from compiled CSS files to prevent potential conflicts with other plugins/themes (use `.gv-hidden` instead)
* Modified: Added `gvlogic`-related shortcodes to the `no_texturize_shortcodes` array to prevent shortcode attributes from being encoding
* Modified: Updated Gravity Forms CSS file locations for the Survey, Poll, and Quiz Add-Ons
* Modified: Likert survey responses are now wrapped in `div.gform-settings__content.gform-settings-panel__content` to match the Gravity Forms Survey Add-On 3.8 appearance
* Fixed: Properly suppress PHP warnings when calling `GFCommon::gv_vars()` in the Edit View screen
* Updated: [Foundation](https://www.gravitykit.com/foundation/) to version 1.0.12
* Updated: TrustedLogin to version 1.5.1

= 2.17.5 on April 12, 2023 =

* Fixed: Do not modify the Single Entry title when the "Prevent Direct Access" setting is enabled for a View
* Fixed: Fatal error when performing a translations scan with the WPML plugin

= 2.17.4 on April 7, 2023 =

* Fixed: Fatal error rendering some Maps Layout Views introduced in 2.17.2
* Fixed: When a View is embedded multiple times on the same page, Edit Entry, Delete Entry, and Duplicate Entry links could be hidden after the first View
* Fixed: "The Single Entry layout has not been configured" notice shows when embedding a View into another View's Single Entry page using a Custom Content field

= 2.17.3 on April 6, 2023 =

* Fixed: Fatal error rendering multiple Views on the same page/post introduced in 2.17.2

__Developer Updates:__

* Added: A `$context` argument of `\GV\Template_Context` is now passed to `\GV\Widget\pre_render_frontend()`

= 2.17.2 on April 5, 2023 =

**Note: GravityView now requires Gravity Forms 2.5.1 or newer**

* Added: "No Entries Behavior" option to hide the View when there are no entries visible to the current user (not applied to search results)
* Fixed: Performance issue introduced in 2.17 that resulted in a large number of queries
* Fixed: PHP 8+ fatal error when displaying connected Views in the Gravity Forms form editor or forms list
* Fixed: PHP 8+ warning messages when creating a new View
* Fixed: PHP warning when a View checks for the ability to edit an entry that has just been deleted using code
* Fixed: On sites running the GiveWP plugin, the View Editor would look bad
* Updated: [Foundation](https://www.gravitykit.com/foundation/) to version 1.0.11

__Developer Updates:__

* Added: View blocks are also parsed when running `\GV\View_Collection::from_content()`
* Added: New filter, to be used by Multiple Forms extension: `gravityview/view/get_entries/should_apply_legacy_join_is_approved_query_conditions`
* Modified: `gravityview()->views->get()` now parses the content of the global `$post` object and will detect View shortcodes or blocks stored in the `$post->post_content`
* Modified: `gravityview()->views->get()` now may return a `GV\View_Collection` object when it detects multiple Views in the content
* Updated: HTML tags that had used `.hidden` now use the `.gv-hidden` CSS class to prevent potential conflicts with other plugins/themes

= 2.17.1 on February 20, 2023 =

* Updated: [Foundation](https://www.gravitykit.com/foundation/) to version 1.0.9

= 2.17 on February 13, 2023 =

**Note: GravityView now requires PHP 7.2 or newer**

* It's faster than ever to create a new View! (Table and DataTables View types only)
	- Fields configured in the [Gravity Forms Entry Columns](https://docs.gravityforms.com/entries/#h-entry-columns) are added to the Multiple Entries layout
	- The first field in the Multiple Entries layout is linked to the Single Entry layout
	- All form fields are added to the Single Entry layout
	- An Edit Entry Link field is added to the bottom of the Single Entry layout
* Added: New "No Entries Behavior" setting: when a View has no entries visible to the current user, you can now choose to display a message, show a Gravity Forms form, or redirect to a URL
* Modified: The field picker now uses Gravity Forms field icons
* Fixed: ["Pre-filter choices"](https://docs.gravitykit.com/article/701-show-choices-that-exist) Search Bar setting not working for Address fields
* Fixed: `[gventry]` shortcode not working the Entry ID is set to "first" or "last"
* Fixed: Fatal error when using the Gravity Forms Survey Add-On
* Tweak: The field picker in the View editor now uses Gravity Forms field icons

__Developer Updates:__

* Modified: If you use the `gravityview/template/text/no_entries` or `gravitview_no_entries_text` filters, the output is now passed through the `wpautop()` function prior to applying the filters, not after
	* Added `$unformatted_output` parameter to the `gravityview/template/text/no_entries` filter to return the original value before being passed through `wpautop()`
* Modified: Container classes for no results output change based on the "No Entries Behavior" setting:
	- `.gv-no-results.gv-no-results-text` when set to "Show a Message"
	- `.gv-no-results.gv-no-results-form` when set to "Display a Form"
	- Updated `templates/views/list/list-body.php`, `templates/views/table/table-body.php`
* Added: `$form_id` parameter to `gravityview_get_directory_fields()` function and `GVCommon::get_directory_fields()` method

= 2.16.6 on January 12, 2023 =

* Fixed: Fatal error due to an uncaught PHP exception
* Fixed: It was not possible to select any content inside the field settings window in the View editor

= 2.16.5 on January 5, 2023 =

* Updated: [Foundation](https://www.gravitykit.com/foundation/) to version 1.0.8
* Improved: Internal changes to allow using Custom Content fields on the Edit Screen with the [DIY Layout](https://www.gravitykit.com/extensions/diy-layout/)

= 2.16.4 on December 23, 2022 =

* Fixed: Prevent possible conflict in the View editor with themes/plugins that use Bootstrap's tooltip library

= 2.16.3 on December 21, 2022 =

* Fixed: Caching wouldn't always clear when an entry was added or modified
* Fixed: Fatal error on some hosts due to a conflict with one of the plugin dependencies (psr/log)
* Fixed: PHP 8.1 notices
* Fixed: View scripts and styles not loading for some logged-in users

= 2.16.2 on December 14, 2022 =

* Fixed: Views would take an abnormally long time to load
* Fixed: Fatal error on some hosts that use weak security keys and salts

= 2.16.1 on December 7, 2022 =

* Fixed: Date picker and other JavaScript not working on the Edit Entry screen
* Fixed: JavaScript error preventing the Search Bar widget properties from opening when creating a new View
* Fixed: CodeMirror editor initializing multiple times when opening the custom content field properties in the View
* Fixed: Secure download link for the file upload field was not showing the file name as the link text
* Fixed: The saved View would not recognize fields added from a joined form when using the [Multiple Forms](https://www.gravitykit.com/extensions/multiple-forms/) extension

= 2.16.0.4 on December 2, 2022 =

* Fixed: Incompatibility with some plugins/themes that could result in a blank WordPress Dashboard

= 2.16.0.3 on December 2, 2022 =

* Fixed: Fatal error when downloading plugin translations

= 2.16.0.2 on December 1, 2022 =

* Fixed: Fatal error when Maps isn't installed

= 2.16.0.1 on December 1, 2022 =

* Fixed: Admin menu not expanded when on a GravityView page

= 2.16 on December 1, 2022 =

* Added: New WordPress admin menu where you can now centrally manage all your GravityKit product licenses and settings ([learn more about the new GravityKit menu](https://www.gravitykit.com/foundation/))
    - Go to the WordPress sidebar and check out the GravityKit menu!
    - We have automatically migrated your existing licenses and settings, which were previously entered in the Views→Settings page
    - Request support using the "Grant Support Access" menu item
* Added: Support for defining `alt` text in File Upload fields
* Added: "Pre-Filter Choices" Search Bar setting will only display choices that exist in submitted entries ([learn more about Pre-Filter Choices](https://docs.gravitykit.com/article/701-s))
* Improved: When creating a new View, it is now possible to install a View type (if included in the license) straight from the View editor
* Improved: Reduce the number of queries when displaying a View
* Improved: The Edit View screen loads faster
* Fixed: Merge Tags were not processed inside Custom Content fields when using the [`[gventry]` edit mode](https://docs.gravitykit.com/article/463-gventry-shortcode)
* Fixed: Gravity Forms poll results was not being refreshed after editing a Poll field in GravityView Edit Entry
* Fixed: Survey field "Rating" stars were not displaying properly in the frontend
* Fixed: JavaScript error when creating a new View
* Fixed: JavaScript error when opening field settings in a new View
* Fixed: Merge Tag picker not initializing when changing View type for an existing View
* Fixed: "Field connected to XYZ field was deleted from the form" notice when adding a new field to a View created from a form preset
* Fixed: Edit Entry may partially save changes if form fields have conditional logic; thanks, Jurriaan!
* Fixed: View presets not working
* Fixed: "This View is configured using the View type, which is disabled" notice when creating a new View after activating or installing a View type (e.g., Maps, DIY, DataTables)
* Fixed: Incorrect search mode is set when one of the View search widget fields uses a "date range" input type
* Fixed: Multiple files upload error (e.g., when editing an entry using GravityEdit)

__Developer Updates:__

* Added: `gravityview/template/field/survey/rating/before` filter that fires before the Survey field rating stars markup
* Added: `$return_view` parameter to `\GV\Request::is_view()` method, reducing the need to build a \GV\View object when simply checking if a request is a View
* Added: `$expiration` parameter to `GravityView_Cache::set()` method to allow for different cache lifetimes
* Fixed: `GravityView_Cache` was not used when the `WP_DEBUG` constant was set to `true`. This resulted in the cache being effectively disabled on many sites.
	- Improved: Only run `GravityView_Cache::use_cache()` once per request
	- Added: `GRAVITYVIEW_DISABLE_CACHE` constant to disable the cache. Note: `gravityview_use_cache` filter will still be run.

= 2.15 on September 21, 2022 =

* Added: Entire View contents are wrapped in a container, allowing for better styling ([learn about, and how to modify, the container](https://docs.gravitykit.com/article/867-modifying-the-view-container-div))
* Added: When submitting a search form, the page will scroll to the search form
* Modified: Select and Multiselect search inputs will now use the connected field's "Placeholder" values, if defined in Gravity Forms ([read about Search Bar placeholders](https://docs.gravitykit.com/article/866-search-bar-placeholder))
* Improved: Date comparisons when using `[gvlogic]` with `greater_than` or `less_than` comparisons
* Fixed: Reduced the number of database queries to render a View, especially when using Custom Content, Entry Link, Edit Link, and Delete Link fields
* Fixed: Removed the Gravity Forms Partial Entries Add-On privacy notice when using Edit Entry because auto-saving in Edit Entry is not supported
* Fixed: The "entry approval is changed" notification, if configured, was being sent for new form submissions
* Fixed: Views would not render in PHP 8.1
* Fixed: Multiple PHP 8 and PHP 8.1 warnings

__Developer Updates:__

* Added: `gravityview/widget/search/append_view_id_anchor` filter to control appending the unique View anchor ID to the search URL (enabled by default)
* Added: `gravityview/view/wrapper_container` filter to wrap to optionally wrap the View in a container (enabled by default) — [see examples of modifying the container](https://docs.gravitykit.com/article/867-modifying-the-view-container-div)
* Added: `gravityview/view/anchor_id` filter to control the unique View anchor ID
* Modified the following template files:
	- `includes/widgets/search-widget/templates/search-field-multiselect.php`
	- `includes/widgets/search-widget/templates/search-field-select.php`
	- `templates/views/list.php`
	- `templates/views/table.php`
	- `templates/fields/field-custom.php`
	- `templates/fields/field-duplicate_link-html.php`
	- `templates/fields/field-delete_link-html.php`
	- `templates/fields/field-edit_link-html.php`
	- `templates/fields/field-entry_link-html.php`
	- `templates/fields/field-website-html.php`
	- `templates/deprecated/fields/custom.php`
	- `templates/deprecated/fields/website.php`

= 2.14.7 on July 31, 2022 =

* Fixed: GravityView plugin updates were not shown in the plugin update screen since version 2.14.4 (April 27, 2022)

= 2.14.6 on May 27, 2022 =

* [GravityView (the company) is now GravityKit!](https://www.gravitykit.com/rebrand/)
* Fixed: Embedding Edit Entry context directly in a page/post using the `[gventry edit="1"]` shortcode ([learn more](https://docs.gravitykit.com/article/463-gventry-shortcode))
* Fixed: Edit Entry link wasn't working in the Single Entry context of an embedded View
* Fixed: Search Bar GravityView widget was not saving the chosen fields
* Fixed: Gravity PDF shortcodes would not be processed when bulk-approving entries using GravityView. Thanks, Jake!
* Fixed: Sometimes embedding a GravityView shortcode in the block editor could cause a fatal error
* Fixed: Multiple PHP 8 warnings

__Developer Updates:__

* Added: `redirect_url` parameter to the `gravityview/edit_entry/success` filter
* Added `redirect_url` and `back_link` parameters to the `gravityview/shortcodes/gventry/edit/success` filter

= 2.14.5 on May 4, 2022 =

* Added: A link that allows administrators to disable the "Show only approved entries" View setting from the front-end
* Fixed: Configuring new Search Bar WordPress widgets wasn't working in WordPress 5.8+
* Fixed: Styling of form settings dropdowns on the Gravity Forms "Forms" page

= 2.14.4 on April 27, 2022 =

* Added: Search Bar support for the [Chained Selects](https://www.gravityforms.com/add-ons/chained-selects/) field type
* Improved: Plugin updater script now supports auto-updates and better supports multisite installations
* Improved: If a View does not support joined forms, log as a notice, not an error
* Fixed: Merge Tag picker behavior when using Gravity Forms 2.6
* Fixed: Deleting a file when editing an entry as a non-administrator user on Gravity Forms 2.6.1 results in a server error
* Fixed: When The Events Calendar Pro plugin is active, Views became un-editable
* Tweak: Additional translation strings related to View editing

Note: We will be requiring Gravity Forms 2.5 and WordPress 5.3 in the near future; please upgrade!

__Developer Updates:__

* Added: Search URLs now support `input_{field ID}` formats as well as `filter_{field ID}`; the following will both be treated the same:
	- `/view/example/?filter_3=SEARCH`
	- `/view/example/?input_3=SEARCH`
* Added: In the admin, CSS classes are now added to the `body` tag based on Gravity Forms version. See `GravityView_Admin_Views::add_gf_version_css_class()`
* Modified: Allow non-admin users with "edit entry" permissions to delete uploaded files
* Updated: EDD_SL_Plugin_Updater script to version 1.9.1

= 2.14.3 on March 24, 2022 =

* Added: Support for displaying WebP images
* Improved: Internal logging of notices and errors
* Fixed: Images hosted on Dropbox sometimes would not display properly on the Safari browser. Thanks, Kevin M. Dean!

__Developer Updates:__

* Added: `GravityView_Image::get_image_extensions()` static method to fetch full list of extension types interpreted as images by GravityView.
* Added: `webp` as a valid image extension

= 2.14.2.1 on March 11, 2022 =

* Fixed: Empty values in search widget fields may return incorrect results

__Developer Updates:__

* Added: `gravityview/search/ignore-empty-values` filter to control strict matching of empty field values

= 2.14.2 on March 10, 2022 =

* Fixed: Potential fatal error on PHP 8 when exporting View entries in CSV and TSV formats
* Fixed: Search widget would cause a fatal error when the Number field is used with the "is" operator
* Fixed: Search widget returning incorrect results when a field value is blank and the operator is set to "is"
* Fixed: Gravity Forms widget icon not showing
* Fixed: Gravity Forms widget not displaying available forms when the View is saved

= 2.14.1 on January 25, 2022 =

* Tested with WordPress 5.9
* Improved: The [Members plugin](https://wordpress.org/plugins/members/) now works with No-Conflict Mode enabled
* Improved: Performance when saving Views with many fields
* Improved: Performance when loading the Edit View screen when a View has many fields
* Fixed: Gravity Forms widget used in the View editor would initialize on all admin pages
* Fixed: PHP notice when editing an entry in Gravity Forms that was created by user that no longer exists
* Fixed: Error activating on sites that use the Danish language
* Fixed: Entry approval scripts not loading properly when using Full Site Editing themes in WordPress 5.9
* Updated: TrustedLogin client to Version 1.2, which now supports logins for WordPress Multisite installations
* Updated: Polish translation. Thanks, Dariusz!

__Developer Updates:__

* Modified: Refactored drag & drop in the View editor to improve performance: we only initialize drag & drop on the active tab instead of globally.
	* Added: `gravityview/tab-ready` jQuery trigger to `body` when each GravityView tab is ready (drag & drop initialized). [See example of binding to this event](https://gist.github.com/zackkatz/a2844e9f6b68879e79ba7d6f66ba0850).

= 2.14.0.1 on December 30, 2021 =

Fixed: Deprecated filter message when adding fields to the View

= 2.14 on December 21, 2021 =

This would be a minor version update (2.13.5), except that we renamed many functions. See "Developer Updates" for this release below.

* Added: `{is_starred}` Merge Tag. [Learn more about using `{is_starred}`](https://docs.gravitykit.com/article/820-the-isstarred-merge-tag)
* Fixed: Media files uploaded to Dropbox were not properly embedded
* Fixed: JavaScript error when trying to edit entry's creator
* Fixed: Recent Entries widget would cause a fatal error on WP 5.8 or newer
* Fixed: When using Multiple Forms, editing an entry in a joined form now works properly if the "Edit Entry" tab has not been configured
* Fixed: View settings not hiding automatically on page load

__Developer Updates:__

We renamed all instances of `blacklist` to `blocklist` and `whitelist` to `allowlist`. All methods and filters have been deprecated using `apply_filters_deprecated()` and `_deprecated_function()`. [See a complete list of modified methods and filters](https://docs.gravitykit.com/article/816-renamed-filters-methods-in-2-14).

= 2.13.4 on November 4, 2021 =

* Fixed: View scripts and styles would not load when manually outputting the contents of the `[gravityview]` shortcode

__Developer Updates:__

* Added: `gravityview/shortcode/before-processing` action that runs before the GravityView shortcode is processed
* Added: `gravityview/edit_entry/cancel_onclick` filter to modify the "Back" link `onclick` HTML attribute
	- Modified: `/includes/extensions/edit-entry/partials/form-buttons.php` file to add the filter

= 2.13.3 on October 14, 2021 =

* Fixed: Edit Entry would not accept zero as a value for a Number field marked as required
* Modified: Refined the capabilities assigned to GravityView support when access is granted using TrustedLogin. Now our support will be able to debug theme-related issues and use the [Code Snippets](https://wordpress.org/plugins/code-snippets/) plugin.

= 2.13.2 on October 7, 2021 =

* Fixed: Entry Approval not working when using DataTables in responsive mode (requires DataTables 2.4.9 or newer).

__Developer Updates:__

* Updated: Upgraded to [Fancybox 4](https://fancyapps.com/docs/ui/fancybox).
* Updated: [TrustedLogin Client](https://github.com/trustedlogin/client) to Version 1.0.2.
* Modified: Added Code Snippets CSS file to No Conflict allow list.
* Modified: Moved internal (but public) method `GravityView_Admin_ApproveEntries::process_bulk_action` to new `GravityView_Bulk_Actions` class.

= 2.13.1 on September 27, 2021 =

* Improved: Views now load faster due to improved template caching.
* Added: Ability to configure an "Admin Label" for Custom Content widgets. This makes it easier to see your widget configuration a glance.
* Fixed: Issue where non-support users may see a "Revoke TrustedLogin" admin bar link.

= 2.13 on September 23, 2021 =

* Added: Integrated with TrustedLogin, the easiest & most secure way to grant access to your website. [Learn more about TrustedLogin](https://www.trustedlogin.com/about/easy-and-safe/).
	- Need to share access with support? Click the new "Grant Support Access" link in the "Views" menu.

= 2.12.1 on September 1, 2021 =

* Fixed: The Gravity Forms widget in the View editor would always use the source form of the View
* Fixed: The field picker didn't use available translations
* Fixed: Importing [exported Views](https://docs.gravitykit.com/article/119-importing-and-exporting-configured-views) failed when Custom Content or [DIY Layout](https://www.gravitykit.com/extensions/diy-layout/) fields included line breaks.
* Fixed: When first installing GravityView, the message was for an invalid license instead of inactive.
* Fixed: The "Affiliate ID" setting would not toggle properly when loading GravityView settings. [P.S. — Become an affiliate and earn money referring GravityView!](https://www.gravitykit.com/account/affiliates/#about-the-program)
* Tweak: Changed the icon of the Presets preview

= 2.12 on July 29, 2021 =

* Fixed: Add latest Yoast SEO scripts to the No-Conflict approved list
* Fixed: Updating an entry with a multi-file upload field may erase existing contents when using Gravity Forms 2.5.8

= 2.11 on July 15, 2021 =

* Added: Settings to customize "Update", "Cancel", and "Delete" button text in Edit Entry
* Improved: Much better Gravity Forms Survey Add-On integration! [Learn more in the release announcement](https://www.gravitykit.com/gravityview-2-11/).
	- Ratings can be displayed as text or stars
	- Multi-row Likert fields can be shown as Text or Score
	- Improved display of a single row from a multi-row Likert field
	- Single checkbox inputs are now supported
* Improved: Search widget clear/reset button behavior
* Improved: Allow unassigning an entry's Entry Creator when editing an entry
* Improved: When editing an entry, clicking the "Cancel" button will take you to the prior browser page rather than a specific URL
* Improved: Conditionally update "Clear Search" button text in the Search Bar
* Fixed: When Time fields were submitted with a single `0` for hour and minute inputs, instead of displaying midnight (`0:0`), it would display the current time
* Fixed: Delete Entry links did not work when custom entry slugs were enabled
* Fixed: Editing an entry in Gravity Forms that was created by a logged-out user forced an entry to be assigned to a user
* Fixed: Missing download/delete icons for file upload field in Edit Entry when running Gravity Forms ≥ 2.5.6.4
* Fixed: A broken German translation file caused a fatal error (only for the `de_DE` localization)
* Updated: Dutch translation (thanks René S.!) and German translation (thanks Aleksander K-W.!)

__Developer Updates:__

* Added: `gravityview/template/field/survey/glue` filter to modify how the multi-row Likert field values are combined. Default: `; `
* Modified: `templates/deprecated/fields/time.php` and `templates/fields/field-time-html.php` to include the commented `strtotime()` check
* Modified: `includes/extensions/edit-entry/partials/form-buttons.php` to add Cancel button enhancements
* Fixed: `gravityview/search/sieve_choices` didn't filter by Created By
* Fixed: `\GV\Utils::get()` didn't properly support properties available using PHP magic methods. Now supports overriding using the `__isset()` magic method.
* Updated: EDD auto-updates library to version 1.8

= 2.10.3.2 on June 2, 2021 =

* Improved: Loading of plugin dependencies
* Fixed: Field's required attribute was ignored in certain scenarios when using Edit Entry

= 2.10.3.1 on May 27, 2021 =

* Fixed: The "delete file" button was transparent in Edit Entry when running Gravity Forms 2.5 or newer
* Security enhancements

= 2.10.3 on May 20, 2021 =

* Added: Support for the [All in One SEO](https://wordpress.org/plugins/all-in-one-seo-pack/) plugin
* Fixed: GravityView styles and scripts not loading when embedding View as a block shortcode in GeneratePress
* Fixed: PHP notice appearing when a translation file is not available for the chosen locale
* Fixed: Search clear button disappearing when using GravityView Maps layout

__Developer Updates:__

* Added: `gravityview/fields/custom/form` filter to modify form used as the source for View entries
* Added: `gravityview/fields/custom/entry` filter to modify entry being displayed

= 2.10.2.2 on April 19, 2021 =

* Improved: Previous fix for an issue that affected HTML rendering of some posts and pages

= 2.10.2.1 on April 13, 2021 =

* Fixed: Issue introduced in Version 2.10.2 that affected HTML rendering of some posts and pages
* Fixed: Undefined function error for sites running WordPress 4.x introduced in Version 2.10.2

= 2.10.2 on April 12, 2021 =

* Fixed: Using the GravityView shortcode inside a [reusable block](https://wordpress.org/news/2021/02/gutenberg-tutorial-reusable-blocks/) in the WordPress Editor would prevent CSS and JavaScript from loading
* Fixed: "Open in new tab/window" checkbox is missing from Link to Single Entry and Link to Edit Entry links
* Fixed: Searching while on a paginated search result fails; it shows no entries because the page number isn't removed
* Fixed: Sorting by Entry ID resulted in a MySQL error

= 2.10.1 on March 31, 2021 =

* Added: Allow comparing multiple values when using `[gvlogic]` shortcode
	- Use `&&` to match all values `[gvlogic if="abc" contains="a&&b"]`
	- Use `||` to match any values `[gvlogic if="abc" equals="abc||efg"]`
* Added: `{site_url}` Merge Tag that returns the current site URL. This can be helpful when migrating sites or deploying from staging to live.
* Fixed: Paragraph fields have a "Link to single entry" field setting, even though it doesn't make sense
* Fixed: PDF and Text files were not opened in a lightbox
* Fixed: Show File Upload files as links if they aren't an image, audio, or video file (like a .zip, .txt, or .pdf file)
* Fixed: Lightbox script was being loaded for Views even if it was not being used
* Fixed: Don't show the icon for the "Source URL" field in the View editor
* Fixed: Change Entry Creator not working properly on non-English sites
* Updated _so many translations_! Thank you to all the translators!
	- Arabic translation (thanks Salman!)
	- Dutch translation (thanks Desiree!)
	- Russian translation (thanks Victor S.!)
	- Romanian (thanks Cazare!)
	- Chinese (thanks Edi Weigh!)
	- Turkish (thanks Süha!)
	- Swedish (thanks Adam!)
	- Portuguese (thanks Luis and Rafael!)
	- Dutch (thanks Erik!)
	- Norwegian (thanks Aleksander!)
	- Italian (thanks Clara!)
	- Hungarian (thanks dbalage!)
	- Hebrew
	- French
	- Canadian French (thanks Nicolas!)
	- Finnish (thanks Jari!)
	- Iranian (thanks amir!)
	- Mexican Spanish (thanks Luis!)
	- Spanish (thanks Joaquin!)
	- German (thanks Hubert!)
	- Danish (thanks Lisbeth!)
	- Bosnian (thanks Damir!)
	- Bengali (thanks Akter!)

= 2.10 on March 9, 2021 =

* A beautiful visual refresh for the View editor!
	- Brand new field picker for more easily creating your View
	- Visually see when Single Entry and Edit Entry layouts haven't been configured
	- See at a glance which fields link to Single Entry and Edit Entry
	- Manage and activate layouts from the View editor
	- Added: Show a notice when "Show only approve entries" setting is enabled for a View and no entries are displayed because of the setting
	- Added: Custom Content now supports syntax highlighting, making it much easier to write HTML (to disable, click on the Users sidebar menu, select Profile. Check the box labeled "Disable syntax highlighting when editing code" and save your profile)
	- Added: Warning when leaving Edit View screen if there are unsaved changes
	- Added: See the details of the current field while configuring field settings
	- Added: "Clear all" link to remove all fields from the View editor at once
	- Fixed: It was possible to drag and drop a field while the field settings screen was showing. Now it's not!
	- Fixed: See when fields have been deleted from a form
* New: Brand-new lightbox script, now using [Fancybox](http://fancyapps.com/fancybox/3/). It's fast, it's beautiful, and mobile-optimized.
	- Fixes issue with Gravity Forms images not loading in lightboxes due to secure URLs
* Ready for Gravity Forms 2.5!
* Added: Better support for the Consent field
* Improved layout of the Manage Add-Ons screen
	- Added a "Refresh" link to the Manage Add-Ons screen. This is helpful if you've upgraded your license and are ready to get started!
	- Allow enabling/disabling installed add-ons regardless of license status
* Added: A dropdown in the "All Views" screen to filter Views by the layout (Table, List, DataTables, DIY, Map, etc.)
* Added: Export entries in TSV format by adding `/tsv/` to the View URL
* Fixed: Approval Status field contains HTML in CSV and TSV exports
* Fixed: Updating an entry associated with an unactivated user (Gravity Forms User Registration) would also change entry creator's information
* Fixed: PHP warning `The magic method must have public visibility` appearing in PHP 8.0
* Fixed: PHP notice `Undefined property: stdClass::$icons` appearing on Plugins page
* Fixed: "At least one field must be filled out" validation errors (thanks <a href="https://gravitypdf.com">Gravity PDF</a>!)

__Developer Updates:__

* New: FancyBox is now being used for the lightbox
	- Thickbox is no longer used
	- Modify settings using `gravityview/lightbox/provider/fancybox/settings`
	- [See options available here](https://fancyapps.com/fancybox/3/docs/#options)
	- If you prefer, a [Featherlight lightbox option is available](https://github.com/gravityview/gv-snippets/tree/addon/featherlight-lightbox)
	- Easily add support for your own lightbox script by extending the new `GravityView_Lightbox_Provider` abstract class (the [Featherbox lightbox script](https://github.com/gravityview/gv-snippets/tree/addon/featherlight-lightbox) is a good example).
	- Modified: Formally deprecated the mis-spelled `gravity_view_lightbox_script` and `gravity_view_lightbox_style` filters in favor of  `gravityview_lightbox_script` and `gravityview_lightbox_style` (finally!)
	- Fixed: `gravityview_lightbox_script` filter wasn't being applied
	- Removed `gravityview/fields/fileupload/allow_insecure_lightbox` filter, since it's no longer needed
* Modified: `$_GET` args are now passed to links by default.
	- Added: Prevent entry links (single, edit, duplicate) from including $_GET query args by returning false to the filter `gravityview/entry_link/add_query_args`
	- Added: Prevent entry links being added to *delete* links by returning false to the filter `gravityview/delete-entry/add_query_args`
* Added: `gv_get_query_args()` function to return $_GET query args, with reserved args removed
	- Added: `gravityview/api/reserved_query_args` filter to modify internal reserved URL query args
* Added: `field-is_approved-html.php` and `field-is_approved-csv.php` template files for the Is Approved field
* Modified: Removed
* Modified: `templates/fields/field-entry_link-html.php` template to add `gv_get_query_args()` functionality
* Breaking CSS change: Removed `.gv-list-view` CSS class from the List layout container `<div>`. The CSS class was also used in the looped entry containers, making it hard to style. This issue was introduced in GravityView 2.0. For background, see [the GitHub issue](https://github.com/gravityview/GravityView/issues/1026).

= 2.9.4 on January 25, 2021 =

* Added: Apply `{get}` merge tag replacements in `[gvlogic]` attributes and content
* Modified: Made View Settings changes preparing for a big [Math by GravityView](https://www.gravitykit.com/extensions/math/) update!
* Fixed: "Change Entry Creator" would not work with Gravity Forms no-conflict mode enabled

__Developer Updates:__

* Added: `gravityview/metaboxes/multiple_entries/after` action to `includes/admin/metabox/views/multiple-entries.php` to allow extending Multiple Entries View settings

= 2.9.3 on December 15, 2020 =

* Improved: Add search field to the Entry Creator drop-down menu
* Tweak: Hide field icons (for now) when editing a View...until our refreshed design is released 😉
* Fixed: Some JavaScript warnings on WordPress 5.6
* Fixed: Uncaught error when one of GravityView's methods is used before WordPress finishes loading
* Fixed: Duplicate Entry link would only be displayed to users with an administrator role
* Fixed: Search entries by Payment Date would not yield results
* Fixed: Lightbox didn't work with secure images
* New: New lightbox gallery mode for File Upload fields with Multi-File Upload enabled

__Developer Updates:__

* Added: `gravityview/search-trim-input` filter to strip or preserve leading/trailing whitespaces in Search Bar values
* Added: Future WordPress version compatibility check
* Tweak: Improved logging output
* Modified: `gravityview_date_created_adjust_timezone` default is now set to false (use UTC value)

= 2.9.2.1 on October 26, 2020 =

* Improved: Plugin license information layout when running Gravity Forms 2.5
* Fixed: View Settings overflow their container (introduced in 2.9.2)

= 2.9.2 on October 21, 2020 =

* Added: GravityView is now 100% compatible with upcoming [Gravity Forms 2.5](https://www.gravityforms.com/gravity-forms-2-5-beta-2/)!
* Added: New View setting to redirect users to a custom URL after deleting an entry
* Added: An option to display "Powered by GravityView" link under your Views. If you're a [GravityView affiliate](https://www.gravitykit.com/account/affiliate/), you can earn 20% of sales generated from your link!
* Improved: Duplicate Entry field is only visible for logged-in users with edit or duplicate entry permissions
* Modified: Remove HTML from Website and Email fields in CSV output
* Fixed: Possible fatal error when Gravity Forms is inactive
* Fixed: Export of View entries as a CSV would result in a 404 error on some hosts
* Fixed: Entries filtered by creation date using relative dates (e.g., "today", "-1 day") did not respect WordPress's timezone offset
* Fixed: Partial entries edited in GravityView were being duplicated
* Fixed: Trying to activate a license disabled due to a refund showed an empty error message
* Tweak: Improvements to tooltip behavior in View editor
* Tweak: When "Make Phone Number Clickable" is checked, disable the "Link to single entry" setting in Phone field settings
* Tweak: Don't show "Open links in new window" for Custom Content field
* Tweak: Removed "Open link in the same window?" setting from Website field
	- Note: For existing Views, if both "Open link in the same window?" and "Open link in a new tab or window?" settings were checked, the link will now _not open in a new tab_. We hope no one had them both checked; this would have caused a rift in space-time and a room full of dark-matter rainbows.

__Developer Updates:__

* Added brand-new unit testing and acceptance testing...stay tuned for a write-up on how to easily run the GravityView test suite
* Changed: `/templates/fields/field-website-html.php` and `/templates/deprecated/fields/website.php` to use new `target=_blank` logic
* Fixed: License key activation when `GRAVITYVIEW_LICENSE_KEY` was defined
* Deprecated: Never used method `GravityView_Delete_Entry::set_entry()`

= 2.9.1 on September 1, 2020 =

* Improved: Changed the Support Port icon & text to make it clearer
* Updated: Updater script now handles WordPress 5.5 auto-updates
* Fixed: Add Yoast SEO 14.7 scripts to the No-Conflict approved list
* Fixed: Available Gravity Forms forms weren't appearing in the Gravity Forms widget when configuring a View

__Developer Updates:__

* Improved: Gravity Forms 2.5 beta support
* Fixed: Issue when server doesn't support `GLOB_BRACE`
* Fixed: Removed references to non-existent source map files

= 2.9.0.1 on July 23, 2020 =

* Fixed: Loading all Gravity Forms forms on the frontend
	* Fixes Map Icons field not working
	* Fixes conflict with gAppointments and Gravity Perks
* Fixed: Fatal error when Gravity Forms is inactive

= 2.9 on July 16, 2020 =

* Added: A "Gravity Forms" widget to easily embed a form above and below a View
* Added: Settings for changing the "No Results" text and "No Search Results" text
* Added: "Date Updated" field to field picker and sorting options
* Modified: When clicking the "GravityView" link in the Admin Toolbar, go to GravityView settings
* Improved: Add new Yoast SEO plugin scripts to the No-Conflict approved list
* Improved: Add Wicked Folders plugin scripts to the No-Conflict approved list
* Fixed: Don't allow sorting by the Duplicate field
* Fixed: Multi-site licenses not being properly shared with single sites when GravityView is not Network Activated
* Fixed: Potential fatal error for Enfold theme

__Developer Updates:__

* Fixed: Settings not able to be saved when using the `GRAVITYVIEW_LICENSE_KEY` constant
* Fixed: License not able to be activated when using the `GRAVITYVIEW_LICENSE_KEY` constant
* Fixed: Potential PHP warning when using the `{created_by}` Merge Tag
* Modified: Added index of the current file in the loop to the `gravityview/fields/fileupload/file_path` filter

= 2.8.1 on April 22, 2020 =

* Added: Better inline documentation for View Settings
* Improved: When clicking "Add All Form Fields" in the "+ Add Field" picker
* Modified: Changed default settings for new Views to "Show only approved entries"
* Modified: When adding a field to a table-based layout, "+ Add Field" now says "+ Add Column"
* Fixed: Single Entry "Hide empty fields" not working in Table and DataTables layouts

= 2.8 on April 16, 2020 =

* Added: User Fields now has many more options, including avatars, first and last name combinations, and more
* Added: A new [Gravatar (Globally Recognized Avatar)](https://en.gravatar.com) field
* Added: "Display as HTML" option for Paragraph fields - By default, safe HTML will be shown. If disabled, only text will be shown.
* Added: Support for Gravity Forms Partial Entries Add-On. When editing an entry, the entry's "Progress" will now be updated.
* Modified: Sort forms by title in Edit View, rather than Date Created (thanks, Rochelle!)
* Modified: The [`{created_by}` Merge Tag](https://docs.gravitykit.com/article/281-the-createdby-merge-tag)
	* When an entry was created by a logged-out user, `{created_by}` will now show details for a logged-out user (ID `0`), instead of returning an unmodified Merge Tag
	* When `{created_by}` is passed without any modifiers, it now will return the ID of the user who created the entry
	* Fixed PHP warning when `{created_by}` Merge Tag was passed without any modifiers
* Fixed: The "Single Entry Title" setting was not working properly
* Fixed: Recent Entries widget filters not being applied
* Updated translations: Added Formal German translation (thanks, Felix K!) and updated Polish translation (thanks, Dariusz!)

__Developer Updates:__

* Added: `gravityview/fields/textarea/allow_html` filter to toggle whether Paragraph field output should allow HTML or should be sanitized with `esc_html()`
* Added: `gravityview/field/created_by/name_display` filter for custom User Field output.
* Added: `gravityview/field/created_by/name_display/raw` allow raw (unescaped) output for `gravityview/field/created_by/name_display`.
* Added: `gravityview/fields/gravatar/settings` filter to modify the new Gravatar field's settings
* Added: `gravityview/search/sieve_choices` filter in Version 2.5 that enables only showing choices in the Search Bar that exist in entries ([learn more about this filter](https://docs.gravitykit.com/article/701-show-choices-that-exist))
* Modified: `gravityview_get_forms()` and `GVCommon::get_forms()` have new `$order_by` and `$order` parameters (Thanks, Rochelle!)
* Fixed: `gravityview/edit_entry/user_can_edit_entry` and `gravityview/capabilities/allow_logged_out` were not reachable in Edit Entry and Delete Entry since Version 2.5

= 2.7.1 on February 24, 2020 =

* Fixed: Fatal error when viewing entries using WPML or Social Sharing & SEO extensions

= 2.7 on February 20, 2020 =

* Added: "Enable Edit Locking" View setting to toggle on and off entry locking (in the "Edit Entry" tab of the View Settings)
* Fixed: Broken Toolbar link to Gravity Forms' entry editing while editing an entry in GravityView
* Fixed: PHP undefined index when editing an entry with empty File Upload field
* Fixed: When adding a field in the View Configuration, the browser window would resize

__Developer Updates:__

* Modified: The way Hidden Fields are rendered in Edit Entry no fields are configured. [Read what has changed around Hidden Fields](https://docs.gravitykit.com/article/678-edit-entry-hidden-fields-field-visibility#timeline)
	* Fixed: Rendering Hidden Fields as `input=hidden` when no fields are configured in Edit Entry (fixing a regression in 2.5)
	* Modified: The default value for the `gravityview/edit_entry/reveal_hidden_field` filter is now `false`
	* Added: `gravityview/edit_entry/render_hidden_field` filter to modify whether to render Hidden Field HTML in Edit Entry (default: `true`)
* Modified: Changed `GravityView_Edit_Entry_Locking::enqueue_scripts()` visibility to protected

= 2.6 on February 12, 2020 =

* Added: Implement Gravity Forms Entry Locking - see when others are editing an entry at the same time ([learn more](https://docs.gravitykit.com/article/676-entry-locking))
* Added: Easily duplicate entries in Gravity Forms using the new "Duplicate" link in Gravity Forms Entries screen ([read how](https://docs.gravitykit.com/article/675-duplicate-gravity-forms-entry))
* Improved: Speed up loading of Edit View screen
* Improved: Speed of adding fields in the View Configuration screen
* Modified: Reorganized some settings to be clearer
* Fixed: Potential fatal error when activating extensions with GravityView not active
* Updated: Russian translation (thank you, Victor S!)

__Developer Updates:__

* Added: `gravityview/duplicate/backend/enable` filter to disable adding a "Duplicate" link for entries
* Added: `gravityview/request/is_renderable` filter to modify what request classes represent valid GravityView requests
* Added: `gravityview/widget/search/form/action` filter to change search submission URL as needed
* Added: `gravityview/entry-list/link` filter to modify Other Entries links as needed
* Added: `gravityview/edit/link` filter to modify Edit Entry link as needed
* Fixed: A rare issue where a single entry is prevented from displaying with Post Category filters
* Modified: Important! `gravityview_get_entry()` and `GVCommon::get_entry()` require a View object as the fourth parameter. While the View will be retrieved from the context if the parameter is missing, it's important to supply it.
* Modified: `GVCommon::check_entry_display` now requires a View object as the second parameter. Not passing it will return an error.
* Modified: `gravityview/common/get_entry/check_entry_display` filter has a third View parameter passed from `GVCommon::get_entry`
* Modified: Bumped future minimum Gravity Forms version to 2.4

= 2.5.1 on December 14, 2019 =

* Modified: "Show Label" is now off by default for non-table layouts
* Improved: The View Configuration screen has been visually simplified. Fewer borders, larger items, and rounder corners.
* Accessibility improvements. Thanks to [Rian Rietveld](https://rianrietveld.com) and Gravity Forms for their support.
	- Color contrast ratios now meet [Web Content Accessibility Guidelines (WCAG) 2.0](https://www.w3.org/TR/WCAG20/) recommendations
	- Converted links that act as buttons to actual buttons
	- Added keyboard navigation support for "Add Field" and "Add Widget" pickers
	- Auto-focus the field search field when Add Field is opened
	- Improved Search Bar HTML structure for a better screen reader experience
	- Added ARIA labels for Search Bar configuration buttons
	- Improved touch target size and spacing for Search Bar add/remove field buttons
* Fixed: "Search All" with Multiple Forms plugin now works as expected in both "any" and "all" search modes.

__Developer Updates:__

* Added: `gravityview_lightbox_script` and `gravityview_lightbox_style` filters.
* Deprecated: `gravity_view_lightbox_script` and `gravity_view_lightbox_style` filters. Use `gravityview_lightbox_script` and `gravityview_lightbox_style` instead.

= 2.5 on December 5, 2019 =

This is a **big update**! Lots of improvements and fixes.

#### All changes:

* **GravityView now requires WordPress 4.7 or newer.**
* Added: A new "Duplicate Entry" allows you to duplicate entries from the front-end
* View Configuration
    * Added: You can now add labels for Custom Content in the View editor (this helps keep track of many Custom Content fields at once!)
    * Modified: New Views will be created with a number of default widgets preset
    * Fixed: View configuration could be lost when the "Update" button was clicked early in the page load or multiple times rapidly
    * Fixed: Some users were unable to edit a View, although having the correct permissions
* Improved CSV output
    * Modified: Multiple items in exported CSVs are now separated by a semicolon instead of new line. This is more consistent with formatting from other services.
    * Fixed: Checkbox output in CSVs will no longer contain HTML by default
    * Fixed: Textarea (Paragraph) output in CSVs will no longer contain `<br />` tags by default
* Edit Entry
    * Added: Directly embed the Edit Entry screen using the shortcode `[gventry edit="1"]`
    * Fixed: Editing an entry with Approve/Disapprove field hidden would disapprove an unapproved entry
    * Fixed: Field visibility when editing entries. Hidden fields remain hidden unless explicitly allowed via field configuration.
    * Fixed: Hidden calculation fields were being recalculated on Edit Entry
* Sorting and Search
    * Fixed: User sorting does not work when the `[gravityview]` shortcode defines a sorting order
    * Fixed: Proper sorting capabilities for Time and Date fields
    * Fixed: Page Size widget breaks when multiple search filters are set
    * Fixed: Page Size widget resets itself when a search is performed
* [Multiple Forms](https://www.gravitykit.com/extensions/multiple-forms/) fixes
    * Fixed: Global search not working with joined forms
    * Fixed: Custom Content fields now work properly with Multiple Forms
    * Fixed: [Gravity PDF](https://gravitypdf.com) support with Multiple Forms plugin and Custom Content fields
    * Fixed: Entry Link, Edit Link and Delete Link URLs may be incorrect with some Multiple Forms setups
* Integrations
    * Added: "Show as score" setting for Gravity Forms Survey fields
    * Added: Support for [Gravity Forms Pipe Add-On](https://www.gravityforms.com/add-ons/pipe-video-recording/)
    * Added: Track the number of pageviews entries get by using the new `[gv_pageviews]` shortcode integration with the lightweight [Pageviews](https://pageviews.io/) plugin
    * Fixed: [GP Nested Forms](https://gravitywiz.com/documentation/gravity-forms-nested-forms/) compatibility issues
    * Fixed: PHP warnings appeared when searching Views for sites running GP Populate Anything with "Default" permalinks enabled
* Improved: When a View is embedded on a post or page with an incompatible URL Slug, show a warning ([read more](https://docs.gravitykit.com/article/659-reserved-urls))
* Fixed: Number field decimal precision formatting not being respected
* Fixed: Lifetime licenses showed "0" instead of "Unlimited" sites available
* Updated: Polish translation (Thanks, Dariusz!)

__Developer Updates:__

* Added: `[gventry edit="1"]` mode where edit entry shortcodes can be used now (experimental)
* Added: `gravityview/template/field/csv/glue` filter to modify the glue used to separate multiple values in the CSV export (previously "\n", now default is ';')
* Added: `gravityview/shortcodes/gventry/edit/success` filter to modify [gventry] edit success message
* Added: `gravityview/search/sieve_choices` filter that sieves Search Widget field filter choices to only ones that have been used in entries (a UI is coming soon)
* Added: `gravityview/search/filter_details` filter for developers to modify search filter configurations
* Added: `gravityview/admin/available_fields` filter for developers to add their own assignable fields to View configurations
* Added: `gravityview/features/paged-edit` A super-secret early-bird filter to enable multiple page forms in Edit Entry
* Added: `$form_id` parameter for the `gravityview_template_$field_type_options` filter
* Added: `gravityview/security/require_unfiltered_html` filter now has 3 additional parameters: `user_id`, `cap` and `args`.
* Added: `gravityview/gvlogic/atts` filter for `[gvlogic]`
* Added: `gravityview/edit_entry/page/success` filter to alter the message between edit entry pages.
* Added: `gravityview/approve_entries/update_unapproved_meta` filter to modify entry update approval status.
* Added: `gravityview/search/searchable_fields/whitelist` filter to modify allowed URL-based searches.
* Fixed: Some issues with `unfiltered_html` user capabilities being not enough to edit a View
* Fixed: Partial form was being passed to `gform_after_update_entry` filter after editing an entry. Full form will now be passed.
* Fixed: Widget form IDs would not change when form ID is changed in the View Configuration screen
* Fixed: Intermittent `[gvlogic2]` and nested `else` issues
    * The `[gvlogic]` shortcode has been rewritten for more stable, stateless behavior
* Fixed: `GravityView_Entry_Notes::get_notes()` can return null; cast `$notes` as an array in `templates/fields/field-notes-html.php` and `includes/extensions/entry-notes/fields/notes.php` template files
* Fixed: Prevent error logs from filling with "union features not supported"
* Modified: Cookies will no longer be set for Single Entry back links
* Modified: Default 250px `image_width` setting for File Upload images is now easily overrideable
* Removed: The `gravityview/gvlogic/parse_atts/after` action is no longer available. See `gravityview/gvlogic/atts` filter instead
* Removed: The `GVLogic_Shortcode` class is now a lifeless stub. See `\GV\Shortcodes\gvlogic`.
* Deprecated: `gravityview_get_current_view_data` — use the `\GV\View` API instead

= 2.4.1.1 on August 27, 2019 =

* Fixed: Inconsistent sorting behavior for Views using Table layouts
* Fixed: Searching all fields not searching Multi Select fields
* Fixed: Error activating GravityView when Gravity Forms is disabled
* Fixed: "Getting Started" and "List of Changes" page layouts in WordPress 5.3
* Fixed: Don't show error messages twice when editing a View with a missing form
* Tweak: Don't show "Create a View" on trashed forms action menus

= 2.4 on July 17, 2019 =

**We tightened security by limiting who can edit Views. [Read how to grant Authors and Editors access](https://docs.gravitykit.com/article/598-non-administrator-edit-view).**

* Added: A new Result Number field and `{sequence}` Merge Tag [learn all about it!](https://docs.gravitykit.com/article/597-the-sequence-merge-tag)
* Added: `{date_updated}` Merge Tag ([see all GravityView Merge Tags](https://docs.gravitykit.com/article/76-merge-tags))
* Added: Option to output all CSV entries, instead of a single page of results
* Fixed: Settings compatibility issues on Multisite
* Fixed: CSV output for address fields contained Google Maps link
* Fixed: When editing an entry in Gravity Forms, clicking the "Cancel" button would not exit edit mode
* Fixed: Some fatal errors when Gravity Forms is deactivated while GravityView is active
* Fixed: Search All Fields functionality with latest Gravity Forms

__Developer Updates:__

* **Breaking Change:** Users without the `unfiltered_html` capability can no longer edit Views.
* Added: `gravityview/security/allow_unfiltered_html` to not require `unfiltered_html`. Dangerous!
* Added: `gravityview/template/field/address/csv/delimiter` filter for CSV output of addresses

= 2.3.2 on May 3, 2019 =

* Re-fixed: Conditional Logic breaks in Edit Entry if the condition field is not present

__Developer Updates:__

* Fixed: `strtolower()` warnings in `class-frontend-views.php`
* Fixed: `gravityview/fields/fileupload/link_atts` filter didn't work on link-wrapped images
* Fixed: PHP notice triggered when using the Poll widget
* Updated: Updater script, which should improve license check load time

= 2.3.1 on April 18, 2019 =

* Added: Entry Approval now features a popover that allows you to select from all approval statuses
* Fixed: Issues accessing Edit Entry for Views using [Multiple Forms](https://www.gravitykit.com/extensions/multiple-forms/)
* Fixed: Issues with Edit Entry where fields were duplicated. This temporarily reverts the conditional logic fix added in 2.3.
* Fixed: Maps will now properly use global API key settings on Multisite installations

__Developer Updates:__

* Fixed: Issues searching Address fields that contain custom states
* Added: `gravityview/approve_entries/popover_placement` filter to modify the placement of the approval popover (default: right)

= 2.3 on April 2, 2019 =

**Gravity Forms 2.3 is required**. Some functionality will not work if you are using Gravity Forms 2.2. If this affects you, please [let us know](mailto:support@gravitykit.com?subject=Gravity%20Forms%202.3%20Requirement)

* Added: Multi-Sorting! Example: Sort first by Last Name, then sort those results by First Name [Read more about multi-sorting](https://docs.gravitykit.com/article/570-sorting-by-multiple-columns)
    - Works great with our [DataTables extension](https://www.gravitykit.com/extensions/datatables/), too!
* Added: `[gvlogic logged_in="true"]` support to easily check user login status - [read how it works](https://docs.gravitykit.com/article/252-gvlogic-shortcode#logged-in-parameter)
* Added: Dropdown, Radio and Link input support for searching product fields
* Fixed: Conditional Logic breaks in Edit Entry if the condition field is not present
* Fixed: Sorting numbers with decimals
* Fixed: CSV output of List and File Upload fields
* Fixed: "Hide empty fields" setting not working Product and Quantity fields
* Fixed: Month and day reversed in multi-input date search fields
* Fixed: Join issues with embedded Views when using [Multiple Forms](https://www.gravitykit.com/extensions/multiple-forms/)
* Fixed: Other Entries empty text override was not working
* Updated: 100% translated for Dutch, German, and French

__Developer Updates:__

* Added: `gravityview/search/created_by/text` filter to override dropdown and radio text in "created by" search UI
* Added: `gravityview/approve_entries/after_submission` filter to prevent `is_approved` meta from being added automatically after entry creation
* Modified: List and File Upload fields are now output as objects/arrays in REST API JSON
* Modified: [Business Hours](https://wordpress.org/plugins/gravity-forms-business-hours/) field support in CSV and JSON output
* Fixed: Fatal error when custom templates are loaded without `\GV\Template_Context`
* Fixed: Potential PHP warning with PHP 7.2
* Added notice for users to upgrade to PHP 5.6, since WordPress will be bumping the minimum version soon


= 2.2.5 on February 4, 2019 =

* Added: Support for nested dropdown selection in Search Bar
* Fixed: State search dropdown type for custom address types
* Fixed: Don't show Credit Card fields on the Edit Entry screen (#1219)
* REST API and CSV fixes
    * Fixed: Email field being output as links in CSV
    * Fixed: CSVs could not contain more than one special field (Entry ID, Custom Content, etc.)
    * Fixed: CSV and JSON REST API did not output duplicate headers (Entry ID, Custom Content, etc.)
    * Fixed: JSON REST API endpoint did not render Custom Content fields
    * Modified: In the REST API duplicate keys are now suffixed with (n), for example: id(1), id(2), instead of not showing them at all
* Updated: Script used to provide built-in Support Port
* Updated: Russian translation by [@awsswa59](https://www.transifex.com/user/profile/awsswa59/)

__Developer Updates:__

* Added: `gravityview/edit_entry/before_update` hook
* Added: `gravityview/api/field/key` filter to customize the generated REST API entry JSON keys
* Added: `gravityview/template/csv/field/raw` filter to allow raw output of specific fields
* Modified: CSV REST API endpoint returns binary data instead of JSON-encoded data

= 2.2.4 on January 14, 2019 =

* Fixed: Other Entries field would display all entries without filtering
* Fixed: Entry Date searches not working (broken in 2.2)
* Fixed: CSV outputting wrong date formats for Date and Date Created fields
* Fixed: CSV outputting empty content for Custom Content fields
* Fixed: Changelog formatting so that the 2.2.1, 2.2.2, and 2.2.3 updates are shown
* Fixed: The picture of Floaty was _really big_ in the Getting Started screen
* Updated Translations for Italian and Iranian. Thanks, Farhad!

= 2.2.3 on December 20, 2018 =

* Fixed: Issue loading translation files on Windows IIS servers

__Developer Updates:__

* Added: Third argument to `gravityview_search_operator` filter (the current `\GV\View` object)
* Added: `GravityView_Image::is_valid_extension()` to determine whether an extension is valid for an image
* Fixed: Search operator overrides that broke in 2.2
* Modified: SVG files are now processed as images in GravityView
* Modified: Changed translation file loading order to remove paths that didn't work! [See this article for the updated paths](https://docs.gravitykit.com/article/530-translation-string-loading-order).

= 2.2.2 on December 11, 2018 =

* Added: Support for the new [Multiple Forms beta](https://www.gravitykit.com/extensions/multiple-forms/)!
* **Minor CSS Change**: Reduced Search Bar negative margins to fix the Search Bar not aligning properly
* Fixed: Calculation fields that were not added to the Edit Entry fields were being emptied (except the price)
* Updated translations - thank you, translators!
    - Turkish translated by [@suhakaralar](https://www.transifex.com/accounts/profile/suhakaralar/)
    - Russian translated by [@awsswa59](https://www.transifex.com/user/profile/awsswa59/)
    - Polish translated by [@dariusz.zielonka](https://www.transifex.com/user/profile/dariusz.zielonka/)

__Developer Updates:__

* Template Change: Updated `widget-poll.php` template to display poll results for all Multiple Forms fields
* Added: `gravityview/query/class` filter to allow query class overrides, needed for Multiple Forms extension
* Added: `gravityview/approve_entries/autounapprove/status` filter to change the approval status set when an entry is modified in Edit Entry
* Added: `$unions` property to `\GV\View`, for future use with [Multiple Forms plugin](https://www.gravitykit.com/extensions/multiple-forms/)

= 2.2.1 on December 4, 2018 =

* Confirmed compatibility with WordPress 5.0 and the new Gutenberg editor ([use the shortcode block to embed](https://docs.gravitykit.com/article/526-does-gravityview-support-gutenberg))
* Added: Support for upcoming [Multiple Forms plugin](https://www.gravitykit.com/extensions/multiple-forms/)
* Fixed: Edit Entry writes incorrectly-formatted empty values in some cases.
* Fixed: "Hide View data until search is performed" not working for [Maps layout](https://www.gravitykit.com/extensions/maps/)
* Fixed: Entries are not accessible when linked to from second page of results
* Fixed: Search redirects to home page when previewing an unpublished View

__Developer Updates:__

* Fixed: Error loading GravityView when server has not defined `GLOB_BRACE` value for the `glob()` function
* Added: `gravityview/entry/slug` filter to modify entry slug. It runs after the slug has been generated by `GravityView_API::get_entry_slug()`
* Added: `\GV\Entry::is_multi()` method to check whether the request's entry is a `Multi_Entry` (contains data from multiple entries because of joins)

= 2.2 on November 28, 2018 =

* Yes, GravityView is fully compatible with Gravity Forms 2.4!
* Added: Choose where users go after editing an entry
* Added: Search entries by approval status with new "Approval Status" field in the Search Bar
* Added: More search input types added for "Created By" searches
* Added: When searching "Created By", set the input type to "text" to search by user email, login and name fields
* Fixed: Issue installing plugins from the Extensions page on a Multisite network
* Fixed: When a View is embedded on the homepage of a site, Single Entry and Edit Entry did not work (404 not found error)
* Fixed: Stray "Advanced Custom Fields" editor at the bottom of Edit View pages
* Fixed: Labels and quantities removed when editing an entry that had product calculations
* Fixed: When multiple Views are embedded on a page, Single Entry could sometimes show "You are not allowed to view this content"
* Fixed: Major search and filtering any/all mode combination issues, especially with "Show only approved entries" mode, A-Z Filters, Featured Entries, Advanced Filtering plugins
* Fixed: Support all [documented date formats](https://docs.gravitykit.com/article/115-changing-the-format-of-the-search-widgets-date-picker) in Search Bar date fields
* Fixed: Issues with [Advanced Filtering](https://www.gravitykit.com/extensions/advanced-filter/) date fields (including human strings, less than, greater than)
* Fixed: Security issue when Advanced Filter was configured with an "Any form field" filter (single entries were not properly secured)
* Fixed: The Quiz Letter Grade is lost if Edit Entry does not contain all Gravity Forms Quiz Add-On fields

__Developer Updates:__

* Updated: `search-field-select.php` template to gracefully handle array values
* Added: Filters for new "Created By" search. [Learn how to modify what fields are searched](https://docs.gravitykit.com/article/523-created-by-text-search).

= 2.1.1 on October 26, 2018 =

* Added: A "Connected Views" menu on the Gravity Forms Forms page - hover over a form to see the new Connected Views menu!
* Fixed: Additional slashes being added to the custom date format for Date fields
* Fixed: Quiz Letter Grade not updated after editing an entry that has Gravity Forms Quiz fields
* Fixed: Single Entry screen is inaccessible when the category is part of a URL path (using the `%category%` tag in the site's Permalinks settings)
* Fixed: Issue where GravityView CSS isn't loading in the Dashboard for some customers
* Fixed: Display uploaded files using Gravity Forms' secure link URL format, if enabled
* Updated Polish translation. Dziękuję Ci, [@dariusz.zielonka](https://www.transifex.com/user/profile/dariusz.zielonka/)!

__Developer Updates:__

* Added: `gravityview/template/table/use-legacy-style` filter to  use the legacy Table layout stylesheet without any responsive layout styles (added in GravityView 2.1) - [Here's code you can use](https://gist.github.com/zackkatz/45d869e096cd5114a87952d292116d3f)
* Added: `gravityview/view/can_render` filter to allow you to override whether a View can be rendered or not
* Added: `gravityview/widgets/search/datepicker/format` filter to allow you to modify only the format used, rather than using the `gravityview_search_datepicker_class` filter
* Fixed: Fixed an issue when using [custom entry slugs](https://docs.gravitykit.com/article/57-customizing-urls) where non-unique values across forms cause the entries to not be accessible
* Fixed: Undefined index PHP warning in the GravityView Extensions screen
* Fixed: Removed internal usage of deprecated GravityView functions
* Limitation: "Enable lightbox for images" will not work on images when using Gravity Forms secure URL format. [Contact support](mailto:support@gravitykit.com) for a work-around, or use a [different lightbox script](https://docs.gravitykit.com/article/277-using-the-foobox-lightbox-plugin-instead-of-the-default).

= 2.1.0.2 and 2.1.0.3 on September 28, 2018 =

* Fixed: Slashes being added to field quotes
* Fixed: Images showing as links for File Upload fields

= 2.1.0.1 on September 27, 2018 =

* Fixed: Responsive table layout labels showing sorting icon HTML
* Fixed: Responsive table layout showing table footer

= 2.1 on September 27, 2018 =

* Added: You can now send email notifications when an entry is approved, disapproved, or the approval status has changed. [Learn how](https://docs.gravitykit.com/article/488-notification-when-entry-approved)
* Added: Automatically un-approve an entry when it has been updated by an user without the ability to moderate entries
* Added: Easy way to install GravityView Extensions and our stand-alone plugins [Learn how](https://docs.gravitykit.com/article/489-managing-extensions)
* Added: Enable CSV output for Views [Learn how](https://docs.gravitykit.com/article/491-csv-export)
* Added: A "Page Size" widget allows users to change the number of entries per page
* Added: Support for displaying a single input value of a Chained Select field
* Added: The Table layout is now mobile-responsive!
* Improved: Added a shortcut to reset entry approval on the front-end of a View: "Option + Click" on the Entry Approval field
* Fixed: Custom date format not working with the `{date_created}` Merge Tag
* Fixed: Embedding a View inside an embedded entry didn't work
* Fixed: "Link to entry" setting not working for File Upload fields
* Fixed: Approval Status field not showing anything
* Updated translations - thank you, translators!
    - Polish translated by [@dariusz.zielonka](https://www.transifex.com/user/profile/dariusz.zielonka/)
    - Russian translated by [@awsswa59](https://www.transifex.com/user/profile/awsswa59/)
    - Turkish translated by [@suhakaralar](https://www.transifex.com/accounts/profile/suhakaralar/)
    - Chinese translated by [@michaeledi](https://www.transifex.com/user/profile/michaeledi/)

__Developer Notes:__

* Added: Process shortcodes inside [gv_entry_link] shortcodes
* Added: `gravityview/shortcodes/gv_entry_link/output` filter to modify output of the `[gv_entry_link]` shortcode
* Added `gravityview/widget/page_size/settings` and `gravityview/widget/page_size/page_sizes` filters to modify new Page Size widget
* Modified: Added `data-label` attributes to all Table layout cells to make responsive layout CSS-only
* Modified: Added responsive CSS to the Table layout CSS ("table-view.css")
* Improved: Reduced database lookups when using custom entry slugs
* Introduced `\GV\View->can_render()` method to reduce code duplication
* Fixed: Don't add `gvid` unless multiple Views embedded in a post
* Fixed: PHP 5.3 warning in when using `array_combine()` on empty arrays
* Fixed: Apply `addslashes` to View Configuration when saving, fixing `{date_created}` format
* REST API: Allow setting parent post or page with the REST API request using `post_id={id}` ([learn more](https://docs.gravitykit.com/article/468-rest-api))
* REST API: Added `X-Item-Total` header and meta to REST API response

= 2.0.14.1 on July 19, 2018 =

* Fixed: Potential XSS ("Cross Site Scripting") security issue. **Please update.**
* Fixed: GravityView styles weren't being loaded for some users

= 2.0.14 on July 9, 2018 =

* Added: Allow filtering entries by Unapproved status in Gravity Forms
* Added: Reset entry approval status by holding down Option/Alt when clicking entry approval icon
* Fixed: Merge Tags not working in field Custom Labels
* Fixed: Enable sorting by approval status all the time, not just when a form has an Approval field
* Fixed: When a View is saved without a connected form, don't show "no longer exists" message
* Fixed: Inline Edit plugin not updating properly when GravityView is active

__Developer Notes:__

* Added: `gravityview/approve_entries/after_submission/default_status` filter to modify the default status of an entry as it is created.
* Modified: No longer delete `is_approved` entry meta when updating entry status - leave the value to be `GravityView_Entry_Approval_Status::UNAPPROVED` (3)
* Fixed: Allow for "in" and "not_in" comparisons when using `GravityView_GFFormsModel::is_value_match`
* Tweak: If "Search Mode" key is set, but there is no value, use "all"
* Tweak: Reduced number of database queries when rendering a View

= 2.0.13.1 on June 26, 2018 =

* Fixed: Custom Content fields not working with DIY Layout
* Fixed: Error when displaying plugin updates on a single site of a Multisite installation

= 2.0.13 on June 25, 2018 =

* Fixed: When View is embedded in a page, the "Delete Entry" link redirects the user to the View URL instead of embedded page URL
* Fixed: Custom Content fields not working with DIY Layout since 2.0.11
* Fixed: Fatal error when migrating settings from (very) old versions of GravityView
* Fixed: oEmbed not working when using "plain" URLs with numeric View ID slugs

__Developer Notes__

* Added: Code to expose Entry Notes globally, to fix conflict with DataTables (future DataTables update required)
* Added: `data-viewid` attribute to the Search Bar form with the current View ID
* Added: Current Post ID parameter to the `gravityview/edit-entry/publishing-action/after` action

= 2.0.12 on June 12, 2018 =

* Fixed: On the Plugins page, "Update now" not working for GravityView Premium Plugins, Views & Extensions
* Fixed: Always show that plugin updates are available, even if a license is expired

= 2.0.11 on June 12, 2018 =

* Added: Search for fields by name when adding fields to your View configuration (it's really great!)
* Fixed: GravityView license details not saving when the license was activated (only when the Update Settings button was clicked)
* Fixed: Entry filtering for single entries
* Fixed: Per-user language setting not being used in WordPress 4.7 or newer

__Developer Notes__

* Added: `\GV\View::get_joins()` method to fetch array of `\GV\Joins` connected with a View
* Added: `\GV\View::get_joined_forms()` method to get array of `\GV\GF_Forms` connected with a View

= 2.0.10 on June 6, 2018 =

* Fixed: Password-protected Views were showing "You are not allowed to view this content" instead of the password form
* Fixed: When Map View is embedded, Search Bar pointed to View URL, not page URL

= 2.0.9 on June 1, 2018 =

* Added: Allow passing `{get}` Merge Tags to [gventry] and [gvfield] shortcodes
* Fixed: Searching by entry creator using the Search Bar wasn't working
* Fixed: Edit Entry showing "Invalid link" warnings when multiple Views are embedded on a page
* Fixed: Issues with legacy template back-compatiblity (A-Z Filters) and newer API widgets (Maps)
* Fixed: Translations for entry "meta", like "Created By" or "Date Created"
* Fixed: When searching State/Province with the Search Bar, use "exact match" search

__Developer Notes__

* Added: Auto-prefixing for all CSS rules, set to cover 99.7% of browsers. We were already prefixing, so it doesn't change much, but it will update automatically from now on, based on browser support.

= 2.0.8.1 on May 31, 2018 =

* Fixed: Standalone map fields not displaying on the [Maps layout](https://www.gravitykit.com/extensions/maps/)
* Fixed: `[gv_entry_link]` when embedded in a post or page, not a View
* Fixed: `[gv_entry_link]` returning a broken link when the entry isn't defined
* Fixed: Conflict with Testimonials Widget plugin (and other plugins) loading outdated code
* Fixed: PHP notice when displaying Gravity Flow "Workflow" field

= 2.0.8 on May 25, 2018 =

* Fixed: Table layout not using field Column Width settings
* Fixed: With "Show Label" disabled, "Custom Label" setting is being displayed (if set)
* Fixed: List Field columns were being shown as searchable in Search Bar
* Fixed: Conflict with Gravity Forms Import Entries file upload process
* Fixed: Empty searches could show results when "Hide View data until search is performed" is enabled
* Fixed: When "Start Date" and "End Date" are the same day, results may not be accurate

__Developer Updates__

* Fixed: `gv_value()` didn't have necessary View global data set for backward compatibility (`gv_value()` is now deprecated! Use `Use \GV\Field_Template::render()` instead.)

= 2.0.7.1 on May 24, 2018 =

* Fixed: Merge Tags not being shown in Custom Content fields in Edit Entry
* Fixed: "gvGlobals not defined" JavaScript error on Edit Entry screen affecting some themes
* Fixed: Don't clear Search Bar configuration when switching View layouts

= 2.0.7 on May 23, 2018 =

* Fixed: Entry visibility when View is embedded
* Fixed: Don't show widgets if we're oEmbedding an entry
* Fixed: Don't apply "Hide Until Search" on entry pages
* Fixed: "Hide View data until search is performed" not working for Views on embedded pages
* Fixed: Restore Advanced Custom Fields plugin compatibility
* Tweak: When activating a license, remove the notice immediately
* Fixed: Maps API key settings resetting after 24 hours

__Developer Updates__

* Changed: gravityview_get_context() now returns empty string if not GravityView post type

= 2.0.6.1 on May 21, 2018 =

* Fixed: "Hide View data until search is performed" not working
* Added: Support for SiteOrigin Page Builder and LiveMesh SiteOrigin Widgets
* Fixed: Enfold Theme layout builder no longer rendering Views

= 2.0.6 on May 17, 2018 =

* Fixed: Conflicts with Yoast SEO & Jetpack plugins that prevent widgets from displaying
* Fixed: Some fields display as HTML (fixes Gravity Flow Discussion field, for example)
* Fixed: Some Merge Tag modifiers not working, such as `:url` for List fields
* Fixed: Give Floaty a place to hang out on the GravityView Settings screen with new Gravity Forms CSS

__Developer Updates__

* Fixed: Backward-compatibility for using global `$gravityview_view->_current_field` (don't use in new code!)

= 2.0.5 on May 16, 2018 =

* Fixed: Entry Link fields and `[gv_entry_link]` shortcode not working properly with DataTables when embedded
* Fixed: Do not output other shortcodes in single entry mode
* Fixed: Error when deleting an entry
* Fixed: When multiple Views are embedded on a page, and one or more has Advanced Filters enabled, no entries will be displayed
* Fixed: PHP warning with `[gravitypdf]` shortcode
* Fixed: When multiple table layout Views are embedded on a page, there are multiple column sorting links displayed
* Fixed: Error displaying message that a license is expired

= 2.0.4 on May 12, 2018 =

* Fixed: Slow front-end performance, affecting all layout types
* Fixed: Search not performing properly
* Fixed: "Enable sorting by column" option for Table layouts
* GravityView will require Gravity Forms 2.3 in the future; please make sure you're using the latest version of Gravity Forms!

__Developer Updates__

* Fixed: `GravityView_frontend::get_view_entries()` search generation
* Fixed: `gravityview_get_template_settings()` not returning settings
* Tweak: Cache View and Field magic getters into variables for less overhead.

= 2.0.3 on May 10, 2018 =

* Fixed: Compatibility with `[gravitypdf]` shortcode
* Fixed: When using `[gravityview]` shortcode, the `page_size` setting wasn't being respected
* Fixed: `[gravityview detail="last_entry" /]` not returning the correct entry
* Fixed: Widgets not being properly rendered when using oEmbed
* Fixed: Note fields not rendering properly

__Developer Notes__

* Fixed: `GravityView_View::getInstance()` not returning information about a single entry
* Added: `gravityview/shortcode/detail/$key` filter

= 2.0.1 & 2.0.2 on May 9, 2018 =

* Fixed: Widgets not displayed when a View is embedded
* Fixed: Saving new settings can cause fatal error
* Fixed: Prevent commonly-used front end function from creating an error in the Dashboard
* Fixed: Hide labels if "Show Label" is not checked
* Fixed: CSS borders on List layout
* Fixed: Error when fetching GravityView Widget with DataTables Extension 2.2
* Fixed: Fail gracefully when GravityView Maps is installed on a server running PHP 5.2.4

= Version 2.0 on May 8, 2018 =

We are proud to share this release with you: we have been working on this release since 2016, and although most of the changes won’t be seen, GravityView has a brand-new engine that will power the plugin into the future! ��
\- Zack with GravityView

---

**Note: GravityView now requires PHP 5.3 or newer**

_This is a major release. Please back up your site before updating._ We have tested the plugin thoroughly, but we suggest backing up your site before updating all plugins.

**New functionality**

* `[gventry]`: embed entries in a post, page or a View ([learn more](https://docs.gravitykit.com/article/462-gvfield-embed-gravity-forms-field-values))
* `[gvfield]`: embed single field values ([learn more](https://docs.gravitykit.com/article/462-gvfield-embed-gravity-forms-field-values))
* [Many new Merge Tag modifiers](https://docs.gravitykit.com/article/350-merge-tag-modifiers) - These enable powerful new abilities when using the Custom Content field!
* Use oEmbed with Custom Content fields - easily embed YouTube videos, Tweets (and much more) on your Custom Content field
* "Is Starred" field - display whether an entry is "Starred" in Gravity Forms or not, and star/unstar it from the front end of your site
* Added Bosnian, Iranian, and Canadian French translations, updated many others (thank you all!)

**Smaller changes**

* Added `{gv_entry_link}` Merge Tag, alias of `[gv_entry_link]` shortcode in `{gv_entry_link:[post id]:[action]}` format. This allows you to use `{gv_entry_link}` inside HTML tags, where you are not able to use the `[gv_entry_link]` shortcode.
* Default `[gvlogic]` comparison is now set to `isnot=""`; this way, you can just use `[gvlogic if="{example:1}"]` instead of `[gvlogic if="{example:1}" isnot=""]` to check if a field has a value.

**Developer Updates**

This release is the biggest ever for developers! Even so, we have taken great care to provide backward compatibility with GravityView 1.x. Other than increasing the minimum version of PHP to 5.3, **no breaking changes were made.**

* We have rewritten the plugin from the ground up. [Learn all about it here](https://github.com/gravityview/GravityView/wiki/The-Future-of-GravityView).
* New REST API! Fetch GravityView details and entries using the WordPress REST API endpoint. It's disabled by default, but can be enabled or disabled globally on GravityView Settings screen, or per-View in View Settings. [Learn about the endpoints](https://github.com/gravityview/GravityView/wiki/REST-API).
* New `gravityview()` API wrapper function, now used for easy access to everything you could want
* New template structure ([learn how to migrate your custom template files](https://github.com/gravityview/GravityView/wiki/Template-Migration))
* We have gotten rid of global state; actions and filters are now passed a `$context` argument, a [`\GV\Template_Context` object](https://github.com/gravityview/GravityView/blob/v2.0/future/includes/class-gv-context-template.php)
* When HTML 5 is enabled in Gravity Forms, now the Search All field will use `type="search"`
* _Countless_ new filters and actions! Additional documentation will be coming, both on [docs.gravitykit.com](https://docs.gravitykit.com) as well as [codex.gravitykit.com](https://codex.gravitykit.com).

A special thanks to [Gennady](https://codeseekah.com) for your tireless pursuit of better code, insistence on backward compatibility, and your positive attitude. ��

= 1.22.6 on April 4, 2018 =

* Fixed: Line breaks being added to `[gvlogic]` shortcode output
* Fixed: Gravity Forms 2.3 compatibility notice
* Fixed: "The ID is required." message when configuring the GravityView Search WordPress widget
* Fixed: Slashes were being added to Post Image details

__Developer Updates:__

* Added `gravityview/edit_entry/reveal_hidden_field` filter, which allows you to prevent Hidden fields from becoming Text fields in Edit Entry context
* Added `gravityview/edit_entry/field_visibility` filter to set field visibility on Edit Entry (default is always "visible")

= 1.22.5 on January 25, 2018 =

* Improves support for [DIY Layout](https://www.gravitykit.com/extensions/diy-layout/), a layout for designers & developers to take full advantage of GravityView
* Tweak: Show "Embed Shortcode" helper if a View has widgets configured but not Fields
* Fixed: Add Note support for Gravity Forms 2.3 (it's coming soon)
* Fixed: `tabindex` not properly set for Update/Cancel/Delete buttons in Edit Entry
* Fixed: Hide Yoast SEO Content & SEO Analysis functionality when editing a View
* Fixed: Line breaks were being added to Custom Content fields and widgets, even when "Automatically add paragraphs to content" wasn't checked

__Developer Updates:__

* Add `$nl2br`, `$format`, `$aux_data` parameters to `GravityView_API::replace_variables()` to be consistent with `GFCommon::replace_variables()`

= 1.22.4? =

Yes, we skipped a minor release (1.22.4 exists only in our hearts). Thanks for noticing!

= 1.22.3 on December 21, 2017 =

* Added: Support for displaying files uploaded using the Gravity Forms Dropbox Addon (thanks, @mgratch and @ViewFromTheBox!)
* Added: Merge Tags now are replaced when in `[gvlogic]` shortcodes not in a View
* Fixed: Filtering by date in Advanced Filters prevented single entries from being visible
* Fixed: `gravityview/capabilities/allow_logged_out` filter wasn't living up to its name (allowing logged-out visitors to edit entries)

__Developer Updates:__

* Modified: We're reverting changes made to Advanced Custom Field plugin compatibility
* Added: `gravityview/fields/fileupload/file_path` filter in `class-gravityview-field-fileupload.php`
* Modified: Removed `!important` from the CSS height rule for the `.gv-notes .gv-note-add textarea` rule

= 1.22.2 on December 7, 2017 =

* Fixed: Fatal error when running Ultimate Member 2.0 beta
* Fixed: Issue deleting entries when Advanced Filter rules don't match
* Fixed: Delete Entry messages not displaying when entry is deleted
* Fixed: ACF shortcodes in WYSIWYG fields no longer processed since 1.22.1
* Fixed: Fatal error when using old installations of Gravity Forms

__Developer Updates:__

* Added: `gravityview/edit_entry/unset_hidden_field_values` filter to prevent deleting values for fields hidden by Conditional Logic

= 1.22.1.1 on November 30, 2017 =

* Fixed: When displaying Email fields, PHP warning about `StandalonePHPEnkoder.php`

= 1.22.1 on November 29, 2017 =

* Moved "Custom Content" field to top of field picker, in what Rafael calls the "Best idea of 2017 �""
* Added: When Gravity Forms 2.3 is released, support for "Random" entry order will be enabled
* Fixed: Entry oEmbeds not working when using "Plain" URL formats to embed
* Fixed: Only published Views showing in Gravity Forms "Connected Views" menu
* Fixed: Deleting entries can cause entries to be displayed from a different View when Advanced Filters is activated and multiple Views are embedded on a page
* Fixed: Infinite loop when using `[gravityview]` shortcode inside ACF fields

__Developer Updates:__

* Added: `GravityView_HTML_Elements` class for generating commonly-used HTML elements
* Added: Way to disable front-end cookies for our friends in Europe ([see code here](https://gist.github.com/zackkatz/354a71dc47ffef072ed725706cf455ed))
* Added: `gravityview/metaboxes/data-source/before` and `gravityview/metaboxes/data-source/after` hooks
* Added: Second `$args` param added to `gravityview_get_connected_views()` function
* Modified: Pass fifth parameter `$input_type` to `GravityView_Template::assign_field_options` method

= 1.22 on September 4, 2017=

* Added: Support for Gravity Forms 2.3
* Fixed: Fatal error when Divi (and other Elegant Themes) try to load GravityView widgets while editing a post with a sidebar block in it—now the sidebar block will not be rendered
* Fixed: Inline Edit plugin not working when displaying a single entry
* Fixed: Featured Entries plugin not adding correct CSS selector to the single entry container

__Developer Updates:__

* Modified: Template files `list-header.php`, `list-single.php`, `table-header.php`, `table-single.php`
* Fixed: When `GRAVITYVIEW_LICENSE_KEY` constant is defined, it will always be used, and the license field will be disabled
* Fixed: List View and Table View templates have more standardized CSS selectors for single & multiple contexts ([Learn more](https://docs.gravitykit.com/article/63-css-guide))
* Fixed: Permalink issue when embedding a View on a page, then making it the site's Front Page
* Fixed: Transient cache issues when invalidating cache
* Fixed: `gv_empty()` now returns false for an array with all empty values
* Fixed: Delay plugin compatibility checks until `plugins_loaded`

= 1.21.5.3 on July 24, 2017 =

* Fixed: For some field types, the value "No" would be interpreted as `false`
* Fixed: In Edit Entry, when editing a form that has a Post Custom Field field type—configured as checkboxes—file upload fields would not be saved
* Fixed: If a form connected to a View is in the trash, there will be an error when editing the View
* Fixed: Embedding single entries with WordPress 4.8
* Fixed: Fatal error when using older version of WPML

= 1.21.5.2 on June 26, 2017 =

* Tweak: Improved plugin speed by reducing amount of information logged
* Fixed: Duplicate descriptions on the settings screen
* Fixed: Our "No-Conflict Mode" made the settings screen look bad. Yes, we recognize the irony.
* Updated: Translations - thank you, translators!
    - Turkish translation by [@suhakaralar](https://www.transifex.com/accounts/profile/suhakaralar/)
    - Dutch translations by Thom

= 1.21.5.1 on June 13, 2017 =

* Modified: We stopped allowing any HTML in Paragraph Text fields in 1.21.5, but this functionality was used by lots of people. We now use a different function to allow safe HTML by default.
* Added: `gravityview/fields/textarea/allowed_kses` filter to modify the allowed HTML to be displayed.

= 1.21.5 on June 8, 2017 =

* Added: The `{current_post}` Merge Tag adds information about the current post. [Read more about it](https://docs.gravitykit.com/article/412-currentpost-merge-tag).
* Added: `gravityview/gvlogic/parse_atts/after` action to modify `[gvlogic]` shortcode attributes after it's been parsed
* Added: A new setting to opt-in for access to the latest pre-release versions of GravityView (in Views > Settings)
* Added: Support for Restrict Content Pro when in "No-Conflict Mode"
* Fixed: Saving an entry could strip the entry creator information. Now, when the entry creator is not in the "Change Entry Creator" users list, we add them back in to the list.
* Fixed: Potential security issue
* Fixed: Multiple notifications could sometimes be sent when editing an entry in GravityView.
* Fixed: Gravity Forms tooltip scripts being loaded admin-wide.
* Updated: Dutch translations (thanks, Thom!)

= 1.21.4 on April 13, 2017 =

* Fixed: "Enable sorting by column" not visible when using table-based View Presets
* Fixed: Error activating the plugin when Gravity Forms is not active
* Fixed: Numeric sorting
* Fixed: Compatibility issue with WPML 3.6.1 and lower
* Tweak: When using `?cache` to disable entries caching, cached data is removed

= 1.21.3 on April 4, 2017 =

* Fixed: Post Images stopped working in Edit Entry
* Fixed: Conflict with our Social Sharing & SEO Extension
* Fixed: Unable to search for a value of `0`
* Fixed: Inaccurate search results when using the `search_field` and `search_value` settings in the `[gravityview]` shortcode
    - The search mode will now always be set to `all` when using these settings

__Developer Updates:__

* We decided to not throw exceptions in the new `gravityview()` wrapper function. Instead, we will log errors via Gravity Forms logging.

= 1.21.2 on March 31, 2017 =

* Added: Support for embedding `[gravityview]` shortcodes in Advanced Custom Fields (ACF) fields
* Fixed: PHP warnings and notices

= 1.21.1 on March 30, 2017 =

* Fixed: Advanced Filters no longer filtered ��
* Fixed: Fatal error when viewing Single Entry with a Single Entry Title setting that included Merge Tags
* Fixed: Cache wasn't cleared when an entry was created using Gravity Forms API (thanks Steve with Gravity Flow!)

= 1.21 on March 29, 2017 =

* Fixed: Edit Entry compatibility with Gravity Forms 2.2
* Fixed: Single Entry not accessible when filtering a View by Gravity Flow's "Final Status" field
* Fixed: Needed to re-save permalink settings for Single Entry and Edit Entry to work
* Fixed: Incorrect pagination calculations when passing `offset` via the `[gravityview]` shortcode

__Developer Updates:__

* Modified: `GVCommon::check_entry_display()` now returns WP_Error instead of `false` when an error occurs. This allows for additional information to be passed.
* Added: `gravityview/search-all-split-words` filter to change search behavior for the "Search All" search input. Default (`true`) converts words separated by spaces into separate search terms. `false` will search whole word.
* Much progress has been made on the `gravityview()` wrapper function behind the scenes. Getting closer to parity all the time.

= 1.20.1 on March 1, 2017 =

* Added: Support for comma-separated email addresses when adding a note and using "Other email address"
* Fixed: Edit Entry issue with File Uploads not saving properly
* Fixed: Support for `offset` attribute in the `[gravityview]` shortcode
* Updated: Auto-upgrade script

= 1.20 on February 24, 2017 =

* Added: Product Fields are now editable
    - Quantity,
    - Product fields are hidden if the entry contains external transaction data
    - Support for Coupon Addon
* Fixed: Single Entry not accessible when filtering by a Checkbox field in the Advanced Filters Extension
* Fixed: WPML links to Single Entry not working if using directory or sub-domain URL formats
* Fixed: Product field prices not always formatted as a currency
* Fixed: Product fields sometimes appeared twice in the Add Field field picker
* Fixed: PHP warning when updating entries. Thanks for reporting, Werner!
* Modified: Don't show CAPTCHA fields in Edit Entry
* Fixed: "Trying to get property of non-object" bug when updating an entry connected to Gravity Forms User Registration
* Fixed: Yoast SEO scripts and styles not loading properly on Edit View screen
* Updated: Minimum version of Gravity Forms User Registration updated to 3.2

__Developer Notes:__


* Added: `GVCommon::entry_has_transaction_data()` to check whether entry array contains payment gateway transaction information
* Added: `gravityview/edit_entry/hide-coupon-fields` to modify whether to hide Coupon fields in Edit Entry (default: `false`)
* Added: `GravityView_frontend::get_view_entries_parameters()` method to get the final entry search parameters for a View without fetching the entries as well
* Added: `GVCommon::get_product_field_types()` to fetch Gravity Forms product field types array
* Added: `gravityview/edit_entry/field_blacklist` filter to modify what field types should not be shown in Edit Entry
* Added: `GravityView_Plugin_Hooks_Gravity_Forms_Coupon` class
* Added: Third `GravityView_Edit_Entry_Render` parameter to `gravityview/edit_entry/field_value`, `gravityview/edit_entry/field_value_{field_type}` filters and `gravityview/edit_entry/after_update` action
* Updated: `list-body.php` and `list-single.php` template files to prevent empty `<div>` from rendering (and looking bad) when there are no fields configured for the zones
* Updated: `fields/product.php` template file
* Updated: Flexibility library for IE CSS flexbox support
* Modified: `gravityview/edit_entry/hide-product-fields` default will now be determined by whether entry has gateway transaction information
* Modified: Only print errors when running the unit tests if the `--debug` setting is defined, like `phpunit --debug --verbose`
* Modified: If overriding `get_field_input()` using `GravityView_Field`, returning empty value will now result in the default `GF_Field` input being used
* Modified: GravityView_Edit_Entry_User_Registration::restore_display_name() now returns a value instead of void
* Tweak: Edit Entry links no longer require `page=gf_entries&view=entry` at the end of the URL (in case you noticed)

= 1.19.4 on January 19, 2017 =

* **GravityView requirements will soon be updated**: Gravity Forms Version 2.0+, PHP 5.3+
* Updated: GravityView now requires WordPress 4.0 or newer
* Fixed: Search Bar search not working for states in the United States
* Fixed: WPML conflict where Single Entry or Edit Entry screens are inaccessible
* Fixed: Prevent PHP error when displaying GravityView using `get_gravityview()`
* Updated translations:
    - �� Danish *100% translated*d*
    - �� Norwegian *100% translated*d*
    - �� Swedish translation updateded

__Developer Notes: __

* New: We're starting the migration to a new wrapper API that will awesome. We will be rolling out new functionality and documentation over time. For now, we are just using it to load the plugin. [Very exciting time](https://i.imgur.com/xmkONOD.gif)!
* Fixed: Issue fetching image sizes when using `GravityView_Image` class and fetching from a site with invalid SSL cert.
* Added: `gravityview_directory_link` to modify the URL to the View directory context (in `GravityView_API::directory_link()`)

= 1.19.3 on January 9, 2017 =

First update of 2017! We've got great things planned for GravityView and our Extensions. As always, [contact us](mailto:support@gravitykit.com) with any questions or feedback. We don't bite!

* Fixed: List field inputs not loading in Edit Entry when values were empty or the field was hidden initially because of Conditional Logic
* Fixed: Prevent Approve Entry and Delete Entry fields from being added to Edit Entry field configuration
* Fixed: Don't render Views outside "the loop", prevents conflicts with other plugins that run `the_content` filter outside normal places
* Fixed: Only display "You have attempted to view an entry that is not visible or may not exist." warning once when multiple Views are embedded on a page
* Fixed: The `[gravityview]` shortcode would not be parsed properly due to HTML encoding when using certain page builders, including OptimizePress
* Fixed: Potential errors when non-standard form fields are added to Edit Entry configurations ("Creating default object from empty value" and "Cannot use object of type stdClass as array")
* Updated translations:
    - �� Chinese *100% translated* (thank you, Michael Edi!)!)
    - �� French *100% translated*d*
    - �� Brazilian Portuguese *100% translated* (thanks, Rafael!)!)
    - �� Dutch translation updated (thank you, Erik van Beek!)!)
    - �� Swedish translation updateded
    - Updated Spanish (Spain + Mexican) and German (`de` + `de_DE`) with each other

__Developer Notes:__

* `GVCommon::get_form_from_entry_id()` now correctly fetches forms with any status
* Moved `GravityView_Support_Port::get_related_plugins_and_extensions()` to `GV_License_Handler` class
* Updated the `install.sh` bash script
    - The 6th parameter now prevents database creation, and the 7th is the Gravity Forms source file
    - Script no longer breaks if there is a space in a directory name
    - `/tmp/` is no longer created in the GravityView directory; it's installed in the server's `/tmp/` directory
* Fixed Travis CI integration

= 1.19.2 on December 21, 2016 =

* Added: Search Bar now supports displaying State and Country fields as Select, List, or Radio input types (before, only text fields)
* Fixed: Single entries not accessible when a View has filters based on Gravity Forms "Advanced" fields like Address and Name
* Added: There is now a warning when a View tab has not been configured. The question "Why aren't my entries showing up?" is often due to a lack of configuration.
* Added: Notice for future PHP requirements.
    * Reminder: GravityView will soon require PHP 5.3. 97.6% of sites are already compatible.
* Fixed: Conflict with another plugin that prevented the Field Settings from being reachable in the Edit View screen
* Fixed: GravityView widgets repeating twice for some customers

__Developer Notes:__

* Added: `GravityView_View::getContextFields()` method allows fetching the fields configured for each View context (`directory`, `single`, `edit`)
    * Modified: `templates/list-body.php` and `templates/list-single.php` to add a check for context fields before rendering
* Added: `$field_id` as fourth argument passed to `gravityview/extension/search/input_type` filter
* Added: Added `$cap` and `$object_id` parameters to `GVCommon::generate_notice()` to be able to check caps before displaying a notice

= 1.19.1 on November 15, 2016 =

* Fixed: When creating a new View, the "form doesn't exist" warning would display

= 1.19 on November 14, 2016 =

* New: __Front-end entry moderation__! You can now approve and disapprove entries from the front of a View - [learn how to use front-end entry approval](https://docs.gravitykit.com/article/390-entry-approval)
    - Add entry moderation to your View with the new "Approve Entries" field
    - Displaying the current approval status by using the new "Approval Status" field
    - Views have a new "Show all entries to administrators" setting. This allows administrators to see entries with any approval status. [Learn how to use this new setting](https://docs.gravitykit.com/article/390-entry-approval#clarify-step-16)
* Fixed: Approval values not updating properly when using the "Approve/Reject" and "User Opt-In" fields
* Tweak: Show inactive forms in the Data Source form dropdown
* Tweak: If a View is connected to a form that is in the trash or does not exist, an error message is now shown
* Tweak: Don't show "Lost in space?" message when searching existing Views
* Added: New Russian translation - thank you, [George Kovalev](https://www.transifex.com/user/profile/gkovaleff/)!
    - Updated: Spanish translation (thanks [@matrixmercury](https://www.transifex.com/user/profile/matrixmercury/))

__Developer Notes:__

* Added: `field-approval.css` CSS file. [Learn how to override the design here](https://docs.gravitykit.com/article/388-front-end-approval-css).
* Modified: Removed the bottom border on the "No Results" text (`.gv-no-results` CSS selector)
* Fixed: Deprecated `get_bloginfo()` usage

= 1.18.1 on November 3, 2016 =

* Updated: 100% Chinese translation—thank you [Michael Edi](https://www.transifex.com/user/profile/michaeledi/)!
* Fixed: Entry approval not working when using [custom entry slugs](https://docs.gravitykit.com/article/57-customizing-urls)
* Fixed: `Undefined index: is_active` warning is shown when editing entries with User Registration Addon active
* Fixed: Strip extra whitespace in Entry Note field templates

= 1.18 on October 11, 2016 =

* Updated minimum requirements: WordPress 3.5, Gravity Forms 1.9.14
* Modified: Entries that are unapproved (not approved or disapproved) are shown as yellow circles
* Added: Shortcut to create a View for an existing form
* Added: Entry Note emails now have a message "This note was sent from {url}" to provide context for the note recipient
* Fixed: Edit Entry did not save other field values when Post fields were in the Edit Entry form
* Fixed: When using "Start Fresh" View presets, form fields were not being added to the "Add Field" field picker
* Fixed: Hidden visible inputs were showing in the "Add Field" picker (for example, the "Middle Name" input was hidden in the Name field, but showing as an option)
* Fixed: Fatal error when editing Post Content and Post Image fields
* Fixed: Lightbox images not loading
* Fixed: Lightbox loading indicator displaying below the overlay
* Fixed: "New form created" message was not shown when saving a draft using a "Start Fresh" View preset
* Gravity Forms User Registration Addon changes:
    * Gravity Forms User Registration 2.0 is no longer supported
    * Fixed Processing "Update User" feeds
    * Fixed: Inactive User Registration feeds were being processed
    * Fixed: User Registration "Update User" feeds were being processed, even if the Update Conditions weren't met
    * Fixed: Unable to use `gravityview/edit_entry/user_registration/trigger_update` filter
* Fixed: Prevent negative entry counts when approving and disapproving entries
* Fixed: PHP notice when WooCommerce Memberships is active
* Tweak: Entry Note emails now have paragraphs automatically added to them
* Tweak: When the global "Show Support Port" setting is "Hide", always hide; if set to "Show", respect each user's Support Port display preference
* Updated: Complete German translation—thank you [hubert123456](https://www.transifex.com/user/profile/hubert123456/)!

__Developer Notes__

* Migrated `is_approved` entry meta values; statuses are now managed by the `GravityView_Entry_Approval_Status` class
    - "Approved" => `1`, use `GravityView_Entry_Approval_Status::APPROVED` constant
    - "0" => `2`, use `GravityView_Entry_Approval_Status::DISAPPROVED` constant
    - Use `$new_value = GravityView_Entry_Approval_Status::maybe_convert_status( $old_value )` to reliably translate meta values
* Added: `GVCommon::get_entry_id()` method to get the entry ID from a slug or ID
* Added: `gravityview_go_back_url` filter to modify the link URL used for the single entry back-link in `gravityview_back_link()` function
* Added: `gravityview/field/notes/wpautop_email` filter to disable `wpautop()` on Entry Note emails
* Added: `$email_footer` to the `gravityview/field/notes/email_content` filter content
* Modified: `note-add-note.php` template: added `current-url` hidden field
* Modified: `list-single.php` template file: added `.gv-grid-col-1-3` CSS class to the `.gv-list-view-content-image` container
* Fixed: Mask the Entry ID in the link to lightbox files

= 1.17.4 on September 7, 2016 =

* Added: Support for editing [Gravity Perks Unique ID](https://gravitywiz.com/documentation/gp-unique-id/) fields
* Fixed: Issue searching and sorting fields with multiple inputs (like names)
* Fixed: Restore Gravity Forms Quiz Addon details in the field picker

__Developer Notes__

* Added: `gravityview_get_directory_widgets()`, `gravityview_set_directory_widgets()` wrapper functions to get and set View widget configurations
* Added: Second `$apply_filter` parameter to `GVCommon::get_directory_fields()` function to set whether or not to apply the `gravityview/configuration/fields` filter

= 1.17.3 on August 31, 2016 =

* Added: Search Bar support for Gravity Forms Survey fields: filter by survey responses
* Added: Search Bar support for Gravity Flow: search entries by the current Step, Step Status, or Workflow Status
* Added: `[gvlogic]` and other shortcodes now can be used inside Email field settings content
* Added: Support for embedding Views in the front page of a site; the [GravityView - Allow Front Page Views plugin](https://github.com/gravityview/gravityview-front-page-views) is no longer required
* Tweak: In Edit View, holding down the option (or alt) key while switching forms allows you to change forms without resetting field configurations - this is useful if you want to switch between duplicate forms
* Fixed: Restored correct Gravity Flow status and workflow values
* Fixed: Conflict when editing an entry in Gravity Flow
* Fixed: Tooltip title text of the field and widget "gear" icon
* Changed the plugin author from "Katz Web Services, Inc." to "GravityView" - it seemed like it was time!

__Developer Notes__

* Modified: `gravityview_get_forms()` function and `GVCommon::get_forms()` method to be compatible with `GFAPI::get_forms()`. Now accepts `$active` and `$trash` arguments, as well as returning all form data (not just `id` and `title` keys)
* Modified: `template/fields/post_image.php` file to use `gravityview_get_link()` to generate the anchor link
* Modified: `rel="noopener noreferrer"` now added to all links generated using `gravityview_get_link()` with `target="_blank"`. This fixes a generic security issue (not specific to GravityView) when displaying links to submitted websites and "Open link in new window" is checked - [read more about it here](https://dev.to/ben/the-targetblank-vulnerability-by-example)
* Modified: Don't convert underscores to periods if not numeric in `GravityView_Widget_Search::prepare_field_filter()` - this fixes searching entry meta
* Modified: Added third `gravityview_search_field_label` parameter: `$field` - it's the field configuration array passed by the Search Bar
* Modified: HTML tags are now stripped from Email field body and subject content
* Modified: Moved `GravityView_Admin_View_Item`, `GravityView_Admin_View_Field`, and `GravityView_Admin_View_Widget` to their own files
* Added: Deprecation notices for methods that haven't been used since Version 1.2!

= 1.17.2 on August 9, 2016 =

* Fixed: "Start Fresh" fails when there are no pre-existing forms in Gravity Forms
* Fixed: Edit Entry not saving values for fields that were initially hidden
* Added: Support for embedding Views in Ultimate Member profile tabs
* Fixed: File Upload fields potentially displaying PHP warnings
* Fixed: Check plugin and theme existence before loading hooks
* Fixed: "Hide empty fields" not working when "Make Phone Number Clickable" is checked for Phone fields
* Fixed: Potential PHP warning when adding Password fields in Edit View
* Fixed: Dutch (Netherlands) `nl_NL` translation file fixed
* Fixed: Divi theme shortcode buttons and modal form added to Edit View screen
* Fixed: Possible for Approve Entries checkbox to use the wrong Form ID
* Fixed: Search issues with special characters
    - Searches that contained ampersands `&` were not working
    - Searches containing plus signs `+` were not working
    - The "Select" Search Bar input type would not show the active search if search term contained an `&`
* Fixed: Multisite issue: when Users are logged-in but not added to any sites, they aren't able to see View content
* Fixed: Never show GravityView Toolbar menu to users who aren't able to edit Views, Forms, or Entries
* Fixed: Allow passing `post_id` in `[gravityview]` shortcode
* Tweak: Use system fonts instead of Open Sans in the admin
* Modified: The default setting for "No-Conflict Mode" is now "On". GravityView _should look good_ on your site!
* Updated translations (thank you!)
    - Turkish translation by Süha Karalar
    - Chinese translation by Michael Edi

__Developer Notes:__

* Added: `gravityview_view_saved` action, triggered after a View has been saved in the admin
* Modified: Changed the Phone field template to use `gravityview_get_link()` to generate the anchor tag
* Added: `gravityview/common/get_entry_id_from_slug/form_id` filter to modify the form ID used to generate entry slugs, in order to avoid hash collisions with data from other forms

= 1.17.1 on June 27 =
* Fixed: Entry approval with Gravity Forms 2.0
    * Added: Approved/Disapproved filters to Gravity Forms "Entries" page
    * Fixed: Bulk Approve/Disapprove
    * Fixed: Approve column and Bulk Actions not visible on Gravity Forms Entries page
    * Tweak: Improved speed of approving/disapproving entries
* Fixed: "Reply To" reference fixed in `GVCommon::send_email()` function
* Added: Improved logging for creation of Custom Slug hash ids
* Translations updated:
    - Updated Chinese translation by [@michaeledi](https://www.transifex.com/user/profile/michaeledi/)
    - Updated Persian translation by [@azadmojtaba](https://www.transifex.com/user/profile/azadmojtaba/)

= 1.17 on June 14 =

* Fully compatible with Gravity Forms 2.0
* Added: Entry Notes field
    - Add and delete Entry Notes from the frontend
    - Allows users to email Notes when they are added
    - Display notes to logged-out users
    - New [user capabilities](https://docs.gravitykit.com/article/311-gravityview-capabilities) to limit access (`gravityview_add_entry_notes`, `gravityview_view_entry_notes`, `gravityview_delete_entry_notes`, `gravityview_email_entry_notes`)
* Added: Merge Tag modifiers - now set a maximum length of content, and automatically add paragraphs to Merge Tags. [Read how to use the new Merge Tag modifiers](https://docs.gravitykit.com/article/350-merge-tag-modifiers).
    - `:maxwords:{number}` - Limit output to a set number of words
    - `:wpautop` - Automatically add line breaks and paragraphs to content
    - `:timestamp` - Convert dates into timestamp values
* Modified: Major changes to the Search Bar design
* Added: Field setting to display the input value, label, or check mark, depending on field type. Currently supported: Checkbox, Radio, Drop Down fields.
* Added: RTL ("right to left") language support in default and List template styles (Added: `gv-default-styles-rtl.css` and `list-view-rtl.css` stylesheets)
* Added: Option to make Phone numbers click-to-call
* Added: GravityView parent menu to Toolbar; now you can edit the form connected to a View directly from the View
    * Changed: Don't show Edit View in the Admin Bar; it's now under the GravityView parent menu
    * Fixed: Don't remove Edit Post/Page admin bar menu item
* Added: Support for [Gravity Flow](https://gravityflow.io) "Workflow Step" and Workflow "Final Status" fields
* Added: Support for Password fields. You probably shouldn't display them (in most cases!) but now you *can*
* Modified: When deleting/trashing entries with GravityView, the connected posts created by Gravity Forms will now also be deleted/trashed
* Edit Entry improvements
    * Added: Edit Entry now fully supports [Gravity Forms Content Templates](https://www.gravityhelp.com/documentation/article/create-content-template/)
    * Fixed: Edit Entry didn't pre-populate List inputs if they were part of a Post Custom Field field type
    * Fixed: Updating Post Image fields in Edit Entry when the field is not set to "Featured Image" in Gravity Forms
    * Fixed: "Rank" and "Ratings" Survey Field types not being displayed properly in Edit Entry
    * Fixed: Signature field not displaying existing signatures in Edit Entry
    * Fixed: Post Category fields will now update to show the Post's current categories
    * Fixed: Allow multiple Post Category fields in Edit Entry
    * Fixed: PHP warning caused when a form had "Anti-spam honeypot" enabled
* Fixed: When inserting a GravityView shortcode using the "Add View" button, the form would flow over the window
* Fixed: [Church Themes](https://churchthemes.com) theme compatibility
* Fixed: Inactive and expired licenses were being shown the wrong error message
* Fixed: Moving domains would prevent GravityView from updating
* Fixed: When using the User Opt-in field together with the View setting "Show Only Approved Entries", entries weren't showing
* Fixed: If a label is set for Search Bar "Link" fields, use the label. Otherwise, "Show only:" will be used
* Fixed: Showing the first column of a List field was displaying all the field's columns
* Translations: New Persian translation by [@azadmojtaba](https://www.transifex.com/user/profile/azadmojtaba/) (thank you!)

__Developer Notes__

* Templates changed:
    * `list-single.php` and `list-body.php`: changed `#gv_list_{entry_id}` to `#gv_list_{entry slug}`. If using custom entry slugs, the ID attribute will change. Otherwise, no change.
    * `list-body.php`: Removed `id` attribute from entry title `<h3>`
* Added: Override GravityView CSS files by copying them to a template's `/gravityview/css/` sub-directory
* Added: `gravityview_css_url()` function to check for overriding CSS files in templates
* Added: `gravityview_use_legacy_search_style` filter; return `true` to use previous Search Bar stylesheet
* Major CSS changes for the Search Bar.
    - Search inputs `<div>`s now have additional CSS classes based on the input type: `.gv-search-field-{input_type}` where `{input_type}` is:
    `search_all` (search everything text box), `link`, `date`, `checkbox` (list of checkboxes), `single_checkbox`, `text`, `radio`, `select`,
    `multiselect`, `date_range`, `entry_id`, `entry_date`
    - Added `gv-search-date-range` CSS class to containers that have date ranges
    - Moved `gv-search-box-links` CSS class from the `<p>` to the `<div>` container
    - Fixed: `<label>` `for` attribute was missing quotes
* Added:
    - `gravityview/edit_entry/form_fields` filter to modify the fields displayed in Edit Entry form
    - `gravityview/edit_entry/field_value_{field_type}` filter to change the value of an Edit Entry field for a specific field type
    - `gravityview/edit-entry/render/before` action, triggered before the Edit Entry form is rendered
    - `gravityview/edit-entry/render/after` action, triggered after the Edit Entry form is rendered
* Fixed: PHP Warning for certain hosting `open_basedir` configurations
* Added: `gravityview/delete-entry/delete-connected-post` Filter to modify behavior when entry is deleted. Return false to prevent posts from being deleted or trashed when connected entries are deleted or trashed. See `gravityview/delete-entry/mode` filter to modify the default behavior, which is "delete".
* Added: `gravityview/edit_entry/post_content/append_categories` filter to modify whether post categories should be added to or replaced?
* Added: `gravityview/common/get_form_fields` filter to modify fields used in the "Add Field" selector, View "Filters" dropdowns, and Search Bar
* Added: `gravityview/search/searchable_fields` filter to modify fields used in the Search Bar field dropdown
* Added: `GVCommon::send_email()`, a public alias of `GFCommon::send_email()`
* Added: `GravityView_Field_Notes` class, with lots of filters to modify output
* Added: `$field_value` parameter to `gravityview_get_field_label()` function and `GVCommon::get_field_label()` method
* Added: `$force` parameter to `GravityView_Plugin::frontend_actions()` to force including files
* Modified: Added second parameter `$entry` to `gravityview/delete-entry/trashed` and `gravityview/delete-entry/deleted` actions
* Fixed: An image with no `src` output a broken HTML `<img>` tag

= 1.16.5.1 on April 7 =

* Fixed: Edit Entry links didn't work

= 1.16.5 on April 6 =

* Fixed: Search Bar inputs not displaying for Number fields
* Fixed: Compatibility issue with [ACF](https://wordpress.org/plugins/advanced-custom-fields/) plugin when saving a View
* Fixed (for real this time): Survey field values weren't displaying in Edit Entry
* Tweak: Made it clearer when editing a View that GravityView is processing in the background
* Added: Chinese translation (thanks, Edi Weigh!)
* Updated: German translation (thanks, [@akwdigital](https://www.transifex.com/user/profile/akwdigital/)!)

__Developer Notes__

* Added: `gravityview/fields/custom/decode_shortcodes` filter to determine whether to process shortcodes inside Merge Tags in Custom Content fields. Off by default, for security reasons.
* Fixed: Potential fatal errors when activating GravityView if Gravity Forms isn't active
* Updated: Gamajo Template Loader to Version 1.2
* Verified compatibility with WordPress 4.5

= 1.16.4.1 on March 23 =
* Fixed: Major display issue caused by output buffering introduced in 1.16.4. Sorry!

= 1.16.4 on March 21 =
* Fixed: `[gravityview]` shortcodes sometimes not rendering inside page builder shortcodes
* Fixed: Individual date inputs (Day, Month, Year) always would show full date.
* Fixed: Quiz and Poll fields weren't displaying properly
* Fixed: Survey field CSS styles weren't enqueued properly when viewing survey results
* Fixed: Survey field values weren't displaying in Edit Entry. We hope you "likert" this update a lot ;-)
* Added: Option to set the search mode ("any" or "all") on the GravityView Search WordPress widget.
* Added: Option to show/hide "Show Answer Explanation" for Gravity Forms Quiz Addon fields
* Tweak: Don't show GravityView Approve Entry column in Gravity Forms Entries table if there are no entries
* Updated: Turkish translation. Thanks, [@suhakaralar](https://www.transifex.com/accounts/profile/suhakaralar/)!
* Tested and works with [Gravity Forms 2.0 Beta 1](https://www.gravityforms.com/gravity-forms-v2-0-beta-1-released/)

__Developer Notes:__

* Tweak: Updated `templates/fields/date.php` template to use new `GravityView_Field_Date::date_display()` method.
* Added `gv-widgets-no-results` and `gv-container-no-results` classes to the widget and View container `<div>`s. This will make it easier to hide empty View content and/or Widgets.
* Added: New action hooks when entry is deleted (`gravityview/delete-entry/deleted`) or trashed (`gravityview/delete-entry/trashed`).
* Added: Use the hook `gravityview/search/method` to change the default search method from `GET` to `POST` (hiding the search filters from the View url)
* Added: `gravityview/extension/search/select_default` filter to modify default value for Drop Down and Multiselect Search Bar fields.
* Added: `gravityview_get_input_id_from_id()` helper function to get the Input ID from a Field ID.

= 1.16.3 on February 28 =

* Fixed: Date range search not working
* Fixed: Display fields with calculation enabled on the Edit Entry view
* Fixed: Large images in a gallery not resizing (when using [.gv-gallery](https://docs.gravitykit.com/article/247-create-a-gallery))
* Tweak: Start and end date in search are included in the results

__Developer Notes:__

* Added: `gravityview/approve_entries/bulk_actions` filter to modify items displayed in the Gravity Forms Entries "Bulk action" dropdown, in the "GravityView" `<optgroup>`
* Added: `gravityview/edit_entry/button_labels` filter to modify the Edit Entry view buttons labels (defaults: `Cancel` and `Update`)
* Added: `gravityview/approve_entries/add-note` filter to modify whether to add a note when the entry has been approved or disapproved (default: `true`)
* Fixed: Removed deprecated `get_currentuserinfo()` function usage

= 1.16.2.2 on February 17 =

* This fixes Edit Entry issues introduced by 1.16.2.1. If you are running 1.16.2.1, please update. Sorry for the inconvenience!

= 1.16.2.1 on February 16 =

* Fixed: Edit Entry calculation fields not being able to calculate values when the required fields weren't included in Edit Entry layout
* Fixed: Prevent Section fields from being searchable
* Fixed: Setting User Registration 3.0 "create" vs "update" feed type

= 1.16.2 on February 15 =

* Added: Support for Post Image field on the Edit Entry screen
* Added: Now use any Merge Tags as `[gravityview]` parameters
* Fixed: Support for User Registration Addon Version 3
* Fixed: Support for rich text editor for Post Body fields
* Fixed: Admin-only fields may get overwritten when fields aren't visible during entry edit by user (non-admin)
* Fixed: Address fields displayed hidden inputs
* Fixed: Merge Tag dropdown list can be too wide when field names are long
* Fixed: When sorting, recent entries disappeared from results
* Fixed: Searches that included apostrophes  or ampersands returned no results
* Fixed: Zero values not set in fields while in Edit Entry
* Fixed: Re-calculate fields where calculation is enabled after entry is updated
* Fixed: Warning message when Number fields not included in custom Edit Entry configurations
* Translation updates:
    - Bengali - thank you [@tareqhi](https://www.transifex.com/accounts/profile/tareqhi/) for 100% translation!
    - Turkish by [@dbalage](https://www.transifex.com/accounts/profile/dbalage/)


__Developer Notes:__

* Reminder: <strong>GravityView will soon require PHP 5.3</strong>
* Added: `gravityview/widgets/container_css_class` filter to modify widget container `<div>` CSS class
    - Added `gv-widgets-{zone}` class to wrapper (`{zone}` will be either `header` or `footer`)
* Fixed: Conflict with some plugins when `?action=delete` is processed in the Admin ([#624](https://github.com/gravityview/GravityView/issues/624), reported by [dcavins](https://github.com/dcavins))
* Fixed: Removed `icon` CSS class name from the table sorting icon links. Now just `gv-icon` instead of `icon gv-icon`.
* Fixed: "Clear" search link now set to `display: inline-block` instead of `display: block`
* Added: `gravityview/common/get_entry/check_entry_display` filter to disable validating whether to show entries or not against View filters
* Fixed: `GravityView_API::replace_variables` no longer requires `$form` and `$entry` arguments

= 1.16.1 on January 21 =

* Fixed: GravityView prevented Gravity Forms translations from loading
* Fixed: Field Width setting was visible in Edit Entry
* Fixed: Don't display embedded Gravity Forms forms when editing an entry in GravityView

__Developer Notes:__

* Added: `gravityview_excerpt_more` filter. Modify the "Read more" link used when "Maximum Words" setting is enabled and the output is truncated.
    * Removed: `excerpt_more` filter on `textarea.php` - many themes use permalink values to generate links.

= 1.16 on January 14 =
* Happy New Year! We have big things planned for GravityView in 2016, including a new View Builder. Stay tuned :-)
* Added: Merge Tags. [See all GravityView Merge Tags](https://docs.gravitykit.com/article/76-merge-tags)
    * `{date_created}` The date an entry was created. [Read how to use it here](https://docs.gravitykit.com/article/331-date-created-merge-tag).
    * `{payment_date}` The date the payment was received. Formatted using [the same modifiers](https://docs.gravitykit.com/article/331-date-created-merge-tag) as `{date_created}`
    * `{payment_status}` The current payment status of the entry (ie "Processing", "Pending", "Active", "Expired", "Failed", "Cancelled", "Approved", "Reversed", "Refunded", "Voided")
    * `{payment_method}` The way the entry was paid for (ie "Credit Card", "PayPal", etc.)
    * `{payment_amount}` The payment amount, formatted as the currency (ie `$75.25`). Use `{payment_amount:raw}` for the un-formatted number (ie `75.25`)
    * `{currency}` The currency with which the entry was submitted (ie "USD", "EUR")
    * `{is_fulfilled}` Whether the order has been fulfilled. Displays "Not Fulfilled" or "Fulfilled"
    * `{transaction_id}` the ID of the transaction returned by the payment gateway
    * `{transaction_type}` Indicates the transaction type of the entry/order. "Single Payment" or "Subscription".
* Fixed: Custom merge tags not being replaced properly by GravityView
* Fixed: Connected form links were not visible in the Data Source metabox
* Fixed: Inaccurate "Key missing" error shown when license key is invalid
* Fixed: Search Bar could show "undefined" search fields when security key has expired. Now, a helpful message will appear.
* Tweak: Only show Add View button to users who are able to publish Views
* Tweak: Reduce the number of database calls by fetching forms differently
* Tweak: Only show license key notices to users who have capability to edit settings, and only on GravityView pages
* Tweak: Improved load time of Views screen in the admin
* Tweak: Make sure entry belongs to correct form before displaying
* Tweak: Removed need for one database call per displayed entry
* Translations, thanks to:
    - Brazilian Portuguese by [@marlosvinicius](https://www.transifex.com/accounts/profile/marlosvinicius.info/)
    - Mexican Spanish by [@janolima](https://www.transifex.com/accounts/profile/janolima/)

__Developer Notes:__

* New: Added `get_content()` method to some `GravityView_Fields` subclasses. We plan on moving this to the parent class soon. This allows us to not use `/templates/fields/` files for every field type.
* New: `GVCommon::format_date()` function formats entry and payment dates in more ways than `GFCommon::format_date`
* New: `gravityview_get_terms_choices()` function generates array of categories ready to be added to Gravity Forms $choices array
* New: `GVCommon::has_product_field()` method to check whether a form has product fields
* New: Added `add_filter( 'gform_is_encrypted_field', '__return_false' );` before fetching entries
* Added: `gv-container-{view id}` CSS class to `gv_container_class()` function output. This will be added to View container `<div>`s
* Added: `$group` parameter to `GravityView_Fields::get_all()` to get all fields in a specified group
* Added: `gravityview_field_entry_value_{field_type}_pre_link` filter to modify field values before "Show As Link" setting is applied
* Added: Second parameter `$echo` (boolean) to `gv_container_class()`
* Added: Use the `$is_sortable` `GravityView_Field` variable to define whether a field is sortable. Overrides using the  `gravityview/sortable/field_blacklist` filter.
* Fixed: `gv_container_class()` didn't return value
* Fixed: Don't add link to empty field value
* Fixed: Strip extra whitespace in `gravityview_sanitize_html_class()`
* Fixed: Don't output widget structural HTML if there are no configured widgets
* Fixed: Empty HTML `<h4>` label container output in List layout, even when "Show Label" was unchecked
* Fixed: Fetching the current entry can improperly return an empty array when using `GravityView_View->getCurrentEntry()` in DataTables extension
* Fixed: `gravityview/sortable/formfield_{form}_{field_id}` filter [detailed here](https://docs.gravitykit.com/article/231-how-to-disable-the-sorting-control-on-one-table-column)
* Fixed: `gravityview/sortable/field_blacklist` filter docBlock fixed
* Tweak: Set `max-width: 50%` for `div.gv-list-view-content-image`
* Tweak: Moved `gv_selected()` to `helper-functions.php` from `class-api.php`

= 1.15.2 on December 3 =

* Fixed: Approval column not being added properly on the Form Entries screen for Gravity Forms 1.9.14.18+
* Fixed: Select, multi-select, radio, checkbox, and post category field types should use exact match search
* Fixed: Cannot delete entry notes from Gravity Forms Entry screen
* Fixed: Date Range search field label not working
* Fixed: Date Range searches did not include the "End Date" day
* Fixed: Support Port docs not working on HTTPS sites
* Fixed: When deleting an entry, only show "Entry Deleted" message for the deleted entry's View
* Fixed: "Open link in a new tab or window?" setting for Paragraph Text fields
* Fixed: Custom Labels not being used as field label in the View Configuration screen
    * Tweak: Custom Labels will be used as the field label, even when the "Show Label" checkbox isn't checked
* Tweak: Show available plugin updates, even when license is expired
* Tweak: Improve spacing of the Approval column on the Entries screen
* Tweak: Added support for new accessibility labels added in WordPress 4.4

__Developer Notes:__

* Fixed: Make `gravityview/fields/fileupload/link_atts` filter available when not using lightbox with File Uploads field
* Renamed files:
    - `includes/fields/class.field.php` => `includes/fields/class-gravityview-field.php`
    - `includes/class-logging.php` => `includes/class-gravityview-logging.php`
    - `includes/class-image.php` => `includes/class-gravityview-image.php`
    - `includes/class-migrate.php` => `includes/class-gravityview-migrate.php`
    - `includes/class-change-entry-creator.php` => `includes/class-gravityview-change-entry-creator.php`
* New: `gravityview/delete-entry/verify_nonce` Override Delete Entry nonce validation. Return true to declare nonce valid.
* New: `gravityview/entry_notes/add_note` filter to modify GravityView note properties before being added
* New: `gravityview_post_type_supports` filter to modify `gravityview` post type support values
* New: `gravityview_publicly_queryable` filter to modify whether Views be accessible using `example.com/?post_type=gravityview`. Default: Whether the current user has `read_private_gravityviews` capability (Editor or Administrator by default)

= 1.15.1 on October 27 =
* New: Use `{get}` Merge Tags as `[gravityview]` attributes
* Fixed: Edit Entry and Delete Entry links weren't working in DataTables
* Fixed: Some Gravity Forms Merge Tags weren't working, like `{embed_post:post_title}`
* Fixed: Display Checkbox and Radio field labels in the Search Bar
	* New: If you prefer how the searches looked before the labels were visible, you can set the "Label" for the search field to a blank space. That will hide the label.
	* Removed extra whitespace from search field `<label>`s
* Fixed: Update the required Gravity Forms version to 1.9.9.10
* Fixed: Section fields should not be affected by "Hide empty fields" View setting
* Fixed: Add ability to check post custom fields for `[gravityview]` shortcode. This fixes issues with some themes and page builder plugins.
* Fixed: Return type wasn't boolean for `has_gravityview_shortcode()` function
* Tweak: Improve notifications logic
	* Only show notices to users with appropriate capabilities
	* Allow dismissing all notices
	* Clear dismissed notices when activating the plugin
	* Fixed showing notice to enter license key
* Tweak: Added previously-supported `{created_by:roles}` Merge Tag to available tags dropdown
* Tweak: Allow overriding `gravityview_sanitize_html_class()` function
* Tweak: Make `GravityView_Merge_Tags::replace_get_variables()` method public
* Tweak: Rename `GravityView_Merge_Tags::_gform_replace_merge_tags()` method `GravityView_Merge_Tags::replace_gv_merge_tags()` for clarity

= 1.15 on October 15 =
* Added: `{get}` Merge Tag that allows passing data via URL to be safely displayed in Merge Tags. [Learn how this works](https://docs.gravitykit.com/article/314-the-get-merge-tag).
	- Example: When adding `?first-name=Floaty` to a URL, the Custom Content `My name is {get:first-name}` would be replaced with `My name is Floaty`
* Added: GravityView Capabilities: restrict access to GravityView functionality to certain users and roles. [Learn more](https://docs.gravitykit.com/article/311-gravityview-capabilities).
	- Fixed: Users without the ability to create Gravity Forms forms are able to create a new form via "Start Fresh"
	- Only add the Approve Entries column if user has the `gravityview_moderate_entries` capability (defaults to Editor role or higher)
	- Fixed: Contributors now have access to the GravityView "Getting Started" screen
* Added: `[gv_entry_link]` shortcode to link directly to an entry. [Learn more](https://docs.gravitykit.com/article/287-edit-entry-and-delete-entry-shortcodes).
	- Existing `[gv_delete_entry_link]` and `[gv_edit_entry_link]` shortcodes will continue to work
* Added: Ability to filter View by form in the Admin. [Learn more](https://docs.gravitykit.com/article/313-the-views-list-on-the-dashboard).
* Added: Option to delete GravityView data when the plugin is uninstalled, then deleted. [Learn more](https://docs.gravitykit.com/article/312-how-to-delete-the-gravityview-data-when-the-plugin-is-uninstalled).
* Added: New support "Beacon" to easily search documentation and ask support questions
* Added: Clear search button to the Search Widget (WP widget)
* Fixed: `number_format()` PHP warning on blank Number fields
* Fixed: `{created_by}` merge tags weren't being escaped using `esc_html()`
* Fixed: Checkmark icons weren't always available when displaying checkbox input field
* Fixed: When "Shorten Link Display" was enabled for Website fields, "Link Text" wasn't respected
* Fixed: Only process "Create" Gravity Forms User Registration Addon feeds, by default the user role and the user display name format persist
* Fixed: Error with List field  `Call to undefined method GF_Field::get_input_type()`
* Fixed: BuddyPress/bbPress `bbp_setup_current_user()` warning
* Fixed: `gravityview_is_admin_page()` wasn't recognizing the Settings page as a GravityView admin page
* Fixed: Custom Content Widgets didn't replace Merge Tags
* Fixed: PHP Warnings
* Fixed: WordPress Multisite fatal error when Gravity Forms not Network Activated
* Tweak: Don't show Data Source column in Views screen to users who don't have permissions to see any of the data anyway
* Tweak: Entry notes are now created using `GravityView_Entry_Notes` class
* Tweak: Improved automated code testing
* Tweak: Added `gravityview/support_port/display` filter to enable/disable displaying Support Port
* Tweak: Added `gravityview/support_port/show_profile_setting` filter to disable adding the Support Port setting on User Profile pages
* Tweak: Removed `gravityview/admin/display_live_chat` filter
* Tweak: Removed `gravityview_settings_capability` filter
* Tweak: Escape form name in dropdowns

= 1.14.2 & 1.14.3 on September 17 =
* Fixed: Issue affecting Gravity Forms User Registration Addon. Passwords were being reset when an user edited their own entry.

= 1.14.1 on September 16 =
* Fixed: Error with older versions of Maps Premium View

= 1.14 on September 16 =
* Added: Search Bar now supports custom label text
* Added: Show the value of a single column of a "Multiple Columns" List field
* Added: Sorting by time now works. Why is this "Added" and not "Fixed"? Because Gravity Forms doesn't natively support sorting by time!
* Added: Display the roles of the entry creator by using `{created_by:roles}` Merge Tag
* Fixed: Field containers were being rendered even when empty
* Fixed: Widgets were not being displayed when using page builders and themes that pre-process shortcodes
* Fixed: Don't show "Width %" setting when in Single Entry configuration
* Fixed: Error in extension class that assumes GravityView is active
* Fixed: Add check for `{all_fields_display_empty}` Gravity Forms merge tag
* Fixed: Hide metabox until View Data Source is configured
* Fixed: Search Bar "Link" input type wasn't highlighting properly based on the value of the filter
* Fixed: Improved speed of getting users for Search Bar and GravityView Search Widgets with "Submitted by" fields, and in the Edit Entry screen (the Change Entry Creator dropdown)
* Fixed: Conflict with other icon fonts in the Dashboard
* Fixed: Allow HTML in Source URL "Link Text" field setting
* Fixed: Gravity Forms User Registration Addon conflicts
	- When editing an entry, an user's roles and display name were reset to the Addon's feed configuration settings
	- Users receive "Password Updated" emails in WordPress 4.3+, even if the password wasn't changed
* Fixed: Prevent sorting by List fields, which aren't sortable due to their data storage method
* Tweak: Support for plugin banner images in the plugin changelog screen
* Tweak: Updated default Search Bar configuration to be a single input with "Search Everything"
* Tweak: Sort user dropdown by display name instead of username
* Tweak: Reduce size of AJAX responses
* Tweak: Add "Template" column to the All Views list table - now you can better see what template is being used
* Tweak: Remove redundant close icon for field and widget settings
* Tweak: When adding notes via GravityView, set the note type to `gravityview` to allow for better searchability
* Added: Automated code testing
* Updated: Bengali translation by [@tareqhi](https://www.transifex.com/accounts/profile/tareqhi/). Thank you!

= 1.13.1 on August 26 =
* Fixed: Potential XSS security issue. **Please update.**
* Fixed: The cache was not being reset properly for entry changes, including:
	- Starring/unstarring
	- Moving to/from the trash
	- Changing entry owner
	- Being marked as spam
* Fixed: Delete entry URL not properly passing some parameters (only affecting pages with multiple `[gravityview]` shortcodes)
* Added: `gravityview/delete-entry/mode` filter. When returning "trash", "Delete Entry" moves entries to the trash instead of permanently deleting them.
* Added: `gravityview/admin/display_live_chat` filter to disable live chat widget
* Added: `gravityview/delete-entry/message` filter to modify the "Entry Deleted" message content
* Tweak: Improved license activation error handling by linking to relevant account functions
* Tweak: Added settings link to plugin page actions
* Tweak: Improved code documentation
* Updated Translations:
	- Bengali translation by [@tareqhi](https://www.transifex.com/accounts/profile/tareqhi/)
	- Turkish translation by [@suhakaralar](https://www.transifex.com/accounts/profile/suhakaralar/)
* New: Released a new [GravityView Codex](http://codex.gravitykit.com) for developers

= 1.13 on August 20 =
* Fixed: Wildcard search broken for Gravity Forms 1.9.12+
* Fixed: Edit Entry validation messages not displaying for Gravity Forms 1.9.12+
* Added: Number field settings
	- Format number: Display numbers with thousands separators
	- Decimals: Precision of the number of decimal places. Leave blank to use existing precision.
* Added: `detail` parameter to the `[gravityview]` shortcode. [Learn more](https://docs.gravitykit.com/article/73-using-the-shortcode#detail-parameter)
* Added: `context` parameter to the `[gvlogic]` shortcode to show/hide content based on current mode (Multiple Entries, Single Entry, Edit Entry). [Learn more](https://docs.gravitykit.com/article/252-gvlogic-shortcode#context)
* Added: Allow to override the entry saved value by the dynamic populated value on the Edit Entry view using the `gravityview/edit_entry/pre_populate/override` filter
* Added: "Edit View" link in the Toolbar when on an embedded View screen
* Added: `gravityview_is_hierarchical` filter to enable defining a Parent View
* Added: `gravityview/merge_tags/do_replace_variables` filter to enable/disable replace_variables behavior
* Added: `gravityview/edit_entry/verify_nonce` filter to override nonce validation in Edit Entry
* Added: `gravityview_strip_whitespace()` function to strip new lines, tabs, and multiple spaces and replace with single spaces
* Added: `gravityview_ob_include()` function to get the contents of a file using combination of `include()` and `ob_start()`
* Fixed: Edit Entry link not showing for non-admins when using the DataTables template
* Fixed: Cache wasn't being used for `get_entries()`
* Fixed: Extension class wasn't properly checking requirements
* Fixed: Issue with some themes adding paragraphs to Javascript tags in the Edit Entry screen
* Fixed: Duplicated information in the debugging logs
* Updated: "Single Entry Title" and "Back Link Label" settings now support shortcodes, allowing for you to use [`[gvlogic]`](https://docs.gravitykit.com/article/252-gvlogic-shortcode)
* Updated: German and Portuguese translations

= 1.12 on August 5 =
* Fixed: Conflicts with Advanced Filter extension when using the Recent Entries widget
* Fixed: Sorting icons were being added to List template fields when embedded on the same page as Table templates
* Fixed: Empty Product fields would show a string (", Qty: , Price:") instead of being empty. This prevented "Hide empty fields" from working
* Fixed: When searching on the Entry Created date, the date used GMT, not blog timezone
* Fixed: Issue accessing settings page on Multisite
* Fixed: Don't show View post types if GravityView isn't valid
* Fixed: Don't redirect to the List of Changes screen if you've already seen the screen for the current version
* Fixed: When checking license status, the plugin can now fix PHP warnings caused by other plugins that messed up the requests
* Fixed: In Multisite, only show notices when it makes sense to
* Added: `gravityview/common/sortable_fields` filter to override which fields are sortable
* Tweak: Extension class added ability to check for required minimum PHP versions
* Tweak: Made the `GravityView_Plugin::$theInstance` private and renamed it to `GravityView_Plugin::$instance`. If you're a developer using this, please use `GravityView_Plugin::getInstance()` instead.
* Updated: French translation

= 1.11.2 on July 22 =
* Fixed: Bug when comparing empty values with `[gvlogic]`
* Fixed: Remove extra whitespace when comparing values using `[gvlogic]`
* Modified: Allow Avada theme Javascript in "No-Conflict Mode"
* Updated: French translation

= 1.11.1 on July 20 =
* Added: New filter hook to customise the cancel Edit Entry link: `gravityview/edit_entry/cancel_link`
* Fixed: Extension translations
* Fixed: Dropdown inputs with long field names could overflow field and widget settings
* Modified: Allow Genesis Framework CSS and Javascript in "No-Conflict Mode"
* Updated: Danish translation (thanks [@jaegerbo](https://www.transifex.com/accounts/profile/jaegerbo/)!) and German translation

= 1.11 on July 15 =
* Added: GravityView now updates WordPress user profiles when an entry is updated while using the Gravity Forms User Registration Add-on
* Fixed: Removed User Registration Add-on validation when updating an entry
* Fixed: Field custom class not showing correctly on the table header
* Fixed: Editing Time fields wasn't displaying saved value
* Fixed: Conflicts with the date range search when search inputs are empty
* Fixed: Conflicts with the Other Entries field when placing a search:
    - Developer note: the filter hook `gravityview/field/other_entries/args` was replaced by "gravityview/field/other_entries/criteria". If you are using this filter, please [contact support](mailto:support@gravitykit.com) before updating so we can help you transition
* Updated: Turkish translation (thanks [@suhakaralar](https://www.transifex.com/accounts/profile/suhakaralar/)!) and Mexican translation (thanks [@jorgepelaez](https://www.transifex.com/accounts/profile/jorgepelaez/)!)

= 1.10.1 on July 2 =
* Fixed: Edit Entry link and Delete Entry link in embedded Views go to default view url
* Fixed: Duplicated fields on the Edit Entry view
* Fixed: Warning on bulk edit

= 1.10 on June 26 =
* Update: Due to the new Edit Entry functionality, GravityView now requires Gravity Forms 1.9 or higher
* Fixed: Editing Hidden fields restored
* Fixed: Edit Entry and Delete Entry may not always show in embedded Views
* Fixed: Search Bar "Clear" button Javascript warning in Internet Explorer
* Fixed: Edit Entry styling issues with input sizes. Edit Entry now uses 100% Gravity Forms styles.
* Added: `[gv_edit_entry_link]` and `[gv_delete_entry_link]` shortcodes. [Read how to use them](https://docs.gravitykit.com/article/287-edit-entry-and-delete-entry-shortcodes)

= 1.9.1 on June 24 =
* Fixed: Allow "Admin Only" fields to appear in Edit Entry form
	- New behavior: If the Edit Entry tab isn't configured in GravityView (which means all fields will be shown by default), GravityView will hide "Admin Only" fields from being edited by non-administrators. If the Edit Entry tab is configured, then GravityView will use the field settings in the configuration, overriding Gravity Forms settings.
* Tweak: Changed `gravityview/edit-entry/hide-product-fields` filter to `gravityview/edit_entry/hide-product-fields` for consistency

= 1.9 on June 23 =
* Added: Edit Entry now takes place in the Gravity Forms form layout, not in the previous layout. This means:
	- Edit Entry now supports Conditional Logic - as expected, fields will show and hide based on the form configuration
	- Edit Entry supports [Gravity Forms CSS Ready Classes](https://docs.gravityforms.com/list-of-css-ready-classes/) - the layout you have configured for your form will be used for Edit Entry, too.
	- If you customized the CSS of your Edit Entry layout, **you will need to update your stylesheet**. Sorry for the inconvenience!
	- If visiting an invalid Edit Entry link, you are now provided with a back link
	- Product fields are now hidden by default, since they aren't editable. If you want to instead display the old message that "product fields aren't editable," you can show them using the new `gravityview/edit_entry/hide-product-fields` filter
* Added: Define column widths for fields in each field's settings (for Table and DataTable View Types only)
* Added: `{created_by}` Merge Tag that displays information from the creator of the entry ([learn more](https://docs.gravitykit.com/article/281-the-createdby-merge-tag))
* Added: Edit Entry field setting to open link in new tab/window
* Added: CSS classes to the Update/Cancel/Delete buttons ([learn more](https://docs.gravitykit.com/article/63-css-guide#edit-entry))
* Fixed: Shortcodes not processing properly in DataTables Extension
* Tweak: Changed support widget to a Live Chat customer support and feedback form widget

= 1.8.3 on June 12 =
* Fixed: Missing title and subtitle field zones on `list-single.php` template

= 1.8.2 on June 10 =
* Fixed: Error on `list-single.php` template

= 1.8.1 on June 9 =
* Added: New search filter for Date fields to allow searching over date ranges ("from X to Y")
* Updated: The minimum required version of Gravity Forms is now 1.8.7. **GravityView will be requiring Gravity Forms 1.9 soon.** Please update Gravity Forms if you are running an older version!
* Fixed: Conflicts with [A-Z Filter Extension](https://www.gravitykit.com/extensions/a-z-filter/) and View sorting due to wrong field mapping
* Fixed: The "links" field type on the GravityView WordPress search widget was opening the wrong page
* Fixed: IE8 Javascript error when script debugging is on. Props, [@Idealien](https://github.com/Idealien). [Issue #361 on Github](https://github.com/katzwebservices/GravityView/issues/361)
* Fixed: PHP warning when trashing entries. [Issue #370 on Github](https://github.com/katzwebservices/GravityView/issues/370)
* Tweak: Updated the `list-single.php`, `table-body.php`, `table-single.php` templates to use `GravityView_View->getFields()` method

= 1.8 on May 26 =
* View settings have been consolidated to a single location. [Learn more about the new View Settings layout](https://docs.gravitykit.com/article/275-view-settings).
* Added: Custom Link Text in Website fields
* Added: Poll Addon GravityView widget
* Added: Quiz Addon support: add Quiz score fields to your View configuration
* Added: Possibility to search by entry creator on Search Bar and Widget
* Fixed: `[gvlogic]` shortcode now properly handles comparing empty values.
    * Use `[gvlogic if="{example} is=""]` to determine if a value is blank.
    * Use `[gvlogic if="{example} isnot=""]` to determine if a value is not blank.
    * See "Matching blank values" in the [shortcode documentation](https://docs.gravitykit.com/article/252-gvlogic-shortcode)
* Fixed: Sorting by full address. Now defaults to sorting by city. Use the `gravityview/sorting/address` filter to modify what data to use ([here's how](https://gist.github.com/zackkatz/8b8f296c6f7dc99d227d))
* Fixed: Newly created entries cannot be directly accessed when using the custom slug feature
* Fixed: Merge Tag autocomplete hidden behind the Field settings (did you know you can type `{` in a field that has Merge Tags enabled and you will get autocomplete?)
* Fixed: For sites not using [Permalinks](http://codex.wordpress.org/Permalinks), the Search Bar was not working for embedded Views
* Tweak: When GravityView is disabled, only show "Could not activate the Extension; GravityView is not active." on the Plugins page
* Tweak: Added third parameter to `gravityview_widget_search_filters` filter that passes the search widget arguments
* Updated Translations:
    - Italian translation by [@Lurtz](https://www.transifex.com/accounts/profile/Lurtz/)
	- Bengali translation by [@tareqhi](https://www.transifex.com/accounts/profile/tareqhi/)
    - Danish translation by [@jaegerbo](https://www.transifex.com/accounts/profile/jaegerbo/)

= 1.7.6.2 on May 12 =
* Fixed: PHP warning when trying to update an entry with the approved field.
* Fixed: Views without titles in the "Connected Views" dropdown would appear blank

= 1.7.6.1 on May 7 =
* Fixed: Pagination links not working when a search is performed
* Fixed: Return false instead of error if updating approved status fails
* Added: Hooks when an entry approval is updated, approved, or disapproved:
    - `gravityview/approve_entries/updated` - Approval status changed (passes $entry_id and status)
    - `gravityview/approve_entries/approved` - Entry approved (passes $entry_id)
    - `gravityview/approve_entries/disapproved` - Entry disapproved (passes $entry_id)

= 1.7.6 on May 5 =
* Added WordPress Multisite settings page support
    - By default, settings aren't shown on single blogs if GravityView is Network Activated
* Fixed: Security vulnerability caused by the usage of `add_query_arg` / `remove_query_arg`. [Read more about it](https://blog.sucuri.net/2015/04/security-advisory-xss-vulnerability-affecting-multiple-wordpress-plugins.html)
* Fixed: Not showing the single entry when using Advanced Filter (`ANY` mode) with complex fields types like checkboxes
* Fixed: Wrong width for the images in the list template (single entry view)
* Fixed: Conflict with the "The Events Calendar" plugin when saving View Advanced Filter configuration
* Fixed: When editing an entry in the frontend it gets unapproved when not using the approve form field
* Added: Option to convert text URI, www, FTP, and email addresses on a paragraph field in HTML links
* Fixed: Activate/Check License buttons weren't properly visible
* Added: `gravityview/field/other_entries/args` filter to modify arguments used to generate the Other Entries list. This allows showing other user entries from any View, not just the current view
* Added: `gravityview/render/hide-empty-zone` filter to hide empty zone. Use `__return_true` to prevent wrapper `<div>` from being rendered
* Updated Translations:
	- Bengali translation by [@tareqhi](https://www.transifex.com/accounts/profile/tareqhi/)
	- Turkish translation by [@suhakaralar](https://www.transifex.com/accounts/profile/suhakaralar/)
	- Hungarian translation by [@Darqebus](https://www.transifex.com/accounts/profile/Darqebus/)

= 1.7.5.1 on April 10 =
* Fixed: Path issue with the A-Z Filters Extension

= 1.7.5 on April 10 =
* Added: `[gvlogic]` Shortcode - allows you to show or hide content based on the value of merge tags in Custom Content fields! [Learn how to use the shortcode](https://docs.gravitykit.com/article/252-gvlogic-shortcode).
* Fixed: White Screen error when license key wasn't set and settings weren't migrated (introduced in 1.7.4)
* Fixed: No-Conflict Mode not working (introduced in 1.7.4)
* Fixed: PHP notices when visiting complex URLs
* Fixed: Path to plugin updater file, used by Extensions
* Fixed: Extension global settings layout improved (yet to be implemented)
* Tweak: Restructure plugin file locations
* Updated: Dutch translation by [@erikvanbeek](https://www.transifex.com/accounts/profile/erikvanbeek/). Thanks!

= 1.7.4.1 on April 7 =
* Fixed: Fatal error when attempting to view entry that does not exist (introduced in 1.7.4)
* Updated: Turkish translation by [@suhakaralar](https://www.transifex.com/accounts/profile/suhakaralar/). Thanks!

= 1.7.4 on April 6 =
* Modified: The List template is now responsive! Looks great on big and small screens.
* Fixed: When editing an entry in the frontend it gets unapproved
* Fixed: Conflicts between the Advanced Filter extension and the Single Entry mode (if using `ANY` mode for filters)
* Fixed: Sorting by full name. Now sorts by first name by default.
    * Added `gravityview/sorting/full-name` filter to sort by last name ([see how](https://gist.github.com/zackkatz/cd42bee4f361f422824e))
* Fixed: Date and Time fields now properly internationalized (using `date_i18n` instead of `date`)
* Added: `gravityview_disable_change_entry_creator` filter to disable the Change Entry Creator functionality
* Modified: Migrated to use Gravity Forms settings
* Modified: Updated limit to 750 users (up from 300) in Change Entry Creator dropdown.
* Confirmed WordPress 4.2 compatibility
* Updated: Dutch translation (thanks, [@erikvanbeek](https://www.transifex.com/accounts/profile/erikvanbeek/)!)

= 1.7.3 on March 25 =
* Fixed: Prevent displaying a single Entry that doesn't match configured Advanced Filters
* Fixed: Issue with permalink settings needing to be re-saved after updating GravityView
* Fixed: Embedding entries when not using permalinks
* Fixed: Hide "Data Source" metabox links in the Screen Options tab in the Admin
* Added: `gravityview_has_archive` filter to enable View archive (see all Views by going to [sitename.com]/view/)
* Added: Third parameter to `GravityView_API::entry_link()` method:
    * `$add_directory_args` *boolean* True: Add URL parameters to help return to directory; False: only include args required to get to entry
* Tweak: Register `entry` endpoint even when not using rewrites
* Tweak: Clear `GravityView_View->_current_entry` after the View is displayed (fixes issue with Social Sharing Extension, coming soon!)
* Added: Norwegian translation (thanks, [@aleksanderespegard](https://www.transifex.com/accounts/profile/aleksanderespegard/)!)

= 1.7.2 on March 18 =
* Added: Other Entries field - Show what other entries the entry creator has in the current View
* Added: Ability to hide the Approve/Reject column when viewing Gravity Forms entries ([Learn how](https://docs.gravitykit.com/article/248-how-to-hide-the-approve-reject-entry-column))
* Fixed: Missing Row Action links for non-View types (posts, pages)
* Fixed: Embedded DataTable Views with `search_value` not filtering correctly
* Fixed: Not possible to change View status to 'Publish'
* Fixed: Not able to turn off No-Conflict mode on the Settings page (oh, the irony!)
* Fixed: Allow for non-numeric search fields in `gravityview_get_entries()`
* Fixed: Social icons displaying on GravityView settings page
* Tweak: Improved Javascript & PHP speed and structure

= 1.7.1 on March 11 =
* Fixed: Fatal error on the `list-body.php` template

= 1.7 on March 10 =
* Added: You can now edit most Post Fields in Edit Entry mode
    - Supports Post Content, Post Title, Post Excerpt, Post Tags, Post Category, and most Post Custom Field configurations ([Learn more](https://docs.gravitykit.com/article/245-editable-post-fields))
* Added: Sort Table columns ([read how](https://docs.gravitykit.com/article/230-how-to-enable-the-table-column-sorting-feature))
* Added: Post ID field now available - shows the ID of the post that was created by the Gravity Forms entry
* Fixed: Properly reset `$post` after Live Post Data is displayed
* Tweak: Display spinning cursor while waiting for View configurations to load
* Tweak: Updated GravityView Form Editor buttons to be 1.9 compatible
* Added: `gravityview/field_output/args` filter to modify field output settings before rendering
* Fixed: Don't show date field value if set to Unix Epoch (1/1/1970), since this normally means that in fact, no date has been set
* Fixed: PHP notices when choosing "Start Fresh"
* Fixed: If Gravity Forms is installed using a non-standard directory name, GravityView would think it wasn't activated
* Fixed: Fixed single entry links when inserting views with `the_gravityview()` template tag
* Updated: Portuguese translation (thanks, Luis!)
* Added: `gravityview/fields/email/javascript_required` filter to modify message displayed when encrypting email addresses and Javascript is disabled
* Added: `GFCommon:js_encrypt()` method to encrypt text for Javascript email encryption
* Fixed: Recent Entries widget didn't allow externally added settings to save properly
* Fixed: Delete Entry respects previous pagination and sorting
* Tweak: Updated View Presets to have improved Search Bar configurations
* Fixed: `gravityview/get_all_views/params` filter restored (Modify Views returned by the `GVCommon::get_all_views()` method)
* GravityView will soon require Gravity Forms 1.9 or higher. If you are running Gravity Forms Version 1.8.x, please update to the latest version.

= 1.6.2 on February 23 =
* Added: Two new hooks in the Custom Content field to enable conditional logic or enable `the_content` WordPress filter which will trigger the Video embed ([read how](https://docs.gravitykit.com/article/227-how-can-i-transform-a-video-link-into-a-player-using-the-custom-content-field))
* Fixed: Issue when embedding multiple DataTables views in the same page
* Tweak: A more robust "Save View" procedure to prevent losing field configuration on certain browsers
* Updated Translations:
	- Bengali translation by [@tareqhi](https://www.transifex.com/accounts/profile/tareqhi/)
	- Turkish translation by [@suhakaralar](https://www.transifex.com/accounts/profile/suhakaralar/)

= 1.6.1 on February 17 =
* Added: Allow Recent Entries to have an Embed Page ID
* Fixed: # of Recent Entries not saving
* Fixed: Link to Embed Entries how-to on the Welcome page
* Fixed: Don't show "Please select View to search" message until Search Widget is saved
* Fixed: Minor Javascript errors for new WordPress Search Widget
* Fixed: Custom template loading from the theme directory
* Fixed: Adding new search fields to the Search Bar widget in the Edit View screen
* Fixed: Entry creators can edit their own entries in Gravity Forms 1.9+
* Fixed: Recent Entries widget will be hidden in the Customizer preview until View ID is configured
* Tweak: Added Floaty icon to Customizer widget selectors
* Updated: Hungarian, Norwegian, Portuguese, Swedish, Turkish, and Spanish translations (thanks to all the translators!)

= 1.6 on February 12 =
* Our support site has moved to [docs.gravitykit.com](https://docs.gravitykit.com). We hope you enjoy the improved experience!
* Added: GravityView Search Widget - Configure a WordPress widget that searches any of your Views. [Read how to set it up](https://docs.gravitykit.com/article/222-the-search-widget)
* Added: Duplicate View functionality allows you to clone a View from the All Views screen. [Learn more](https://docs.gravitykit.com/article/105-how-to-duplicate-or-copy-a-view)
* Added: Recent Entries WordPress Widget - show the latest entries for your View. [Learn more](https://docs.gravitykit.com/article/223-the-recent-entries-widget)
* Added: Embed Single Entries - You can now embed entries in a post or page! [See how](https://docs.gravitykit.com/article/105-how-to-duplicate-or-copy-a-view)
* Fixed: Fatal errors caused by Gravity Forms 1.9.1 conflict
* Fixed: Respect Custom Input Labels added in Gravity Forms 1.9
* Fixed: Edit Entry Admin Bar link
* Fixed: Single Entry links didn't work when previewing a draft View
* Fixed: Edit entry validation hooks not running when form has multiple pages
* Fixed: Annoying bug where you would have to click Add Field / Add Widget buttons twice to open the window
* Added: `gravityview_get_link()` function to standardize generating HTML anchors
* Added: `GravityView_API::entry_link_html()` method to generate entry link HTML
* Added: `gravityview_field_entry_value_{$field_type}` filter to modify the value of a field (in `includes/class-api.php`)
* Added: `field_type` key has been added to the field data in the global `$gravityview_view->field_data` array
* Added: `GravityView_View_Data::maybe_get_view_id()` method to determine whether an ID, post content, or object passed to it is a View or contains a View shortcode.
* Added: Hook to customise the text message "You have attempted to view an entry that is not visible or may not exist." - `gravityview/render/entry/not_visible`
* Added: Included in hook `gravityview_widget_search_filters` the labels for search all, entry date and entry id.
* Tweak: Allow [WordPress SEO](http://wordpress.org/plugins/wordpress-seo/) scripts and styles when in "No Conflict Mode"
* Fixed: For Post Dynamic Data, make sure Post ID is set
* Fixed: Make sure search field choices are available before displaying field

= 1.5.4 on January 29, 2015 =
* Added: "Hide View data until search is performed" setting - only show the Search Bar until a search is entered
* Added: "Clear" button to your GravityView Search Bar - allows easy way to remove all searches & filters
* Added: You can now add Custom Content GravityView Widgets (not just fields) - add custom text or HTMLin the header or footer of a View
* Added: `gravityview/comments_open` filter to modify whether comments are open or closed for GravityView posts (previously always false)
* Added: Hook to filter the success Edit Entry message and link `gravityview/edit_entry/success`
* Added: Possibility to add custom CSS classes to multiple view widget wrapper ([Read how](https://www.gravitykit.com/support/documentation/204144575/))
* Added: Field option to enable Live Post Data for Post Image field
* Fixed: Loading translation files for Extensions
* Fixed: Edit entry when embedding multiple views for the same form in the same page
* Fixed: Conflicts with Advanced Filter extension when embedding multiple views for the same form in the same page
* Fixed: Go Back link on embedded single entry view was linking to direct view url instead of page permalink
* Fixed: Searches with quotes now work properly
* Tweak: Moved `includes/css/`, `includes/js/` and `/images/` folders into `/assets/`
* Tweak: Improved the display of the changelog (yes, "this is *so* meta!")
* Updated: Swedish translation - thanks, [@adamrehal](https://www.transifex.com/accounts/profile/adamrehal/)
* Updated: Hungarian translation - thanks, [@Darqebus](https://www.transifex.com/accounts/profile/Darqebus/) (a new translator!) and [@dbalage](https://www.transifex.com/accounts/profile/dbalage/)

= 1.5.3 on December 22 =
* Fixed: When adding more than 100 fields to the View some fields weren't saved.
* Fixed: Do not set class tickbox for non-images files
* Fixed: Display label "Is Fulfilled" on the search bar
* Fixed: PHP Notice with Gravity Forms 1.9 and PHP 5.4+
* Tested with Gravity Forms 1.9beta5 and WordPress 4.1
* Updated: Turkish translation by [@suhakaralar](https://www.transifex.com/accounts/profile/suhakaralar/) and Hungarian translation by [@dbalage](https://www.transifex.com/accounts/profile/dbalage/). Thanks!

= 1.5.2 on December 11 =
* Added: Possibility to show the label of Dropdown field types instead of the value ([learn more](https://www.gravitykit.com/support/documentation/202889199/ "How to display the text label (not the value) of a dropdown field?"))
* Fixed: Sorting numeric columns (field type number)
* Fixed: View entries filter for Featured Entries extension
* Fixed: Field options showing delete entry label
* Fixed: PHP date formatting now keeps backslashes from being stripped
* Modified: Allow license to be defined in `wp-config.php` ([Read how here](https://www.gravitykit.com/support/documentation/202870789/))
* Modified: Added `$post_id` parameter as the second argument for the `gv_entry_link()` function. This is used to define the entry's parent post ID.
* Modified: Moved `GravityView_API::get_entry_id_from_slug()` to `GVCommon::get_entry_id_from_slug()`
* Modified: Added second parameter to `gravityview_get_entry()`, which forces the ability to fetch an entry by ID, even if custom slugs are enabled and `gravityview_custom_entry_slug_allow_id` is false.
* Updated Translations:
	- Bengali translation by [@tareqhi](https://www.transifex.com/accounts/profile/tareqhi/)
	- Romanian translation by [@ArianServ](https://www.transifex.com/accounts/profile/ArianServ/)
	- Mexican Spanish translation by [@jorgepelaez](https://www.transifex.com/accounts/profile/jorgepelaez/)

= 1.5.1 on December 2 =

* Added: Delete Entry functionality!
	- New "User Delete" setting allows the user who created an entry to delete it
	- Adds a "Delete" link in the Edit Entry form
	- Added a new "Delete Link" Field to the Field Picker
* Fixed: DataTables Extension hangs when a View has Custom Content fields
* Fixed: Search Bar - When searching on checkbox field type using multiselect input not returning results
* Fixed: Search Bar - supports "Match Any" search mode by default ([learn more](https://www.gravitykit.com/support/documentation/202722979/ "How do I modify the Search mode?"))
* Fixed: Single Entry View title when view is embedded
* Fixed: Refresh the results cache when an entry is deleted or is approved/disapproved
* Fixed: When users are created using the User Registration Addon, the resulting entry is now automatically assigned to them
* Fixed: Change cache time to one day (from one week) so that Edit Link field nonces aren't invalidated
* Fixed: Incorrect link shortening for domains when it is second-level (for example, `example.co.uk` or `example.gov.za`)
* Fixed: Cached directory link didn't respect page numbers
* Fixed: Edit Entry Admin Bar link wouldn't work when using Custom Entry Slug
* Added: Textarea field now supports an option to trim the number of words shown
* Added: Filter to alter the default behaviour of wrapping images (or image names) with a link to the content object ([learn more](https://www.gravitykit.com/support/documentation/202705059/ "Read the support doc for the filter"))
* Updated: Portuguese translation (thanks [@luistinygod](https://www.transifex.com/accounts/profile/luistinygod/)), Mexican translation (thanks, [@jorgepelaez](https://www.transifex.com/accounts/profile/jorgepelaez/)), Turkish translation (thanks [@suhakaralar](https://www.transifex.com/accounts/profile/suhakaralar/))

= 1.5 on November 12 =
* Added: New "Edit Entry" configuration
	- Configure which fields are shown when editing an entry
	- Set visibility for the fields (Entry Creator, Administrator, etc.)
	- Set custom edit labels
* Fixed: Single entry view now respects View settings
	- If an entry isn't included in View results, the single entry won't be available either
	- If "Show Only Approved" is enabled, prevent viewing of unapproved entries
	- Respects View filters, including those added by the Advanced Filtering extension
* Fixed: Single entry Go back button context on Embedded Views
* Fixed: Delete signature fields in Edit Entry (requires the Gravity Forms Signature Addon)
* Fixed: Gravity Forms tooltip translations being overridden
* Added: Choose to open the link from a website field in the same window (field option)
* Updated: Spanish (Mexican) translation by [@jorgepelaez](https://www.transifex.com/accounts/profile/jorgepelaez/), Dutch translation by [@erikvanbeek](https://www.transifex.com/accounts/profile/erikvanbeek/) and [@leooosterloo](https://www.transifex.com/accounts/profile/leooosterloo/), Turkish translation by [@suhakaralar](https://www.transifex.com/accounts/profile/suhakaralar/)

= 1.4 on October 28 =
* Added: Custom entry slug capability. Instead of `/entry/123`, you can now use entry values in the URL, like `/entry/{company name}/` or `/entry/{first name}-{last name}/`. Requires some customization; [learn more here](https://www.gravitykit.com/support/documentation/202239919)
* Fixed: GravityView auto-updater script not showing updates
* Fixed: Edit Entry when a form has required Upload Fields
* Fixed: "Return to Directory" link not always working for sites in subdirectories
* Fixed: Broken links to single entries when viewing paginated results
* Fixed: Loaded field configurations when using "Start Fresh" presets
* Fixed: Searches ending in a space caused PHP warning
* Fixed: Custom "Edit Link Text" settings respected
* Fixed: Don't rely on Gravity Forms code for escaping query
* Fixed: When multiple Views are displayed on a page, Single Entry mode displays empty templates.
* Fixed: PHP error when displaying Post Content fields using Live Data for a post that no longer is published
* Tweak: Search Bar "Links" Input Type
	- Make link bold when filter is active
	- Clicking on an active filter removes the filter
* Tweak: Fixed updates for Multisite installations
* Modified: Now you can override which post a single entry links to. For example, if a shortcode is embedded on a home page and you want single entries to link to a page with an embedded View, not the View itself, you can pass the `post_id` parameter. This accepts the ID of the page where the View is embedded.
* Modified: Added `$add_pagination` parameter to `GravityView_API::directory_link()`
* Added: Indonesian translation (thanks, [@sariyanta](https://www.transifex.com/accounts/profile/sariyanta/))!
* Updated: Swedish translation 100% translated - thanks, [@adamrehal](https://www.transifex.com/accounts/profile/adamrehal/)!
* Updated: Dutch translation (thanks, [@leooosterloo](https://www.transifex.com/accounts/profile/leooosterloo/))!

= 1.3 on October 13 =
* Speed improvements - [Learn more about GravityView caching](https://www.gravitykit.com/support/documentation/202827685/)
	- Added caching functionality that saves results to be displayed
	- Automatically clean up expired caches
	- Reduce number of lookups for where template files are located
	- Store the path to the permalink for future reference when rendering a View
	- Improve speed of Gravity Forms fetching field values
* Modified: Allow `{all_fields}` and `{pricing_fields}` Merge Tags in Custom Content field. [See examples of how to use these fields](https://www.gravitykit.com/support/documentation/201874189/).
* Fixed: Message restored when creating a new View
* Fixed: Searching advanced input fields
* Fixed: Merge Tags available immediately when adding a new field
* Fixed: Issue where jQuery Cookie script wouldn't load due to `mod_security` issues. [Learn more here](http://docs.woothemes.com/document/jquery-cookie-fails-to-load/)
* Fixed (hopefully): Auto-updates for WordPress Multisite
* Fixed: Clicking overlay to close field/widget settings no longer scrolls to top of page
* Fixed: Make sure Gravity Forms scripts are added when embedding Gravity Forms shortcodes in a Custom Field
* Fixed: Remove double images of Floaty in the warning message when GravityView is disabled
* Fixed: PHP warnings related to Section field descriptions
* Fixed: When using an advanced input as a search field in the Search Bar, the label would always show the parent field's label (Eg: "Address" when it should have shown "City")
	- Added: `gravityview_search_field_label` filter to allow modifying search bar labels
* Fixed: Field label disappears on closing settings if the field title is empty
* Fixed: Sub-fields retain label after opening field settings in the View Configuration
* Modified: Allow passing an array of form IDs to `gravityview_get_entries()`
* Tweak: If the View hasn't been configured yet, don't show embed shortcode in Publish metabox
* Tweak: Add version info to scripts and styles to clear caches with plugin updates
* Added: Swedish translation (thanks, [@adamrehal](https://www.transifex.com/accounts/profile/adamrehal/))!
* Updated: Spanish (Mexican) translation by, [@jorgepelaez](https://www.transifex.com/accounts/profile/jorgepelaez/), Dutch translation by [@erikvanbeek](https://www.transifex.com/accounts/profile/erikvanbeek/), and Turkish translation by [@suhakaralar](https://www.transifex.com/accounts/profile/suhakaralar/)
* Updated: Changed Turkish language code from `tr` to `tr_TR` to match WordPress locales

= 1.2 on October 8 =
* Added: New Search Bar!
	- No longer check boxes in each field to add a field to the search form
	- Add any searchable form fields, not just fields added to the View
	- Easy new drag & drop way to re-order fields
	- Horizontal and Vertical layouts
	- Choose how your search fields are displayed (if you have a checkbox field, for example, you can choose to have a drop-down, a multiselect field, checkboxes, radio buttons, or filter links)
	- Existing search settings will be migrated over on upgrade
* Added: "Custom Content" field type
	- Insert arbitrary text or HTML in a View
	- Supports shortcodes (including Gravity Forms shortcodes)!
* Added: Support for Gravity Forms Section & HTML field types
* Added: Improved textarea field support. Instead of using line breaks, textareas now output with paragraphs.
	- Added new `/templates/fields/textarea.php` file
* Added: A new File Upload field setting. Force uploads to be displayed as links and not visually embedded by checking the "Display as a Link" checkbox.
* Added: Option to disable "Map It" link for the full Address field.
	- New `gravityview_get_map_link()` function with `gravityview_map_link` filter. To learn how to modify the map link, [refer to this how-to article](https://www.gravitykit.com/support/documentation/201608159)
	- The "Map It" string is now translatable
* Added: When editing a View, there are now links in the Data Source box to easily access the Form: edit form, form entries, form settings and form preview
* Added: Additional information in the "Add Field" or "Add Widget" picker (also get details about an item by hovering over the name in the View Configuration)
* Added: Change Entry Creator functionality. Easily change the creator of an entry when editing the entry in the Gravity Forms Edit Entry page
	- If you're using the plugin downloaded from [the how-to page](https://www.gravitykit.com/support/documentation/201991205/), you can de-activate it
* Modified: Changed translation textdomain to `gravityview` instead of `gravity-view`
* Modified: Always show label by default, regardless of whether in List or Table View type
* Modified: It's now possible to override templates on a Form ID, Post ID, and View ID basis. This allows custom layouts for a specific View, rather than site-wide. See "Template File Hierarchy" in [the override documentation](http://www.gravitykit.com/support/documentation/202551113/) to learn more.
* Modified: File Upload field output no longer run through `wpautop()` function
* Modified: Audio and Video file uploads are now displayed using WordPress' built-in [audio](http://codex.wordpress.org/Audio_Shortcode) and [video](http://codex.wordpress.org/Video_Shortcode) shortcodes (requires WordPress 3.6 or higher)
	- Additional file type support
	- Added `gravityview_video_settings` and `gravityview_audio_settings` filters to modify the parameters passed to the shortcode
* Fixed: Shortcode attributes not overriding View defaults
* Fixed: Uploading and deleting files works properly in Edit Entry mode
* Fixed: Configurations get truncated when configuring Views with many fields
* Fixed: Empty `<span class="gv-field-label">` tags no longer output
	- Modified: `gv_field_label()` no longer returns the label with a trailing space. Instead, we use the `.gv-field-label` CSS class to add spacing using CSS padding.
* Fixed: Conflict with Relevanssi plugin
* Fixed: If a date search isn't valid, remove the search parameter so it doesn't cause an error in Gravity Forms
* Fixed: Email field was displaying label even when email was empty.
* Settings page improvements
	- When changing the license value and saving the form, GravityView now re-checks the license status
	- Improved error messages
	- Made license settings translatable
* Modified: Added support for Gravity Forms "Post Image" field captions, titles, and descriptions.
* Updated list of allowed image formats to include `.bmp`, `.jpe`, `.tiff`, `.ico`
* Modified: `/templates/fields/fileupload.php` file - removed the logic for how to output the different file types and moved it to the `gravityview_get_files_array()` function in `includes/class-api.php`
* Modified: `gv_value()` no longer needs the `$field` parameter
* Tweak: Fixed email setting description text.
* Tweak: Don't show Entry Link field output on single entry
* Tweak: Improved Javascript performance in the Admin
* Tweak: "Custom Label" is now shown as the field title in View Configuration
* Tweak: Fixed "Left Footer" box not properly cleared
* Tweak: Show warning if the Directory plugin is running
* Tweak: Use icon font in Edit Entry mode for the download/delete file buttons. Now stylable using `.gv-edit-entry-wrapper .dashicons` CSS class.
* Updated: Turkish translation by [@suhakaralar](https://www.transifex.com/accounts/profile/suhakaralar/), Dutch translation by [@leooosterloo](https://www.transifex.com/accounts/profile/leooosterloo/), Portuguese translation by [@luistinygod](https://www.transifex.com/accounts/profile/luistinygod/)

= 1.1.6 on September 8 =
* Fixed: Approve / Disapprove all entries using Gravity Forms bulk edit entries form (previously, only visible entries were affected)
* Added: Email field settings
	- Email addresses are now encrypted by default to prevent scraping by spammers
	- Added option to display email plaintext or as a link
	- Added subject and body settings: when the link is clicked, you can choose to have these values pre-filled
* Added: Source URL field settings, including show as a link and custom link text
* Added: Signature field improvements (when using the Gravity Forms Signature Add-on) - now shows full size
* Fixed: Empty truncated URLs no longer get shown
* Fixed: License Activation works when No-Conflict Mode is enabled
* Fixed: When creating a new View, "View Type" box was visible when there were no existing Gravity Forms
* Fixed: Fields not always saving properly when adding lots of fields with the "Add All Fields" button
* Fixed: Recognizing single entry when using WordPress "Default" Permalink setting
* Fixed: Date Created field now respects the blog's timezone setting, instead of using UTC time
* Fixed: Edit Entry issues
	* Fixed form validation errors when a scheduled form has expired and also when a form has reached its entry limit
	* Fixed PHP warning messages when editing entries
	* When an Edit Entry form is submitted and there are errors, the submitted values stay in the form; the user won't need to fill in the form again.
* Fixed: Product sub-fields (Name, Quantity & Price) displayed properly
* Fixed: Empty entry display when using Job Board preset caused by incorrect template files being loaded
* Fixed: Files now can be deleted when a non-administrator is editing an entry
* Fixed: PHP Notices on Admin Views screen for users without edit all entries capabilities
* Modified: Added ability to customize and translate the Search Bar's date picker. You can now fully customize the date picker.
	* Added: Full localization for datepicker calendar (translate the days of the week, month, etc)
	* Modified: Changed year picker to +/- 5 years instead of +20/-100
* Tweak: Enabled Merge Tags for Table view "Custom CSS Class" field settings
* Tweak: In the Edit View screen, show a link icon when a field is being used as a link to the Single Entry mode
* Tweak: Added helper text when a new form is created by GravityView
* Tweak: Renamed "Description" drop zone to "Other Fields" to more accurately represent use
* Tweak: Remove all fields from a zone by holding down the Alt key while clicking the remove icon

#### Developers

* Modified: `template/fields/date_created.php` file
* Added: `gravityview_date_created_adjust_timezone` filter to disable timezone support and use UTC (returns boolean)
* Added: `get_settings()` and `get_setting()` methods to the `GravityView_Widget` class. This allows easier access to widget settings.
* Modified: Added `gravityview_js_localization` filter to add Javascript localization
* Added: `gravityview_datepicker_settings` filter to modify the datepicker settings using the setting names from the [jQuery DatePicker options](http://api.jqueryui.com/datepicker/)
* Modified: `gravityview_entry_class` filter to modify the CSS class for each entry wrapper
* Modified: Added `gravityview_widget_search_filters` filter to allow reordering search filters, so that they display in a different order in search widget
* Modified: Addded `gravityview_default_page_size` filter to modify default page size for Views (25 by default)
* Modified: Added actions to the `list-body.php` template file:
	- `gravityview_list_body_before`: Before the entry output
	- `gravityview_entry_before`: Inside the entry wrapper
	- `gravityview_entry_title_before`, `gravityview_entry_title_after`: Before and after the entry title and subtitle output
	- `gravityview_entry_content_before`, `gravityview_entry_content_after`: Before and after the entry content area (image and description zones)
	- `gravityview_entry_footer_before`, `gravityview_entry_footer_after`: Before and after the entry footer
	- `gravityview_entry_after`: Before the entry wrapper closing tag
	- `gravityview_list_body_after`: After entry output
* Modified: Added `gravityview_get_entry_ids()` function to fetch array of entry IDs (not full entry arrays) that match a search result
* Tweak: Removed duplicate `GravityView_frontend::hide_field_check_conditions()` and `GravityView_frontend::filter_fields()` methods
* Modified: Added `get_cap_choices()` method to be used for fetching GravityView roles array

= 1.1.5 =
* Added: "Edit" link in Gravity Forms Entries screen
* Fixed: Show tooltips when No Conflict Mode is enabled
* Fixed: Merge Vars for labels in Single Entry table layouts
* Fixed: Duplicate "Edit Entry" fields in field picker
* Fixed: Custom date formatting for Date Created field
* Fixed: Searching full names or addresses now works as expected
* Fixed: Custom CSS classes are now added to cells in table-based Views
* Updated: Turkish translation by [@suhakaralar](https://www.transifex.com/accounts/profile/suhakaralar/)
* Tweak: Redirect to Changelog instead of Getting Started if upgrading

= 1.1.4 =
* Fixed: Sort & Filter box not displaying
* Fixed: Multi-select fields now display as drop-down field instead of text field in the search bar widget
* Fixed: Edit Entry now compatibile with Gravity Forms forms when "No Duplicates" is enabled
* Added: `gravityview_field_output()` function to generate field output.
* Added: `gravityview_page_links_args` filter to modify the Page Links widget output. Passes standard [paginate_links()](http://codex.wordpress.org/Function_Reference/paginate_links) arguments.
* Modified: `list-body.php` and `list-single.php` template files - field output are now generated using the `gravityview_field_output()` function

= 1.1.3 =
* Fixed: Fatal error on activation when running PHP 5.2
* Fixed: PHP notice when in No-Conflict mode

= 1.1.2 =
* Added: Extensions framework to allow for extensions to auto-update
* Fixed: Entries not displaying in Visual Composer plugin editor
* Fixed: Allow using images as link to entry
* Fixed: Updated field layout in Admin to reflect actual layout of listings (full-width title and subtitle above image)
* Fixed: Editing entry updates the Approved status
* Fixed: When trying to access an entry that doesn't exist (it had been permanently deleted), don't throw an error
* Fixed: Default styles not being enqueued when embedded using the shortcode (fixes vertical pagination links)
* Fixed: Single entry queries were being run twice
* Fixed: Added Enhanced Display style in Edit Entry mode
* Modified: How single entries are accessed; now allows for advanced filtering. Converted `gravityview_get_entry()` to use `GFAPI::get_entries()` instead of `GFAPI::get_entry()`
* Modified: Form ID can be 0 in `gravityview_get_entries()`
* Modified: Improved Edit Entry styling
* Modified: Convert to using `GravityView_View_Data::get_default_args()` instead of duplicating the settings arrays. Used for tooltips, insert shortcode dialog and View metaboxes.
* Modified: Add a check for whether a view exists in `GravityView_View_Data::add_view()`
* Modified: Convert `GravityView_Admin_Views::render_select_option()` to use the key as the value and the value as the label instead of using associative array with `value` and `label` keys.
* Translation updates - thank you, everyone!
	* Romanian translation by [@ArianServ](https://www.transifex.com/accounts/profile/ArianServ/)
	* Finnish translation by [@harjuja](https://www.transifex.com/accounts/profile/harjuja/)
	* Spanish translation by [@jorgepelaez](https://www.transifex.com/accounts/profile/jorgepelaez/)

= 1.1.1 =
* __We fixed license validation and auto-updates__. Sorry for the inconvenience!
* Added: View Setting to allow users to edit only entries they created.
* Fixed: Could not edit an entry with Confirm Email fields
* Fixed: Field setting layouts not persisting
* Updated: Bengali translation by [@tareqhi](https://www.transifex.com/accounts/profile/tareqhi/)
* Fixed: Logging re-enabled in Admin
* Fixed: Multi-upload field button width no longer cut off
* Tweak: Added links to View Type picker to live demos of presets.
* Tweak: Added this "List of Changes" tab.

= 1.1 =
* Refactored (re-wrote) View data handling. Now saves up to 10 queries on each page load.
* Fixed: Infinite loop for rendering `post_content` fields
* Fixed: Page length value now respected for DataTables
* Fixed: Formatting of DataTables fields is now processed the same way as other fields. Images now work, for example.
* Modified: Removed redundant `gravityview_hide_empty_fields` filters
* Fixed/Modified: Enabled "wildcard" search instead of strict search for field searches.
* Added: `gravityview_search_operator` filter to modify the search operator used by the search.
* Added: `gravityview_search_criteria` filter to modify all search criteria before being passed to Gravity Forms
* Added: Website Field setting to display shortened link instead of full URL
* Fixed: Form title gets replaced properly in merge tags
* Modified: Tweaked preset templates

= 1.0.10 =
* Added: "Connected Views" in the Gravity Forms Toolbar. This makes it simple to see which Views are using the current form as a data source.
* Fixed: Edit Entry link in Multiple Entries view

= 1.0.9 on July 18 =
* Added: Time field support, with date format default and options
* Added: "Event Listings" View preset
* Added: "Show Entry On Website" Gravity Forms form button. This is meant to be an opt-in checkbox that the user sees and can control, unlike the "Approve/Reject" button, which is designed for adminstrators to manage approval.
* Modified: Improved horizontal search widget layout
* Modified: Improved "Start Fresh" and "Switch View" visual logic when Starting Fresh and switching forms
* Fixed: Single Entry showing 404 errors
* Fixed: PHP notice on WooCommerce pages
* Fixed: Don't display empty date/time value
* Fixed: Only show Edit Entry link to logged-in users
* Fixed: Re-enabled "Minimum Gravity Forms Version" error message
* Updated: Dutch translation by [@leooosterloo](https://www.transifex.com/accounts/profile/leooosterloo/) (100% coverage, thank you!)
* Tweak: Added "Preview" link to Data Source
* Modified: Created new `class-post-types.php` include file to handle post type & URL rewrite actions.

= 1.0.8.1 on July 17 =
* Fixed: DataTables
	- Restored pageSize
	- Prevented double-initilization
	- FixedHeader & FixedColumns work (now prevent scrolling)
	- Changed default Scroller height from 400 to 500px
* Fixed: Filtering by date
* Fixed: PHP warning in `gv_class()`
* Fixed: Debug Bar integration not printing Warnings
* Removed settings panel tracking script

= 1.0.7 & 1.0.8 on July 17 =
* __Edit Entry__ - you can add an Edit Entry link using the "Add Field" buttons in either the Multiple Entries or Single Entry tab.
	- For now, if the user has the ability to edit entries in Gravity Forms, they’ll be able to edit entries in GravityView. Moving forward, we'll be adding refined controls over who can edit which entries.
	- It supports modifying existing Entry uploads and the great Multiple-File Upload field.
* Modified: Approved Entry functionality
	* Approve/Reject Entries now visible on all forms, regardless of whether the form has an "Approved" field.
	* The Approved field now supports being renamed
* Added: Very cool DataTables extensions:
	* Scroller: dynamically load in new entries as you scroll - no need for pagination)
	* TableTools: Export your entries to CSV and PDF
	* FixedHeader: As you scroll a large DataTable result, the headers of the table stay at the top of the screen. Also, FixedColumns, which does the same for the main table column.
* Added: Shortcodes for outputting Widgets such as pagination and search. Note: they only work on embedded views if the shortcode has already been processed. This is going to be improved.
* Added: Search form fields now displayed horizontally by default.
* Added: Easy links to "Edit Form", "Settings" and "Entries" for the Data Source Gravity Forms form in the All Views admin screen
* Added: Integration with the [Debug Bar](http://wordpress.org/plugins/debug-bar/) plugin - very helpful for developers to see what's going on behind the scenes.
* Fixed: Insert View embed code.
* Fixed: Now supports View shortcodes inside other shortcodes (such as `[example][gravityview][/example]`)
* Fixed: Conflict with WordPress SEO OpenGraph meta data generators
* Fixed: Enforced image max-width so images don't spill out of their containers
* Fixed: Sanitized "Custom Class" field setting values to make sure the HTML doesn't break.
* Fixed: Search field with "default" permalink structure
* Fixed: 1.0.8 fixes an issue accessing single entries that was introduced in 1.0.7
* Modified: Updated `GravityView_Admin_Views::is_gravityview_admin_page()` to fetch post if not yet set.
* Modified: Enabled merge tags in Custom Class field settings
* Modified: Set margin and padding to `0` on pagination links to override theme conflicts
* Modified: Updated `gv_class()` calls to pass form and entry fields to allow for merge tags
* Modified: Default visibility capabilities: added "Can View/Edit Gravity Forms Entries" as options
* Modified: Added custom `class` attribute sanitizer function
`gravityview_sanitize_html_class`
* Tweak: Improved the Embed View form layout
* Tweak: Hide "Switch View" button when already choosing a view
* Tweak: Moved shortcode hint to Publish metabox and added ability to easily select the text
* Tweak: Added tooltips to fields in the View editor
* Tweak: Remove WordPress SEO score calculation on Views
* Tweak: Use `$User->ID` instead of `$User->id` in Name fields
* Tweak: Added tooltip capability to field settings by using `tooltip` parameter. Uses the Gravity Forms tooltip array key.
* Translation updates - thank you, everyone! The # of strings will stay more stable once the plugin's out of beta :-)
	* Added: Portuguese translation by [@luistinygod](https://www.transifex.com/accounts/profile/luistinygod/) - thanks!
	* Updated: Bengali translation by [@tareqhi](https://www.transifex.com/accounts/profile/tareqhi/)
	* Updated: Turkish translation by [@suhakaralar](https://www.transifex.com/accounts/profile/suhakaralar/)
	* Updated: Dutch translation by [@leooosterloo](https://www.transifex.com/accounts/profile/leooosterloo/)
	* If you'd like to contribute translations, [please sign up here](https://www.transifex.com/projects/p/gravityview/).


= 1.0.6 on June 26 =
* Fixed: Fatal error when Gravity Forms is inactive
* Fixed: Undefined index for `id` in Edit View
* Fixed: Undefined variable: `merge_class`
* Fixed: Javascript error when choosing a Start Fresh template. (Introduced by the new Merge Tags functionality in 1.0.5)
* Fixed: Merge Tags were available in Multiple Entries view for the Table layout
* Fixed: Remove Merge Tags when switching forms
* Fixed: That darn settings gear showing up when it shouldn't
* Fixed: Disappearing dialog when switching forms
* Fixed: Display of Entry Link field
* Fixed: Per-field settings weren't working
	* Added: "Link to the post" setting for Post fields
	* Added: "Use live post data" setting for Post fields. Allows you to use the current post information (like title, tags, or content) instead of the original submitted data.
	* Added: Link to category or tag setting for Post Categories and Post Tags fields
	* Added: "Link Text" setting for the Entry Link field
* Modified: Moved admin functionality into new files
	- AJAX calls now live in `class-ajax.php`
	- Metaboxes now live in `class-metabox.php`
* Tweak: Updated change forms dialog text
* Tweak: Removed "use as search filter" from Link to Entry field options
* Translation updates.
	* Added: French translation by [@franckt](https://www.transifex.com/accounts/profile/franckt/) - thanks!
	* Updated: Bengali translation by [@tareqhi](https://www.transifex.com/accounts/profile/tareqhi/)
	* Updated: Turkish translation by [@suhakaralar](https://www.transifex.com/accounts/profile/suhakaralar/)
	* If you'd like to contribute translations, [please sign up here](https://www.transifex.com/projects/p/gravityview/).

= 1.0.5 =
* Added: Lightbox for images (in View Settings metabox)
* Added: Merge Tags - You can now modify labels and settings using dynamic text based on the value of a field. (requires Gravity Forms 1.8.6 or higher)
* Added: Customize the return to directory link anchor text (in the View Settings metabox, under Single Entry Settings)
* Added: Set the title for the Single Entry
* Added: Choose whether to hide empty fields on a per-View basis
* Improved: DataTables styling now set to `display` by default. Can be overridden by using the filter `gravityview_datatables_table_class`
* Improved: Speed!
	* Added `form` item to global `$gravityview_view` data instead of looking it up in functions. Improves `gv_value()` and `gv_label()` speed.
	* Added `replace_variables()` method to `GravityView_API` to reduce time to process merge tags by checking if there are any curly brackets first.
* Improved: "No Views found" text now more helpful for getting started.
* Fixed: Approve Entries column not displaying when clicking Forms > Entries link in admin menu
* Fixed: Field Settings gear no longer showing for widgets without options
* Fixed: Added Gravity Forms minimum version notice when using < 1.8
* Fixed: Column "Data Source" content being displayed in other columns

= 1.0.4 =
* Added: __DataTables integration__ Created a new view type for existing forms that uses the [DataTables](http://datatables.net) script.
We're just getting started with what can be done with DataTables. We'll have much more cool stuff like [DataTables Extensions](http://datatables.net/extensions/index).
* Added: "Add All Fields" option to bottom of the "Add Field" selector
* Added: Per-field-type options structure to allow for different field types to override default Field Settings
	* Added: Choose how to display User data. In the User field settings, you can now choose to display the "Display Name", username, or ID
	* Added: Custom date format using [PHP date format](https://www.php.net//manual/en/function.date.php) available for Entry Date and Date fields
	* Fixed: Default setting values working again
	* Fixed: Field type settings now working
* Added: `search_field` parameter to the shortcode. This allows you to specify a field ID where you want the search performed (The search itself is defined in `search_value`)
* Added: [Using the Shortcode](https://docs.gravitykit.com/article/73-using-the-shortcode) help article
* Added: Data Source added to the Views page
* Fixed: Field labels escaping issue (`It's an Example` was displaying as `It\'s an Example`)
* Fixed: Settings "gear" not showing when adding a new field
* Fixed: Sorting issues
	- Remove the option to sort by composite fields like Name, Address, Product; Gravity Forms doesn't process those sort requests properly
	- Remove List and Paragraph fields from being sortable
	- Known bug: Price fields are sorted alphabetically, not numerically. For example, given $20,000, $2,000 and $20, Gravity Forms will sort the array like this: $2,000, $20, $20,000. We've filed a bug report with Gravity Forms.
* Improved: Added visibility toggles to some Field Settings. For example, if the "Show Label" setting is not checked, then the "Custom Label" setting is hidden.
* Modified how data is sent to the template: removed the magic methods getter/setters setting the `$var` variable - not data is stored directly as object parameters.
* Added many translations. Thanks everyone!
	* Bengali translation by [@tareqhi](https://www.transifex.com/accounts/profile/tareqhi/)
	* German translation by [@seschwarz](https://www.transifex.com/accounts/profile/seschwarz/)
	* Turkish translation by [@suhakaralar](https://www.transifex.com/accounts/profile/suhakaralar/)
	* Dutch translation by [@leooosterloo](https://www.transifex.com/accounts/profile/leooosterloo/)
	* If you'd like to contribute translations, [please sign up here](https://www.transifex.com/projects/p/gravityview/). Thanks again to all who have contributed!

= 1.0.3 =
* Added: Sort by field, sort direction, Start & End date now added to Post view
	- Note: When using the shortcode, the shortcode settings override the View settings.
* Fixed: Fatal errors caused by Gravity Forms not existing.
* Added a setting for Support Email - please make sure your email is accurate; otherwise we won't be able to respond to the feedback you send
* Fixed: Custom CSS classes didn't apply to images in list view
* Improved Settings layout
* Tweak: Hide WordPress SEO, Genesis, and WooThemes metaboxes until a View has been created
* Tweak: Field layout improvements; drag-and-drop works smoother now
* Tweak: Add icon to Multiple Entries / Single Entry tabs
* Tweak: Dialog boxes now have a backdrop
* Fixed: Don't show field/widget settings link if there are no settings (like on the Show Pagination Info widget)
* Fixed: Security warning by the WordFence plugin: it didn't like a line in a sample entry data .csv file
* Fixed: Don't show welcome screen on editing the plugin using the WordPress Plugin Editor
* Tweak: Close "Add Field" and "Add Widget" boxes by pressing the escape key
* Added: Hungarian translation. Thanks, [@dbalage](https://www.transifex.com/accounts/profile/dbalage/)!
* Added: Italian translation. Thanks, [@ClaraDiGennaro](https://www.transifex.com/accounts/profile/ClaraDiGennaro/)
* If you'd like to contribute translations, [please sign up here](https://www.transifex.com/projects/p/gravityview/).

= 1.0.2 =
* Added: Show Views in Nav menu builder
* Fixed: "Add Fields" selector no longer closes when clicking to drag the scrollbar
* Fixed: Issue affecting Gravity Forms styles when Gravity Forms' "No Conflict Mode" is enabled
* Fixed: Footer widget areas added back to Single Entry views using Listing layout
* Changed the look and feel of the Add Fields dialog and field settings. Let us know what you think!

= 1.0.1 =
* Added: "Getting Started" link to the Views menu
* Fixed: Fatal error for users with Gravity Forms versions 1.7 or older
* Fixed: Entries in trash no longer show in View
* Tweak: When modifying the "Only visible to logged in users with role" setting, if choosing a role other than "Any", check the checkbox.
* Tweak: `gravityview_field_visibility_caps` filter to add/remove capabilities from the field dropdowns
* Added: Translation files. If you'd like to contribute translations, [please sign up here](https://www.transifex.com/projects/p/gravityview/).

= 1.0 =

* Liftoff!

== Upgrade Notice ==

= 1.0.1 =
* Added: "Getting Started" link to the Views menu
* Fixed: Fatal error for users with Gravity Forms versions 1.7 or older
* Fixed: Entries in trash no longer show in View
* Tweak: When modifying the "Only visible to logged in users with role" setting, if choosing a role other than "Any", check the checkbox.
* Tweak: `gravityview_field_visibility_caps` filter to add/remove capabilities from the field dropdowns
* Added: Translation files. If you'd like to contribute translations, [please sign up here](https://www.transifex.com/projects/p/gravityview/).

= 1.0 =

* Liftoff!<|MERGE_RESOLUTION|>--- conflicted
+++ resolved
@@ -25,13 +25,6 @@
 
 This update introduces the ability to send notifications using Gravity Forms when an entry is deleted, improves sorting and survey field ratings, and updates key components for better performance and compatibility.
 
-<<<<<<< HEAD
-* Added: Ability to send notifications using Gravity Forms when an entry is deleted by selecting the "GravityView - Entry is deleted" event from the event dropdown in Gravity Forms notifications settings
-* Added: Support for editing with the Advanced Post Creation add-on
-* Fixed: Sorting the View by entry ID in ascending and descending order would yield the same result
-* Fixed: Survey fields without a rating would show a 1-star rating
-* Fixed: Custom Post Field acting as File Uploads can now be edited on the Edit Entry page
-=======
 #### 🚀 Added
 * Ability to send notifications using Gravity Forms when an entry is deleted by selecting the "GravityView - Entry is deleted" event from the event dropdown in Gravity Forms notifications settings.
 
@@ -45,7 +38,6 @@
 * Sorting the View by entry ID in ascending and descending order would yield the same result.
 * Survey fields without a rating would show a 1-star rating.
 * Editing Gravity Forms [Custom Post Fields](https://docs.gravityforms.com/post-custom/#h-general-settings) with a Field Type set to "File Uploads" inside in Edit Entry.
->>>>>>> 81f4ef68
 
 __Developer Updates:__
 

=== GravityView ===
Tags: gravity forms, directory, gravity forms directory
Requires at least: 4.7
Tested up to: 6.7.2
Requires PHP: 7.4.0
Stable tag: trunk
Contributors: The GravityKit Team
License: GPL 3 or higher

Beautifully display and edit your Gravity Forms entries.

== Description ==

Beautifully display your Gravity Forms entries. Learn more on [gravitykit.com](https://www.gravitykit.com).

== Installation ==

1. Upload plugin files to your plugins folder, or install using WordPress' built-in Add New Plugin installer
2. Activate the plugin
3. Follow the instructions

== Changelog ==

= develop =

<<<<<<< HEAD
#### 💻 Developer Updates

* Added `gk/gravityview/edit-entry/user-can-edit-field` filter to allow modifying field visibility in Edit Entry.
=======
#### 🐛 Fixed

* Fatal error when a Chained Selects Add-On search field is added to the Search Bar, then the field is removed from the connected form.
>>>>>>> 277b1f19

= 2.37 on March 24, 2025 =

This release enhances dialogs in the View editor, improves button and link positioning on the Edit Entry page, and resolves missing settings, embed issues in page builders, unsaved changes warnings, and more.

#### 🚀 Added
* Expand/contract button to field and widget settings in the View editor.
  - When the dialog is expanded, the code editor will expand to the full width of the dialog.

#### ✨ Improved
* The display of action buttons/links on the Edit Entry page.

#### 🐛 Fixed
* Missing settings in the View editor for customizing next/previous page button text on the Edit Entry screen.
* Missing hooks in the Layout Builder template prevented extensions like Ratings & Reviews from working.
* Broken Entry Edit link inside the lightbox when viewing a single entry.
* Settings text may not wrap correctly in the View editor.
* The "Are you sure you want to leave this page?" unsaved changes warning appears after opening field settings and navigating away from the Edit View page, even if no changes were made.
* Embedding a View via a page builder (e.g., Elementor) prevented a GravityView View field in the Single Entry layout from rendering.

= 2.36 on March 13, 2025 =

This update introduces a new notification event for duplicated entries, along with fixes and improvements to GravityView blocks, shortcodes, and Views using joined data from multiple forms.

#### 🚀 Added
* New notification event "GravityView - Entry is duplicated" that runs when entries are duplicated using GravityView.

#### ✨ Improved
* Forms in the form selection filter on the Views page are now sorted alphabetically.
* Security enhancements for GravityView blocks and shortcodes.

#### 🐛 Fixed
* View Details block could not be previewed when enhanced security was enabled on the View.
* Adding the GravityView shortcode or View block in the block editor prevented content from being saved when the View was configured to redirect on no entries.
* `[gravityview]` shortcode not returning results when the `search_value` attribute value contains an apostrophe.
* Issues in Views using joined data ([Multiple Forms](https://www.gravitykit.com/extensions/multiple-forms/) extension):
  - Single Entry layout not working in a lightbox;
  - Invalid `GravityView > Edit Entry` link in the top admin bar when editing an entry;
  - PHP notice triggered when editing entries in a lightbox.

= 2.35 on February 12, 2025 =

This update adds random sorting to the GravityView block, improves how partial entries are handled, and fixes several issues, including a fatal error in Gravity Forms 2.9.3 or newer.

#### 🚀 Added
* Random sorting option in the GravityView block.

#### ✨ Improved
* Partial entries no longer appear as "Unapproved" on the Entries page.

#### 🐛 Fixed
* Random sorting was not working when overriding the View sorting using the `sort_direction` shortcode attribute.
* Entry notes not displaying in the DataTables extension when the first View field is a Date field.
* Gravity Flow fields were displaying as available when Gravity Flow was not active.
* Result Number field would not reset counts when multiple Views were displayed on the same page.
* Random sorting of View entries did not work unless View caching was explicitly disabled.
* Fatal error in Gravity Forms 2.9.3 or newer when editing an entry with a File Upload field.

#### 🔧 Updated
* [Foundation](https://www.gravitykit.com/foundation/) to version 1.2.23.

= 2.34.2 on February 4, 2025 =

This release fixes a PHP notice in WordPress 6.7+ and a display issue in Views using the Layout Builder template.

#### 🐛 Fixed
* `function _load_textdomain_just_in_time was called incorrectly` PHP notice in WordPress 6.7 or newer.
* Display issue caused by a malformed `div` tag in the Layout Builder View template.

= 2.34.1 on January 30, 2025 =

This update resolves multiple issues, including problems with search bar visibility in Layout Builder, entry management in multisite environments, and non-functional entry locking and notes, among others.

#### 🐛 Fixed
* The Search Bar would not always be visible in Views using the Layout Builder.
* Users belonging to the main network site in a multisite environment couldn’t delete their own entries on subsites.
* Entry locking not working.
* JavaScript error preventing entry notes from being added when using the Twenty Twenty-Two theme or newer.
* Using a comma in the `:format` merge tag modifier with Date fields caused partial results to be returned.

#### 💻 Developer Updates
* Added `gk/gravityview/edit-entry/renderer/enqueue-entry-lock-assets` filter to override whether to load the entry lock UI assets.
* Added `gk/gravityview/edit-entry/renderer/entry-lock-dialog-markup` filter to modify the entry locking UI dialog window markup.

= 2.34 on January 9, 2025 =

This release introduces the [Layout Builder](https://www.gravitykit.com/announcing-gravityview-2-34-all-new-layout-builder) that allows creating custom layouts with rows and columns directly in the View editor, adds support for exporting entries by Approval Status, and includes various fixes and improvements.

#### 🚀 Added
* New Layout Builder View type for creating custom layouts with single or multi-column configurations and adjustable widths.
* Support for using entry Approval Status in conditional logic rules on the Gravity Forms Export Entries page.

#### ✨ Improved
* Entries added via the Gravity Forms API or while GravityView is inactive can now be filtered using the "Unapproved" status on the Entries page.

#### 🐛 Fixed
* Fatal error when searching entries by Approval Status in Views joined with another form using the Multiple Forms extension.
* Some [merge tag modifiers](https://docs.gravitykit.com/article/350-merge-tag-modifiers) (e.g., `:maxwords`) not being processed.
* WordPress's timezone offset not applying to Date field output with the `:format` merge tag modifier.

= 2.33.2 on December 31, 2024 =

This update removes debugging code from the Entry Notes field.

#### 🐛 Fixed
* Debugging code being shown in the Entry Notes field output.
* Output of the User Activation field not being sanitized.

= 2.33.1 on December 30, 2024 =

This update removes debugging code from the Entry Notes field.

#### 🐛 Fixed

* Debugging code being shown in the Entry Notes field output.

= 2.33 on December 19, 2024 =

This release introduces support for the Source ID meta (Gravity Forms 2.9+), adds a new User Activation field to the View editor, and includes various fixes and enhancements.

#### 🚀 Added
* Support for the Source ID meta introduced in Gravity Forms 2.9.
* New User Activation field in the View editor to activate users added by the Gravity Forms User Registration add-on.
* Client-side validation of View editor settings to prevent incorrect values.
* `:initials` merge tag modifier for Name fields to display initials.
* `:format` merge tag modifier for field inputs (e.g., `{Event Field:1.1:format:Y-m-d}`).

#### 🐛 Fixed
* Merge tags in redirect URLs were not processed after editing or deleting an entry in the lightbox.
* Individual Checkboxes field inputs incorrectly exported in CSV.
* Custom permalinks not being used in embedded Views.
* Deprecated filter notice when both the Advanced Filter extension (version 3 or newer) and Gravity Flow are active.
* Labels for fields with empty values disappearing in mobile view when joining forms using the Multiple Forms extension.
* Views defaulting to English instead of the site's language for users without certain capabilities.

#### 🔧 Updated
* [Foundation](https://www.gravitykit.com/foundation/) to version 1.2.22.

#### 💻 Developer Updates
* Added `gravityview/template/field/csv/tick` filter to programmatically modify the checkbox "check" output in CSV.
* Added `gravityview/shortcode/after-processing` action after a `[gravityview]` shortcode is finished.

= 2.32 on November 21, 2024 =

This release adds a new form notification option for updated entries, resolves file upload issues on the Edit Entry screen, and includes developer-focused enhancements.

#### 🚀 Added
* New notification option for forms, triggered when an entry is updated.

#### 🐛 Fixed
* File upload field issues on the Edit Entry screen:
  - Delete/download icons not displaying in Gravity Forms 2.9+;
  - Unable to select files for upload when the form field's "Multiple Files" setting was enabled without a "Maximum Number of Files" value.

#### 🔧 Updated
* [Foundation](https://www.gravitykit.com/foundation/) to version 1.2.21.

#### 💻 Developer Updates
* Added `gk/gravityview/view/entries/join-conditions` filter to modify the join conditions applied when retrieving View entries.
* Added `gk/gravityview/template/options` filter to programmatically modify field settings in the View editor.
* Added `gravityview/row-added` JavaScript event, triggered when a new row is added to a widget or field area.

= 2.31.1 on November 8, 2024 =

This hotfix release resolves display issues with certain View layouts.

#### 🐛 Fixed
* Rendering issue affecting certain View layouts, such as Maps, introduced in the previous release.

= 2.31 on November 4, 2024 =

This release introduces [flexible widget positioning](https://docs.gravitykit.com/article/1027-dynamic-widget-placement?utm_source=gravityview&utm_medium=changelog&utm_campaign=release) in Views, enhances entry-in-a-lightbox functionality, and adds support for the Gravity Forms 2.9+ Image Choice field. It also addresses compatibility issues with LiteSpeed, Divi, and LifterLMS, along with various other fixes and improvements.

#### 🚀 Added
* Ability to position widgets in the View editor using predefined layouts, offering a range of single or multi-column configurations with varying widths.
* View setting to control what happens when a user clicks the Cancel link when editing an entry in the lightbox.
* Support for the upcoming Image Choice field in Gravity Forms 2.9+.

#### 🐛 Fixed
* GravityView tab not displaying in certain cases under GravityKit > Settings menu.
* Widgets could not be configured after being added to a new, unsaved View.
* Compatibility with the Divi theme that prevented the Signature field from being edited on the Edit Entry screen.
* Conflict with the LiteSpeed plugin that caused a fatal error when redirecting users after duplicating an entry.
* JavaScript enqueued in the site's footer was not executed when editing an entry in the lightbox.
* It was not possible to add new entry notes when viewing a single entry in the lightbox.
* Validation error displayed when adding merge tags to the Entry Slug setting input in the View editor.
* The search box in the Change Entry Creator field did not return results when editing an entry on the Forms > Entries screen.
* Fatal error when activating LifterLMS with GravityView active.
* Searching across all fields not working as expected when the search value contains special characters or accents (e.g., ä, ß, İ).

#### 🔧 Updated
* [Foundation](https://www.gravitykit.com/foundation/) to version 1.2.20.

#### 💻 Developer Updates
* Added `gk/gravityview/lightbox/entry/before-output` action that fires before the entry content is output in the lightbox.
* Added `gk/gravityview/lightbox/entry/output/head-before` action that fires after the <head> tag is opened.
* Added `gk/gravityview/lightbox/entry/output/head-after` action that fires before the </head> tag is closed.
* Added `gk/gravityview/lightbox/entry/output/content-before` action that fires after the <body> tag is opened and before the content is rendered.
* Added `gk/gravityview/lightbox/entry/output/content-after` action that fires after the content is rendered and before the footer.
* Added `gk/gravityview/lightbox/entry/output/footer-after` action that fires after the footer and before the closing </body> tag.
* Added `gravityview/fields/image_choice/image_markup` filter to modify the Image Choice field (Gravity Forms 2.9+) markup.
* Added `gravityview/fields/image_choice/output_label` filter to control whether to display the value or label of an Image Choice field.

= 2.30.1 on October 15, 2024 =

This hotfix release resolves an issue with the Multiple Forms extension.

#### 🐛 Fixed
* Fatal error in the View editor when using joined data from multiple forms.

= 2.30 on October 14, 2024 =

This release adds the ability to change the entry creator from the Edit Entry screen, improves upload handling, fixes various bugs, and updates internal components.

#### 🚀 Added
* Entry creator can now be changed from the Edit Entry screen.
* `{now}`, `{yesterday}`, and `{tomorrow}` relative date merge tags.

#### ✨ Improved
* Handling of multi-file uploads on the Edit Entry screen.

#### 🐛 Fixed
* Entry loading inside a lightbox did not work in some cases when BuddyPress was active.
* Resending notifications from the Entries screen did not work when sending to all entries filtered by approval status.
* Conflict with the Wordfence plugin caused a fatal error when redirecting users after deleting an entry.
* Fatal error when rendering a GravityView View field with a non-existent View ID.
* Survey field (Rating type) values were displayed in reverse order when a View was embedded inside another View.
* Unexpected scrolling in the View editor after adding a field.
* PHP notice when rendering a View with a field associated with an inactive add-on.
* Entry duplication not working on the Entries page.

#### 🔧 Updated
* [Foundation](https://www.gravitykit.com/foundation/) to version 1.2.19.

= 2.29 on October 1, 2024 =

This release introduces a much-requested [lightbox feature](https://docs.gravitykit.com/article/1020-opening-and-editing-entry-details-in-a-lightbox-modal-popup) for displaying and editing entries, settings for customizing View URLs, new options for [displaying Name field initials](https://docs.gravitykit.com/article/1021-show-name-fields-as-initials) and Custom Content fields in full width, and a merge tag modifier to show date field values in a human-readable format. Several bugs have also been fixed.

#### 🚀 Added
* Ability to edit and display entries inside a lightbox.
* Global and individual View settings to customize the URL structure for all or specific Views.
* `:human` merge tag modifier for date fields to display in human-readable format (e.g., `10 minutes ago`, `5 days from now`).
* Option to display the Name field value as initials.
* Option to display Custom Content field full width on the Single Entry screen.

#### 🐛 Fixed
* Clearing search removed all URL query parameters and, in some cases, redirected to the homepage.
* Searching the View added duplicate search parameters to the URL.
* PHP 8.2 deprecation notice related to dynamic property creation.
* Entries not displaying when a View using DataTables was embedded in a Single Entry page with the List layout.
* PHP warning when displaying a View with an Event field without an active Gravity Forms Event Fields Add-On.
* Sorting entries in random order was not working.
* Multi Select field values starting with a square bracket were not displayed as selected on the Edit Entry screen.

#### 🔧 Updated
* [Foundation](https://www.gravitykit.com/foundation/) to version 1.2.18.

#### 💻 Developer Updates
* Added `gk/gravityview/field/name/display` filter to modify the Name field display value.
* Added `gk/gravityview/permalinks/reserved-terms` filter to modify the list of reserved terms that are excluded from permalinks.

= 2.28 on August 29, 2024 =

This update adds support for plain-text URLs in entry moderation merge tags, and fixes several bugs, including critical errors in the View editor. Starting with this version, PHP 7.4 or newer is required.

**Note: GravityView now requires PHP 7.4 or newer.**

#### 🚀 Added
* Modifier for entry moderation merge tags to output plain-text URLs (e.g., `{gv_approve_entry:url}`).

#### 🐛 Fixed
* "Text domain not found" error when trying to install a layout during the View creation process.
* Fatal error in the View editor when the user does not have the necessary capabilities to install plugins.
* Merge tag support in the Source URL "Link Text" field setting.
* Deprecated filter notice when using GravityView Maps 3.1.0 or newer.
* PHP 8.2 deprecation notice due to passing an empty value to `htmlspecialchars()` and creating dynamic class properties.
* The maximum number of files allowed in the File Upload field was not respected when editing an entry.
* Sorting the View by the Name field yielded incorrect results.

#### 🔧 Updated
* [TrustedLogin](https://www.trustedlogin.com/) to version 1.9.0.

#### 💻 Developer Updates
* Added `gk/gravityview/view/entries/query/sorting-parameters` filter to modify the sorting parameters applied during the retrieval of View entries.

= 2.27.1 on August 14, 2024 =

This release fixes an issue with adding fields in the View editor's Edit Entry layout when the Multiple Forms extension is enabled.

#### 🐛 Fixed
* Fields added to the Edit Entry layout in the View editor could not be configured and would disappear after saving the View when Multiple Forms was enabled.

= 2.27 on August 13, 2024 =

This update resolves several issues related to the Multiple Forms extension, fixes the recently introduced `:format` merge tag modifier to return the Time field value in the local timezone, and adds a new filter to control which fields are added by default when creating a new View.

#### 🐛 Fixed
* Time zone selection in the Search Bar did not persist after searching a View, causing it to reset upon page refresh.
* Fields added to the View could not be configured and would disappear after saving the View when Multiple Forms was enabled.
* Fatal error occurred on the Edit Entry screen when Multiple Forms was enabled.
* The `:format` merge tag modifier on the Time field returned a UTC-adjusted time value.

#### 💻 Developer Updates
* Added `gk/gravityview/view/configuration/multiple-entries/initialize-with-all-form-fields` filter that, when set to `true`, initializes the Multiple Entries layout with all form fields when creating a new View. The default is `false`, which populates the View with only the fields configured in the Gravity Forms Entries table.

= 2.26 on August 8, 2024 =

This update resolves various issues, including compatibility with Yoast SEO, improves performance through enhanced View entries caching, and adds new functionality.

#### 🚀 Added
* Ability to modify the entry creator’s information on the Edit Entry screen.
* Merge tag modifier for formatting Date and Time fields (e.g., `{Date Field:1:format:Y-m-d}`).
* Placeholders in View Settings to inform you that additional functionality is available.

#### ✨ Improved
* The "Sort By" option in the GravityView Gutenberg block now offers a dropdown selection of fields instead of requiring manual entry of the field ID.
* Caching of View entries to prevent unnecessary database queries. Thanks, Shehroz!

#### 🐛 Fixed
* Timeout issue when rendering a page/post with GravityView Gutenberg blocks when Yoast SEO is active.
* View editor fields added to the Single or Edit Entry layouts inheriting options from the View type set in the Multiple Entries layout.
* An issue in the Search Bar widget configuration where adding a Date field caused the search mode ("any" and "all") to no longer be toggleable.
* `[gv_entry_link]` shortcode not rendering inside the Custom HTML block.

#### 🔧 Updated
* [Foundation](https://www.gravitykit.com/foundation/) and [TrustedLogin](https://www.trustedlogin.com/) to versions 1.2.17 and 1.8.0, respectively.

#### 💻 Developer Updates
* Added `gk/gravityview/feature/upgrade/disabled` filter to disable the functionality placeholders. Return `true` to disable the placeholders.
* Added `gk/gravityview/metabox/content/before` and `gk/gravityview/metabox/content/after` actions, triggered before and after the View metabox is rendered.

= 2.25 on June 5, 2024 =

This update improves how entries are automatically marked as "Read" and adds a new View setting to control this functionality.

**Note: GravityView now requires Gravity Forms 2.6 (released in March 2022) or newer.**

#### 🚀 Added
* New View setting under the Single Entry tab to mark an entry as "Read". [Read more about the feature](https://docs.gravitykit.com/article/1008-marking-entries-as-read).

#### ✨ Improved
* Marking an entry as "Read" is now handled in the backend and also supports the Multiple Forms extension.

#### 🐛 Fixed
* Appearance of the Merge Tag picker in the field settings of the View editor.

#### 💻 Developer Updates
* Removed the `gk/gravityview/field/is-read/print-script` filter in favor of the improved functionality that marks entries as "Read".

= 2.24 on May 28, 2024 =

This release introduces the ability to use different view types for Multiple Entries and Single Entry layouts, adds a new View field to display an entry's read status, and fixes issues with the File Upload field, product search, and merge tag processing in entry-based notifications. [Read the announcement](https://www.gravitykit.com/announcing-gravityview-2-24/) for more details.

#### 🚀 Added
* Ability to select different View types for Multiple Entries and Single Entry layouts. [Learn all about the new View type switcher!](https://www.gravitykit.com/announcing-gravityview-2-24/)
* "Read Status" field to display whether an entry has been read or not.
  - Customize the labels for "Read" and "Unread" statuses.
  - Sort a View by "Read Status".
* Entries are now marked as "Read" when users who have the ability to edit entries visit an entry in the front-end.

#### 🐛 Fixed
* File Upload field values not rendering in the View if filenames have non-Latin characters.
* Product search now returns correct results when using all search input types in the search bar.
* View's Export Link widget would not respect date range search filters.
* Removed the unsupported "date" input type for the Date Entry field under the Search Bar widget settings.
* Merge tags in GravityView notifications are now properly processed for fields dynamically populated by Gravity Wiz's Populate Anything add-on.

#### 💻 Developer Updates
* Added `gk/gravityview/field/is-read/print-script` filter to modify whether to print the script in the frontend that marks an entry as "Read".
* Added `gk/gravityview/field/is-read/label` filter to change the "Is Read" field's "Read" and "Unread" labels.
* Added `gk/gravityview/entry-approval/choices` filter to modify strings used for entry approval ("Approved", "Unapproved", "Disapproved", etc.).

= 2.23 on May 17, 2024 =

This update adds support for Nested Forms' entry meta, addresses several bugs, including critical ones, and improves GravityKit's Settings and Manage Your Kit screens.

#### 🚀 Added
* Support for Gravity Wiz's Gravity Forms Nested Forms entry meta (parent form and entry IDs, child form field ID) in the View editor and merge tags.

#### 🐛 Fixed
* Export link View widget would cause a fatal error during multi-word searches.
* Fatal error when the search bar is configured with a Gravity Flow field and the Gravity Flow plugin is not active.
* Duplicating entries no longer fails to refresh the entry list when View-based caching is enabled.
* View cache not being invalidated when updating entries on a form joined using the Multiple Forms extension.
* Number field output now respects the form field's format settings, such as decimals and currency.

#### 🔧 Updated
* [Foundation](https://www.gravitykit.com/foundation/) to version 1.2.14.
  - Added an option to subscribe to GravityKit's newsletter from the Manage Your Kit screen.
  - Added a setting in GravityKit > Settings > GravityKit to specify the GravityKit menu position in the Dashboard.
  - Improved internal check for product updates that could still interfere with third-party plugin updates. Thanks, Aaron!
  - Fixed a bug that prevented WordPress from loading third-party plugin translations after their updates. Thanks, Jérôme!
  - Success message now shows correct product name after activation/deactivation.

#### 💻 Developer Updates
* Added `gk/gravityview/entry/approval-link/params` filter to modify entry approval link parameters.

= 2.22 on April 16, 2024 =

This release introduces [support for search modifiers](https://docs.gravitykit.com/article/995-gravityview-search-modifiers) and [range-based searching for numeric fields](https://docs.gravitykit.com/article/996-number-range-search), enables easy duplication and precise insertion of View fields and widgets, and resolves critical issues with Yoast SEO and LifterLMS. [Read the announcement](https://www.gravitykit.com/gravityview-2-22/) for more details.

#### 🚀 Added
* Support for negative, positive, and exact-match search modifiers in the Search Bar.
* Range-based search for Number, Product (user-defined price), Quantity and Total fields in the Search Bar.
* Ability to duplicate View fields and widgets, and to insert them at a desired position.

#### 🐛 Fixed
* Editing an entry with Yoast SEO active resulted in changes being saved twice.
* Views secured with a secret code did not display inside LifterLMS dashboards.
* View editor display issues when LifterLMS is active.
* Fatal error when editing posts/pages containing GravityView blocks.

#### 🔧 Updated
* [Foundation](https://www.gravitykit.com/foundation/) to version 1.2.12.
  - Fixed a bug that hid third-party plugin updates on the Plugins and Updates pages.
  - Resolved a dependency management issue that incorrectly prompted for a Gravity Forms update before activating, installing, or updating GravityKit products.

__Developer Updates:__
* `gk/gravityview/common/quotation-marks` filter to modify the quotation marks used for exact-match searches.
* `gk/gravityview/search/number-range/step` filter to adjust the interval between numbers in input fields for range-based searches.

= 2.21.2 on March 28, 2024 =

This update fixes an issue with previewing GravityView blocks for Views with enhanced security and resolves a problem where blocks were previously rendered only for logged-in users.

#### 🐛 Fixed
* Previewing a GravityView block for a View that has enhanced security enabled no longer results in a notice about a missing `secret` shortcode attribute.
* GravityView blocks now render for all users, not just those who are logged in.

= 2.21.1 on March 22, 2024 =

This hotfix release addresses a critical error that occurred when activating the plugin without Gravity Forms installed.

#### 🐛 Fixed
* Critical error when activating the plugin without Gravity Forms installed.

= 2.21 on March 18, 2024 =

This release enhances security, introduces support for LifterLMS, adds a new CSV/TSV export widget to the View editor along with the option to add Gravity Flow fields to the Search Bar, addresses PHP 8.2 deprecation notices, fixes a conflict with BuddyBoss Platform, and improves performance with updates to essential components.

#### 🚀 Added
* A View editor widget to export entries in CSV or TSV formats.
* Support for SVG images.
* Support for Gravity Flow's "Workflow User" and "Workflow Multi-User" fields inside the Search Bar.
* Integration with LifterLMS that allows embedding Views inside Student Dashboards.
* Notice to inform administrators that an embedded View was moved to "trash" and an option to restore it.
* Click-to-copy shortcode functionality in the View editor and when listing existing Views.

#### 🐛 Fixed
* PHP 8.2 deprecation notices.
* Fields linked to single entry layouts are now exported as plain text values, not hyperlinks, in CSV/TSV files.
* Issue preventing the saving of pages/posts with GravityView Gutenberg blocks when BuddyBoss Platform is active.

#### 🔐 Security
* Enhanced security by adding a `secret` attribute to shortcodes and blocks connected to Views.

#### 🔧 Updated
* [Foundation](https://www.gravitykit.com/foundation/) to version 1.2.11.
  - GravityKit product updates are now showing on the Plugins page.
  - Database options that are no longer used are now automatically removed.

* Added: You can now search exact-match phrases by wrapping a search term in quotes (e.g., `"blue motorcycle"`). This will search for text exactly matching `"blue motorcycle"`)

__Developer Updates:__

* Added: `gk/gravityview/widget/search/clear-button/params` filter to modify the parameters of the Clear button in the search widget.

= 2.20.2 on March 4, 2024 =

This release enhances performance by optimizing caching and managing transients more effectively.

#### ✨ Improved
* Enhanced detection of duplicate queries, resulting in fewer cache records stored in the database.

#### 🔧 Updated
* Updated [Foundation](https://www.gravitykit.com/foundation/) to version 1.2.10.
  - Transients are no longer autoloaded.

= 2.20.1 on February 29, 2024 =

This release fixes an issue with View caching and improves compatibility with the Advanced Custom Fields plugin.

#### 🐛 Fixed
* Disappearing pagination and incorrect entry count when View caching is enabled.
* Potential timeout issue when embedding GravityView shortcodes with Advanced Custom Fields plugin.
* PHP 8.1+ deprecation notice.

= 2.20 on February 22, 2024 =

This release introduces new settings for better control over View caching, adds support for the Advanced Post Creation Add-On when editing entries, fixes a fatal error when exporting entries to CSV, and updates internal components for better performance and compatibility.

#### 🚀 Added
* Global and View-specific settings to control caching of View entries. [Learn more about GravityView caching](https://docs.gravitykit.com/article/58-about-gravityview-caching).
* Support for the [Advanced Post Creation Add-On](https://www.gravityforms.com/add-ons/advanced-post-creation/) when editing entries in GravityView's Edit Entry mode.

#### ✨ Improved
* If Gravity Forms is not installed and/or activated, a notice is displayed to alert users when creating new or listing existing Views.

#### 🐛 Fixed
* Deprecation notice in PHP 8.1+ when displaying a View with file upload fields.
* Fatal error when exporting entries to CSV.

#### 🔧 Updated
* [Foundation](https://www.gravitykit.com/foundation/) to version 1.2.9.
  - GravityKit products that are already installed can now be activated without a valid license.
  - Fixed PHP warning messages that appeared when deactivating the last active product with Foundation installed.

#### 🐛 Fixed
* The GravityView capabilities for a specific role were overwritten on every admin request.

= 2.19.6 on February 7, 2024 =

This update introduces the ability to send notifications using Gravity Forms when an entry is deleted, improves sorting and survey field ratings, and updates key components for better performance and compatibility.

#### 🚀 Added
* Ability to send notifications using Gravity Forms when an entry is deleted by selecting the "GravityView - Entry is deleted" event from the event dropdown in Gravity Forms notifications settings.

#### 🐛 Fixed
* Sorting the View by entry ID in ascending and descending order would yield the same result.
* Survey fields without a rating would show a 1-star rating.
* Editing Gravity Forms [Custom Post Fields](https://docs.gravityforms.com/post-custom/#h-general-settings) with a Field Type set to "File Uploads" inside in Edit Entry.

#### 🔧 Updated
* [Foundation](https://www.gravitykit.com/foundation/) and [TrustedLogin](https://www.trustedlogin.com/) to versions 1.2.8 and 1.7.0, respectively.
  - Transients are now set and retrieved correctly when using object cache plugins.
  - Fixed a JavaScript warning that occurred when deactivating license keys and when viewing products without the necessary permissions.
  - Resolved PHP warning messages on the Plugins page.

__Developer Updates:__

* Added: `GravityView_Notifications` class as a wrapper for Gravity Forms notifications.
* Modified: Added the current `\GV\View` object as a second parameter for the `gravityview/search-all-split-words` and `gravityview/search-trim-input` filters.
* Modified: Attach listeners in the View editor to `$( document.body )` instead of `$('body')` for speed improvements.

= 2.19.5 on December 7, 2023 =

* Fixed: PHP 8.1+ deprecation notice when editing an entry with the Gravity Forms User Registration add-on enabled
* Updated: [Foundation](https://www.gravitykit.com/foundation/) to version 1.2.6

= 2.19.4 on November 2, 2023 =

* Improved: View editor performance, especially with Views with a large number of fields
* Improved: "Link to Edit Entry," "Link to Single Entry," and "Delete Entry" fields are now more easily accessible at the top of the field picker in the View editor
* Fixed: PHP 8.1+ deprecation notice

= 2.19.3 on October 25, 2023 =

* Fixed: Using merge tags as values for search and start/end date override settings was not working in Views embedded as a field
* Fixed: Deprecation notice in PHP 8.2+

= 2.19.2 on October 19, 2023 =

* Fixed: Merge tags were still not working in the Custom Content field after the fix in 2.19.1

= 2.19.1 on October 17, 2023 =

* Fixed: PHP 8+ deprecation notice appearing on 404 pages
* Fixed: Merge tags not working in the Custom Content field
* Improved: PHP 8.1 compatibility

= 2.19 on October 12, 2023 =

* Added: Embed a Gravity Forms form using a field in the View editor
* Added: Embed a GravityView View using a field in the View editor
* Added: New Custom Code tab in the View Setting metabox to add custom CSS and JavaScript to the View
* Fixed: Appearance of HTML tables nested within View fields, including Gravity Forms Survey Add-On fields
* Fixed: Clicking the "?" tooltip icon would not go to the article if the Support Port is disabled
* Tweak: Improved Chained Select field output when the Chained Select Add-On is disabled
* Updated: [Foundation](https://www.gravitykit.com/foundation/) to version 1.2.5

__Developer Updates:__

* Added: Entries submitted using the new Gravity Forms Field will have `gk_parent_entry_id` and `gk_parent_form_id` entry meta added to them to better support connecting Views

= 2.18.7 on September 21, 2023 =

* Added: Support for embedding Views inside [WooCommerce Account Pages](https://iconicwp.com/products/woocommerce-account-pages/)
* Improved: `[gvlogic]` shortcode now works with the [Dashboard Views](https://github.com/GravityKit/Dashboard-Views) add-on in the WordPress admin area
* Fixed: The Recent Entries widget results would be affected when browsing a View: the search query, page number, and sorting would affect the displayed entries
* Fixed: Activation of View types (e.g., Maps, DataTables) would fail in the View editor
* Fixed: Image preview (file upload field) not working if the file is uploaded to Dropbox using the Gravity Forms Dropbox add-on
* Updated: [Foundation](https://www.gravitykit.com/foundation/) to version 1.2.4

__Developer Updates:__

* Added: `gk/gravityview/approve-link/return-url` filter to modify the return URL after entry approval
* Added: Second parameter to the `GravityView_Fields::get_all()` method to allow for filtering by context
* Improved: Added third argument to `gravityview_get_connected_views()` to prevent including joined forms in the search
* Implemented: The `GravityView_Field::$contexts` property is now respected; if defined, fields that are not in a supported context will not render

= 2.18.6 on September 7, 2023 =

* Improved: Introduced a gear icon to the editor tabs that brings you directly to the Settings metabox
* Improved: Support for RTL languages
* Updated: [Foundation](https://www.gravitykit.com/foundation/) to version 1.2.2

= 2.18.5 on September 1, 2023 =

* Fixed: Fatal error caused by GravityView version 2.18.4

= 2.18.4 on August 31, 2023 =

* Added: A "Direct Access" summary in the Publish box in the View editor that makes it easy to see and modify whether a View is accessible directly
* Improved: Views will now remember the Settings tab you are on after you save a View
* Fixed: Resolved a fatal error that occurred under certain circumstances due to passing the wrong parameter type to a WordPress function
* Updated: The video on the Getting Started page
* Updated: [Foundation](https://www.gravitykit.com/foundation/) to version 1.2

= 2.18.3 on July 20, 2023 =

* Fixed: Incorrect total entry count and hidden pagination when View contains an Entry Edit field

= 2.18.2 on July 12, 2023 =

* Fixed: Performance issue
* Fixed: [WP-CLI](https://wp-cli.org/) not displaying available GravityKit product updates
* Updated: [Foundation](https://www.gravitykit.com/foundation/) to version 1.1.1

__Developer Notes:__

* Added: `gk/gravityview/view/entries/cache` filter to provide control over the caching of View entries (default: `true`)

= 2.18.1 on June 20, 2023 =

* Fixed: PHP warning message that appeared when attempting to edit a View

= 2.18 on June 20, 2023 =

* Fixed: Issue where "Edit Entry" link was not appearing under the Single Entry layout when the View was filtered using the "Created By" criterion with the "{user:ID}" merge tag
* Fixed: REST API response breaking the functionality of Maps Layout 2.0
* Updated: [Foundation](https://www.gravitykit.com/foundation/) to version 1.1

__Developer Notes:__

* Deprecated: `get_gravityview()` and the `the_gravityview()` global functions
* Added: `GravityView_Field_Delete_Link` class to render the Delete Entry link instead of relying on filtering
	- `delete_link` will now be properly returned in the `GravityView_Fields::get_all('gravityview');` response

= 2.17.8 on May 16, 2023 =

* Improved: Performance when using Gravity Forms 2.6.9 or older
* Improved: Form ID now appears beside the form title for easier data source selection in the View editor
* Fixed: Fatal error when adding a GravityView block in Gutenberg editor
* Fixed: Error when activating an installed but deactivated View type (e.g., Maps) from within the View editor
* Fixed: File Upload fields may incorrectly show empty values

__Developer Notes:__

* Added: `gk/gravityview/metaboxes/data-source/order-by` filter to modify the default sorting order of forms in the View editor's data source dropdown menu (default: `title`)
* Added: `gk/gravityview/renderer/should-display-configuration-notice` filter to control the display of View configuration notices (default: `true`)

= 2.17.7 on May 4, 2023 =

* Fixed: Fatal error when using the Radio input types in the Search Bar (introduced in 2.17.6)

= 2.17.6 on May 3, 2023 =

* Added: Filter entries by payment status using a drop-down, radio, multi-select, or checkbox inputs in the Search Bar (previously, only searchable using a text input)
* Modified: Added "(Inactive)" suffix to inactive forms in the Data Source dropdown
* Fixed: Incompatibility with some plugins/themes that use Laravel components
* Fixed: Appearance of Likert survey fields when using Gravity Forms Survey Add-On Version 3.8 or newer
* Fixed: Appearance of the Poll widget when using Gravity Forms Poll Add-On Version 4.0 or newer
* Fixed: `[gvlogic]` not working when embedded in a Post or Page
* Fixed: `[gvlogic if="context" is="multiple"]` not working when a View is embedded
* Fixed: Consent field always showing checked status when there are two or more Consent fields in the form
* Fixed: Selecting all entries on the Entries page would not properly apply all the search filters

__Developer Notes:__

* Added: `gk/gravityview/common/get_forms` filter to modify the forms returned by `GVCommon::get_forms()`
* Modified: Removed `.hidden` from compiled CSS files to prevent potential conflicts with other plugins/themes (use `.gv-hidden` instead)
* Modified: Added `gvlogic`-related shortcodes to the `no_texturize_shortcodes` array to prevent shortcode attributes from being encoding
* Modified: Updated Gravity Forms CSS file locations for the Survey, Poll, and Quiz Add-Ons
* Modified: Likert survey responses are now wrapped in `div.gform-settings__content.gform-settings-panel__content` to match the Gravity Forms Survey Add-On 3.8 appearance
* Fixed: Properly suppress PHP warnings when calling `GFCommon::gv_vars()` in the Edit View screen
* Updated: [Foundation](https://www.gravitykit.com/foundation/) to version 1.0.12
* Updated: TrustedLogin to version 1.5.1

= 2.17.5 on April 12, 2023 =

* Fixed: Do not modify the Single Entry title when the "Prevent Direct Access" setting is enabled for a View
* Fixed: Fatal error when performing a translations scan with the WPML plugin

= 2.17.4 on April 7, 2023 =

* Fixed: Fatal error rendering some Maps Layout Views introduced in 2.17.2
* Fixed: When a View is embedded multiple times on the same page, Edit Entry, Delete Entry, and Duplicate Entry links could be hidden after the first View
* Fixed: "The Single Entry layout has not been configured" notice shows when embedding a View into another View's Single Entry page using a Custom Content field

= 2.17.3 on April 6, 2023 =

* Fixed: Fatal error rendering multiple Views on the same page/post introduced in 2.17.2

__Developer Updates:__

* Added: A `$context` argument of `\GV\Template_Context` is now passed to `\GV\Widget\pre_render_frontend()`

= 2.17.2 on April 5, 2023 =

**Note: GravityView now requires Gravity Forms 2.5.1 or newer**

* Added: "No Entries Behavior" option to hide the View when there are no entries visible to the current user (not applied to search results)
* Fixed: Performance issue introduced in 2.17 that resulted in a large number of queries
* Fixed: PHP 8+ fatal error when displaying connected Views in the Gravity Forms form editor or forms list
* Fixed: PHP 8+ warning messages when creating a new View
* Fixed: PHP warning when a View checks for the ability to edit an entry that has just been deleted using code
* Fixed: On sites running the GiveWP plugin, the View Editor would look bad
* Updated: [Foundation](https://www.gravitykit.com/foundation/) to version 1.0.11

__Developer Updates:__

* Added: View blocks are also parsed when running `\GV\View_Collection::from_content()`
* Added: New filter, to be used by Multiple Forms extension: `gravityview/view/get_entries/should_apply_legacy_join_is_approved_query_conditions`
* Modified: `gravityview()->views->get()` now parses the content of the global `$post` object and will detect View shortcodes or blocks stored in the `$post->post_content`
* Modified: `gravityview()->views->get()` now may return a `GV\View_Collection` object when it detects multiple Views in the content
* Updated: HTML tags that had used `.hidden` now use the `.gv-hidden` CSS class to prevent potential conflicts with other plugins/themes

= 2.17.1 on February 20, 2023 =

* Updated: [Foundation](https://www.gravitykit.com/foundation/) to version 1.0.9

= 2.17 on February 13, 2023 =

**Note: GravityView now requires PHP 7.2 or newer**

* It's faster than ever to create a new View! (Table and DataTables View types only)
	- Fields configured in the [Gravity Forms Entry Columns](https://docs.gravityforms.com/entries/#h-entry-columns) are added to the Multiple Entries layout
	- The first field in the Multiple Entries layout is linked to the Single Entry layout
	- All form fields are added to the Single Entry layout
	- An Edit Entry Link field is added to the bottom of the Single Entry layout
* Added: New "No Entries Behavior" setting: when a View has no entries visible to the current user, you can now choose to display a message, show a Gravity Forms form, or redirect to a URL
* Modified: The field picker now uses Gravity Forms field icons
* Fixed: ["Pre-filter choices"](https://docs.gravitykit.com/article/701-show-choices-that-exist) Search Bar setting not working for Address fields
* Fixed: `[gventry]` shortcode not working the Entry ID is set to "first" or "last"
* Fixed: Fatal error when using the Gravity Forms Survey Add-On
* Tweak: The field picker in the View editor now uses Gravity Forms field icons

__Developer Updates:__

* Modified: If you use the `gravityview/template/text/no_entries` or `gravitview_no_entries_text` filters, the output is now passed through the `wpautop()` function prior to applying the filters, not after
	* Added `$unformatted_output` parameter to the `gravityview/template/text/no_entries` filter to return the original value before being passed through `wpautop()`
* Modified: Container classes for no results output change based on the "No Entries Behavior" setting:
	- `.gv-no-results.gv-no-results-text` when set to "Show a Message"
	- `.gv-no-results.gv-no-results-form` when set to "Display a Form"
	- Updated `templates/views/list/list-body.php`, `templates/views/table/table-body.php`
* Added: `$form_id` parameter to `gravityview_get_directory_fields()` function and `GVCommon::get_directory_fields()` method

= 2.16.6 on January 12, 2023 =

* Fixed: Fatal error due to an uncaught PHP exception
* Fixed: It was not possible to select any content inside the field settings window in the View editor

= 2.16.5 on January 5, 2023 =

* Updated: [Foundation](https://www.gravitykit.com/foundation/) to version 1.0.8
* Improved: Internal changes to allow using Custom Content fields on the Edit Screen with the [DIY Layout](https://www.gravitykit.com/extensions/diy-layout/)

= 2.16.4 on December 23, 2022 =

* Fixed: Prevent possible conflict in the View editor with themes/plugins that use Bootstrap's tooltip library

= 2.16.3 on December 21, 2022 =

* Fixed: Caching wouldn't always clear when an entry was added or modified
* Fixed: Fatal error on some hosts due to a conflict with one of the plugin dependencies (psr/log)
* Fixed: PHP 8.1 notices
* Fixed: View scripts and styles not loading for some logged-in users

= 2.16.2 on December 14, 2022 =

* Fixed: Views would take an abnormally long time to load
* Fixed: Fatal error on some hosts that use weak security keys and salts

= 2.16.1 on December 7, 2022 =

* Fixed: Date picker and other JavaScript not working on the Edit Entry screen
* Fixed: JavaScript error preventing the Search Bar widget properties from opening when creating a new View
* Fixed: CodeMirror editor initializing multiple times when opening the custom content field properties in the View
* Fixed: Secure download link for the file upload field was not showing the file name as the link text
* Fixed: The saved View would not recognize fields added from a joined form when using the [Multiple Forms](https://www.gravitykit.com/extensions/multiple-forms/) extension

= 2.16.0.4 on December 2, 2022 =

* Fixed: Incompatibility with some plugins/themes that could result in a blank WordPress Dashboard

= 2.16.0.3 on December 2, 2022 =

* Fixed: Fatal error when downloading plugin translations

= 2.16.0.2 on December 1, 2022 =

* Fixed: Fatal error when Maps isn't installed

= 2.16.0.1 on December 1, 2022 =

* Fixed: Admin menu not expanded when on a GravityView page

= 2.16 on December 1, 2022 =

* Added: New WordPress admin menu where you can now centrally manage all your GravityKit product licenses and settings ([learn more about the new GravityKit menu](https://www.gravitykit.com/foundation/))
    - Go to the WordPress sidebar and check out the GravityKit menu!
    - We have automatically migrated your existing licenses and settings, which were previously entered in the Views→Settings page
    - Request support using the "Grant Support Access" menu item
* Added: Support for defining `alt` text in File Upload fields
* Added: "Pre-Filter Choices" Search Bar setting will only display choices that exist in submitted entries ([learn more about Pre-Filter Choices](https://docs.gravitykit.com/article/701-s))
* Improved: When creating a new View, it is now possible to install a View type (if included in the license) straight from the View editor
* Improved: Reduce the number of queries when displaying a View
* Improved: The Edit View screen loads faster
* Fixed: Merge Tags were not processed inside Custom Content fields when using the [`[gventry]` edit mode](https://docs.gravitykit.com/article/463-gventry-shortcode)
* Fixed: Gravity Forms poll results was not being refreshed after editing a Poll field in GravityView Edit Entry
* Fixed: Survey field "Rating" stars were not displaying properly in the frontend
* Fixed: JavaScript error when creating a new View
* Fixed: JavaScript error when opening field settings in a new View
* Fixed: Merge Tag picker not initializing when changing View type for an existing View
* Fixed: "Field connected to XYZ field was deleted from the form" notice when adding a new field to a View created from a form preset
* Fixed: Edit Entry may partially save changes if form fields have conditional logic; thanks, Jurriaan!
* Fixed: View presets not working
* Fixed: "This View is configured using the View type, which is disabled" notice when creating a new View after activating or installing a View type (e.g., Maps, DIY, DataTables)
* Fixed: Incorrect search mode is set when one of the View search widget fields uses a "date range" input type
* Fixed: Multiple files upload error (e.g., when editing an entry using GravityEdit)

__Developer Updates:__

* Added: `gravityview/template/field/survey/rating/before` filter that fires before the Survey field rating stars markup
* Added: `$return_view` parameter to `\GV\Request::is_view()` method, reducing the need to build a \GV\View object when simply checking if a request is a View
* Added: `$expiration` parameter to `GravityView_Cache::set()` method to allow for different cache lifetimes
* Fixed: `GravityView_Cache` was not used when the `WP_DEBUG` constant was set to `true`. This resulted in the cache being effectively disabled on many sites.
	- Improved: Only run `GravityView_Cache::use_cache()` once per request
	- Added: `GRAVITYVIEW_DISABLE_CACHE` constant to disable the cache. Note: `gravityview_use_cache` filter will still be run.

= 2.15 on September 21, 2022 =

* Added: Entire View contents are wrapped in a container, allowing for better styling ([learn about, and how to modify, the container](https://docs.gravitykit.com/article/867-modifying-the-view-container-div))
* Added: When submitting a search form, the page will scroll to the search form
* Modified: Select and Multiselect search inputs will now use the connected field's "Placeholder" values, if defined in Gravity Forms ([read about Search Bar placeholders](https://docs.gravitykit.com/article/866-search-bar-placeholder))
* Improved: Date comparisons when using `[gvlogic]` with `greater_than` or `less_than` comparisons
* Fixed: Reduced the number of database queries to render a View, especially when using Custom Content, Entry Link, Edit Link, and Delete Link fields
* Fixed: Removed the Gravity Forms Partial Entries Add-On privacy notice when using Edit Entry because auto-saving in Edit Entry is not supported
* Fixed: The "entry approval is changed" notification, if configured, was being sent for new form submissions
* Fixed: Views would not render in PHP 8.1
* Fixed: Multiple PHP 8 and PHP 8.1 warnings

__Developer Updates:__

* Added: `gravityview/widget/search/append_view_id_anchor` filter to control appending the unique View anchor ID to the search URL (enabled by default)
* Added: `gravityview/view/wrapper_container` filter to wrap to optionally wrap the View in a container (enabled by default) — [see examples of modifying the container](https://docs.gravitykit.com/article/867-modifying-the-view-container-div)
* Added: `gravityview/view/anchor_id` filter to control the unique View anchor ID
* Modified the following template files:
	- `includes/widgets/search-widget/templates/search-field-multiselect.php`
	- `includes/widgets/search-widget/templates/search-field-select.php`
	- `templates/views/list.php`
	- `templates/views/table.php`
	- `templates/fields/field-custom.php`
	- `templates/fields/field-duplicate_link-html.php`
	- `templates/fields/field-delete_link-html.php`
	- `templates/fields/field-edit_link-html.php`
	- `templates/fields/field-entry_link-html.php`
	- `templates/fields/field-website-html.php`
	- `templates/deprecated/fields/custom.php`
	- `templates/deprecated/fields/website.php`

= 2.14.7 on July 31, 2022 =

* Fixed: GravityView plugin updates were not shown in the plugin update screen since version 2.14.4 (April 27, 2022)

= 2.14.6 on May 27, 2022 =

* [GravityView (the company) is now GravityKit!](https://www.gravitykit.com/rebrand/)
* Fixed: Embedding Edit Entry context directly in a page/post using the `[gventry edit="1"]` shortcode ([learn more](https://docs.gravitykit.com/article/463-gventry-shortcode))
* Fixed: Edit Entry link wasn't working in the Single Entry context of an embedded View
* Fixed: Search Bar GravityView widget was not saving the chosen fields
* Fixed: Gravity PDF shortcodes would not be processed when bulk-approving entries using GravityView. Thanks, Jake!
* Fixed: Sometimes embedding a GravityView shortcode in the block editor could cause a fatal error
* Fixed: Multiple PHP 8 warnings

__Developer Updates:__

* Added: `redirect_url` parameter to the `gravityview/edit_entry/success` filter
* Added `redirect_url` and `back_link` parameters to the `gravityview/shortcodes/gventry/edit/success` filter

= 2.14.5 on May 4, 2022 =

* Added: A link that allows administrators to disable the "Show only approved entries" View setting from the front-end
* Fixed: Configuring new Search Bar WordPress widgets wasn't working in WordPress 5.8+
* Fixed: Styling of form settings dropdowns on the Gravity Forms "Forms" page

= 2.14.4 on April 27, 2022 =

* Added: Search Bar support for the [Chained Selects](https://www.gravityforms.com/add-ons/chained-selects/) field type
* Improved: Plugin updater script now supports auto-updates and better supports multisite installations
* Improved: If a View does not support joined forms, log as a notice, not an error
* Fixed: Merge Tag picker behavior when using Gravity Forms 2.6
* Fixed: Deleting a file when editing an entry as a non-administrator user on Gravity Forms 2.6.1 results in a server error
* Fixed: When The Events Calendar Pro plugin is active, Views became un-editable
* Tweak: Additional translation strings related to View editing

Note: We will be requiring Gravity Forms 2.5 and WordPress 5.3 in the near future; please upgrade!

__Developer Updates:__

* Added: Search URLs now support `input_{field ID}` formats as well as `filter_{field ID}`; the following will both be treated the same:
	- `/view/example/?filter_3=SEARCH`
	- `/view/example/?input_3=SEARCH`
* Added: In the admin, CSS classes are now added to the `body` tag based on Gravity Forms version. See `GravityView_Admin_Views::add_gf_version_css_class()`
* Modified: Allow non-admin users with "edit entry" permissions to delete uploaded files
* Updated: EDD_SL_Plugin_Updater script to version 1.9.1

= 2.14.3 on March 24, 2022 =

* Added: Support for displaying WebP images
* Improved: Internal logging of notices and errors
* Fixed: Images hosted on Dropbox sometimes would not display properly on the Safari browser. Thanks, Kevin M. Dean!

__Developer Updates:__

* Added: `GravityView_Image::get_image_extensions()` static method to fetch full list of extension types interpreted as images by GravityView.
* Added: `webp` as a valid image extension

= 2.14.2.1 on March 11, 2022 =

* Fixed: Empty values in search widget fields may return incorrect results

__Developer Updates:__

* Added: `gravityview/search/ignore-empty-values` filter to control strict matching of empty field values

= 2.14.2 on March 10, 2022 =

* Fixed: Potential fatal error on PHP 8 when exporting View entries in CSV and TSV formats
* Fixed: Search widget would cause a fatal error when the Number field is used with the "is" operator
* Fixed: Search widget returning incorrect results when a field value is blank and the operator is set to "is"
* Fixed: Gravity Forms widget icon not showing
* Fixed: Gravity Forms widget not displaying available forms when the View is saved

= 2.14.1 on January 25, 2022 =

* Tested with WordPress 5.9
* Improved: The [Members plugin](https://wordpress.org/plugins/members/) now works with No-Conflict Mode enabled
* Improved: Performance when saving Views with many fields
* Improved: Performance when loading the Edit View screen when a View has many fields
* Fixed: Gravity Forms widget used in the View editor would initialize on all admin pages
* Fixed: PHP notice when editing an entry in Gravity Forms that was created by user that no longer exists
* Fixed: Error activating on sites that use the Danish language
* Fixed: Entry approval scripts not loading properly when using Full Site Editing themes in WordPress 5.9
* Updated: TrustedLogin client to Version 1.2, which now supports logins for WordPress Multisite installations
* Updated: Polish translation. Thanks, Dariusz!

__Developer Updates:__

* Modified: Refactored drag & drop in the View editor to improve performance: we only initialize drag & drop on the active tab instead of globally.
	* Added: `gravityview/tab-ready` jQuery trigger to `body` when each GravityView tab is ready (drag & drop initialized). [See example of binding to this event](https://gist.github.com/zackkatz/a2844e9f6b68879e79ba7d6f66ba0850).

= 2.14.0.1 on December 30, 2021 =

Fixed: Deprecated filter message when adding fields to the View

= 2.14 on December 21, 2021 =

This would be a minor version update (2.13.5), except that we renamed many functions. See "Developer Updates" for this release below.

* Added: `{is_starred}` Merge Tag. [Learn more about using `{is_starred}`](https://docs.gravitykit.com/article/820-the-isstarred-merge-tag)
* Fixed: Media files uploaded to Dropbox were not properly embedded
* Fixed: JavaScript error when trying to edit entry's creator
* Fixed: Recent Entries widget would cause a fatal error on WP 5.8 or newer
* Fixed: When using Multiple Forms, editing an entry in a joined form now works properly if the "Edit Entry" tab has not been configured
* Fixed: View settings not hiding automatically on page load

__Developer Updates:__

We renamed all instances of `blacklist` to `blocklist` and `whitelist` to `allowlist`. All methods and filters have been deprecated using `apply_filters_deprecated()` and `_deprecated_function()`. [See a complete list of modified methods and filters](https://docs.gravitykit.com/article/816-renamed-filters-methods-in-2-14).

= 2.13.4 on November 4, 2021 =

* Fixed: View scripts and styles would not load when manually outputting the contents of the `[gravityview]` shortcode

__Developer Updates:__

* Added: `gravityview/shortcode/before-processing` action that runs before the GravityView shortcode is processed
* Added: `gravityview/edit_entry/cancel_onclick` filter to modify the "Back" link `onclick` HTML attribute
	- Modified: `/includes/extensions/edit-entry/partials/form-buttons.php` file to add the filter

= 2.13.3 on October 14, 2021 =

* Fixed: Edit Entry would not accept zero as a value for a Number field marked as required
* Modified: Refined the capabilities assigned to GravityView support when access is granted using TrustedLogin. Now our support will be able to debug theme-related issues and use the [Code Snippets](https://wordpress.org/plugins/code-snippets/) plugin.

= 2.13.2 on October 7, 2021 =

* Fixed: Entry Approval not working when using DataTables in responsive mode (requires DataTables 2.4.9 or newer).

__Developer Updates:__

* Updated: Upgraded to [Fancybox 4](https://fancyapps.com/docs/ui/fancybox).
* Updated: [TrustedLogin Client](https://github.com/trustedlogin/client) to Version 1.0.2.
* Modified: Added Code Snippets CSS file to No Conflict allow list.
* Modified: Moved internal (but public) method `GravityView_Admin_ApproveEntries::process_bulk_action` to new `GravityView_Bulk_Actions` class.

= 2.13.1 on September 27, 2021 =

* Improved: Views now load faster due to improved template caching.
* Added: Ability to configure an "Admin Label" for Custom Content widgets. This makes it easier to see your widget configuration a glance.
* Fixed: Issue where non-support users may see a "Revoke TrustedLogin" admin bar link.

= 2.13 on September 23, 2021 =

* Added: Integrated with TrustedLogin, the easiest & most secure way to grant access to your website. [Learn more about TrustedLogin](https://www.trustedlogin.com/about/easy-and-safe/).
	- Need to share access with support? Click the new "Grant Support Access" link in the "Views" menu.

= 2.12.1 on September 1, 2021 =

* Fixed: The Gravity Forms widget in the View editor would always use the source form of the View
* Fixed: The field picker didn't use available translations
* Fixed: Importing [exported Views](https://docs.gravitykit.com/article/119-importing-and-exporting-configured-views) failed when Custom Content or [DIY Layout](https://www.gravitykit.com/extensions/diy-layout/) fields included line breaks.
* Fixed: When first installing GravityView, the message was for an invalid license instead of inactive.
* Fixed: The "Affiliate ID" setting would not toggle properly when loading GravityView settings. [P.S. — Become an affiliate and earn money referring GravityView!](https://www.gravitykit.com/account/affiliates/#about-the-program)
* Tweak: Changed the icon of the Presets preview

= 2.12 on July 29, 2021 =

* Fixed: Add latest Yoast SEO scripts to the No-Conflict approved list
* Fixed: Updating an entry with a multi-file upload field may erase existing contents when using Gravity Forms 2.5.8

= 2.11 on July 15, 2021 =

* Added: Settings to customize "Update", "Cancel", and "Delete" button text in Edit Entry
* Improved: Much better Gravity Forms Survey Add-On integration! [Learn more in the release announcement](https://www.gravitykit.com/gravityview-2-11/).
	- Ratings can be displayed as text or stars
	- Multi-row Likert fields can be shown as Text or Score
	- Improved display of a single row from a multi-row Likert field
	- Single checkbox inputs are now supported
* Improved: Search widget clear/reset button behavior
* Improved: Allow unassigning an entry's Entry Creator when editing an entry
* Improved: When editing an entry, clicking the "Cancel" button will take you to the prior browser page rather than a specific URL
* Improved: Conditionally update "Clear Search" button text in the Search Bar
* Fixed: When Time fields were submitted with a single `0` for hour and minute inputs, instead of displaying midnight (`0:0`), it would display the current time
* Fixed: Delete Entry links did not work when custom entry slugs were enabled
* Fixed: Editing an entry in Gravity Forms that was created by a logged-out user forced an entry to be assigned to a user
* Fixed: Missing download/delete icons for file upload field in Edit Entry when running Gravity Forms ≥ 2.5.6.4
* Fixed: A broken German translation file caused a fatal error (only for the `de_DE` localization)
* Updated: Dutch translation (thanks René S.!) and German translation (thanks Aleksander K-W.!)

__Developer Updates:__

* Added: `gravityview/template/field/survey/glue` filter to modify how the multi-row Likert field values are combined. Default: `; `
* Modified: `templates/deprecated/fields/time.php` and `templates/fields/field-time-html.php` to include the commented `strtotime()` check
* Modified: `includes/extensions/edit-entry/partials/form-buttons.php` to add Cancel button enhancements
* Fixed: `gravityview/search/sieve_choices` didn't filter by Created By
* Fixed: `\GV\Utils::get()` didn't properly support properties available using PHP magic methods. Now supports overriding using the `__isset()` magic method.
* Updated: EDD auto-updates library to version 1.8

= 2.10.3.2 on June 2, 2021 =

* Improved: Loading of plugin dependencies
* Fixed: Field's required attribute was ignored in certain scenarios when using Edit Entry

= 2.10.3.1 on May 27, 2021 =

* Fixed: The "delete file" button was transparent in Edit Entry when running Gravity Forms 2.5 or newer
* Security enhancements

= 2.10.3 on May 20, 2021 =

* Added: Support for the [All in One SEO](https://wordpress.org/plugins/all-in-one-seo-pack/) plugin
* Fixed: GravityView styles and scripts not loading when embedding View as a block shortcode in GeneratePress
* Fixed: PHP notice appearing when a translation file is not available for the chosen locale
* Fixed: Search clear button disappearing when using GravityView Maps layout

__Developer Updates:__

* Added: `gravityview/fields/custom/form` filter to modify form used as the source for View entries
* Added: `gravityview/fields/custom/entry` filter to modify entry being displayed

= 2.10.2.2 on April 19, 2021 =

* Improved: Previous fix for an issue that affected HTML rendering of some posts and pages

= 2.10.2.1 on April 13, 2021 =

* Fixed: Issue introduced in Version 2.10.2 that affected HTML rendering of some posts and pages
* Fixed: Undefined function error for sites running WordPress 4.x introduced in Version 2.10.2

= 2.10.2 on April 12, 2021 =

* Fixed: Using the GravityView shortcode inside a [reusable block](https://wordpress.org/news/2021/02/gutenberg-tutorial-reusable-blocks/) in the WordPress Editor would prevent CSS and JavaScript from loading
* Fixed: "Open in new tab/window" checkbox is missing from Link to Single Entry and Link to Edit Entry links
* Fixed: Searching while on a paginated search result fails; it shows no entries because the page number isn't removed
* Fixed: Sorting by Entry ID resulted in a MySQL error

= 2.10.1 on March 31, 2021 =

* Added: Allow comparing multiple values when using `[gvlogic]` shortcode
	- Use `&&` to match all values `[gvlogic if="abc" contains="a&&b"]`
	- Use `||` to match any values `[gvlogic if="abc" equals="abc||efg"]`
* Added: `{site_url}` Merge Tag that returns the current site URL. This can be helpful when migrating sites or deploying from staging to live.
* Fixed: Paragraph fields have a "Link to single entry" field setting, even though it doesn't make sense
* Fixed: PDF and Text files were not opened in a lightbox
* Fixed: Show File Upload files as links if they aren't an image, audio, or video file (like a .zip, .txt, or .pdf file)
* Fixed: Lightbox script was being loaded for Views even if it was not being used
* Fixed: Don't show the icon for the "Source URL" field in the View editor
* Fixed: Change Entry Creator not working properly on non-English sites
* Updated _so many translations_! Thank you to all the translators!
	- Arabic translation (thanks Salman!)
	- Dutch translation (thanks Desiree!)
	- Russian translation (thanks Victor S.!)
	- Romanian (thanks Cazare!)
	- Chinese (thanks Edi Weigh!)
	- Turkish (thanks Süha!)
	- Swedish (thanks Adam!)
	- Portuguese (thanks Luis and Rafael!)
	- Dutch (thanks Erik!)
	- Norwegian (thanks Aleksander!)
	- Italian (thanks Clara!)
	- Hungarian (thanks dbalage!)
	- Hebrew
	- French
	- Canadian French (thanks Nicolas!)
	- Finnish (thanks Jari!)
	- Iranian (thanks amir!)
	- Mexican Spanish (thanks Luis!)
	- Spanish (thanks Joaquin!)
	- German (thanks Hubert!)
	- Danish (thanks Lisbeth!)
	- Bosnian (thanks Damir!)
	- Bengali (thanks Akter!)

= 2.10 on March 9, 2021 =

* A beautiful visual refresh for the View editor!
	- Brand new field picker for more easily creating your View
	- Visually see when Single Entry and Edit Entry layouts haven't been configured
	- See at a glance which fields link to Single Entry and Edit Entry
	- Manage and activate layouts from the View editor
	- Added: Show a notice when "Show only approve entries" setting is enabled for a View and no entries are displayed because of the setting
	- Added: Custom Content now supports syntax highlighting, making it much easier to write HTML (to disable, click on the Users sidebar menu, select Profile. Check the box labeled "Disable syntax highlighting when editing code" and save your profile)
	- Added: Warning when leaving Edit View screen if there are unsaved changes
	- Added: See the details of the current field while configuring field settings
	- Added: "Clear all" link to remove all fields from the View editor at once
	- Fixed: It was possible to drag and drop a field while the field settings screen was showing. Now it's not!
	- Fixed: See when fields have been deleted from a form
* New: Brand-new lightbox script, now using [Fancybox](http://fancyapps.com/fancybox/3/). It's fast, it's beautiful, and mobile-optimized.
	- Fixes issue with Gravity Forms images not loading in lightboxes due to secure URLs
* Ready for Gravity Forms 2.5!
* Added: Better support for the Consent field
* Improved layout of the Manage Add-Ons screen
	- Added a "Refresh" link to the Manage Add-Ons screen. This is helpful if you've upgraded your license and are ready to get started!
	- Allow enabling/disabling installed add-ons regardless of license status
* Added: A dropdown in the "All Views" screen to filter Views by the layout (Table, List, DataTables, DIY, Map, etc.)
* Added: Export entries in TSV format by adding `/tsv/` to the View URL
* Fixed: Approval Status field contains HTML in CSV and TSV exports
* Fixed: Updating an entry associated with an unactivated user (Gravity Forms User Registration) would also change entry creator's information
* Fixed: PHP warning `The magic method must have public visibility` appearing in PHP 8.0
* Fixed: PHP notice `Undefined property: stdClass::$icons` appearing on Plugins page
* Fixed: "At least one field must be filled out" validation errors (thanks <a href="https://gravitypdf.com">Gravity PDF</a>!)

__Developer Updates:__

* New: FancyBox is now being used for the lightbox
	- Thickbox is no longer used
	- Modify settings using `gravityview/lightbox/provider/fancybox/settings`
	- [See options available here](https://fancyapps.com/fancybox/3/docs/#options)
	- If you prefer, a [Featherlight lightbox option is available](https://github.com/gravityview/gv-snippets/tree/addon/featherlight-lightbox)
	- Easily add support for your own lightbox script by extending the new `GravityView_Lightbox_Provider` abstract class (the [Featherbox lightbox script](https://github.com/gravityview/gv-snippets/tree/addon/featherlight-lightbox) is a good example).
	- Modified: Formally deprecated the mis-spelled `gravity_view_lightbox_script` and `gravity_view_lightbox_style` filters in favor of  `gravityview_lightbox_script` and `gravityview_lightbox_style` (finally!)
	- Fixed: `gravityview_lightbox_script` filter wasn't being applied
	- Removed `gravityview/fields/fileupload/allow_insecure_lightbox` filter, since it's no longer needed
* Modified: `$_GET` args are now passed to links by default.
	- Added: Prevent entry links (single, edit, duplicate) from including $_GET query args by returning false to the filter `gravityview/entry_link/add_query_args`
	- Added: Prevent entry links being added to *delete* links by returning false to the filter `gravityview/delete-entry/add_query_args`
* Added: `gv_get_query_args()` function to return $_GET query args, with reserved args removed
	- Added: `gravityview/api/reserved_query_args` filter to modify internal reserved URL query args
* Added: `field-is_approved-html.php` and `field-is_approved-csv.php` template files for the Is Approved field
* Modified: Removed
* Modified: `templates/fields/field-entry_link-html.php` template to add `gv_get_query_args()` functionality
* Breaking CSS change: Removed `.gv-list-view` CSS class from the List layout container `<div>`. The CSS class was also used in the looped entry containers, making it hard to style. This issue was introduced in GravityView 2.0. For background, see [the GitHub issue](https://github.com/gravityview/GravityView/issues/1026).

= 2.9.4 on January 25, 2021 =

* Added: Apply `{get}` merge tag replacements in `[gvlogic]` attributes and content
* Modified: Made View Settings changes preparing for a big [Math by GravityView](https://www.gravitykit.com/extensions/math/) update!
* Fixed: "Change Entry Creator" would not work with Gravity Forms no-conflict mode enabled

__Developer Updates:__

* Added: `gravityview/metaboxes/multiple_entries/after` action to `includes/admin/metabox/views/multiple-entries.php` to allow extending Multiple Entries View settings

= 2.9.3 on December 15, 2020 =

* Improved: Add search field to the Entry Creator drop-down menu
* Tweak: Hide field icons (for now) when editing a View...until our refreshed design is released 😉
* Fixed: Some JavaScript warnings on WordPress 5.6
* Fixed: Uncaught error when one of GravityView's methods is used before WordPress finishes loading
* Fixed: Duplicate Entry link would only be displayed to users with an administrator role
* Fixed: Search entries by Payment Date would not yield results
* Fixed: Lightbox didn't work with secure images
* New: New lightbox gallery mode for File Upload fields with Multi-File Upload enabled

__Developer Updates:__

* Added: `gravityview/search-trim-input` filter to strip or preserve leading/trailing whitespaces in Search Bar values
* Added: Future WordPress version compatibility check
* Tweak: Improved logging output
* Modified: `gravityview_date_created_adjust_timezone` default is now set to false (use UTC value)

= 2.9.2.1 on October 26, 2020 =

* Improved: Plugin license information layout when running Gravity Forms 2.5
* Fixed: View Settings overflow their container (introduced in 2.9.2)

= 2.9.2 on October 21, 2020 =

* Added: GravityView is now 100% compatible with upcoming [Gravity Forms 2.5](https://www.gravityforms.com/gravity-forms-2-5-beta-2/)!
* Added: New View setting to redirect users to a custom URL after deleting an entry
* Added: An option to display "Powered by GravityView" link under your Views. If you're a [GravityView affiliate](https://www.gravitykit.com/account/affiliate/), you can earn 20% of sales generated from your link!
* Improved: Duplicate Entry field is only visible for logged-in users with edit or duplicate entry permissions
* Modified: Remove HTML from Website and Email fields in CSV output
* Fixed: Possible fatal error when Gravity Forms is inactive
* Fixed: Export of View entries as a CSV would result in a 404 error on some hosts
* Fixed: Entries filtered by creation date using relative dates (e.g., "today", "-1 day") did not respect WordPress's timezone offset
* Fixed: Partial entries edited in GravityView were being duplicated
* Fixed: Trying to activate a license disabled due to a refund showed an empty error message
* Tweak: Improvements to tooltip behavior in View editor
* Tweak: When "Make Phone Number Clickable" is checked, disable the "Link to single entry" setting in Phone field settings
* Tweak: Don't show "Open links in new window" for Custom Content field
* Tweak: Removed "Open link in the same window?" setting from Website field
	- Note: For existing Views, if both "Open link in the same window?" and "Open link in a new tab or window?" settings were checked, the link will now _not open in a new tab_. We hope no one had them both checked; this would have caused a rift in space-time and a room full of dark-matter rainbows.

__Developer Updates:__

* Added brand-new unit testing and acceptance testing...stay tuned for a write-up on how to easily run the GravityView test suite
* Changed: `/templates/fields/field-website-html.php` and `/templates/deprecated/fields/website.php` to use new `target=_blank` logic
* Fixed: License key activation when `GRAVITYVIEW_LICENSE_KEY` was defined
* Deprecated: Never used method `GravityView_Delete_Entry::set_entry()`

= 2.9.1 on September 1, 2020 =

* Improved: Changed the Support Port icon & text to make it clearer
* Updated: Updater script now handles WordPress 5.5 auto-updates
* Fixed: Add Yoast SEO 14.7 scripts to the No-Conflict approved list
* Fixed: Available Gravity Forms forms weren't appearing in the Gravity Forms widget when configuring a View

__Developer Updates:__

* Improved: Gravity Forms 2.5 beta support
* Fixed: Issue when server doesn't support `GLOB_BRACE`
* Fixed: Removed references to non-existent source map files

= 2.9.0.1 on July 23, 2020 =

* Fixed: Loading all Gravity Forms forms on the frontend
	* Fixes Map Icons field not working
	* Fixes conflict with gAppointments and Gravity Perks
* Fixed: Fatal error when Gravity Forms is inactive

= 2.9 on July 16, 2020 =

* Added: A "Gravity Forms" widget to easily embed a form above and below a View
* Added: Settings for changing the "No Results" text and "No Search Results" text
* Added: "Date Updated" field to field picker and sorting options
* Modified: When clicking the "GravityView" link in the Admin Toolbar, go to GravityView settings
* Improved: Add new Yoast SEO plugin scripts to the No-Conflict approved list
* Improved: Add Wicked Folders plugin scripts to the No-Conflict approved list
* Fixed: Don't allow sorting by the Duplicate field
* Fixed: Multi-site licenses not being properly shared with single sites when GravityView is not Network Activated
* Fixed: Potential fatal error for Enfold theme

__Developer Updates:__

* Fixed: Settings not able to be saved when using the `GRAVITYVIEW_LICENSE_KEY` constant
* Fixed: License not able to be activated when using the `GRAVITYVIEW_LICENSE_KEY` constant
* Fixed: Potential PHP warning when using the `{created_by}` Merge Tag
* Modified: Added index of the current file in the loop to the `gravityview/fields/fileupload/file_path` filter

= 2.8.1 on April 22, 2020 =

* Added: Better inline documentation for View Settings
* Improved: When clicking "Add All Form Fields" in the "+ Add Field" picker
* Modified: Changed default settings for new Views to "Show only approved entries"
* Modified: When adding a field to a table-based layout, "+ Add Field" now says "+ Add Column"
* Fixed: Single Entry "Hide empty fields" not working in Table and DataTables layouts

= 2.8 on April 16, 2020 =

* Added: User Fields now has many more options, including avatars, first and last name combinations, and more
* Added: A new [Gravatar (Globally Recognized Avatar)](https://en.gravatar.com) field
* Added: "Display as HTML" option for Paragraph fields - By default, safe HTML will be shown. If disabled, only text will be shown.
* Added: Support for Gravity Forms Partial Entries Add-On. When editing an entry, the entry's "Progress" will now be updated.
* Modified: Sort forms by title in Edit View, rather than Date Created (thanks, Rochelle!)
* Modified: The [`{created_by}` Merge Tag](https://docs.gravitykit.com/article/281-the-createdby-merge-tag)
	* When an entry was created by a logged-out user, `{created_by}` will now show details for a logged-out user (ID `0`), instead of returning an unmodified Merge Tag
	* When `{created_by}` is passed without any modifiers, it now will return the ID of the user who created the entry
	* Fixed PHP warning when `{created_by}` Merge Tag was passed without any modifiers
* Fixed: The "Single Entry Title" setting was not working properly
* Fixed: Recent Entries widget filters not being applied
* Updated translations: Added Formal German translation (thanks, Felix K!) and updated Polish translation (thanks, Dariusz!)

__Developer Updates:__

* Added: `gravityview/fields/textarea/allow_html` filter to toggle whether Paragraph field output should allow HTML or should be sanitized with `esc_html()`
* Added: `gravityview/field/created_by/name_display` filter for custom User Field output.
* Added: `gravityview/field/created_by/name_display/raw` allow raw (unescaped) output for `gravityview/field/created_by/name_display`.
* Added: `gravityview/fields/gravatar/settings` filter to modify the new Gravatar field's settings
* Added: `gravityview/search/sieve_choices` filter in Version 2.5 that enables only showing choices in the Search Bar that exist in entries ([learn more about this filter](https://docs.gravitykit.com/article/701-show-choices-that-exist))
* Modified: `gravityview_get_forms()` and `GVCommon::get_forms()` have new `$order_by` and `$order` parameters (Thanks, Rochelle!)
* Fixed: `gravityview/edit_entry/user_can_edit_entry` and `gravityview/capabilities/allow_logged_out` were not reachable in Edit Entry and Delete Entry since Version 2.5

= 2.7.1 on February 24, 2020 =

* Fixed: Fatal error when viewing entries using WPML or Social Sharing & SEO extensions

= 2.7 on February 20, 2020 =

* Added: "Enable Edit Locking" View setting to toggle on and off entry locking (in the "Edit Entry" tab of the View Settings)
* Fixed: Broken Toolbar link to Gravity Forms' entry editing while editing an entry in GravityView
* Fixed: PHP undefined index when editing an entry with empty File Upload field
* Fixed: When adding a field in the View Configuration, the browser window would resize

__Developer Updates:__

* Modified: The way Hidden Fields are rendered in Edit Entry no fields are configured. [Read what has changed around Hidden Fields](https://docs.gravitykit.com/article/678-edit-entry-hidden-fields-field-visibility#timeline)
	* Fixed: Rendering Hidden Fields as `input=hidden` when no fields are configured in Edit Entry (fixing a regression in 2.5)
	* Modified: The default value for the `gravityview/edit_entry/reveal_hidden_field` filter is now `false`
	* Added: `gravityview/edit_entry/render_hidden_field` filter to modify whether to render Hidden Field HTML in Edit Entry (default: `true`)
* Modified: Changed `GravityView_Edit_Entry_Locking::enqueue_scripts()` visibility to protected

= 2.6 on February 12, 2020 =

* Added: Implement Gravity Forms Entry Locking - see when others are editing an entry at the same time ([learn more](https://docs.gravitykit.com/article/676-entry-locking))
* Added: Easily duplicate entries in Gravity Forms using the new "Duplicate" link in Gravity Forms Entries screen ([read how](https://docs.gravitykit.com/article/675-duplicate-gravity-forms-entry))
* Improved: Speed up loading of Edit View screen
* Improved: Speed of adding fields in the View Configuration screen
* Modified: Reorganized some settings to be clearer
* Fixed: Potential fatal error when activating extensions with GravityView not active
* Updated: Russian translation (thank you, Victor S!)

__Developer Updates:__

* Added: `gravityview/duplicate/backend/enable` filter to disable adding a "Duplicate" link for entries
* Added: `gravityview/request/is_renderable` filter to modify what request classes represent valid GravityView requests
* Added: `gravityview/widget/search/form/action` filter to change search submission URL as needed
* Added: `gravityview/entry-list/link` filter to modify Other Entries links as needed
* Added: `gravityview/edit/link` filter to modify Edit Entry link as needed
* Fixed: A rare issue where a single entry is prevented from displaying with Post Category filters
* Modified: Important! `gravityview_get_entry()` and `GVCommon::get_entry()` require a View object as the fourth parameter. While the View will be retrieved from the context if the parameter is missing, it's important to supply it.
* Modified: `GVCommon::check_entry_display` now requires a View object as the second parameter. Not passing it will return an error.
* Modified: `gravityview/common/get_entry/check_entry_display` filter has a third View parameter passed from `GVCommon::get_entry`
* Modified: Bumped future minimum Gravity Forms version to 2.4

= 2.5.1 on December 14, 2019 =

* Modified: "Show Label" is now off by default for non-table layouts
* Improved: The View Configuration screen has been visually simplified. Fewer borders, larger items, and rounder corners.
* Accessibility improvements. Thanks to [Rian Rietveld](https://rianrietveld.com) and Gravity Forms for their support.
	- Color contrast ratios now meet [Web Content Accessibility Guidelines (WCAG) 2.0](https://www.w3.org/TR/WCAG20/) recommendations
	- Converted links that act as buttons to actual buttons
	- Added keyboard navigation support for "Add Field" and "Add Widget" pickers
	- Auto-focus the field search field when Add Field is opened
	- Improved Search Bar HTML structure for a better screen reader experience
	- Added ARIA labels for Search Bar configuration buttons
	- Improved touch target size and spacing for Search Bar add/remove field buttons
* Fixed: "Search All" with Multiple Forms plugin now works as expected in both "any" and "all" search modes.

__Developer Updates:__

* Added: `gravityview_lightbox_script` and `gravityview_lightbox_style` filters.
* Deprecated: `gravity_view_lightbox_script` and `gravity_view_lightbox_style` filters. Use `gravityview_lightbox_script` and `gravityview_lightbox_style` instead.

= 2.5 on December 5, 2019 =

This is a **big update**! Lots of improvements and fixes.

#### All changes:

* **GravityView now requires WordPress 4.7 or newer.**
* Added: A new "Duplicate Entry" allows you to duplicate entries from the front-end
* View Configuration
    * Added: You can now add labels for Custom Content in the View editor (this helps keep track of many Custom Content fields at once!)
    * Modified: New Views will be created with a number of default widgets preset
    * Fixed: View configuration could be lost when the "Update" button was clicked early in the page load or multiple times rapidly
    * Fixed: Some users were unable to edit a View, although having the correct permissions
* Improved CSV output
    * Modified: Multiple items in exported CSVs are now separated by a semicolon instead of new line. This is more consistent with formatting from other services.
    * Fixed: Checkbox output in CSVs will no longer contain HTML by default
    * Fixed: Textarea (Paragraph) output in CSVs will no longer contain `<br />` tags by default
* Edit Entry
    * Added: Directly embed the Edit Entry screen using the shortcode `[gventry edit="1"]`
    * Fixed: Editing an entry with Approve/Disapprove field hidden would disapprove an unapproved entry
    * Fixed: Field visibility when editing entries. Hidden fields remain hidden unless explicitly allowed via field configuration.
    * Fixed: Hidden calculation fields were being recalculated on Edit Entry
* Sorting and Search
    * Fixed: User sorting does not work when the `[gravityview]` shortcode defines a sorting order
    * Fixed: Proper sorting capabilities for Time and Date fields
    * Fixed: Page Size widget breaks when multiple search filters are set
    * Fixed: Page Size widget resets itself when a search is performed
* [Multiple Forms](https://www.gravitykit.com/extensions/multiple-forms/) fixes
    * Fixed: Global search not working with joined forms
    * Fixed: Custom Content fields now work properly with Multiple Forms
    * Fixed: [Gravity PDF](https://gravitypdf.com) support with Multiple Forms plugin and Custom Content fields
    * Fixed: Entry Link, Edit Link and Delete Link URLs may be incorrect with some Multiple Forms setups
* Integrations
    * Added: "Show as score" setting for Gravity Forms Survey fields
    * Added: Support for [Gravity Forms Pipe Add-On](https://www.gravityforms.com/add-ons/pipe-video-recording/)
    * Added: Track the number of pageviews entries get by using the new `[gv_pageviews]` shortcode integration with the lightweight [Pageviews](https://pageviews.io/) plugin
    * Fixed: [GP Nested Forms](https://gravitywiz.com/documentation/gravity-forms-nested-forms/) compatibility issues
    * Fixed: PHP warnings appeared when searching Views for sites running GP Populate Anything with "Default" permalinks enabled
* Improved: When a View is embedded on a post or page with an incompatible URL Slug, show a warning ([read more](https://docs.gravitykit.com/article/659-reserved-urls))
* Fixed: Number field decimal precision formatting not being respected
* Fixed: Lifetime licenses showed "0" instead of "Unlimited" sites available
* Updated: Polish translation (Thanks, Dariusz!)

__Developer Updates:__

* Added: `[gventry edit="1"]` mode where edit entry shortcodes can be used now (experimental)
* Added: `gravityview/template/field/csv/glue` filter to modify the glue used to separate multiple values in the CSV export (previously "\n", now default is ';')
* Added: `gravityview/shortcodes/gventry/edit/success` filter to modify [gventry] edit success message
* Added: `gravityview/search/sieve_choices` filter that sieves Search Widget field filter choices to only ones that have been used in entries (a UI is coming soon)
* Added: `gravityview/search/filter_details` filter for developers to modify search filter configurations
* Added: `gravityview/admin/available_fields` filter for developers to add their own assignable fields to View configurations
* Added: `gravityview/features/paged-edit` A super-secret early-bird filter to enable multiple page forms in Edit Entry
* Added: `$form_id` parameter for the `gravityview_template_$field_type_options` filter
* Added: `gravityview/security/require_unfiltered_html` filter now has 3 additional parameters: `user_id`, `cap` and `args`.
* Added: `gravityview/gvlogic/atts` filter for `[gvlogic]`
* Added: `gravityview/edit_entry/page/success` filter to alter the message between edit entry pages.
* Added: `gravityview/approve_entries/update_unapproved_meta` filter to modify entry update approval status.
* Added: `gravityview/search/searchable_fields/whitelist` filter to modify allowed URL-based searches.
* Fixed: Some issues with `unfiltered_html` user capabilities being not enough to edit a View
* Fixed: Partial form was being passed to `gform_after_update_entry` filter after editing an entry. Full form will now be passed.
* Fixed: Widget form IDs would not change when form ID is changed in the View Configuration screen
* Fixed: Intermittent `[gvlogic2]` and nested `else` issues
    * The `[gvlogic]` shortcode has been rewritten for more stable, stateless behavior
* Fixed: `GravityView_Entry_Notes::get_notes()` can return null; cast `$notes` as an array in `templates/fields/field-notes-html.php` and `includes/extensions/entry-notes/fields/notes.php` template files
* Fixed: Prevent error logs from filling with "union features not supported"
* Modified: Cookies will no longer be set for Single Entry back links
* Modified: Default 250px `image_width` setting for File Upload images is now easily overrideable
* Removed: The `gravityview/gvlogic/parse_atts/after` action is no longer available. See `gravityview/gvlogic/atts` filter instead
* Removed: The `GVLogic_Shortcode` class is now a lifeless stub. See `\GV\Shortcodes\gvlogic`.
* Deprecated: `gravityview_get_current_view_data` — use the `\GV\View` API instead

= 2.4.1.1 on August 27, 2019 =

* Fixed: Inconsistent sorting behavior for Views using Table layouts
* Fixed: Searching all fields not searching Multi Select fields
* Fixed: Error activating GravityView when Gravity Forms is disabled
* Fixed: "Getting Started" and "List of Changes" page layouts in WordPress 5.3
* Fixed: Don't show error messages twice when editing a View with a missing form
* Tweak: Don't show "Create a View" on trashed forms action menus

= 2.4 on July 17, 2019 =

**We tightened security by limiting who can edit Views. [Read how to grant Authors and Editors access](https://docs.gravitykit.com/article/598-non-administrator-edit-view).**

* Added: A new Result Number field and `{sequence}` Merge Tag [learn all about it!](https://docs.gravitykit.com/article/597-the-sequence-merge-tag)
* Added: `{date_updated}` Merge Tag ([see all GravityView Merge Tags](https://docs.gravitykit.com/article/76-merge-tags))
* Added: Option to output all CSV entries, instead of a single page of results
* Fixed: Settings compatibility issues on Multisite
* Fixed: CSV output for address fields contained Google Maps link
* Fixed: When editing an entry in Gravity Forms, clicking the "Cancel" button would not exit edit mode
* Fixed: Some fatal errors when Gravity Forms is deactivated while GravityView is active
* Fixed: Search All Fields functionality with latest Gravity Forms

__Developer Updates:__

* **Breaking Change:** Users without the `unfiltered_html` capability can no longer edit Views.
* Added: `gravityview/security/allow_unfiltered_html` to not require `unfiltered_html`. Dangerous!
* Added: `gravityview/template/field/address/csv/delimiter` filter for CSV output of addresses

= 2.3.2 on May 3, 2019 =

* Re-fixed: Conditional Logic breaks in Edit Entry if the condition field is not present

__Developer Updates:__

* Fixed: `strtolower()` warnings in `class-frontend-views.php`
* Fixed: `gravityview/fields/fileupload/link_atts` filter didn't work on link-wrapped images
* Fixed: PHP notice triggered when using the Poll widget
* Updated: Updater script, which should improve license check load time

= 2.3.1 on April 18, 2019 =

* Added: Entry Approval now features a popover that allows you to select from all approval statuses
* Fixed: Issues accessing Edit Entry for Views using [Multiple Forms](https://www.gravitykit.com/extensions/multiple-forms/)
* Fixed: Issues with Edit Entry where fields were duplicated. This temporarily reverts the conditional logic fix added in 2.3.
* Fixed: Maps will now properly use global API key settings on Multisite installations

__Developer Updates:__

* Fixed: Issues searching Address fields that contain custom states
* Added: `gravityview/approve_entries/popover_placement` filter to modify the placement of the approval popover (default: right)

= 2.3 on April 2, 2019 =

**Gravity Forms 2.3 is required**. Some functionality will not work if you are using Gravity Forms 2.2. If this affects you, please [let us know](mailto:support@gravitykit.com?subject=Gravity%20Forms%202.3%20Requirement)

* Added: Multi-Sorting! Example: Sort first by Last Name, then sort those results by First Name [Read more about multi-sorting](https://docs.gravitykit.com/article/570-sorting-by-multiple-columns)
    - Works great with our [DataTables extension](https://www.gravitykit.com/extensions/datatables/), too!
* Added: `[gvlogic logged_in="true"]` support to easily check user login status - [read how it works](https://docs.gravitykit.com/article/252-gvlogic-shortcode#logged-in-parameter)
* Added: Dropdown, Radio and Link input support for searching product fields
* Fixed: Conditional Logic breaks in Edit Entry if the condition field is not present
* Fixed: Sorting numbers with decimals
* Fixed: CSV output of List and File Upload fields
* Fixed: "Hide empty fields" setting not working Product and Quantity fields
* Fixed: Month and day reversed in multi-input date search fields
* Fixed: Join issues with embedded Views when using [Multiple Forms](https://www.gravitykit.com/extensions/multiple-forms/)
* Fixed: Other Entries empty text override was not working
* Updated: 100% translated for Dutch, German, and French

__Developer Updates:__

* Added: `gravityview/search/created_by/text` filter to override dropdown and radio text in "created by" search UI
* Added: `gravityview/approve_entries/after_submission` filter to prevent `is_approved` meta from being added automatically after entry creation
* Modified: List and File Upload fields are now output as objects/arrays in REST API JSON
* Modified: [Business Hours](https://wordpress.org/plugins/gravity-forms-business-hours/) field support in CSV and JSON output
* Fixed: Fatal error when custom templates are loaded without `\GV\Template_Context`
* Fixed: Potential PHP warning with PHP 7.2
* Added notice for users to upgrade to PHP 5.6, since WordPress will be bumping the minimum version soon


= 2.2.5 on February 4, 2019 =

* Added: Support for nested dropdown selection in Search Bar
* Fixed: State search dropdown type for custom address types
* Fixed: Don't show Credit Card fields on the Edit Entry screen (#1219)
* REST API and CSV fixes
    * Fixed: Email field being output as links in CSV
    * Fixed: CSVs could not contain more than one special field (Entry ID, Custom Content, etc.)
    * Fixed: CSV and JSON REST API did not output duplicate headers (Entry ID, Custom Content, etc.)
    * Fixed: JSON REST API endpoint did not render Custom Content fields
    * Modified: In the REST API duplicate keys are now suffixed with (n), for example: id(1), id(2), instead of not showing them at all
* Updated: Script used to provide built-in Support Port
* Updated: Russian translation by [@awsswa59](https://www.transifex.com/user/profile/awsswa59/)

__Developer Updates:__

* Added: `gravityview/edit_entry/before_update` hook
* Added: `gravityview/api/field/key` filter to customize the generated REST API entry JSON keys
* Added: `gravityview/template/csv/field/raw` filter to allow raw output of specific fields
* Modified: CSV REST API endpoint returns binary data instead of JSON-encoded data

= 2.2.4 on January 14, 2019 =

* Fixed: Other Entries field would display all entries without filtering
* Fixed: Entry Date searches not working (broken in 2.2)
* Fixed: CSV outputting wrong date formats for Date and Date Created fields
* Fixed: CSV outputting empty content for Custom Content fields
* Fixed: Changelog formatting so that the 2.2.1, 2.2.2, and 2.2.3 updates are shown
* Fixed: The picture of Floaty was _really big_ in the Getting Started screen
* Updated Translations for Italian and Iranian. Thanks, Farhad!

= 2.2.3 on December 20, 2018 =

* Fixed: Issue loading translation files on Windows IIS servers

__Developer Updates:__

* Added: Third argument to `gravityview_search_operator` filter (the current `\GV\View` object)
* Added: `GravityView_Image::is_valid_extension()` to determine whether an extension is valid for an image
* Fixed: Search operator overrides that broke in 2.2
* Modified: SVG files are now processed as images in GravityView
* Modified: Changed translation file loading order to remove paths that didn't work! [See this article for the updated paths](https://docs.gravitykit.com/article/530-translation-string-loading-order).

= 2.2.2 on December 11, 2018 =

* Added: Support for the new [Multiple Forms beta](https://www.gravitykit.com/extensions/multiple-forms/)!
* **Minor CSS Change**: Reduced Search Bar negative margins to fix the Search Bar not aligning properly
* Fixed: Calculation fields that were not added to the Edit Entry fields were being emptied (except the price)
* Updated translations - thank you, translators!
    - Turkish translated by [@suhakaralar](https://www.transifex.com/accounts/profile/suhakaralar/)
    - Russian translated by [@awsswa59](https://www.transifex.com/user/profile/awsswa59/)
    - Polish translated by [@dariusz.zielonka](https://www.transifex.com/user/profile/dariusz.zielonka/)

__Developer Updates:__

* Template Change: Updated `widget-poll.php` template to display poll results for all Multiple Forms fields
* Added: `gravityview/query/class` filter to allow query class overrides, needed for Multiple Forms extension
* Added: `gravityview/approve_entries/autounapprove/status` filter to change the approval status set when an entry is modified in Edit Entry
* Added: `$unions` property to `\GV\View`, for future use with [Multiple Forms plugin](https://www.gravitykit.com/extensions/multiple-forms/)

= 2.2.1 on December 4, 2018 =

* Confirmed compatibility with WordPress 5.0 and the new Gutenberg editor ([use the shortcode block to embed](https://docs.gravitykit.com/article/526-does-gravityview-support-gutenberg))
* Added: Support for upcoming [Multiple Forms plugin](https://www.gravitykit.com/extensions/multiple-forms/)
* Fixed: Edit Entry writes incorrectly-formatted empty values in some cases.
* Fixed: "Hide View data until search is performed" not working for [Maps layout](https://www.gravitykit.com/extensions/maps/)
* Fixed: Entries are not accessible when linked to from second page of results
* Fixed: Search redirects to home page when previewing an unpublished View

__Developer Updates:__

* Fixed: Error loading GravityView when server has not defined `GLOB_BRACE` value for the `glob()` function
* Added: `gravityview/entry/slug` filter to modify entry slug. It runs after the slug has been generated by `GravityView_API::get_entry_slug()`
* Added: `\GV\Entry::is_multi()` method to check whether the request's entry is a `Multi_Entry` (contains data from multiple entries because of joins)

= 2.2 on November 28, 2018 =

* Yes, GravityView is fully compatible with Gravity Forms 2.4!
* Added: Choose where users go after editing an entry
* Added: Search entries by approval status with new "Approval Status" field in the Search Bar
* Added: More search input types added for "Created By" searches
* Added: When searching "Created By", set the input type to "text" to search by user email, login and name fields
* Fixed: Issue installing plugins from the Extensions page on a Multisite network
* Fixed: When a View is embedded on the homepage of a site, Single Entry and Edit Entry did not work (404 not found error)
* Fixed: Stray "Advanced Custom Fields" editor at the bottom of Edit View pages
* Fixed: Labels and quantities removed when editing an entry that had product calculations
* Fixed: When multiple Views are embedded on a page, Single Entry could sometimes show "You are not allowed to view this content"
* Fixed: Major search and filtering any/all mode combination issues, especially with "Show only approved entries" mode, A-Z Filters, Featured Entries, Advanced Filtering plugins
* Fixed: Support all [documented date formats](https://docs.gravitykit.com/article/115-changing-the-format-of-the-search-widgets-date-picker) in Search Bar date fields
* Fixed: Issues with [Advanced Filtering](https://www.gravitykit.com/extensions/advanced-filter/) date fields (including human strings, less than, greater than)
* Fixed: Security issue when Advanced Filter was configured with an "Any form field" filter (single entries were not properly secured)
* Fixed: The Quiz Letter Grade is lost if Edit Entry does not contain all Gravity Forms Quiz Add-On fields

__Developer Updates:__

* Updated: `search-field-select.php` template to gracefully handle array values
* Added: Filters for new "Created By" search. [Learn how to modify what fields are searched](https://docs.gravitykit.com/article/523-created-by-text-search).

= 2.1.1 on October 26, 2018 =

* Added: A "Connected Views" menu on the Gravity Forms Forms page - hover over a form to see the new Connected Views menu!
* Fixed: Additional slashes being added to the custom date format for Date fields
* Fixed: Quiz Letter Grade not updated after editing an entry that has Gravity Forms Quiz fields
* Fixed: Single Entry screen is inaccessible when the category is part of a URL path (using the `%category%` tag in the site's Permalinks settings)
* Fixed: Issue where GravityView CSS isn't loading in the Dashboard for some customers
* Fixed: Display uploaded files using Gravity Forms' secure link URL format, if enabled
* Updated Polish translation. Dziękuję Ci, [@dariusz.zielonka](https://www.transifex.com/user/profile/dariusz.zielonka/)!

__Developer Updates:__

* Added: `gravityview/template/table/use-legacy-style` filter to  use the legacy Table layout stylesheet without any responsive layout styles (added in GravityView 2.1) - [Here's code you can use](https://gist.github.com/zackkatz/45d869e096cd5114a87952d292116d3f)
* Added: `gravityview/view/can_render` filter to allow you to override whether a View can be rendered or not
* Added: `gravityview/widgets/search/datepicker/format` filter to allow you to modify only the format used, rather than using the `gravityview_search_datepicker_class` filter
* Fixed: Fixed an issue when using [custom entry slugs](https://docs.gravitykit.com/article/57-customizing-urls) where non-unique values across forms cause the entries to not be accessible
* Fixed: Undefined index PHP warning in the GravityView Extensions screen
* Fixed: Removed internal usage of deprecated GravityView functions
* Limitation: "Enable lightbox for images" will not work on images when using Gravity Forms secure URL format. [Contact support](mailto:support@gravitykit.com) for a work-around, or use a [different lightbox script](https://docs.gravitykit.com/article/277-using-the-foobox-lightbox-plugin-instead-of-the-default).

= 2.1.0.2 and 2.1.0.3 on September 28, 2018 =

* Fixed: Slashes being added to field quotes
* Fixed: Images showing as links for File Upload fields

= 2.1.0.1 on September 27, 2018 =

* Fixed: Responsive table layout labels showing sorting icon HTML
* Fixed: Responsive table layout showing table footer

= 2.1 on September 27, 2018 =

* Added: You can now send email notifications when an entry is approved, disapproved, or the approval status has changed. [Learn how](https://docs.gravitykit.com/article/488-notification-when-entry-approved)
* Added: Automatically un-approve an entry when it has been updated by an user without the ability to moderate entries
* Added: Easy way to install GravityView Extensions and our stand-alone plugins [Learn how](https://docs.gravitykit.com/article/489-managing-extensions)
* Added: Enable CSV output for Views [Learn how](https://docs.gravitykit.com/article/491-csv-export)
* Added: A "Page Size" widget allows users to change the number of entries per page
* Added: Support for displaying a single input value of a Chained Select field
* Added: The Table layout is now mobile-responsive!
* Improved: Added a shortcut to reset entry approval on the front-end of a View: "Option + Click" on the Entry Approval field
* Fixed: Custom date format not working with the `{date_created}` Merge Tag
* Fixed: Embedding a View inside an embedded entry didn't work
* Fixed: "Link to entry" setting not working for File Upload fields
* Fixed: Approval Status field not showing anything
* Updated translations - thank you, translators!
    - Polish translated by [@dariusz.zielonka](https://www.transifex.com/user/profile/dariusz.zielonka/)
    - Russian translated by [@awsswa59](https://www.transifex.com/user/profile/awsswa59/)
    - Turkish translated by [@suhakaralar](https://www.transifex.com/accounts/profile/suhakaralar/)
    - Chinese translated by [@michaeledi](https://www.transifex.com/user/profile/michaeledi/)

__Developer Notes:__

* Added: Process shortcodes inside [gv_entry_link] shortcodes
* Added: `gravityview/shortcodes/gv_entry_link/output` filter to modify output of the `[gv_entry_link]` shortcode
* Added `gravityview/widget/page_size/settings` and `gravityview/widget/page_size/page_sizes` filters to modify new Page Size widget
* Modified: Added `data-label` attributes to all Table layout cells to make responsive layout CSS-only
* Modified: Added responsive CSS to the Table layout CSS ("table-view.css")
* Improved: Reduced database lookups when using custom entry slugs
* Introduced `\GV\View->can_render()` method to reduce code duplication
* Fixed: Don't add `gvid` unless multiple Views embedded in a post
* Fixed: PHP 5.3 warning in when using `array_combine()` on empty arrays
* Fixed: Apply `addslashes` to View Configuration when saving, fixing `{date_created}` format
* REST API: Allow setting parent post or page with the REST API request using `post_id={id}` ([learn more](https://docs.gravitykit.com/article/468-rest-api))
* REST API: Added `X-Item-Total` header and meta to REST API response

= 2.0.14.1 on July 19, 2018 =

* Fixed: Potential XSS ("Cross Site Scripting") security issue. **Please update.**
* Fixed: GravityView styles weren't being loaded for some users

= 2.0.14 on July 9, 2018 =

* Added: Allow filtering entries by Unapproved status in Gravity Forms
* Added: Reset entry approval status by holding down Option/Alt when clicking entry approval icon
* Fixed: Merge Tags not working in field Custom Labels
* Fixed: Enable sorting by approval status all the time, not just when a form has an Approval field
* Fixed: When a View is saved without a connected form, don't show "no longer exists" message
* Fixed: Inline Edit plugin not updating properly when GravityView is active

__Developer Notes:__

* Added: `gravityview/approve_entries/after_submission/default_status` filter to modify the default status of an entry as it is created.
* Modified: No longer delete `is_approved` entry meta when updating entry status - leave the value to be `GravityView_Entry_Approval_Status::UNAPPROVED` (3)
* Fixed: Allow for "in" and "not_in" comparisons when using `GravityView_GFFormsModel::is_value_match`
* Tweak: If "Search Mode" key is set, but there is no value, use "all"
* Tweak: Reduced number of database queries when rendering a View

= 2.0.13.1 on June 26, 2018 =

* Fixed: Custom Content fields not working with DIY Layout
* Fixed: Error when displaying plugin updates on a single site of a Multisite installation

= 2.0.13 on June 25, 2018 =

* Fixed: When View is embedded in a page, the "Delete Entry" link redirects the user to the View URL instead of embedded page URL
* Fixed: Custom Content fields not working with DIY Layout since 2.0.11
* Fixed: Fatal error when migrating settings from (very) old versions of GravityView
* Fixed: oEmbed not working when using "plain" URLs with numeric View ID slugs

__Developer Notes__

* Added: Code to expose Entry Notes globally, to fix conflict with DataTables (future DataTables update required)
* Added: `data-viewid` attribute to the Search Bar form with the current View ID
* Added: Current Post ID parameter to the `gravityview/edit-entry/publishing-action/after` action

= 2.0.12 on June 12, 2018 =

* Fixed: On the Plugins page, "Update now" not working for GravityView Premium Plugins, Views & Extensions
* Fixed: Always show that plugin updates are available, even if a license is expired

= 2.0.11 on June 12, 2018 =

* Added: Search for fields by name when adding fields to your View configuration (it's really great!)
* Fixed: GravityView license details not saving when the license was activated (only when the Update Settings button was clicked)
* Fixed: Entry filtering for single entries
* Fixed: Per-user language setting not being used in WordPress 4.7 or newer

__Developer Notes__

* Added: `\GV\View::get_joins()` method to fetch array of `\GV\Joins` connected with a View
* Added: `\GV\View::get_joined_forms()` method to get array of `\GV\GF_Forms` connected with a View

= 2.0.10 on June 6, 2018 =

* Fixed: Password-protected Views were showing "You are not allowed to view this content" instead of the password form
* Fixed: When Map View is embedded, Search Bar pointed to View URL, not page URL

= 2.0.9 on June 1, 2018 =

* Added: Allow passing `{get}` Merge Tags to [gventry] and [gvfield] shortcodes
* Fixed: Searching by entry creator using the Search Bar wasn't working
* Fixed: Edit Entry showing "Invalid link" warnings when multiple Views are embedded on a page
* Fixed: Issues with legacy template back-compatiblity (A-Z Filters) and newer API widgets (Maps)
* Fixed: Translations for entry "meta", like "Created By" or "Date Created"
* Fixed: When searching State/Province with the Search Bar, use "exact match" search

__Developer Notes__

* Added: Auto-prefixing for all CSS rules, set to cover 99.7% of browsers. We were already prefixing, so it doesn't change much, but it will update automatically from now on, based on browser support.

= 2.0.8.1 on May 31, 2018 =

* Fixed: Standalone map fields not displaying on the [Maps layout](https://www.gravitykit.com/extensions/maps/)
* Fixed: `[gv_entry_link]` when embedded in a post or page, not a View
* Fixed: `[gv_entry_link]` returning a broken link when the entry isn't defined
* Fixed: Conflict with Testimonials Widget plugin (and other plugins) loading outdated code
* Fixed: PHP notice when displaying Gravity Flow "Workflow" field

= 2.0.8 on May 25, 2018 =

* Fixed: Table layout not using field Column Width settings
* Fixed: With "Show Label" disabled, "Custom Label" setting is being displayed (if set)
* Fixed: List Field columns were being shown as searchable in Search Bar
* Fixed: Conflict with Gravity Forms Import Entries file upload process
* Fixed: Empty searches could show results when "Hide View data until search is performed" is enabled
* Fixed: When "Start Date" and "End Date" are the same day, results may not be accurate

__Developer Updates__

* Fixed: `gv_value()` didn't have necessary View global data set for backward compatibility (`gv_value()` is now deprecated! Use `Use \GV\Field_Template::render()` instead.)

= 2.0.7.1 on May 24, 2018 =

* Fixed: Merge Tags not being shown in Custom Content fields in Edit Entry
* Fixed: "gvGlobals not defined" JavaScript error on Edit Entry screen affecting some themes
* Fixed: Don't clear Search Bar configuration when switching View layouts

= 2.0.7 on May 23, 2018 =

* Fixed: Entry visibility when View is embedded
* Fixed: Don't show widgets if we're oEmbedding an entry
* Fixed: Don't apply "Hide Until Search" on entry pages
* Fixed: "Hide View data until search is performed" not working for Views on embedded pages
* Fixed: Restore Advanced Custom Fields plugin compatibility
* Tweak: When activating a license, remove the notice immediately
* Fixed: Maps API key settings resetting after 24 hours

__Developer Updates__

* Changed: gravityview_get_context() now returns empty string if not GravityView post type

= 2.0.6.1 on May 21, 2018 =

* Fixed: "Hide View data until search is performed" not working
* Added: Support for SiteOrigin Page Builder and LiveMesh SiteOrigin Widgets
* Fixed: Enfold Theme layout builder no longer rendering Views

= 2.0.6 on May 17, 2018 =

* Fixed: Conflicts with Yoast SEO & Jetpack plugins that prevent widgets from displaying
* Fixed: Some fields display as HTML (fixes Gravity Flow Discussion field, for example)
* Fixed: Some Merge Tag modifiers not working, such as `:url` for List fields
* Fixed: Give Floaty a place to hang out on the GravityView Settings screen with new Gravity Forms CSS

__Developer Updates__

* Fixed: Backward-compatibility for using global `$gravityview_view->_current_field` (don't use in new code!)

= 2.0.5 on May 16, 2018 =

* Fixed: Entry Link fields and `[gv_entry_link]` shortcode not working properly with DataTables when embedded
* Fixed: Do not output other shortcodes in single entry mode
* Fixed: Error when deleting an entry
* Fixed: When multiple Views are embedded on a page, and one or more has Advanced Filters enabled, no entries will be displayed
* Fixed: PHP warning with `[gravitypdf]` shortcode
* Fixed: When multiple table layout Views are embedded on a page, there are multiple column sorting links displayed
* Fixed: Error displaying message that a license is expired

= 2.0.4 on May 12, 2018 =

* Fixed: Slow front-end performance, affecting all layout types
* Fixed: Search not performing properly
* Fixed: "Enable sorting by column" option for Table layouts
* GravityView will require Gravity Forms 2.3 in the future; please make sure you're using the latest version of Gravity Forms!

__Developer Updates__

* Fixed: `GravityView_frontend::get_view_entries()` search generation
* Fixed: `gravityview_get_template_settings()` not returning settings
* Tweak: Cache View and Field magic getters into variables for less overhead.

= 2.0.3 on May 10, 2018 =

* Fixed: Compatibility with `[gravitypdf]` shortcode
* Fixed: When using `[gravityview]` shortcode, the `page_size` setting wasn't being respected
* Fixed: `[gravityview detail="last_entry" /]` not returning the correct entry
* Fixed: Widgets not being properly rendered when using oEmbed
* Fixed: Note fields not rendering properly

__Developer Notes__

* Fixed: `GravityView_View::getInstance()` not returning information about a single entry
* Added: `gravityview/shortcode/detail/$key` filter

= 2.0.1 & 2.0.2 on May 9, 2018 =

* Fixed: Widgets not displayed when a View is embedded
* Fixed: Saving new settings can cause fatal error
* Fixed: Prevent commonly-used front end function from creating an error in the Dashboard
* Fixed: Hide labels if "Show Label" is not checked
* Fixed: CSS borders on List layout
* Fixed: Error when fetching GravityView Widget with DataTables Extension 2.2
* Fixed: Fail gracefully when GravityView Maps is installed on a server running PHP 5.2.4

= Version 2.0 on May 8, 2018 =

We are proud to share this release with you: we have been working on this release since 2016, and although most of the changes won’t be seen, GravityView has a brand-new engine that will power the plugin into the future! ��
\- Zack with GravityView

---

**Note: GravityView now requires PHP 5.3 or newer**

_This is a major release. Please back up your site before updating._ We have tested the plugin thoroughly, but we suggest backing up your site before updating all plugins.

**New functionality**

* `[gventry]`: embed entries in a post, page or a View ([learn more](https://docs.gravitykit.com/article/462-gvfield-embed-gravity-forms-field-values))
* `[gvfield]`: embed single field values ([learn more](https://docs.gravitykit.com/article/462-gvfield-embed-gravity-forms-field-values))
* [Many new Merge Tag modifiers](https://docs.gravitykit.com/article/350-merge-tag-modifiers) - These enable powerful new abilities when using the Custom Content field!
* Use oEmbed with Custom Content fields - easily embed YouTube videos, Tweets (and much more) on your Custom Content field
* "Is Starred" field - display whether an entry is "Starred" in Gravity Forms or not, and star/unstar it from the front end of your site
* Added Bosnian, Iranian, and Canadian French translations, updated many others (thank you all!)

**Smaller changes**

* Added `{gv_entry_link}` Merge Tag, alias of `[gv_entry_link]` shortcode in `{gv_entry_link:[post id]:[action]}` format. This allows you to use `{gv_entry_link}` inside HTML tags, where you are not able to use the `[gv_entry_link]` shortcode.
* Default `[gvlogic]` comparison is now set to `isnot=""`; this way, you can just use `[gvlogic if="{example:1}"]` instead of `[gvlogic if="{example:1}" isnot=""]` to check if a field has a value.

**Developer Updates**

This release is the biggest ever for developers! Even so, we have taken great care to provide backward compatibility with GravityView 1.x. Other than increasing the minimum version of PHP to 5.3, **no breaking changes were made.**

* We have rewritten the plugin from the ground up. [Learn all about it here](https://github.com/gravityview/GravityView/wiki/The-Future-of-GravityView).
* New REST API! Fetch GravityView details and entries using the WordPress REST API endpoint. It's disabled by default, but can be enabled or disabled globally on GravityView Settings screen, or per-View in View Settings. [Learn about the endpoints](https://github.com/gravityview/GravityView/wiki/REST-API).
* New `gravityview()` API wrapper function, now used for easy access to everything you could want
* New template structure ([learn how to migrate your custom template files](https://github.com/gravityview/GravityView/wiki/Template-Migration))
* We have gotten rid of global state; actions and filters are now passed a `$context` argument, a [`\GV\Template_Context` object](https://github.com/gravityview/GravityView/blob/v2.0/future/includes/class-gv-context-template.php)
* When HTML 5 is enabled in Gravity Forms, now the Search All field will use `type="search"`
* _Countless_ new filters and actions! Additional documentation will be coming, both on [docs.gravitykit.com](https://docs.gravitykit.com) as well as [codex.gravitykit.com](https://codex.gravitykit.com).

A special thanks to [Gennady](https://codeseekah.com) for your tireless pursuit of better code, insistence on backward compatibility, and your positive attitude. ��

= 1.22.6 on April 4, 2018 =

* Fixed: Line breaks being added to `[gvlogic]` shortcode output
* Fixed: Gravity Forms 2.3 compatibility notice
* Fixed: "The ID is required." message when configuring the GravityView Search WordPress widget
* Fixed: Slashes were being added to Post Image details

__Developer Updates:__

* Added `gravityview/edit_entry/reveal_hidden_field` filter, which allows you to prevent Hidden fields from becoming Text fields in Edit Entry context
* Added `gravityview/edit_entry/field_visibility` filter to set field visibility on Edit Entry (default is always "visible")

= 1.22.5 on January 25, 2018 =

* Improves support for [DIY Layout](https://www.gravitykit.com/extensions/diy-layout/), a layout for designers & developers to take full advantage of GravityView
* Tweak: Show "Embed Shortcode" helper if a View has widgets configured but not Fields
* Fixed: Add Note support for Gravity Forms 2.3 (it's coming soon)
* Fixed: `tabindex` not properly set for Update/Cancel/Delete buttons in Edit Entry
* Fixed: Hide Yoast SEO Content & SEO Analysis functionality when editing a View
* Fixed: Line breaks were being added to Custom Content fields and widgets, even when "Automatically add paragraphs to content" wasn't checked

__Developer Updates:__

* Add `$nl2br`, `$format`, `$aux_data` parameters to `GravityView_API::replace_variables()` to be consistent with `GFCommon::replace_variables()`

= 1.22.4? =

Yes, we skipped a minor release (1.22.4 exists only in our hearts). Thanks for noticing!

= 1.22.3 on December 21, 2017 =

* Added: Support for displaying files uploaded using the Gravity Forms Dropbox Addon (thanks, @mgratch and @ViewFromTheBox!)
* Added: Merge Tags now are replaced when in `[gvlogic]` shortcodes not in a View
* Fixed: Filtering by date in Advanced Filters prevented single entries from being visible
* Fixed: `gravityview/capabilities/allow_logged_out` filter wasn't living up to its name (allowing logged-out visitors to edit entries)

__Developer Updates:__

* Modified: We're reverting changes made to Advanced Custom Field plugin compatibility
* Added: `gravityview/fields/fileupload/file_path` filter in `class-gravityview-field-fileupload.php`
* Modified: Removed `!important` from the CSS height rule for the `.gv-notes .gv-note-add textarea` rule

= 1.22.2 on December 7, 2017 =

* Fixed: Fatal error when running Ultimate Member 2.0 beta
* Fixed: Issue deleting entries when Advanced Filter rules don't match
* Fixed: Delete Entry messages not displaying when entry is deleted
* Fixed: ACF shortcodes in WYSIWYG fields no longer processed since 1.22.1
* Fixed: Fatal error when using old installations of Gravity Forms

__Developer Updates:__

* Added: `gravityview/edit_entry/unset_hidden_field_values` filter to prevent deleting values for fields hidden by Conditional Logic

= 1.22.1.1 on November 30, 2017 =

* Fixed: When displaying Email fields, PHP warning about `StandalonePHPEnkoder.php`

= 1.22.1 on November 29, 2017 =

* Moved "Custom Content" field to top of field picker, in what Rafael calls the "Best idea of 2017 �""
* Added: When Gravity Forms 2.3 is released, support for "Random" entry order will be enabled
* Fixed: Entry oEmbeds not working when using "Plain" URL formats to embed
* Fixed: Only published Views showing in Gravity Forms "Connected Views" menu
* Fixed: Deleting entries can cause entries to be displayed from a different View when Advanced Filters is activated and multiple Views are embedded on a page
* Fixed: Infinite loop when using `[gravityview]` shortcode inside ACF fields

__Developer Updates:__

* Added: `GravityView_HTML_Elements` class for generating commonly-used HTML elements
* Added: Way to disable front-end cookies for our friends in Europe ([see code here](https://gist.github.com/zackkatz/354a71dc47ffef072ed725706cf455ed))
* Added: `gravityview/metaboxes/data-source/before` and `gravityview/metaboxes/data-source/after` hooks
* Added: Second `$args` param added to `gravityview_get_connected_views()` function
* Modified: Pass fifth parameter `$input_type` to `GravityView_Template::assign_field_options` method

= 1.22 on September 4, 2017=

* Added: Support for Gravity Forms 2.3
* Fixed: Fatal error when Divi (and other Elegant Themes) try to load GravityView widgets while editing a post with a sidebar block in it—now the sidebar block will not be rendered
* Fixed: Inline Edit plugin not working when displaying a single entry
* Fixed: Featured Entries plugin not adding correct CSS selector to the single entry container

__Developer Updates:__

* Modified: Template files `list-header.php`, `list-single.php`, `table-header.php`, `table-single.php`
* Fixed: When `GRAVITYVIEW_LICENSE_KEY` constant is defined, it will always be used, and the license field will be disabled
* Fixed: List View and Table View templates have more standardized CSS selectors for single & multiple contexts ([Learn more](https://docs.gravitykit.com/article/63-css-guide))
* Fixed: Permalink issue when embedding a View on a page, then making it the site's Front Page
* Fixed: Transient cache issues when invalidating cache
* Fixed: `gv_empty()` now returns false for an array with all empty values
* Fixed: Delay plugin compatibility checks until `plugins_loaded`

= 1.21.5.3 on July 24, 2017 =

* Fixed: For some field types, the value "No" would be interpreted as `false`
* Fixed: In Edit Entry, when editing a form that has a Post Custom Field field type—configured as checkboxes—file upload fields would not be saved
* Fixed: If a form connected to a View is in the trash, there will be an error when editing the View
* Fixed: Embedding single entries with WordPress 4.8
* Fixed: Fatal error when using older version of WPML

= 1.21.5.2 on June 26, 2017 =

* Tweak: Improved plugin speed by reducing amount of information logged
* Fixed: Duplicate descriptions on the settings screen
* Fixed: Our "No-Conflict Mode" made the settings screen look bad. Yes, we recognize the irony.
* Updated: Translations - thank you, translators!
    - Turkish translation by [@suhakaralar](https://www.transifex.com/accounts/profile/suhakaralar/)
    - Dutch translations by Thom

= 1.21.5.1 on June 13, 2017 =

* Modified: We stopped allowing any HTML in Paragraph Text fields in 1.21.5, but this functionality was used by lots of people. We now use a different function to allow safe HTML by default.
* Added: `gravityview/fields/textarea/allowed_kses` filter to modify the allowed HTML to be displayed.

= 1.21.5 on June 8, 2017 =

* Added: The `{current_post}` Merge Tag adds information about the current post. [Read more about it](https://docs.gravitykit.com/article/412-currentpost-merge-tag).
* Added: `gravityview/gvlogic/parse_atts/after` action to modify `[gvlogic]` shortcode attributes after it's been parsed
* Added: A new setting to opt-in for access to the latest pre-release versions of GravityView (in Views > Settings)
* Added: Support for Restrict Content Pro when in "No-Conflict Mode"
* Fixed: Saving an entry could strip the entry creator information. Now, when the entry creator is not in the "Change Entry Creator" users list, we add them back in to the list.
* Fixed: Potential security issue
* Fixed: Multiple notifications could sometimes be sent when editing an entry in GravityView.
* Fixed: Gravity Forms tooltip scripts being loaded admin-wide.
* Updated: Dutch translations (thanks, Thom!)

= 1.21.4 on April 13, 2017 =

* Fixed: "Enable sorting by column" not visible when using table-based View Presets
* Fixed: Error activating the plugin when Gravity Forms is not active
* Fixed: Numeric sorting
* Fixed: Compatibility issue with WPML 3.6.1 and lower
* Tweak: When using `?cache` to disable entries caching, cached data is removed

= 1.21.3 on April 4, 2017 =

* Fixed: Post Images stopped working in Edit Entry
* Fixed: Conflict with our Social Sharing & SEO Extension
* Fixed: Unable to search for a value of `0`
* Fixed: Inaccurate search results when using the `search_field` and `search_value` settings in the `[gravityview]` shortcode
    - The search mode will now always be set to `all` when using these settings

__Developer Updates:__

* We decided to not throw exceptions in the new `gravityview()` wrapper function. Instead, we will log errors via Gravity Forms logging.

= 1.21.2 on March 31, 2017 =

* Added: Support for embedding `[gravityview]` shortcodes in Advanced Custom Fields (ACF) fields
* Fixed: PHP warnings and notices

= 1.21.1 on March 30, 2017 =

* Fixed: Advanced Filters no longer filtered ��
* Fixed: Fatal error when viewing Single Entry with a Single Entry Title setting that included Merge Tags
* Fixed: Cache wasn't cleared when an entry was created using Gravity Forms API (thanks Steve with Gravity Flow!)

= 1.21 on March 29, 2017 =

* Fixed: Edit Entry compatibility with Gravity Forms 2.2
* Fixed: Single Entry not accessible when filtering a View by Gravity Flow's "Final Status" field
* Fixed: Needed to re-save permalink settings for Single Entry and Edit Entry to work
* Fixed: Incorrect pagination calculations when passing `offset` via the `[gravityview]` shortcode

__Developer Updates:__

* Modified: `GVCommon::check_entry_display()` now returns WP_Error instead of `false` when an error occurs. This allows for additional information to be passed.
* Added: `gravityview/search-all-split-words` filter to change search behavior for the "Search All" search input. Default (`true`) converts words separated by spaces into separate search terms. `false` will search whole word.
* Much progress has been made on the `gravityview()` wrapper function behind the scenes. Getting closer to parity all the time.

= 1.20.1 on March 1, 2017 =

* Added: Support for comma-separated email addresses when adding a note and using "Other email address"
* Fixed: Edit Entry issue with File Uploads not saving properly
* Fixed: Support for `offset` attribute in the `[gravityview]` shortcode
* Updated: Auto-upgrade script

= 1.20 on February 24, 2017 =

* Added: Product Fields are now editable
    - Quantity,
    - Product fields are hidden if the entry contains external transaction data
    - Support for Coupon Addon
* Fixed: Single Entry not accessible when filtering by a Checkbox field in the Advanced Filters Extension
* Fixed: WPML links to Single Entry not working if using directory or sub-domain URL formats
* Fixed: Product field prices not always formatted as a currency
* Fixed: Product fields sometimes appeared twice in the Add Field field picker
* Fixed: PHP warning when updating entries. Thanks for reporting, Werner!
* Modified: Don't show CAPTCHA fields in Edit Entry
* Fixed: "Trying to get property of non-object" bug when updating an entry connected to Gravity Forms User Registration
* Fixed: Yoast SEO scripts and styles not loading properly on Edit View screen
* Updated: Minimum version of Gravity Forms User Registration updated to 3.2

__Developer Notes:__


* Added: `GVCommon::entry_has_transaction_data()` to check whether entry array contains payment gateway transaction information
* Added: `gravityview/edit_entry/hide-coupon-fields` to modify whether to hide Coupon fields in Edit Entry (default: `false`)
* Added: `GravityView_frontend::get_view_entries_parameters()` method to get the final entry search parameters for a View without fetching the entries as well
* Added: `GVCommon::get_product_field_types()` to fetch Gravity Forms product field types array
* Added: `gravityview/edit_entry/field_blacklist` filter to modify what field types should not be shown in Edit Entry
* Added: `GravityView_Plugin_Hooks_Gravity_Forms_Coupon` class
* Added: Third `GravityView_Edit_Entry_Render` parameter to `gravityview/edit_entry/field_value`, `gravityview/edit_entry/field_value_{field_type}` filters and `gravityview/edit_entry/after_update` action
* Updated: `list-body.php` and `list-single.php` template files to prevent empty `<div>` from rendering (and looking bad) when there are no fields configured for the zones
* Updated: `fields/product.php` template file
* Updated: Flexibility library for IE CSS flexbox support
* Modified: `gravityview/edit_entry/hide-product-fields` default will now be determined by whether entry has gateway transaction information
* Modified: Only print errors when running the unit tests if the `--debug` setting is defined, like `phpunit --debug --verbose`
* Modified: If overriding `get_field_input()` using `GravityView_Field`, returning empty value will now result in the default `GF_Field` input being used
* Modified: GravityView_Edit_Entry_User_Registration::restore_display_name() now returns a value instead of void
* Tweak: Edit Entry links no longer require `page=gf_entries&view=entry` at the end of the URL (in case you noticed)

= 1.19.4 on January 19, 2017 =

* **GravityView requirements will soon be updated**: Gravity Forms Version 2.0+, PHP 5.3+
* Updated: GravityView now requires WordPress 4.0 or newer
* Fixed: Search Bar search not working for states in the United States
* Fixed: WPML conflict where Single Entry or Edit Entry screens are inaccessible
* Fixed: Prevent PHP error when displaying GravityView using `get_gravityview()`
* Updated translations:
    - �� Danish *100% translated*d*
    - �� Norwegian *100% translated*d*
    - �� Swedish translation updateded

__Developer Notes: __

* New: We're starting the migration to a new wrapper API that will awesome. We will be rolling out new functionality and documentation over time. For now, we are just using it to load the plugin. [Very exciting time](https://i.imgur.com/xmkONOD.gif)!
* Fixed: Issue fetching image sizes when using `GravityView_Image` class and fetching from a site with invalid SSL cert.
* Added: `gravityview_directory_link` to modify the URL to the View directory context (in `GravityView_API::directory_link()`)

= 1.19.3 on January 9, 2017 =

First update of 2017! We've got great things planned for GravityView and our Extensions. As always, [contact us](mailto:support@gravitykit.com) with any questions or feedback. We don't bite!

* Fixed: List field inputs not loading in Edit Entry when values were empty or the field was hidden initially because of Conditional Logic
* Fixed: Prevent Approve Entry and Delete Entry fields from being added to Edit Entry field configuration
* Fixed: Don't render Views outside "the loop", prevents conflicts with other plugins that run `the_content` filter outside normal places
* Fixed: Only display "You have attempted to view an entry that is not visible or may not exist." warning once when multiple Views are embedded on a page
* Fixed: The `[gravityview]` shortcode would not be parsed properly due to HTML encoding when using certain page builders, including OptimizePress
* Fixed: Potential errors when non-standard form fields are added to Edit Entry configurations ("Creating default object from empty value" and "Cannot use object of type stdClass as array")
* Updated translations:
    - �� Chinese *100% translated* (thank you, Michael Edi!)!)
    - �� French *100% translated*d*
    - �� Brazilian Portuguese *100% translated* (thanks, Rafael!)!)
    - �� Dutch translation updated (thank you, Erik van Beek!)!)
    - �� Swedish translation updateded
    - Updated Spanish (Spain + Mexican) and German (`de` + `de_DE`) with each other

__Developer Notes:__

* `GVCommon::get_form_from_entry_id()` now correctly fetches forms with any status
* Moved `GravityView_Support_Port::get_related_plugins_and_extensions()` to `GV_License_Handler` class
* Updated the `install.sh` bash script
    - The 6th parameter now prevents database creation, and the 7th is the Gravity Forms source file
    - Script no longer breaks if there is a space in a directory name
    - `/tmp/` is no longer created in the GravityView directory; it's installed in the server's `/tmp/` directory
* Fixed Travis CI integration

= 1.19.2 on December 21, 2016 =

* Added: Search Bar now supports displaying State and Country fields as Select, List, or Radio input types (before, only text fields)
* Fixed: Single entries not accessible when a View has filters based on Gravity Forms "Advanced" fields like Address and Name
* Added: There is now a warning when a View tab has not been configured. The question "Why aren't my entries showing up?" is often due to a lack of configuration.
* Added: Notice for future PHP requirements.
    * Reminder: GravityView will soon require PHP 5.3. 97.6% of sites are already compatible.
* Fixed: Conflict with another plugin that prevented the Field Settings from being reachable in the Edit View screen
* Fixed: GravityView widgets repeating twice for some customers

__Developer Notes:__

* Added: `GravityView_View::getContextFields()` method allows fetching the fields configured for each View context (`directory`, `single`, `edit`)
    * Modified: `templates/list-body.php` and `templates/list-single.php` to add a check for context fields before rendering
* Added: `$field_id` as fourth argument passed to `gravityview/extension/search/input_type` filter
* Added: Added `$cap` and `$object_id` parameters to `GVCommon::generate_notice()` to be able to check caps before displaying a notice

= 1.19.1 on November 15, 2016 =

* Fixed: When creating a new View, the "form doesn't exist" warning would display

= 1.19 on November 14, 2016 =

* New: __Front-end entry moderation__! You can now approve and disapprove entries from the front of a View - [learn how to use front-end entry approval](https://docs.gravitykit.com/article/390-entry-approval)
    - Add entry moderation to your View with the new "Approve Entries" field
    - Displaying the current approval status by using the new "Approval Status" field
    - Views have a new "Show all entries to administrators" setting. This allows administrators to see entries with any approval status. [Learn how to use this new setting](https://docs.gravitykit.com/article/390-entry-approval#clarify-step-16)
* Fixed: Approval values not updating properly when using the "Approve/Reject" and "User Opt-In" fields
* Tweak: Show inactive forms in the Data Source form dropdown
* Tweak: If a View is connected to a form that is in the trash or does not exist, an error message is now shown
* Tweak: Don't show "Lost in space?" message when searching existing Views
* Added: New Russian translation - thank you, [George Kovalev](https://www.transifex.com/user/profile/gkovaleff/)!
    - Updated: Spanish translation (thanks [@matrixmercury](https://www.transifex.com/user/profile/matrixmercury/))

__Developer Notes:__

* Added: `field-approval.css` CSS file. [Learn how to override the design here](https://docs.gravitykit.com/article/388-front-end-approval-css).
* Modified: Removed the bottom border on the "No Results" text (`.gv-no-results` CSS selector)
* Fixed: Deprecated `get_bloginfo()` usage

= 1.18.1 on November 3, 2016 =

* Updated: 100% Chinese translation—thank you [Michael Edi](https://www.transifex.com/user/profile/michaeledi/)!
* Fixed: Entry approval not working when using [custom entry slugs](https://docs.gravitykit.com/article/57-customizing-urls)
* Fixed: `Undefined index: is_active` warning is shown when editing entries with User Registration Addon active
* Fixed: Strip extra whitespace in Entry Note field templates

= 1.18 on October 11, 2016 =

* Updated minimum requirements: WordPress 3.5, Gravity Forms 1.9.14
* Modified: Entries that are unapproved (not approved or disapproved) are shown as yellow circles
* Added: Shortcut to create a View for an existing form
* Added: Entry Note emails now have a message "This note was sent from {url}" to provide context for the note recipient
* Fixed: Edit Entry did not save other field values when Post fields were in the Edit Entry form
* Fixed: When using "Start Fresh" View presets, form fields were not being added to the "Add Field" field picker
* Fixed: Hidden visible inputs were showing in the "Add Field" picker (for example, the "Middle Name" input was hidden in the Name field, but showing as an option)
* Fixed: Fatal error when editing Post Content and Post Image fields
* Fixed: Lightbox images not loading
* Fixed: Lightbox loading indicator displaying below the overlay
* Fixed: "New form created" message was not shown when saving a draft using a "Start Fresh" View preset
* Gravity Forms User Registration Addon changes:
    * Gravity Forms User Registration 2.0 is no longer supported
    * Fixed Processing "Update User" feeds
    * Fixed: Inactive User Registration feeds were being processed
    * Fixed: User Registration "Update User" feeds were being processed, even if the Update Conditions weren't met
    * Fixed: Unable to use `gravityview/edit_entry/user_registration/trigger_update` filter
* Fixed: Prevent negative entry counts when approving and disapproving entries
* Fixed: PHP notice when WooCommerce Memberships is active
* Tweak: Entry Note emails now have paragraphs automatically added to them
* Tweak: When the global "Show Support Port" setting is "Hide", always hide; if set to "Show", respect each user's Support Port display preference
* Updated: Complete German translation—thank you [hubert123456](https://www.transifex.com/user/profile/hubert123456/)!

__Developer Notes__

* Migrated `is_approved` entry meta values; statuses are now managed by the `GravityView_Entry_Approval_Status` class
    - "Approved" => `1`, use `GravityView_Entry_Approval_Status::APPROVED` constant
    - "0" => `2`, use `GravityView_Entry_Approval_Status::DISAPPROVED` constant
    - Use `$new_value = GravityView_Entry_Approval_Status::maybe_convert_status( $old_value )` to reliably translate meta values
* Added: `GVCommon::get_entry_id()` method to get the entry ID from a slug or ID
* Added: `gravityview_go_back_url` filter to modify the link URL used for the single entry back-link in `gravityview_back_link()` function
* Added: `gravityview/field/notes/wpautop_email` filter to disable `wpautop()` on Entry Note emails
* Added: `$email_footer` to the `gravityview/field/notes/email_content` filter content
* Modified: `note-add-note.php` template: added `current-url` hidden field
* Modified: `list-single.php` template file: added `.gv-grid-col-1-3` CSS class to the `.gv-list-view-content-image` container
* Fixed: Mask the Entry ID in the link to lightbox files

= 1.17.4 on September 7, 2016 =

* Added: Support for editing [Gravity Perks Unique ID](https://gravitywiz.com/documentation/gp-unique-id/) fields
* Fixed: Issue searching and sorting fields with multiple inputs (like names)
* Fixed: Restore Gravity Forms Quiz Addon details in the field picker

__Developer Notes__

* Added: `gravityview_get_directory_widgets()`, `gravityview_set_directory_widgets()` wrapper functions to get and set View widget configurations
* Added: Second `$apply_filter` parameter to `GVCommon::get_directory_fields()` function to set whether or not to apply the `gravityview/configuration/fields` filter

= 1.17.3 on August 31, 2016 =

* Added: Search Bar support for Gravity Forms Survey fields: filter by survey responses
* Added: Search Bar support for Gravity Flow: search entries by the current Step, Step Status, or Workflow Status
* Added: `[gvlogic]` and other shortcodes now can be used inside Email field settings content
* Added: Support for embedding Views in the front page of a site; the [GravityView - Allow Front Page Views plugin](https://github.com/gravityview/gravityview-front-page-views) is no longer required
* Tweak: In Edit View, holding down the option (or alt) key while switching forms allows you to change forms without resetting field configurations - this is useful if you want to switch between duplicate forms
* Fixed: Restored correct Gravity Flow status and workflow values
* Fixed: Conflict when editing an entry in Gravity Flow
* Fixed: Tooltip title text of the field and widget "gear" icon
* Changed the plugin author from "Katz Web Services, Inc." to "GravityView" - it seemed like it was time!

__Developer Notes__

* Modified: `gravityview_get_forms()` function and `GVCommon::get_forms()` method to be compatible with `GFAPI::get_forms()`. Now accepts `$active` and `$trash` arguments, as well as returning all form data (not just `id` and `title` keys)
* Modified: `template/fields/post_image.php` file to use `gravityview_get_link()` to generate the anchor link
* Modified: `rel="noopener noreferrer"` now added to all links generated using `gravityview_get_link()` with `target="_blank"`. This fixes a generic security issue (not specific to GravityView) when displaying links to submitted websites and "Open link in new window" is checked - [read more about it here](https://dev.to/ben/the-targetblank-vulnerability-by-example)
* Modified: Don't convert underscores to periods if not numeric in `GravityView_Widget_Search::prepare_field_filter()` - this fixes searching entry meta
* Modified: Added third `gravityview_search_field_label` parameter: `$field` - it's the field configuration array passed by the Search Bar
* Modified: HTML tags are now stripped from Email field body and subject content
* Modified: Moved `GravityView_Admin_View_Item`, `GravityView_Admin_View_Field`, and `GravityView_Admin_View_Widget` to their own files
* Added: Deprecation notices for methods that haven't been used since Version 1.2!

= 1.17.2 on August 9, 2016 =

* Fixed: "Start Fresh" fails when there are no pre-existing forms in Gravity Forms
* Fixed: Edit Entry not saving values for fields that were initially hidden
* Added: Support for embedding Views in Ultimate Member profile tabs
* Fixed: File Upload fields potentially displaying PHP warnings
* Fixed: Check plugin and theme existence before loading hooks
* Fixed: "Hide empty fields" not working when "Make Phone Number Clickable" is checked for Phone fields
* Fixed: Potential PHP warning when adding Password fields in Edit View
* Fixed: Dutch (Netherlands) `nl_NL` translation file fixed
* Fixed: Divi theme shortcode buttons and modal form added to Edit View screen
* Fixed: Possible for Approve Entries checkbox to use the wrong Form ID
* Fixed: Search issues with special characters
    - Searches that contained ampersands `&` were not working
    - Searches containing plus signs `+` were not working
    - The "Select" Search Bar input type would not show the active search if search term contained an `&`
* Fixed: Multisite issue: when Users are logged-in but not added to any sites, they aren't able to see View content
* Fixed: Never show GravityView Toolbar menu to users who aren't able to edit Views, Forms, or Entries
* Fixed: Allow passing `post_id` in `[gravityview]` shortcode
* Tweak: Use system fonts instead of Open Sans in the admin
* Modified: The default setting for "No-Conflict Mode" is now "On". GravityView _should look good_ on your site!
* Updated translations (thank you!)
    - Turkish translation by Süha Karalar
    - Chinese translation by Michael Edi

__Developer Notes:__

* Added: `gravityview_view_saved` action, triggered after a View has been saved in the admin
* Modified: Changed the Phone field template to use `gravityview_get_link()` to generate the anchor tag
* Added: `gravityview/common/get_entry_id_from_slug/form_id` filter to modify the form ID used to generate entry slugs, in order to avoid hash collisions with data from other forms

= 1.17.1 on June 27 =
* Fixed: Entry approval with Gravity Forms 2.0
    * Added: Approved/Disapproved filters to Gravity Forms "Entries" page
    * Fixed: Bulk Approve/Disapprove
    * Fixed: Approve column and Bulk Actions not visible on Gravity Forms Entries page
    * Tweak: Improved speed of approving/disapproving entries
* Fixed: "Reply To" reference fixed in `GVCommon::send_email()` function
* Added: Improved logging for creation of Custom Slug hash ids
* Translations updated:
    - Updated Chinese translation by [@michaeledi](https://www.transifex.com/user/profile/michaeledi/)
    - Updated Persian translation by [@azadmojtaba](https://www.transifex.com/user/profile/azadmojtaba/)

= 1.17 on June 14 =

* Fully compatible with Gravity Forms 2.0
* Added: Entry Notes field
    - Add and delete Entry Notes from the frontend
    - Allows users to email Notes when they are added
    - Display notes to logged-out users
    - New [user capabilities](https://docs.gravitykit.com/article/311-gravityview-capabilities) to limit access (`gravityview_add_entry_notes`, `gravityview_view_entry_notes`, `gravityview_delete_entry_notes`, `gravityview_email_entry_notes`)
* Added: Merge Tag modifiers - now set a maximum length of content, and automatically add paragraphs to Merge Tags. [Read how to use the new Merge Tag modifiers](https://docs.gravitykit.com/article/350-merge-tag-modifiers).
    - `:maxwords:{number}` - Limit output to a set number of words
    - `:wpautop` - Automatically add line breaks and paragraphs to content
    - `:timestamp` - Convert dates into timestamp values
* Modified: Major changes to the Search Bar design
* Added: Field setting to display the input value, label, or check mark, depending on field type. Currently supported: Checkbox, Radio, Drop Down fields.
* Added: RTL ("right to left") language support in default and List template styles (Added: `gv-default-styles-rtl.css` and `list-view-rtl.css` stylesheets)
* Added: Option to make Phone numbers click-to-call
* Added: GravityView parent menu to Toolbar; now you can edit the form connected to a View directly from the View
    * Changed: Don't show Edit View in the Admin Bar; it's now under the GravityView parent menu
    * Fixed: Don't remove Edit Post/Page admin bar menu item
* Added: Support for [Gravity Flow](https://gravityflow.io) "Workflow Step" and Workflow "Final Status" fields
* Added: Support for Password fields. You probably shouldn't display them (in most cases!) but now you *can*
* Modified: When deleting/trashing entries with GravityView, the connected posts created by Gravity Forms will now also be deleted/trashed
* Edit Entry improvements
    * Added: Edit Entry now fully supports [Gravity Forms Content Templates](https://www.gravityhelp.com/documentation/article/create-content-template/)
    * Fixed: Edit Entry didn't pre-populate List inputs if they were part of a Post Custom Field field type
    * Fixed: Updating Post Image fields in Edit Entry when the field is not set to "Featured Image" in Gravity Forms
    * Fixed: "Rank" and "Ratings" Survey Field types not being displayed properly in Edit Entry
    * Fixed: Signature field not displaying existing signatures in Edit Entry
    * Fixed: Post Category fields will now update to show the Post's current categories
    * Fixed: Allow multiple Post Category fields in Edit Entry
    * Fixed: PHP warning caused when a form had "Anti-spam honeypot" enabled
* Fixed: When inserting a GravityView shortcode using the "Add View" button, the form would flow over the window
* Fixed: [Church Themes](https://churchthemes.com) theme compatibility
* Fixed: Inactive and expired licenses were being shown the wrong error message
* Fixed: Moving domains would prevent GravityView from updating
* Fixed: When using the User Opt-in field together with the View setting "Show Only Approved Entries", entries weren't showing
* Fixed: If a label is set for Search Bar "Link" fields, use the label. Otherwise, "Show only:" will be used
* Fixed: Showing the first column of a List field was displaying all the field's columns
* Translations: New Persian translation by [@azadmojtaba](https://www.transifex.com/user/profile/azadmojtaba/) (thank you!)

__Developer Notes__

* Templates changed:
    * `list-single.php` and `list-body.php`: changed `#gv_list_{entry_id}` to `#gv_list_{entry slug}`. If using custom entry slugs, the ID attribute will change. Otherwise, no change.
    * `list-body.php`: Removed `id` attribute from entry title `<h3>`
* Added: Override GravityView CSS files by copying them to a template's `/gravityview/css/` sub-directory
* Added: `gravityview_css_url()` function to check for overriding CSS files in templates
* Added: `gravityview_use_legacy_search_style` filter; return `true` to use previous Search Bar stylesheet
* Major CSS changes for the Search Bar.
    - Search inputs `<div>`s now have additional CSS classes based on the input type: `.gv-search-field-{input_type}` where `{input_type}` is:
    `search_all` (search everything text box), `link`, `date`, `checkbox` (list of checkboxes), `single_checkbox`, `text`, `radio`, `select`,
    `multiselect`, `date_range`, `entry_id`, `entry_date`
    - Added `gv-search-date-range` CSS class to containers that have date ranges
    - Moved `gv-search-box-links` CSS class from the `<p>` to the `<div>` container
    - Fixed: `<label>` `for` attribute was missing quotes
* Added:
    - `gravityview/edit_entry/form_fields` filter to modify the fields displayed in Edit Entry form
    - `gravityview/edit_entry/field_value_{field_type}` filter to change the value of an Edit Entry field for a specific field type
    - `gravityview/edit-entry/render/before` action, triggered before the Edit Entry form is rendered
    - `gravityview/edit-entry/render/after` action, triggered after the Edit Entry form is rendered
* Fixed: PHP Warning for certain hosting `open_basedir` configurations
* Added: `gravityview/delete-entry/delete-connected-post` Filter to modify behavior when entry is deleted. Return false to prevent posts from being deleted or trashed when connected entries are deleted or trashed. See `gravityview/delete-entry/mode` filter to modify the default behavior, which is "delete".
* Added: `gravityview/edit_entry/post_content/append_categories` filter to modify whether post categories should be added to or replaced?
* Added: `gravityview/common/get_form_fields` filter to modify fields used in the "Add Field" selector, View "Filters" dropdowns, and Search Bar
* Added: `gravityview/search/searchable_fields` filter to modify fields used in the Search Bar field dropdown
* Added: `GVCommon::send_email()`, a public alias of `GFCommon::send_email()`
* Added: `GravityView_Field_Notes` class, with lots of filters to modify output
* Added: `$field_value` parameter to `gravityview_get_field_label()` function and `GVCommon::get_field_label()` method
* Added: `$force` parameter to `GravityView_Plugin::frontend_actions()` to force including files
* Modified: Added second parameter `$entry` to `gravityview/delete-entry/trashed` and `gravityview/delete-entry/deleted` actions
* Fixed: An image with no `src` output a broken HTML `<img>` tag

= 1.16.5.1 on April 7 =

* Fixed: Edit Entry links didn't work

= 1.16.5 on April 6 =

* Fixed: Search Bar inputs not displaying for Number fields
* Fixed: Compatibility issue with [ACF](https://wordpress.org/plugins/advanced-custom-fields/) plugin when saving a View
* Fixed (for real this time): Survey field values weren't displaying in Edit Entry
* Tweak: Made it clearer when editing a View that GravityView is processing in the background
* Added: Chinese translation (thanks, Edi Weigh!)
* Updated: German translation (thanks, [@akwdigital](https://www.transifex.com/user/profile/akwdigital/)!)

__Developer Notes__

* Added: `gravityview/fields/custom/decode_shortcodes` filter to determine whether to process shortcodes inside Merge Tags in Custom Content fields. Off by default, for security reasons.
* Fixed: Potential fatal errors when activating GravityView if Gravity Forms isn't active
* Updated: Gamajo Template Loader to Version 1.2
* Verified compatibility with WordPress 4.5

= 1.16.4.1 on March 23 =
* Fixed: Major display issue caused by output buffering introduced in 1.16.4. Sorry!

= 1.16.4 on March 21 =
* Fixed: `[gravityview]` shortcodes sometimes not rendering inside page builder shortcodes
* Fixed: Individual date inputs (Day, Month, Year) always would show full date.
* Fixed: Quiz and Poll fields weren't displaying properly
* Fixed: Survey field CSS styles weren't enqueued properly when viewing survey results
* Fixed: Survey field values weren't displaying in Edit Entry. We hope you "likert" this update a lot ;-)
* Added: Option to set the search mode ("any" or "all") on the GravityView Search WordPress widget.
* Added: Option to show/hide "Show Answer Explanation" for Gravity Forms Quiz Addon fields
* Tweak: Don't show GravityView Approve Entry column in Gravity Forms Entries table if there are no entries
* Updated: Turkish translation. Thanks, [@suhakaralar](https://www.transifex.com/accounts/profile/suhakaralar/)!
* Tested and works with [Gravity Forms 2.0 Beta 1](https://www.gravityforms.com/gravity-forms-v2-0-beta-1-released/)

__Developer Notes:__

* Tweak: Updated `templates/fields/date.php` template to use new `GravityView_Field_Date::date_display()` method.
* Added `gv-widgets-no-results` and `gv-container-no-results` classes to the widget and View container `<div>`s. This will make it easier to hide empty View content and/or Widgets.
* Added: New action hooks when entry is deleted (`gravityview/delete-entry/deleted`) or trashed (`gravityview/delete-entry/trashed`).
* Added: Use the hook `gravityview/search/method` to change the default search method from `GET` to `POST` (hiding the search filters from the View url)
* Added: `gravityview/extension/search/select_default` filter to modify default value for Drop Down and Multiselect Search Bar fields.
* Added: `gravityview_get_input_id_from_id()` helper function to get the Input ID from a Field ID.

= 1.16.3 on February 28 =

* Fixed: Date range search not working
* Fixed: Display fields with calculation enabled on the Edit Entry view
* Fixed: Large images in a gallery not resizing (when using [.gv-gallery](https://docs.gravitykit.com/article/247-create-a-gallery))
* Tweak: Start and end date in search are included in the results

__Developer Notes:__

* Added: `gravityview/approve_entries/bulk_actions` filter to modify items displayed in the Gravity Forms Entries "Bulk action" dropdown, in the "GravityView" `<optgroup>`
* Added: `gravityview/edit_entry/button_labels` filter to modify the Edit Entry view buttons labels (defaults: `Cancel` and `Update`)
* Added: `gravityview/approve_entries/add-note` filter to modify whether to add a note when the entry has been approved or disapproved (default: `true`)
* Fixed: Removed deprecated `get_currentuserinfo()` function usage

= 1.16.2.2 on February 17 =

* This fixes Edit Entry issues introduced by 1.16.2.1. If you are running 1.16.2.1, please update. Sorry for the inconvenience!

= 1.16.2.1 on February 16 =

* Fixed: Edit Entry calculation fields not being able to calculate values when the required fields weren't included in Edit Entry layout
* Fixed: Prevent Section fields from being searchable
* Fixed: Setting User Registration 3.0 "create" vs "update" feed type

= 1.16.2 on February 15 =

* Added: Support for Post Image field on the Edit Entry screen
* Added: Now use any Merge Tags as `[gravityview]` parameters
* Fixed: Support for User Registration Addon Version 3
* Fixed: Support for rich text editor for Post Body fields
* Fixed: Admin-only fields may get overwritten when fields aren't visible during entry edit by user (non-admin)
* Fixed: Address fields displayed hidden inputs
* Fixed: Merge Tag dropdown list can be too wide when field names are long
* Fixed: When sorting, recent entries disappeared from results
* Fixed: Searches that included apostrophes or ampersands returned no results
* Fixed: Zero values not set in fields while in Edit Entry
* Fixed: Re-calculate fields where calculation is enabled after entry is updated
* Fixed: Warning message when Number fields not included in custom Edit Entry configurations
* Translation updates:
    - Bengali - thank you [@tareqhi](https://www.transifex.com/accounts/profile/tareqhi/) for 100% translation!
    - Turkish by [@dbalage](https://www.transifex.com/accounts/profile/dbalage/)


__Developer Notes:__

* Reminder: <strong>GravityView will soon require PHP 5.3</strong>
* Added: `gravityview/widgets/container_css_class` filter to modify widget container `<div>` CSS class
    - Added `gv-widgets-{zone}` class to wrapper (`{zone}` will be either `header` or `footer`)
* Fixed: Conflict with some plugins when `?action=delete` is processed in the Admin ([#624](https://github.com/gravityview/GravityView/issues/624), reported by [dcavins](https://github.com/dcavins))
* Fixed: Removed `icon` CSS class name from the table sorting icon links. Now just `gv-icon` instead of `icon gv-icon`.
* Fixed: "Clear" search link now set to `display: inline-block` instead of `display: block`
* Added: `gravityview/common/get_entry/check_entry_display` filter to disable validating whether to show entries or not against View filters
* Fixed: `GravityView_API::replace_variables` no longer requires `$form` and `$entry` arguments

= 1.16.1 on January 21 =

* Fixed: GravityView prevented Gravity Forms translations from loading
* Fixed: Field Width setting was visible in Edit Entry
* Fixed: Don't display embedded Gravity Forms forms when editing an entry in GravityView

__Developer Notes:__

* Added: `gravityview_excerpt_more` filter. Modify the "Read more" link used when "Maximum Words" setting is enabled and the output is truncated.
    * Removed: `excerpt_more` filter on `textarea.php` - many themes use permalink values to generate links.

= 1.16 on January 14 =
* Happy New Year! We have big things planned for GravityView in 2016, including a new View Builder. Stay tuned :-)
* Added: Merge Tags. [See all GravityView Merge Tags](https://docs.gravitykit.com/article/76-merge-tags)
    * `{date_created}` The date an entry was created. [Read how to use it here](https://docs.gravitykit.com/article/331-date-created-merge-tag).
    * `{payment_date}` The date the payment was received. Formatted using [the same modifiers](https://docs.gravitykit.com/article/331-date-created-merge-tag) as `{date_created}`
    * `{payment_status}` The current payment status of the entry (ie "Processing", "Pending", "Active", "Expired", "Failed", "Cancelled", "Approved", "Reversed", "Refunded", "Voided")
    * `{payment_method}` The way the entry was paid for (ie "Credit Card", "PayPal", etc.)
    * `{payment_amount}` The payment amount, formatted as the currency (ie `$75.25`). Use `{payment_amount:raw}` for the un-formatted number (ie `75.25`)
    * `{currency}` The currency with which the entry was submitted (ie "USD", "EUR")
    * `{is_fulfilled}` Whether the order has been fulfilled. Displays "Not Fulfilled" or "Fulfilled"
    * `{transaction_id}` the ID of the transaction returned by the payment gateway
    * `{transaction_type}` Indicates the transaction type of the entry/order. "Single Payment" or "Subscription".
* Fixed: Custom merge tags not being replaced properly by GravityView
* Fixed: Connected form links were not visible in the Data Source metabox
* Fixed: Inaccurate "Key missing" error shown when license key is invalid
* Fixed: Search Bar could show "undefined" search fields when security key has expired. Now, a helpful message will appear.
* Tweak: Only show Add View button to users who are able to publish Views
* Tweak: Reduce the number of database calls by fetching forms differently
* Tweak: Only show license key notices to users who have capability to edit settings, and only on GravityView pages
* Tweak: Improved load time of Views screen in the admin
* Tweak: Make sure entry belongs to correct form before displaying
* Tweak: Removed need for one database call per displayed entry
* Translations, thanks to:
    - Brazilian Portuguese by [@marlosvinicius](https://www.transifex.com/accounts/profile/marlosvinicius.info/)
    - Mexican Spanish by [@janolima](https://www.transifex.com/accounts/profile/janolima/)

__Developer Notes:__

* New: Added `get_content()` method to some `GravityView_Fields` subclasses. We plan on moving this to the parent class soon. This allows us to not use `/templates/fields/` files for every field type.
* New: `GVCommon::format_date()` function formats entry and payment dates in more ways than `GFCommon::format_date`
* New: `gravityview_get_terms_choices()` function generates array of categories ready to be added to Gravity Forms $choices array
* New: `GVCommon::has_product_field()` method to check whether a form has product fields
* New: Added `add_filter( 'gform_is_encrypted_field', '__return_false' );` before fetching entries
* Added: `gv-container-{view id}` CSS class to `gv_container_class()` function output. This will be added to View container `<div>`s
* Added: `$group` parameter to `GravityView_Fields::get_all()` to get all fields in a specified group
* Added: `gravityview_field_entry_value_{field_type}_pre_link` filter to modify field values before "Show As Link" setting is applied
* Added: Second parameter `$echo` (boolean) to `gv_container_class()`
* Added: Use the `$is_sortable` `GravityView_Field` variable to define whether a field is sortable. Overrides using the  `gravityview/sortable/field_blacklist` filter.
* Fixed: `gv_container_class()` didn't return value
* Fixed: Don't add link to empty field value
* Fixed: Strip extra whitespace in `gravityview_sanitize_html_class()`
* Fixed: Don't output widget structural HTML if there are no configured widgets
* Fixed: Empty HTML `<h4>` label container output in List layout, even when "Show Label" was unchecked
* Fixed: Fetching the current entry can improperly return an empty array when using `GravityView_View->getCurrentEntry()` in DataTables extension
* Fixed: `gravityview/sortable/formfield_{form}_{field_id}` filter [detailed here](https://docs.gravitykit.com/article/231-how-to-disable-the-sorting-control-on-one-table-column)
* Fixed: `gravityview/sortable/field_blacklist` filter docBlock fixed
* Tweak: Set `max-width: 50%` for `div.gv-list-view-content-image`
* Tweak: Moved `gv_selected()` to `helper-functions.php` from `class-api.php`

= 1.15.2 on December 3 =

* Fixed: Approval column not being added properly on the Form Entries screen for Gravity Forms 1.9.14.18+
* Fixed: Select, multi-select, radio, checkbox, and post category field types should use exact match search
* Fixed: Cannot delete entry notes from Gravity Forms Entry screen
* Fixed: Date Range search field label not working
* Fixed: Date Range searches did not include the "End Date" day
* Fixed: Support Port docs not working on HTTPS sites
* Fixed: When deleting an entry, only show "Entry Deleted" message for the deleted entry's View
* Fixed: "Open link in a new tab or window?" setting for Paragraph Text fields
* Fixed: Custom Labels not being used as field label in the View Configuration screen
    * Tweak: Custom Labels will be used as the field label, even when the "Show Label" checkbox isn't checked
* Tweak: Show available plugin updates, even when license is expired
* Tweak: Improve spacing of the Approval column on the Entries screen
* Tweak: Added support for new accessibility labels added in WordPress 4.4

__Developer Notes:__

* Fixed: Make `gravityview/fields/fileupload/link_atts` filter available when not using lightbox with File Uploads field
* Renamed files:
    - `includes/fields/class.field.php` => `includes/fields/class-gravityview-field.php`
    - `includes/class-logging.php` => `includes/class-gravityview-logging.php`
    - `includes/class-image.php` => `includes/class-gravityview-image.php`
    - `includes/class-migrate.php` => `includes/class-gravityview-migrate.php`
    - `includes/class-change-entry-creator.php` => `includes/class-gravityview-change-entry-creator.php`
* New: `gravityview/delete-entry/verify_nonce` Override Delete Entry nonce validation. Return true to declare nonce valid.
* New: `gravityview/entry_notes/add_note` filter to modify GravityView note properties before being added
* New: `gravityview_post_type_supports` filter to modify `gravityview` post type support values
* New: `gravityview_publicly_queryable` filter to modify whether Views be accessible using `example.com/?post_type=gravityview`. Default: Whether the current user has `read_private_gravityviews` capability (Editor or Administrator by default)

= 1.15.1 on October 27 =
* New: Use `{get}` Merge Tags as `[gravityview]` attributes
* Fixed: Edit Entry and Delete Entry links weren't working in DataTables
* Fixed: Some Gravity Forms Merge Tags weren't working, like `{embed_post:post_title}`
* Fixed: Display Checkbox and Radio field labels in the Search Bar
	* New: If you prefer how the searches looked before the labels were visible, you can set the "Label" for the search field to a blank space. That will hide the label.
	* Removed extra whitespace from search field `<label>`s
* Fixed: Update the required Gravity Forms version to 1.9.9.10
* Fixed: Section fields should not be affected by "Hide empty fields" View setting
* Fixed: Add ability to check post custom fields for `[gravityview]` shortcode. This fixes issues with some themes and page builder plugins.
* Fixed: Return type wasn't boolean for `has_gravityview_shortcode()` function
* Tweak: Improve notifications logic
	* Only show notices to users with appropriate capabilities
	* Allow dismissing all notices
	* Clear dismissed notices when activating the plugin
	* Fixed showing notice to enter license key
* Tweak: Added previously-supported `{created_by:roles}` Merge Tag to available tags dropdown
* Tweak: Allow overriding `gravityview_sanitize_html_class()` function
* Tweak: Make `GravityView_Merge_Tags::replace_get_variables()` method public
* Tweak: Rename `GravityView_Merge_Tags::_gform_replace_merge_tags()` method `GravityView_Merge_Tags::replace_gv_merge_tags()` for clarity

= 1.15 on October 15 =
* Added: `{get}` Merge Tag that allows passing data via URL to be safely displayed in Merge Tags. [Learn how this works](https://docs.gravitykit.com/article/314-the-get-merge-tag).
	- Example: When adding `?first-name=Floaty` to a URL, the Custom Content `My name is {get:first-name}` would be replaced with `My name is Floaty`
* Added: GravityView Capabilities: restrict access to GravityView functionality to certain users and roles. [Learn more](https://docs.gravitykit.com/article/311-gravityview-capabilities).
	- Fixed: Users without the ability to create Gravity Forms forms are able to create a new form via "Start Fresh"
	- Only add the Approve Entries column if user has the `gravityview_moderate_entries` capability (defaults to Editor role or higher)
	- Fixed: Contributors now have access to the GravityView "Getting Started" screen
* Added: `[gv_entry_link]` shortcode to link directly to an entry. [Learn more](https://docs.gravitykit.com/article/287-edit-entry-and-delete-entry-shortcodes).
	- Existing `[gv_delete_entry_link]` and `[gv_edit_entry_link]` shortcodes will continue to work
* Added: Ability to filter View by form in the Admin. [Learn more](https://docs.gravitykit.com/article/313-the-views-list-on-the-dashboard).
* Added: Option to delete GravityView data when the plugin is uninstalled, then deleted. [Learn more](https://docs.gravitykit.com/article/312-how-to-delete-the-gravityview-data-when-the-plugin-is-uninstalled).
* Added: New support "Beacon" to easily search documentation and ask support questions
* Added: Clear search button to the Search Widget (WP widget)
* Fixed: `number_format()` PHP warning on blank Number fields
* Fixed: `{created_by}` merge tags weren't being escaped using `esc_html()`
* Fixed: Checkmark icons weren't always available when displaying checkbox input field
* Fixed: When "Shorten Link Display" was enabled for Website fields, "Link Text" wasn't respected
* Fixed: Only process "Create" Gravity Forms User Registration Addon feeds, by default the user role and the user display name format persist
* Fixed: Error with List field  `Call to undefined method GF_Field::get_input_type()`
* Fixed: BuddyPress/bbPress `bbp_setup_current_user()` warning
* Fixed: `gravityview_is_admin_page()` wasn't recognizing the Settings page as a GravityView admin page
* Fixed: Custom Content Widgets didn't replace Merge Tags
* Fixed: PHP Warnings
* Fixed: WordPress Multisite fatal error when Gravity Forms not Network Activated
* Tweak: Don't show Data Source column in Views screen to users who don't have permissions to see any of the data anyway
* Tweak: Entry notes are now created using `GravityView_Entry_Notes` class
* Tweak: Improved automated code testing
* Tweak: Added `gravityview/support_port/display` filter to enable/disable displaying Support Port
* Tweak: Added `gravityview/support_port/show_profile_setting` filter to disable adding the Support Port setting on User Profile pages
* Tweak: Removed `gravityview/admin/display_live_chat` filter
* Tweak: Removed `gravityview_settings_capability` filter
* Tweak: Escape form name in dropdowns

= 1.14.2 & 1.14.3 on September 17 =
* Fixed: Issue affecting Gravity Forms User Registration Addon. Passwords were being reset when an user edited their own entry.

= 1.14.1 on September 16 =
* Fixed: Error with older versions of Maps Premium View

= 1.14 on September 16 =
* Added: Search Bar now supports custom label text
* Added: Show the value of a single column of a "Multiple Columns" List field
* Added: Sorting by time now works. Why is this "Added" and not "Fixed"? Because Gravity Forms doesn't natively support sorting by time!
* Added: Display the roles of the entry creator by using `{created_by:roles}` Merge Tag
* Fixed: Field containers were being rendered even when empty
* Fixed: Widgets were not being displayed when using page builders and themes that pre-process shortcodes
* Fixed: Don't show "Width %" setting when in Single Entry configuration
* Fixed: Error in extension class that assumes GravityView is active
* Fixed: Add check for `{all_fields_display_empty}` Gravity Forms merge tag
* Fixed: Hide metabox until View Data Source is configured
* Fixed: Search Bar "Link" input type wasn't highlighting properly based on the value of the filter
* Fixed: Improved speed of getting users for Search Bar and GravityView Search Widgets with "Submitted by" fields, and in the Edit Entry screen (the Change Entry Creator dropdown)
* Fixed: Conflict with other icon fonts in the Dashboard
* Fixed: Allow HTML in Source URL "Link Text" field setting
* Fixed: Gravity Forms User Registration Addon conflicts
	- When editing an entry, an user's roles and display name were reset to the Addon's feed configuration settings
	- Users receive "Password Updated" emails in WordPress 4.3+, even if the password wasn't changed
* Fixed: Prevent sorting by List fields, which aren't sortable due to their data storage method
* Tweak: Support for plugin banner images in the plugin changelog screen
* Tweak: Updated default Search Bar configuration to be a single input with "Search Everything"
* Tweak: Sort user dropdown by display name instead of username
* Tweak: Reduce size of AJAX responses
* Tweak: Add "Template" column to the All Views list table - now you can better see what template is being used
* Tweak: Remove redundant close icon for field and widget settings
* Tweak: When adding notes via GravityView, set the note type to `gravityview` to allow for better searchability
* Added: Automated code testing
* Updated: Bengali translation by [@tareqhi](https://www.transifex.com/accounts/profile/tareqhi/). Thank you!

= 1.13.1 on August 26 =
* Fixed: Potential XSS security issue. **Please update.**
* Fixed: The cache was not being reset properly for entry changes, including:
	- Starring/unstarring
	- Moving to/from the trash
	- Changing entry owner
	- Being marked as spam
* Fixed: Delete entry URL not properly passing some parameters (only affecting pages with multiple `[gravityview]` shortcodes)
* Added: `gravityview/delete-entry/mode` filter. When returning "trash", "Delete Entry" moves entries to the trash instead of permanently deleting them.
* Added: `gravityview/admin/display_live_chat` filter to disable live chat widget
* Added: `gravityview/delete-entry/message` filter to modify the "Entry Deleted" message content
* Tweak: Improved license activation error handling by linking to relevant account functions
* Tweak: Added settings link to plugin page actions
* Tweak: Improved code documentation
* Updated Translations:
	- Bengali translation by [@tareqhi](https://www.transifex.com/accounts/profile/tareqhi/)
	- Turkish translation by [@suhakaralar](https://www.transifex.com/accounts/profile/suhakaralar/)
* New: Released a new [GravityView Codex](http://codex.gravitykit.com) for developers

= 1.13 on August 20 =
* Fixed: Wildcard search broken for Gravity Forms 1.9.12+
* Fixed: Edit Entry validation messages not displaying for Gravity Forms 1.9.12+
* Added: Number field settings
	- Format number: Display numbers with thousands separators
	- Decimals: Precision of the number of decimal places. Leave blank to use existing precision.
* Added: `detail` parameter to the `[gravityview]` shortcode. [Learn more](https://docs.gravitykit.com/article/73-using-the-shortcode#detail-parameter)
* Added: `context` parameter to the `[gvlogic]` shortcode to show/hide content based on current mode (Multiple Entries, Single Entry, Edit Entry). [Learn more](https://docs.gravitykit.com/article/252-gvlogic-shortcode#context)
* Added: Allow to override the entry saved value by the dynamic populated value on the Edit Entry view using the `gravityview/edit_entry/pre_populate/override` filter
* Added: "Edit View" link in the Toolbar when on an embedded View screen
* Added: `gravityview_is_hierarchical` filter to enable defining a Parent View
* Added: `gravityview/merge_tags/do_replace_variables` filter to enable/disable replace_variables behavior
* Added: `gravityview/edit_entry/verify_nonce` filter to override nonce validation in Edit Entry
* Added: `gravityview_strip_whitespace()` function to strip new lines, tabs, and multiple spaces and replace with single spaces
* Added: `gravityview_ob_include()` function to get the contents of a file using combination of `include()` and `ob_start()`
* Fixed: Edit Entry link not showing for non-admins when using the DataTables template
* Fixed: Cache wasn't being used for `get_entries()`
* Fixed: Extension class wasn't properly checking requirements
* Fixed: Issue with some themes adding paragraphs to Javascript tags in the Edit Entry screen
* Fixed: Duplicated information in the debugging logs
* Updated: "Single Entry Title" and "Back Link Label" settings now support shortcodes, allowing for you to use [`[gvlogic]`](https://docs.gravitykit.com/article/252-gvlogic-shortcode)
* Updated: German and Portuguese translations

= 1.12 on August 5 =
* Fixed: Conflicts with Advanced Filter extension when using the Recent Entries widget
* Fixed: Sorting icons were being added to List template fields when embedded on the same page as Table templates
* Fixed: Empty Product fields would show a string (", Qty: , Price:") instead of being empty. This prevented "Hide empty fields" from working
* Fixed: When searching on the Entry Created date, the date used GMT, not blog timezone
* Fixed: Issue accessing settings page on Multisite
* Fixed: Don't show View post types if GravityView isn't valid
* Fixed: Don't redirect to the List of Changes screen if you've already seen the screen for the current version
* Fixed: When checking license status, the plugin can now fix PHP warnings caused by other plugins that messed up the requests
* Fixed: In Multisite, only show notices when it makes sense to
* Added: `gravityview/common/sortable_fields` filter to override which fields are sortable
* Tweak: Extension class added ability to check for required minimum PHP versions
* Tweak: Made the `GravityView_Plugin::$theInstance` private and renamed it to `GravityView_Plugin::$instance`. If you're a developer using this, please use `GravityView_Plugin::getInstance()` instead.
* Updated: French translation

= 1.11.2 on July 22 =
* Fixed: Bug when comparing empty values with `[gvlogic]`
* Fixed: Remove extra whitespace when comparing values using `[gvlogic]`
* Modified: Allow Avada theme Javascript in "No-Conflict Mode"
* Updated: French translation

= 1.11.1 on July 20 =
* Added: New filter hook to customise the cancel Edit Entry link: `gravityview/edit_entry/cancel_link`
* Fixed: Extension translations
* Fixed: Dropdown inputs with long field names could overflow field and widget settings
* Modified: Allow Genesis Framework CSS and Javascript in "No-Conflict Mode"
* Updated: Danish translation (thanks [@jaegerbo](https://www.transifex.com/accounts/profile/jaegerbo/)!) and German translation

= 1.11 on July 15 =
* Added: GravityView now updates WordPress user profiles when an entry is updated while using the Gravity Forms User Registration Add-on
* Fixed: Removed User Registration Add-on validation when updating an entry
* Fixed: Field custom class not showing correctly on the table header
* Fixed: Editing Time fields wasn't displaying saved value
* Fixed: Conflicts with the date range search when search inputs are empty
* Fixed: Conflicts with the Other Entries field when placing a search:
    - Developer note: the filter hook `gravityview/field/other_entries/args` was replaced by "gravityview/field/other_entries/criteria". If you are using this filter, please [contact support](mailto:support@gravitykit.com) before updating so we can help you transition
* Updated: Turkish translation (thanks [@suhakaralar](https://www.transifex.com/accounts/profile/suhakaralar/)!) and Mexican translation (thanks [@jorgepelaez](https://www.transifex.com/accounts/profile/jorgepelaez/)!)

= 1.10.1 on July 2 =
* Fixed: Edit Entry link and Delete Entry link in embedded Views go to default view url
* Fixed: Duplicated fields on the Edit Entry view
* Fixed: Warning on bulk edit

= 1.10 on June 26 =
* Update: Due to the new Edit Entry functionality, GravityView now requires Gravity Forms 1.9 or higher
* Fixed: Editing Hidden fields restored
* Fixed: Edit Entry and Delete Entry may not always show in embedded Views
* Fixed: Search Bar "Clear" button Javascript warning in Internet Explorer
* Fixed: Edit Entry styling issues with input sizes. Edit Entry now uses 100% Gravity Forms styles.
* Added: `[gv_edit_entry_link]` and `[gv_delete_entry_link]` shortcodes. [Read how to use them](https://docs.gravitykit.com/article/287-edit-entry-and-delete-entry-shortcodes)

= 1.9.1 on June 24 =
* Fixed: Allow "Admin Only" fields to appear in Edit Entry form
	- New behavior: If the Edit Entry tab isn't configured in GravityView (which means all fields will be shown by default), GravityView will hide "Admin Only" fields from being edited by non-administrators. If the Edit Entry tab is configured, then GravityView will use the field settings in the configuration, overriding Gravity Forms settings.
* Tweak: Changed `gravityview/edit-entry/hide-product-fields` filter to `gravityview/edit_entry/hide-product-fields` for consistency

= 1.9 on June 23 =
* Added: Edit Entry now takes place in the Gravity Forms form layout, not in the previous layout. This means:
	- Edit Entry now supports Conditional Logic - as expected, fields will show and hide based on the form configuration
	- Edit Entry supports [Gravity Forms CSS Ready Classes](https://docs.gravityforms.com/list-of-css-ready-classes/) - the layout you have configured for your form will be used for Edit Entry, too.
	- If you customized the CSS of your Edit Entry layout, **you will need to update your stylesheet**. Sorry for the inconvenience!
	- If visiting an invalid Edit Entry link, you are now provided with a back link
	- Product fields are now hidden by default, since they aren't editable. If you want to instead display the old message that "product fields aren't editable," you can show them using the new `gravityview/edit_entry/hide-product-fields` filter
* Added: Define column widths for fields in each field's settings (for Table and DataTable View Types only)
* Added: `{created_by}` Merge Tag that displays information from the creator of the entry ([learn more](https://docs.gravitykit.com/article/281-the-createdby-merge-tag))
* Added: Edit Entry field setting to open link in new tab/window
* Added: CSS classes to the Update/Cancel/Delete buttons ([learn more](https://docs.gravitykit.com/article/63-css-guide#edit-entry))
* Fixed: Shortcodes not processing properly in DataTables Extension
* Tweak: Changed support widget to a Live Chat customer support and feedback form widget

= 1.8.3 on June 12 =
* Fixed: Missing title and subtitle field zones on `list-single.php` template

= 1.8.2 on June 10 =
* Fixed: Error on `list-single.php` template

= 1.8.1 on June 9 =
* Added: New search filter for Date fields to allow searching over date ranges ("from X to Y")
* Updated: The minimum required version of Gravity Forms is now 1.8.7. **GravityView will be requiring Gravity Forms 1.9 soon.** Please update Gravity Forms if you are running an older version!
* Fixed: Conflicts with [A-Z Filter Extension](https://www.gravitykit.com/extensions/a-z-filter/) and View sorting due to wrong field mapping
* Fixed: The "links" field type on the GravityView WordPress search widget was opening the wrong page
* Fixed: IE8 Javascript error when script debugging is on. Props, [@Idealien](https://github.com/Idealien). [Issue #361 on Github](https://github.com/katzwebservices/GravityView/issues/361)
* Fixed: PHP warning when trashing entries. [Issue #370 on Github](https://github.com/katzwebservices/GravityView/issues/370)
* Tweak: Updated the `list-single.php`, `table-body.php`, `table-single.php` templates to use `GravityView_View->getFields()` method

= 1.8 on May 26 =
* View settings have been consolidated to a single location. [Learn more about the new View Settings layout](https://docs.gravitykit.com/article/275-view-settings).
* Added: Custom Link Text in Website fields
* Added: Poll Addon GravityView widget
* Added: Quiz Addon support: add Quiz score fields to your View configuration
* Added: Possibility to search by entry creator on Search Bar and Widget
* Fixed: `[gvlogic]` shortcode now properly handles comparing empty values.
    * Use `[gvlogic if="{example} is=""]` to determine if a value is blank.
    * Use `[gvlogic if="{example} isnot=""]` to determine if a value is not blank.
    * See "Matching blank values" in the [shortcode documentation](https://docs.gravitykit.com/article/252-gvlogic-shortcode)
* Fixed: Sorting by full address. Now defaults to sorting by city. Use the `gravityview/sorting/address` filter to modify what data to use ([here's how](https://gist.github.com/zackkatz/8b8f296c6f7dc99d227d))
* Fixed: Newly created entries cannot be directly accessed when using the custom slug feature
* Fixed: Merge Tag autocomplete hidden behind the Field settings (did you know you can type `{` in a field that has Merge Tags enabled and you will get autocomplete?)
* Fixed: For sites not using [Permalinks](http://codex.wordpress.org/Permalinks), the Search Bar was not working for embedded Views
* Tweak: When GravityView is disabled, only show "Could not activate the Extension; GravityView is not active." on the Plugins page
* Tweak: Added third parameter to `gravityview_widget_search_filters` filter that passes the search widget arguments
* Updated Translations:
    - Italian translation by [@Lurtz](https://www.transifex.com/accounts/profile/Lurtz/)
	- Bengali translation by [@tareqhi](https://www.transifex.com/accounts/profile/tareqhi/)
    - Danish translation by [@jaegerbo](https://www.transifex.com/accounts/profile/jaegerbo/)

= 1.7.6.2 on May 12 =
* Fixed: PHP warning when trying to update an entry with the approved field.
* Fixed: Views without titles in the "Connected Views" dropdown would appear blank

= 1.7.6.1 on May 7 =
* Fixed: Pagination links not working when a search is performed
* Fixed: Return false instead of error if updating approved status fails
* Added: Hooks when an entry approval is updated, approved, or disapproved:
    - `gravityview/approve_entries/updated` - Approval status changed (passes $entry_id and status)
    - `gravityview/approve_entries/approved` - Entry approved (passes $entry_id)
    - `gravityview/approve_entries/disapproved` - Entry disapproved (passes $entry_id)

= 1.7.6 on May 5 =
* Added WordPress Multisite settings page support
    - By default, settings aren't shown on single blogs if GravityView is Network Activated
* Fixed: Security vulnerability caused by the usage of `add_query_arg` / `remove_query_arg`. [Read more about it](https://blog.sucuri.net/2015/04/security-advisory-xss-vulnerability-affecting-multiple-wordpress-plugins.html)
* Fixed: Not showing the single entry when using Advanced Filter (`ANY` mode) with complex fields types like checkboxes
* Fixed: Wrong width for the images in the list template (single entry view)
* Fixed: Conflict with the "The Events Calendar" plugin when saving View Advanced Filter configuration
* Fixed: When editing an entry in the frontend it gets unapproved when not using the approve form field
* Added: Option to convert text URI, www, FTP, and email addresses on a paragraph field in HTML links
* Fixed: Activate/Check License buttons weren't properly visible
* Added: `gravityview/field/other_entries/args` filter to modify arguments used to generate the Other Entries list. This allows showing other user entries from any View, not just the current view
* Added: `gravityview/render/hide-empty-zone` filter to hide empty zone. Use `__return_true` to prevent wrapper `<div>` from being rendered
* Updated Translations:
	- Bengali translation by [@tareqhi](https://www.transifex.com/accounts/profile/tareqhi/)
	- Turkish translation by [@suhakaralar](https://www.transifex.com/accounts/profile/suhakaralar/)
	- Hungarian translation by [@Darqebus](https://www.transifex.com/accounts/profile/Darqebus/)

= 1.7.5.1 on April 10 =
* Fixed: Path issue with the A-Z Filters Extension

= 1.7.5 on April 10 =
* Added: `[gvlogic]` Shortcode - allows you to show or hide content based on the value of merge tags in Custom Content fields! [Learn how to use the shortcode](https://docs.gravitykit.com/article/252-gvlogic-shortcode).
* Fixed: White Screen error when license key wasn't set and settings weren't migrated (introduced in 1.7.4)
* Fixed: No-Conflict Mode not working (introduced in 1.7.4)
* Fixed: PHP notices when visiting complex URLs
* Fixed: Path to plugin updater file, used by Extensions
* Fixed: Extension global settings layout improved (yet to be implemented)
* Tweak: Restructure plugin file locations
* Updated: Dutch translation by [@erikvanbeek](https://www.transifex.com/accounts/profile/erikvanbeek/). Thanks!

= 1.7.4.1 on April 7 =
* Fixed: Fatal error when attempting to view entry that does not exist (introduced in 1.7.4)
* Updated: Turkish translation by [@suhakaralar](https://www.transifex.com/accounts/profile/suhakaralar/). Thanks!

= 1.7.4 on April 6 =
* Modified: The List template is now responsive! Looks great on big and small screens.
* Fixed: When editing an entry in the frontend it gets unapproved
* Fixed: Conflicts between the Advanced Filter extension and the Single Entry mode (if using `ANY` mode for filters)
* Fixed: Sorting by full name. Now sorts by first name by default.
    * Added `gravityview/sorting/full-name` filter to sort by last name ([see how](https://gist.github.com/zackkatz/cd42bee4f361f422824e))
* Fixed: Date and Time fields now properly internationalized (using `date_i18n` instead of `date`)
* Added: `gravityview_disable_change_entry_creator` filter to disable the Change Entry Creator functionality
* Modified: Migrated to use Gravity Forms settings
* Modified: Updated limit to 750 users (up from 300) in Change Entry Creator dropdown.
* Confirmed WordPress 4.2 compatibility
* Updated: Dutch translation (thanks, [@erikvanbeek](https://www.transifex.com/accounts/profile/erikvanbeek/)!)

= 1.7.3 on March 25 =
* Fixed: Prevent displaying a single Entry that doesn't match configured Advanced Filters
* Fixed: Issue with permalink settings needing to be re-saved after updating GravityView
* Fixed: Embedding entries when not using permalinks
* Fixed: Hide "Data Source" metabox links in the Screen Options tab in the Admin
* Added: `gravityview_has_archive` filter to enable View archive (see all Views by going to [sitename.com]/view/)
* Added: Third parameter to `GravityView_API::entry_link()` method:
    * `$add_directory_args` *boolean* True: Add URL parameters to help return to directory; False: only include args required to get to entry
* Tweak: Register `entry` endpoint even when not using rewrites
* Tweak: Clear `GravityView_View->_current_entry` after the View is displayed (fixes issue with Social Sharing Extension, coming soon!)
* Added: Norwegian translation (thanks, [@aleksanderespegard](https://www.transifex.com/accounts/profile/aleksanderespegard/)!)

= 1.7.2 on March 18 =
* Added: Other Entries field - Show what other entries the entry creator has in the current View
* Added: Ability to hide the Approve/Reject column when viewing Gravity Forms entries ([Learn how](https://docs.gravitykit.com/article/248-how-to-hide-the-approve-reject-entry-column))
* Fixed: Missing Row Action links for non-View types (posts, pages)
* Fixed: Embedded DataTable Views with `search_value` not filtering correctly
* Fixed: Not possible to change View status to 'Publish'
* Fixed: Not able to turn off No-Conflict mode on the Settings page (oh, the irony!)
* Fixed: Allow for non-numeric search fields in `gravityview_get_entries()`
* Fixed: Social icons displaying on GravityView settings page
* Tweak: Improved Javascript & PHP speed and structure

= 1.7.1 on March 11 =
* Fixed: Fatal error on the `list-body.php` template

= 1.7 on March 10 =
* Added: You can now edit most Post Fields in Edit Entry mode
    - Supports Post Content, Post Title, Post Excerpt, Post Tags, Post Category, and most Post Custom Field configurations ([Learn more](https://docs.gravitykit.com/article/245-editable-post-fields))
* Added: Sort Table columns ([read how](https://docs.gravitykit.com/article/230-how-to-enable-the-table-column-sorting-feature))
* Added: Post ID field now available - shows the ID of the post that was created by the Gravity Forms entry
* Fixed: Properly reset `$post` after Live Post Data is displayed
* Tweak: Display spinning cursor while waiting for View configurations to load
* Tweak: Updated GravityView Form Editor buttons to be 1.9 compatible
* Added: `gravityview/field_output/args` filter to modify field output settings before rendering
* Fixed: Don't show date field value if set to Unix Epoch (1/1/1970), since this normally means that in fact, no date has been set
* Fixed: PHP notices when choosing "Start Fresh"
* Fixed: If Gravity Forms is installed using a non-standard directory name, GravityView would think it wasn't activated
* Fixed: Fixed single entry links when inserting views with `the_gravityview()` template tag
* Updated: Portuguese translation (thanks, Luis!)
* Added: `gravityview/fields/email/javascript_required` filter to modify message displayed when encrypting email addresses and Javascript is disabled
* Added: `GFCommon:js_encrypt()` method to encrypt text for Javascript email encryption
* Fixed: Recent Entries widget didn't allow externally added settings to save properly
* Fixed: Delete Entry respects previous pagination and sorting
* Tweak: Updated View Presets to have improved Search Bar configurations
* Fixed: `gravityview/get_all_views/params` filter restored (Modify Views returned by the `GVCommon::get_all_views()` method)
* GravityView will soon require Gravity Forms 1.9 or higher. If you are running Gravity Forms Version 1.8.x, please update to the latest version.

= 1.6.2 on February 23 =
* Added: Two new hooks in the Custom Content field to enable conditional logic or enable `the_content` WordPress filter which will trigger the Video embed ([read how](https://docs.gravitykit.com/article/227-how-can-i-transform-a-video-link-into-a-player-using-the-custom-content-field))
* Fixed: Issue when embedding multiple DataTables views in the same page
* Tweak: A more robust "Save View" procedure to prevent losing field configuration on certain browsers
* Updated Translations:
	- Bengali translation by [@tareqhi](https://www.transifex.com/accounts/profile/tareqhi/)
	- Turkish translation by [@suhakaralar](https://www.transifex.com/accounts/profile/suhakaralar/)

= 1.6.1 on February 17 =
* Added: Allow Recent Entries to have an Embed Page ID
* Fixed: # of Recent Entries not saving
* Fixed: Link to Embed Entries how-to on the Welcome page
* Fixed: Don't show "Please select View to search" message until Search Widget is saved
* Fixed: Minor Javascript errors for new WordPress Search Widget
* Fixed: Custom template loading from the theme directory
* Fixed: Adding new search fields to the Search Bar widget in the Edit View screen
* Fixed: Entry creators can edit their own entries in Gravity Forms 1.9+
* Fixed: Recent Entries widget will be hidden in the Customizer preview until View ID is configured
* Tweak: Added Floaty icon to Customizer widget selectors
* Updated: Hungarian, Norwegian, Portuguese, Swedish, Turkish, and Spanish translations (thanks to all the translators!)

= 1.6 on February 12 =
* Our support site has moved to [docs.gravitykit.com](https://docs.gravitykit.com). We hope you enjoy the improved experience!
* Added: GravityView Search Widget - Configure a WordPress widget that searches any of your Views. [Read how to set it up](https://docs.gravitykit.com/article/222-the-search-widget)
* Added: Duplicate View functionality allows you to clone a View from the All Views screen. [Learn more](https://docs.gravitykit.com/article/105-how-to-duplicate-or-copy-a-view)
* Added: Recent Entries WordPress Widget - show the latest entries for your View. [Learn more](https://docs.gravitykit.com/article/223-the-recent-entries-widget)
* Added: Embed Single Entries - You can now embed entries in a post or page! [See how](https://docs.gravitykit.com/article/105-how-to-duplicate-or-copy-a-view)
* Fixed: Fatal errors caused by Gravity Forms 1.9.1 conflict
* Fixed: Respect Custom Input Labels added in Gravity Forms 1.9
* Fixed: Edit Entry Admin Bar link
* Fixed: Single Entry links didn't work when previewing a draft View
* Fixed: Edit entry validation hooks not running when form has multiple pages
* Fixed: Annoying bug where you would have to click Add Field / Add Widget buttons twice to open the window
* Added: `gravityview_get_link()` function to standardize generating HTML anchors
* Added: `GravityView_API::entry_link_html()` method to generate entry link HTML
* Added: `gravityview_field_entry_value_{$field_type}` filter to modify the value of a field (in `includes/class-api.php`)
* Added: `field_type` key has been added to the field data in the global `$gravityview_view->field_data` array
* Added: `GravityView_View_Data::maybe_get_view_id()` method to determine whether an ID, post content, or object passed to it is a View or contains a View shortcode.
* Added: Hook to customise the text message "You have attempted to view an entry that is not visible or may not exist." - `gravityview/render/entry/not_visible`
* Added: Included in hook `gravityview_widget_search_filters` the labels for search all, entry date and entry id.
* Tweak: Allow [WordPress SEO](http://wordpress.org/plugins/wordpress-seo/) scripts and styles when in "No Conflict Mode"
* Fixed: For Post Dynamic Data, make sure Post ID is set
* Fixed: Make sure search field choices are available before displaying field

= 1.5.4 on January 29, 2015 =
* Added: "Hide View data until search is performed" setting - only show the Search Bar until a search is entered
* Added: "Clear" button to your GravityView Search Bar - allows easy way to remove all searches & filters
* Added: You can now add Custom Content GravityView Widgets (not just fields) - add custom text or HTMLin the header or footer of a View
* Added: `gravityview/comments_open` filter to modify whether comments are open or closed for GravityView posts (previously always false)
* Added: Hook to filter the success Edit Entry message and link `gravityview/edit_entry/success`
* Added: Possibility to add custom CSS classes to multiple view widget wrapper ([Read how](https://www.gravitykit.com/support/documentation/204144575/))
* Added: Field option to enable Live Post Data for Post Image field
* Fixed: Loading translation files for Extensions
* Fixed: Edit entry when embedding multiple views for the same form in the same page
* Fixed: Conflicts with Advanced Filter extension when embedding multiple views for the same form in the same page
* Fixed: Go Back link on embedded single entry view was linking to direct view url instead of page permalink
* Fixed: Searches with quotes now work properly
* Tweak: Moved `includes/css/`, `includes/js/` and `/images/` folders into `/assets/`
* Tweak: Improved the display of the changelog (yes, "this is *so* meta!")
* Updated: Swedish translation - thanks, [@adamrehal](https://www.transifex.com/accounts/profile/adamrehal/)
* Updated: Hungarian translation - thanks, [@Darqebus](https://www.transifex.com/accounts/profile/Darqebus/) (a new translator!) and [@dbalage](https://www.transifex.com/accounts/profile/dbalage/)

= 1.5.3 on December 22 =
* Fixed: When adding more than 100 fields to the View some fields weren't saved.
* Fixed: Do not set class tickbox for non-images files
* Fixed: Display label "Is Fulfilled" on the search bar
* Fixed: PHP Notice with Gravity Forms 1.9 and PHP 5.4+
* Tested with Gravity Forms 1.9beta5 and WordPress 4.1
* Updated: Turkish translation by [@suhakaralar](https://www.transifex.com/accounts/profile/suhakaralar/) and Hungarian translation by [@dbalage](https://www.transifex.com/accounts/profile/dbalage/). Thanks!

= 1.5.2 on December 11 =
* Added: Possibility to show the label of Dropdown field types instead of the value ([learn more](https://www.gravitykit.com/support/documentation/202889199/ "How to display the text label (not the value) of a dropdown field?"))
* Fixed: Sorting numeric columns (field type number)
* Fixed: View entries filter for Featured Entries extension
* Fixed: Field options showing delete entry label
* Fixed: PHP date formatting now keeps backslashes from being stripped
* Modified: Allow license to be defined in `wp-config.php` ([Read how here](https://www.gravitykit.com/support/documentation/202870789/))
* Modified: Added `$post_id` parameter as the second argument for the `gv_entry_link()` function. This is used to define the entry's parent post ID.
* Modified: Moved `GravityView_API::get_entry_id_from_slug()` to `GVCommon::get_entry_id_from_slug()`
* Modified: Added second parameter to `gravityview_get_entry()`, which forces the ability to fetch an entry by ID, even if custom slugs are enabled and `gravityview_custom_entry_slug_allow_id` is false.
* Updated Translations:
	- Bengali translation by [@tareqhi](https://www.transifex.com/accounts/profile/tareqhi/)
	- Romanian translation by [@ArianServ](https://www.transifex.com/accounts/profile/ArianServ/)
	- Mexican Spanish translation by [@jorgepelaez](https://www.transifex.com/accounts/profile/jorgepelaez/)

= 1.5.1 on December 2 =

* Added: Delete Entry functionality!
	- New "User Delete" setting allows the user who created an entry to delete it
	- Adds a "Delete" link in the Edit Entry form
	- Added a new "Delete Link" Field to the Field Picker
* Fixed: DataTables Extension hangs when a View has Custom Content fields
* Fixed: Search Bar - When searching on checkbox field type using multiselect input not returning results
* Fixed: Search Bar - supports "Match Any" search mode by default ([learn more](https://www.gravitykit.com/support/documentation/202722979/ "How do I modify the Search mode?"))
* Fixed: Single Entry View title when view is embedded
* Fixed: Refresh the results cache when an entry is deleted or is approved/disapproved
* Fixed: When users are created using the User Registration Addon, the resulting entry is now automatically assigned to them
* Fixed: Change cache time to one day (from one week) so that Edit Link field nonces aren't invalidated
* Fixed: Incorrect link shortening for domains when it is second-level (for example, `example.co.uk` or `example.gov.za`)
* Fixed: Cached directory link didn't respect page numbers
* Fixed: Edit Entry Admin Bar link wouldn't work when using Custom Entry Slug
* Added: Textarea field now supports an option to trim the number of words shown
* Added: Filter to alter the default behaviour of wrapping images (or image names) with a link to the content object ([learn more](https://www.gravitykit.com/support/documentation/202705059/ "Read the support doc for the filter"))
* Updated: Portuguese translation (thanks [@luistinygod](https://www.transifex.com/accounts/profile/luistinygod/)), Mexican translation (thanks, [@jorgepelaez](https://www.transifex.com/accounts/profile/jorgepelaez/)), Turkish translation (thanks [@suhakaralar](https://www.transifex.com/accounts/profile/suhakaralar/))

= 1.5 on November 12 =
* Added: New "Edit Entry" configuration
	- Configure which fields are shown when editing an entry
	- Set visibility for the fields (Entry Creator, Administrator, etc.)
	- Set custom edit labels
* Fixed: Single entry view now respects View settings
	- If an entry isn't included in View results, the single entry won't be available either
	- If "Show Only Approved" is enabled, prevent viewing of unapproved entries
	- Respects View filters, including those added by the Advanced Filtering extension
* Fixed: Single entry Go back button context on Embedded Views
* Fixed: Delete signature fields in Edit Entry (requires the Gravity Forms Signature Addon)
* Fixed: Gravity Forms tooltip translations being overridden
* Added: Choose to open the link from a website field in the same window (field option)
* Updated: Spanish (Mexican) translation by [@jorgepelaez](https://www.transifex.com/accounts/profile/jorgepelaez/), Dutch translation by [@erikvanbeek](https://www.transifex.com/accounts/profile/erikvanbeek/) and [@leooosterloo](https://www.transifex.com/accounts/profile/leooosterloo/), Turkish translation by [@suhakaralar](https://www.transifex.com/accounts/profile/suhakaralar/)

= 1.4 on October 28 =
* Added: Custom entry slug capability. Instead of `/entry/123`, you can now use entry values in the URL, like `/entry/{company name}/` or `/entry/{first name}-{last name}/`. Requires some customization; [learn more here](https://www.gravitykit.com/support/documentation/202239919)
* Fixed: GravityView auto-updater script not showing updates
* Fixed: Edit Entry when a form has required Upload Fields
* Fixed: "Return to Directory" link not always working for sites in subdirectories
* Fixed: Broken links to single entries when viewing paginated results
* Fixed: Loaded field configurations when using "Start Fresh" presets
* Fixed: Searches ending in a space caused PHP warning
* Fixed: Custom "Edit Link Text" settings respected
* Fixed: Don't rely on Gravity Forms code for escaping query
* Fixed: When multiple Views are displayed on a page, Single Entry mode displays empty templates.
* Fixed: PHP error when displaying Post Content fields using Live Data for a post that no longer is published
* Tweak: Search Bar "Links" Input Type
	- Make link bold when filter is active
	- Clicking on an active filter removes the filter
* Tweak: Fixed updates for Multisite installations
* Modified: Now you can override which post a single entry links to. For example, if a shortcode is embedded on a home page and you want single entries to link to a page with an embedded View, not the View itself, you can pass the `post_id` parameter. This accepts the ID of the page where the View is embedded.
* Modified: Added `$add_pagination` parameter to `GravityView_API::directory_link()`
* Added: Indonesian translation (thanks, [@sariyanta](https://www.transifex.com/accounts/profile/sariyanta/))!
* Updated: Swedish translation 100% translated - thanks, [@adamrehal](https://www.transifex.com/accounts/profile/adamrehal/)!
* Updated: Dutch translation (thanks, [@leooosterloo](https://www.transifex.com/accounts/profile/leooosterloo/))!

= 1.3 on October 13 =
* Speed improvements - [Learn more about GravityView caching](https://www.gravitykit.com/support/documentation/202827685/)
	- Added caching functionality that saves results to be displayed
	- Automatically clean up expired caches
	- Reduce number of lookups for where template files are located
	- Store the path to the permalink for future reference when rendering a View
	- Improve speed of Gravity Forms fetching field values
* Modified: Allow `{all_fields}` and `{pricing_fields}` Merge Tags in Custom Content field. [See examples of how to use these fields](https://www.gravitykit.com/support/documentation/201874189/).
* Fixed: Message restored when creating a new View
* Fixed: Searching advanced input fields
* Fixed: Merge Tags available immediately when adding a new field
* Fixed: Issue where jQuery Cookie script wouldn't load due to `mod_security` issues. [Learn more here](http://docs.woothemes.com/document/jquery-cookie-fails-to-load/)
* Fixed (hopefully): Auto-updates for WordPress Multisite
* Fixed: Clicking overlay to close field/widget settings no longer scrolls to top of page
* Fixed: Make sure Gravity Forms scripts are added when embedding Gravity Forms shortcodes in a Custom Field
* Fixed: Remove double images of Floaty in the warning message when GravityView is disabled
* Fixed: PHP warnings related to Section field descriptions
* Fixed: When using an advanced input as a search field in the Search Bar, the label would always show the parent field's label (Eg: "Address" when it should have shown "City")
	- Added: `gravityview_search_field_label` filter to allow modifying search bar labels
* Fixed: Field label disappears on closing settings if the field title is empty
* Fixed: Sub-fields retain label after opening field settings in the View Configuration
* Modified: Allow passing an array of form IDs to `gravityview_get_entries()`
* Tweak: If the View hasn't been configured yet, don't show embed shortcode in Publish metabox
* Tweak: Add version info to scripts and styles to clear caches with plugin updates
* Added: Swedish translation (thanks, [@adamrehal](https://www.transifex.com/accounts/profile/adamrehal/))!
* Updated: Spanish (Mexican) translation by, [@jorgepelaez](https://www.transifex.com/accounts/profile/jorgepelaez/), Dutch translation by [@erikvanbeek](https://www.transifex.com/accounts/profile/erikvanbeek/), and Turkish translation by [@suhakaralar](https://www.transifex.com/accounts/profile/suhakaralar/)
* Updated: Changed Turkish language code from `tr` to `tr_TR` to match WordPress locales

= 1.2 on October 8 =
* Added: New Search Bar!
	- No longer check boxes in each field to add a field to the search form
	- Add any searchable form fields, not just fields added to the View
	- Easy new drag & drop way to re-order fields
	- Horizontal and Vertical layouts
	- Choose how your search fields are displayed (if you have a checkbox field, for example, you can choose to have a drop-down, a multiselect field, checkboxes, radio buttons, or filter links)
	- Existing search settings will be migrated over on upgrade
* Added: "Custom Content" field type
	- Insert arbitrary text or HTML in a View
	- Supports shortcodes (including Gravity Forms shortcodes)!
* Added: Support for Gravity Forms Section & HTML field types
* Added: Improved textarea field support. Instead of using line breaks, textareas now output with paragraphs.
	- Added new `/templates/fields/textarea.php` file
* Added: A new File Upload field setting. Force uploads to be displayed as links and not visually embedded by checking the "Display as a Link" checkbox.
* Added: Option to disable "Map It" link for the full Address field.
	- New `gravityview_get_map_link()` function with `gravityview_map_link` filter. To learn how to modify the map link, [refer to this how-to article](https://www.gravitykit.com/support/documentation/201608159)
	- The "Map It" string is now translatable
* Added: When editing a View, there are now links in the Data Source box to easily access the Form: edit form, form entries, form settings and form preview
* Added: Additional information in the "Add Field" or "Add Widget" picker (also get details about an item by hovering over the name in the View Configuration)
* Added: Change Entry Creator functionality. Easily change the creator of an entry when editing the entry in the Gravity Forms Edit Entry page
	- If you're using the plugin downloaded from [the how-to page](https://www.gravitykit.com/support/documentation/201991205/), you can de-activate it
* Modified: Changed translation textdomain to `gravityview` instead of `gravity-view`
* Modified: Always show label by default, regardless of whether in List or Table View type
* Modified: It's now possible to override templates on a Form ID, Post ID, and View ID basis. This allows custom layouts for a specific View, rather than site-wide. See "Template File Hierarchy" in [the override documentation](http://www.gravitykit.com/support/documentation/202551113/) to learn more.
* Modified: File Upload field output no longer run through `wpautop()` function
* Modified: Audio and Video file uploads are now displayed using WordPress' built-in [audio](http://codex.wordpress.org/Audio_Shortcode) and [video](http://codex.wordpress.org/Video_Shortcode) shortcodes (requires WordPress 3.6 or higher)
	- Additional file type support
	- Added `gravityview_video_settings` and `gravityview_audio_settings` filters to modify the parameters passed to the shortcode
* Fixed: Shortcode attributes not overriding View defaults
* Fixed: Uploading and deleting files works properly in Edit Entry mode
* Fixed: Configurations get truncated when configuring Views with many fields
* Fixed: Empty `<span class="gv-field-label">` tags no longer output
	- Modified: `gv_field_label()` no longer returns the label with a trailing space. Instead, we use the `.gv-field-label` CSS class to add spacing using CSS padding.
* Fixed: Conflict with Relevanssi plugin
* Fixed: If a date search isn't valid, remove the search parameter so it doesn't cause an error in Gravity Forms
* Fixed: Email field was displaying label even when email was empty.
* Settings page improvements
	- When changing the license value and saving the form, GravityView now re-checks the license status
	- Improved error messages
	- Made license settings translatable
* Modified: Added support for Gravity Forms "Post Image" field captions, titles, and descriptions.
* Updated list of allowed image formats to include `.bmp`, `.jpe`, `.tiff`, `.ico`
* Modified: `/templates/fields/fileupload.php` file - removed the logic for how to output the different file types and moved it to the `gravityview_get_files_array()` function in `includes/class-api.php`
* Modified: `gv_value()` no longer needs the `$field` parameter
* Tweak: Fixed email setting description text.
* Tweak: Don't show Entry Link field output on single entry
* Tweak: Improved Javascript performance in the Admin
* Tweak: "Custom Label" is now shown as the field title in View Configuration
* Tweak: Fixed "Left Footer" box not properly cleared
* Tweak: Show warning if the Directory plugin is running
* Tweak: Use icon font in Edit Entry mode for the download/delete file buttons. Now stylable using `.gv-edit-entry-wrapper .dashicons` CSS class.
* Updated: Turkish translation by [@suhakaralar](https://www.transifex.com/accounts/profile/suhakaralar/), Dutch translation by [@leooosterloo](https://www.transifex.com/accounts/profile/leooosterloo/), Portuguese translation by [@luistinygod](https://www.transifex.com/accounts/profile/luistinygod/)

= 1.1.6 on September 8 =
* Fixed: Approve / Disapprove all entries using Gravity Forms bulk edit entries form (previously, only visible entries were affected)
* Added: Email field settings
	- Email addresses are now encrypted by default to prevent scraping by spammers
	- Added option to display email plaintext or as a link
	- Added subject and body settings: when the link is clicked, you can choose to have these values pre-filled
* Added: Source URL field settings, including show as a link and custom link text
* Added: Signature field improvements (when using the Gravity Forms Signature Add-on) - now shows full size
* Fixed: Empty truncated URLs no longer get shown
* Fixed: License Activation works when No-Conflict Mode is enabled
* Fixed: When creating a new View, "View Type" box was visible when there were no existing Gravity Forms
* Fixed: Fields not always saving properly when adding lots of fields with the "Add All Fields" button
* Fixed: Recognizing single entry when using WordPress "Default" Permalink setting
* Fixed: Date Created field now respects the blog's timezone setting, instead of using UTC time
* Fixed: Edit Entry issues
	* Fixed form validation errors when a scheduled form has expired and also when a form has reached its entry limit
	* Fixed PHP warning messages when editing entries
	* When an Edit Entry form is submitted and there are errors, the submitted values stay in the form; the user won't need to fill in the form again.
* Fixed: Product sub-fields (Name, Quantity & Price) displayed properly
* Fixed: Empty entry display when using Job Board preset caused by incorrect template files being loaded
* Fixed: Files now can be deleted when a non-administrator is editing an entry
* Fixed: PHP Notices on Admin Views screen for users without edit all entries capabilities
* Modified: Added ability to customize and translate the Search Bar's date picker. You can now fully customize the date picker.
	* Added: Full localization for datepicker calendar (translate the days of the week, month, etc)
	* Modified: Changed year picker to +/- 5 years instead of +20/-100
* Tweak: Enabled Merge Tags for Table view "Custom CSS Class" field settings
* Tweak: In the Edit View screen, show a link icon when a field is being used as a link to the Single Entry mode
* Tweak: Added helper text when a new form is created by GravityView
* Tweak: Renamed "Description" drop zone to "Other Fields" to more accurately represent use
* Tweak: Remove all fields from a zone by holding down the Alt key while clicking the remove icon

#### Developers

* Modified: `template/fields/date_created.php` file
* Added: `gravityview_date_created_adjust_timezone` filter to disable timezone support and use UTC (returns boolean)
* Added: `get_settings()` and `get_setting()` methods to the `GravityView_Widget` class. This allows easier access to widget settings.
* Modified: Added `gravityview_js_localization` filter to add Javascript localization
* Added: `gravityview_datepicker_settings` filter to modify the datepicker settings using the setting names from the [jQuery DatePicker options](http://api.jqueryui.com/datepicker/)
* Modified: `gravityview_entry_class` filter to modify the CSS class for each entry wrapper
* Modified: Added `gravityview_widget_search_filters` filter to allow reordering search filters, so that they display in a different order in search widget
* Modified: Addded `gravityview_default_page_size` filter to modify default page size for Views (25 by default)
* Modified: Added actions to the `list-body.php` template file:
	- `gravityview_list_body_before`: Before the entry output
	- `gravityview_entry_before`: Inside the entry wrapper
	- `gravityview_entry_title_before`, `gravityview_entry_title_after`: Before and after the entry title and subtitle output
	- `gravityview_entry_content_before`, `gravityview_entry_content_after`: Before and after the entry content area (image and description zones)
	- `gravityview_entry_footer_before`, `gravityview_entry_footer_after`: Before and after the entry footer
	- `gravityview_entry_after`: Before the entry wrapper closing tag
	- `gravityview_list_body_after`: After entry output
* Modified: Added `gravityview_get_entry_ids()` function to fetch array of entry IDs (not full entry arrays) that match a search result
* Tweak: Removed duplicate `GravityView_frontend::hide_field_check_conditions()` and `GravityView_frontend::filter_fields()` methods
* Modified: Added `get_cap_choices()` method to be used for fetching GravityView roles array

= 1.1.5 =
* Added: "Edit" link in Gravity Forms Entries screen
* Fixed: Show tooltips when No Conflict Mode is enabled
* Fixed: Merge Vars for labels in Single Entry table layouts
* Fixed: Duplicate "Edit Entry" fields in field picker
* Fixed: Custom date formatting for Date Created field
* Fixed: Searching full names or addresses now works as expected
* Fixed: Custom CSS classes are now added to cells in table-based Views
* Updated: Turkish translation by [@suhakaralar](https://www.transifex.com/accounts/profile/suhakaralar/)
* Tweak: Redirect to Changelog instead of Getting Started if upgrading

= 1.1.4 =
* Fixed: Sort & Filter box not displaying
* Fixed: Multi-select fields now display as drop-down field instead of text field in the search bar widget
* Fixed: Edit Entry now compatibile with Gravity Forms forms when "No Duplicates" is enabled
* Added: `gravityview_field_output()` function to generate field output.
* Added: `gravityview_page_links_args` filter to modify the Page Links widget output. Passes standard [paginate_links()](http://codex.wordpress.org/Function_Reference/paginate_links) arguments.
* Modified: `list-body.php` and `list-single.php` template files - field output are now generated using the `gravityview_field_output()` function

= 1.1.3 =
* Fixed: Fatal error on activation when running PHP 5.2
* Fixed: PHP notice when in No-Conflict mode

= 1.1.2 =
* Added: Extensions framework to allow for extensions to auto-update
* Fixed: Entries not displaying in Visual Composer plugin editor
* Fixed: Allow using images as link to entry
* Fixed: Updated field layout in Admin to reflect actual layout of listings (full-width title and subtitle above image)
* Fixed: Editing entry updates the Approved status
* Fixed: When trying to access an entry that doesn't exist (it had been permanently deleted), don't throw an error
* Fixed: Default styles not being enqueued when embedded using the shortcode (fixes vertical pagination links)
* Fixed: Single entry queries were being run twice
* Fixed: Added Enhanced Display style in Edit Entry mode
* Modified: How single entries are accessed; now allows for advanced filtering. Converted `gravityview_get_entry()` to use `GFAPI::get_entries()` instead of `GFAPI::get_entry()`
* Modified: Form ID can be 0 in `gravityview_get_entries()`
* Modified: Improved Edit Entry styling
* Modified: Convert to using `GravityView_View_Data::get_default_args()` instead of duplicating the settings arrays. Used for tooltips, insert shortcode dialog and View metaboxes.
* Modified: Add a check for whether a view exists in `GravityView_View_Data::add_view()`
* Modified: Convert `GravityView_Admin_Views::render_select_option()` to use the key as the value and the value as the label instead of using associative array with `value` and `label` keys.
* Translation updates - thank you, everyone!
	* Romanian translation by [@ArianServ](https://www.transifex.com/accounts/profile/ArianServ/)
	* Finnish translation by [@harjuja](https://www.transifex.com/accounts/profile/harjuja/)
	* Spanish translation by [@jorgepelaez](https://www.transifex.com/accounts/profile/jorgepelaez/)

= 1.1.1 =
* __We fixed license validation and auto-updates__. Sorry for the inconvenience!
* Added: View Setting to allow users to edit only entries they created.
* Fixed: Could not edit an entry with Confirm Email fields
* Fixed: Field setting layouts not persisting
* Updated: Bengali translation by [@tareqhi](https://www.transifex.com/accounts/profile/tareqhi/)
* Fixed: Logging re-enabled in Admin
* Fixed: Multi-upload field button width no longer cut off
* Tweak: Added links to View Type picker to live demos of presets.
* Tweak: Added this "List of Changes" tab.

= 1.1 =
* Refactored (re-wrote) View data handling. Now saves up to 10 queries on each page load.
* Fixed: Infinite loop for rendering `post_content` fields
* Fixed: Page length value now respected for DataTables
* Fixed: Formatting of DataTables fields is now processed the same way as other fields. Images now work, for example.
* Modified: Removed redundant `gravityview_hide_empty_fields` filters
* Fixed/Modified: Enabled "wildcard" search instead of strict search for field searches.
* Added: `gravityview_search_operator` filter to modify the search operator used by the search.
* Added: `gravityview_search_criteria` filter to modify all search criteria before being passed to Gravity Forms
* Added: Website Field setting to display shortened link instead of full URL
* Fixed: Form title gets replaced properly in merge tags
* Modified: Tweaked preset templates

= 1.0.10 =
* Added: "Connected Views" in the Gravity Forms Toolbar. This makes it simple to see which Views are using the current form as a data source.
* Fixed: Edit Entry link in Multiple Entries view

= 1.0.9 on July 18 =
* Added: Time field support, with date format default and options
* Added: "Event Listings" View preset
* Added: "Show Entry On Website" Gravity Forms form button. This is meant to be an opt-in checkbox that the user sees and can control, unlike the "Approve/Reject" button, which is designed for adminstrators to manage approval.
* Modified: Improved horizontal search widget layout
* Modified: Improved "Start Fresh" and "Switch View" visual logic when Starting Fresh and switching forms
* Fixed: Single Entry showing 404 errors
* Fixed: PHP notice on WooCommerce pages
* Fixed: Don't display empty date/time value
* Fixed: Only show Edit Entry link to logged-in users
* Fixed: Re-enabled "Minimum Gravity Forms Version" error message
* Updated: Dutch translation by [@leooosterloo](https://www.transifex.com/accounts/profile/leooosterloo/) (100% coverage, thank you!)
* Tweak: Added "Preview" link to Data Source
* Modified: Created new `class-post-types.php` include file to handle post type & URL rewrite actions.

= 1.0.8.1 on July 17 =
* Fixed: DataTables
	- Restored pageSize
	- Prevented double-initilization
	- FixedHeader & FixedColumns work (now prevent scrolling)
	- Changed default Scroller height from 400 to 500px
* Fixed: Filtering by date
* Fixed: PHP warning in `gv_class()`
* Fixed: Debug Bar integration not printing Warnings
* Removed settings panel tracking script

= 1.0.7 & 1.0.8 on July 17 =
* __Edit Entry__ - you can add an Edit Entry link using the "Add Field" buttons in either the Multiple Entries or Single Entry tab.
	- For now, if the user has the ability to edit entries in Gravity Forms, they’ll be able to edit entries in GravityView. Moving forward, we'll be adding refined controls over who can edit which entries.
	- It supports modifying existing Entry uploads and the great Multiple-File Upload field.
* Modified: Approved Entry functionality
	* Approve/Reject Entries now visible on all forms, regardless of whether the form has an "Approved" field.
	* The Approved field now supports being renamed
* Added: Very cool DataTables extensions:
	* Scroller: dynamically load in new entries as you scroll - no need for pagination)
	* TableTools: Export your entries to CSV and PDF
	* FixedHeader: As you scroll a large DataTable result, the headers of the table stay at the top of the screen. Also, FixedColumns, which does the same for the main table column.
* Added: Shortcodes for outputting Widgets such as pagination and search. Note: they only work on embedded views if the shortcode has already been processed. This is going to be improved.
* Added: Search form fields now displayed horizontally by default.
* Added: Easy links to "Edit Form", "Settings" and "Entries" for the Data Source Gravity Forms form in the All Views admin screen
* Added: Integration with the [Debug Bar](http://wordpress.org/plugins/debug-bar/) plugin - very helpful for developers to see what's going on behind the scenes.
* Fixed: Insert View embed code.
* Fixed: Now supports View shortcodes inside other shortcodes (such as `[example][gravityview][/example]`)
* Fixed: Conflict with WordPress SEO OpenGraph meta data generators
* Fixed: Enforced image max-width so images don't spill out of their containers
* Fixed: Sanitized "Custom Class" field setting values to make sure the HTML doesn't break.
* Fixed: Search field with "default" permalink structure
* Fixed: 1.0.8 fixes an issue accessing single entries that was introduced in 1.0.7
* Modified: Updated `GravityView_Admin_Views::is_gravityview_admin_page()` to fetch post if not yet set.
* Modified: Enabled merge tags in Custom Class field settings
* Modified: Set margin and padding to `0` on pagination links to override theme conflicts
* Modified: Updated `gv_class()` calls to pass form and entry fields to allow for merge tags
* Modified: Default visibility capabilities: added "Can View/Edit Gravity Forms Entries" as options
* Modified: Added custom `class` attribute sanitizer function
`gravityview_sanitize_html_class`
* Tweak: Improved the Embed View form layout
* Tweak: Hide "Switch View" button when already choosing a view
* Tweak: Moved shortcode hint to Publish metabox and added ability to easily select the text
* Tweak: Added tooltips to fields in the View editor
* Tweak: Remove WordPress SEO score calculation on Views
* Tweak: Use `$User->ID` instead of `$User->id` in Name fields
* Tweak: Added tooltip capability to field settings by using `tooltip` parameter. Uses the Gravity Forms tooltip array key.
* Translation updates - thank you, everyone! The # of strings will stay more stable once the plugin's out of beta :-)
	* Added: Portuguese translation by [@luistinygod](https://www.transifex.com/accounts/profile/luistinygod/) - thanks!
	* Updated: Bengali translation by [@tareqhi](https://www.transifex.com/accounts/profile/tareqhi/)
	* Updated: Turkish translation by [@suhakaralar](https://www.transifex.com/accounts/profile/suhakaralar/)
	* Updated: Dutch translation by [@leooosterloo](https://www.transifex.com/accounts/profile/leooosterloo/)
	* If you'd like to contribute translations, [please sign up here](https://www.transifex.com/projects/p/gravityview/).


= 1.0.6 on June 26 =
* Fixed: Fatal error when Gravity Forms is inactive
* Fixed: Undefined index for `id` in Edit View
* Fixed: Undefined variable: `merge_class`
* Fixed: Javascript error when choosing a Start Fresh template. (Introduced by the new Merge Tags functionality in 1.0.5)
* Fixed: Merge Tags were available in Multiple Entries view for the Table layout
* Fixed: Remove Merge Tags when switching forms
* Fixed: That darn settings gear showing up when it shouldn't
* Fixed: Disappearing dialog when switching forms
* Fixed: Display of Entry Link field
* Fixed: Per-field settings weren't working
	* Added: "Link to the post" setting for Post fields
	* Added: "Use live post data" setting for Post fields. Allows you to use the current post information (like title, tags, or content) instead of the original submitted data.
	* Added: Link to category or tag setting for Post Categories and Post Tags fields
	* Added: "Link Text" setting for the Entry Link field
* Modified: Moved admin functionality into new files
	- AJAX calls now live in `class-ajax.php`
	- Metaboxes now live in `class-metabox.php`
* Tweak: Updated change forms dialog text
* Tweak: Removed "use as search filter" from Link to Entry field options
* Translation updates.
	* Added: French translation by [@franckt](https://www.transifex.com/accounts/profile/franckt/) - thanks!
	* Updated: Bengali translation by [@tareqhi](https://www.transifex.com/accounts/profile/tareqhi/)
	* Updated: Turkish translation by [@suhakaralar](https://www.transifex.com/accounts/profile/suhakaralar/)
	* If you'd like to contribute translations, [please sign up here](https://www.transifex.com/projects/p/gravityview/).

= 1.0.5 =
* Added: Lightbox for images (in View Settings metabox)
* Added: Merge Tags - You can now modify labels and settings using dynamic text based on the value of a field. (requires Gravity Forms 1.8.6 or higher)
* Added: Customize the return to directory link anchor text (in the View Settings metabox, under Single Entry Settings)
* Added: Set the title for the Single Entry
* Added: Choose whether to hide empty fields on a per-View basis
* Improved: DataTables styling now set to `display` by default. Can be overridden by using the filter `gravityview_datatables_table_class`
* Improved: Speed!
	* Added `form` item to global `$gravityview_view` data instead of looking it up in functions. Improves `gv_value()` and `gv_label()` speed.
	* Added `replace_variables()` method to `GravityView_API` to reduce time to process merge tags by checking if there are any curly brackets first.
* Improved: "No Views found" text now more helpful for getting started.
* Fixed: Approve Entries column not displaying when clicking Forms > Entries link in admin menu
* Fixed: Field Settings gear no longer showing for widgets without options
* Fixed: Added Gravity Forms minimum version notice when using < 1.8
* Fixed: Column "Data Source" content being displayed in other columns

= 1.0.4 =
* Added: __DataTables integration__ Created a new view type for existing forms that uses the [DataTables](http://datatables.net) script.
We're just getting started with what can be done with DataTables. We'll have much more cool stuff like [DataTables Extensions](http://datatables.net/extensions/index).
* Added: "Add All Fields" option to bottom of the "Add Field" selector
* Added: Per-field-type options structure to allow for different field types to override default Field Settings
	* Added: Choose how to display User data. In the User field settings, you can now choose to display the "Display Name", username, or ID
	* Added: Custom date format using [PHP date format](https://www.php.net//manual/en/function.date.php) available for Entry Date and Date fields
	* Fixed: Default setting values working again
	* Fixed: Field type settings now working
* Added: `search_field` parameter to the shortcode. This allows you to specify a field ID where you want the search performed (The search itself is defined in `search_value`)
* Added: [Using the Shortcode](https://docs.gravitykit.com/article/73-using-the-shortcode) help article
* Added: Data Source added to the Views page
* Fixed: Field labels escaping issue (`It's an Example` was displaying as `It\'s an Example`)
* Fixed: Settings "gear" not showing when adding a new field
* Fixed: Sorting issues
	- Remove the option to sort by composite fields like Name, Address, Product; Gravity Forms doesn't process those sort requests properly
	- Remove List and Paragraph fields from being sortable
	- Known bug: Price fields are sorted alphabetically, not numerically. For example, given $20,000, $2,000 and $20, Gravity Forms will sort the array like this: $2,000, $20, $20,000. We've filed a bug report with Gravity Forms.
* Improved: Added visibility toggles to some Field Settings. For example, if the "Show Label" setting is not checked, then the "Custom Label" setting is hidden.
* Modified how data is sent to the template: removed the magic methods getter/setters setting the `$var` variable - not data is stored directly as object parameters.
* Added many translations. Thanks everyone!
	* Bengali translation by [@tareqhi](https://www.transifex.com/accounts/profile/tareqhi/)
	* German translation by [@seschwarz](https://www.transifex.com/accounts/profile/seschwarz/)
	* Turkish translation by [@suhakaralar](https://www.transifex.com/accounts/profile/suhakaralar/)
	* Dutch translation by [@leooosterloo](https://www.transifex.com/accounts/profile/leooosterloo/)
	* If you'd like to contribute translations, [please sign up here](https://www.transifex.com/projects/p/gravityview/). Thanks again to all who have contributed!

= 1.0.3 =
* Added: Sort by field, sort direction, Start & End date now added to Post view
	- Note: When using the shortcode, the shortcode settings override the View settings.
* Fixed: Fatal errors caused by Gravity Forms not existing.
* Added a setting for Support Email - please make sure your email is accurate; otherwise we won't be able to respond to the feedback you send
* Fixed: Custom CSS classes didn't apply to images in list view
* Improved Settings layout
* Tweak: Hide WordPress SEO, Genesis, and WooThemes metaboxes until a View has been created
* Tweak: Field layout improvements; drag-and-drop works smoother now
* Tweak: Add icon to Multiple Entries / Single Entry tabs
* Tweak: Dialog boxes now have a backdrop
* Fixed: Don't show field/widget settings link if there are no settings (like on the Show Pagination Info widget)
* Fixed: Security warning by the WordFence plugin: it didn't like a line in a sample entry data .csv file
* Fixed: Don't show welcome screen on editing the plugin using the WordPress Plugin Editor
* Tweak: Close "Add Field" and "Add Widget" boxes by pressing the escape key
* Added: Hungarian translation. Thanks, [@dbalage](https://www.transifex.com/accounts/profile/dbalage/)!
* Added: Italian translation. Thanks, [@ClaraDiGennaro](https://www.transifex.com/accounts/profile/ClaraDiGennaro/)
* If you'd like to contribute translations, [please sign up here](https://www.transifex.com/projects/p/gravityview/).

= 1.0.2 =
* Added: Show Views in Nav menu builder
* Fixed: "Add Fields" selector no longer closes when clicking to drag the scrollbar
* Fixed: Issue affecting Gravity Forms styles when Gravity Forms' "No Conflict Mode" is enabled
* Fixed: Footer widget areas added back to Single Entry views using Listing layout
* Changed the look and feel of the Add Fields dialog and field settings. Let us know what you think!

= 1.0.1 =
* Added: "Getting Started" link to the Views menu
* Fixed: Fatal error for users with Gravity Forms versions 1.7 or older
* Fixed: Entries in trash no longer show in View
* Tweak: When modifying the "Only visible to logged in users with role" setting, if choosing a role other than "Any", check the checkbox.
* Tweak: `gravityview_field_visibility_caps` filter to add/remove capabilities from the field dropdowns
* Added: Translation files. If you'd like to contribute translations, [please sign up here](https://www.transifex.com/projects/p/gravityview/).

= 1.0 =

* Liftoff!

== Upgrade Notice ==

= 1.0.1 =
* Added: "Getting Started" link to the Views menu
* Fixed: Fatal error for users with Gravity Forms versions 1.7 or older
* Fixed: Entries in trash no longer show in View
* Tweak: When modifying the "Only visible to logged in users with role" setting, if choosing a role other than "Any", check the checkbox.
* Tweak: `gravityview_field_visibility_caps` filter to add/remove capabilities from the field dropdowns
* Added: Translation files. If you'd like to contribute translations, [please sign up here](https://www.transifex.com/projects/p/gravityview/).

= 1.0 =

* Liftoff!<|MERGE_RESOLUTION|>--- conflicted
+++ resolved
@@ -23,15 +23,13 @@
 
 = develop =
 
-<<<<<<< HEAD
+#### 🐛 Fixed
+
+* Fatal error when a Chained Selects Add-On search field is added to the Search Bar, then the field is removed from the connected form.
+
 #### 💻 Developer Updates
 
 * Added `gk/gravityview/edit-entry/user-can-edit-field` filter to allow modifying field visibility in Edit Entry.
-=======
-#### 🐛 Fixed
-
-* Fatal error when a Chained Selects Add-On search field is added to the Search Bar, then the field is removed from the connected form.
->>>>>>> 277b1f19
 
 = 2.37 on March 24, 2025 =
 

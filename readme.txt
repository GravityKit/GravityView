=== GravityView ===
Tags: gravity forms, directory, gravity forms directory
Requires at least: 4.7
Tested up to: 6.5.3
Requires PHP: 7.2.0
Stable tag: trunk
Contributors: The GravityKit Team
License: GPL 3 or higher

Beautifully display and edit your Gravity Forms entries.

== Description ==

Beautifully display your Gravity Forms entries. Learn more on [gravitykit.com](https://www.gravitykit.com).

== Installation ==

1. Upload plugin files to your plugins folder, or install using WordPress' built-in Add New Plugin installer
2. Activate the plugin
3. Follow the instructions

== Changelog ==

= develop =

<<<<<<< HEAD
#### 🚀 Added
* New View setting under the Single Entry tab to mark an entry as "Read".

#### ✨ Improved
* Marking an entry as "Read" is now handled in the backend and also supports the Multiple Forms extension.

#### 💻 Developer Updates
* Removed the `gk/gravityview/field/is-read/print-script` filter in favor of the improved automating marking of entry as "Read" functionality.
=======
* Requires Gravity Forms 2.6 or newer (2.6 was released March 2022)
* Fixed: Appearance of the Merge Tag picker in fields settings the View editor
>>>>>>> e0217ebf

= 2.24 on May 28, 2024 =

This release introduces the ability to use different view types for Multiple Entries and Single Entry layouts, adds a new View field to display an entry's read status, and fixes issues with the File Upload field, product search, and merge tag processing in entry-based notifications. [Read the announcement](https://www.gravitykit.com/announcing-gravityview-2-24/) for more details.

#### 🚀 Added
* Ability to select different View types for Multiple Entries and Single Entry layouts. [Learn all about the new View type switcher!](https://www.gravitykit.com/announcing-gravityview-2-24/)
* "Read Status" field to display whether an entry has been read or not.
  - Customize the labels for "Read" and "Unread" statuses.
  - Sort a View by "Read Status".
* Entries are now marked as "Read" when users who have the ability to edit entries visit an entry in the front-end.

#### 🐛 Fixed
* File Upload field values not rendering in the View if filenames have non-Latin characters.
* Product search now returns correct results when using all search input types in the search bar.
* View's Export Link widget would not respect date range search filters.
* Removed the unsupported "date" input type for the Date Entry field under the Search Bar widget settings.
* Merge tags in GravityView notifications are now properly processed for fields dynamically populated by Gravity Wiz's Populate Anything add-on.

#### 💻 Developer Updates
* Added `gk/gravityview/field/is-read/print-script` filter to modify whether to print the script in the frontend that marks an entry as "Read".
* Added `gk/gravityview/field/is-read/label` filter to change the "Is Read" field's "Read" and "Unread" labels.
* Added `gk/gravityview/entry-approval/choices` filter to modify strings used for entry approval ("Approved", "Unapproved", "Disapproved", etc.).

= 2.23 on May 17, 2024 =

This update adds support for Nested Forms' entry meta, addresses several bugs, including critical ones, and improves GravityKit's Settings and Manage Your Kit screens.

#### 🚀 Added
* Support for Gravity Wiz's Gravity Forms Nested Forms entry meta (parent form and entry IDs, child form field ID) in the View editor and merge tags.

#### 🐛 Fixed
* Export link View widget would cause a fatal error during multi-word searches.
* Fatal error when the search bar is configured with a Gravity Flow field and the Gravity Flow plugin is not active.
* Duplicating entries no longer fails to refresh the entry list when View-based caching is enabled.
* View cache not being invalidated when updating entries on a form joined using the Multiple Forms extension.
* Number field output now respects the form field's format settings, such as decimals and currency.

#### 🔧 Updated
* [Foundation](https://www.gravitykit.com/foundation/) to version 1.2.14.
  - Added an option to subscribe to GravityKit's newsletter from the Manage Your Kit screen.
  - Added a setting in GravityKit > Settings > GravityKit to specify the GravityKit menu position in the Dashboard.
  - Improved internal check for product updates that could still interfere with third-party plugin updates. Thanks, Aaron!
  - Fixed a bug that prevented WordPress from loading third-party plugin translations after their updates. Thanks, Jérôme!
  - Success message now shows correct product name after activation/deactivation.

#### 💻 Developer Updates
* Added `gk/gravityview/entry/approval-link/params` filter to modify entry approval link parameters.

= 2.22 on April 16, 2024 =

This release introduces [support for search modifiers](https://docs.gravitykit.com/article/995-gravityview-search-modifiers) and [range-based searching for numeric fields](https://docs.gravitykit.com/article/996-number-range-search), enables easy duplication and precise insertion of View fields and widgets, and resolves critical issues with Yoast SEO and LifterLMS. [Read the announcement](https://www.gravitykit.com/gravityview-2-22/) for more details.

#### 🚀 Added
* Support for negative, positive, and exact-match search modifiers in the Search Bar.
* Range-based search for Number, Product (user-defined price), Quantity and Total fields in the Search Bar.
* Ability to duplicate View fields and widgets, and to insert them at a desired position.

#### 🐛 Fixed
* Editing an entry with Yoast SEO active resulted in changes being saved twice.
* Views secured with a secret code did not display inside LifterLMS dashboards.
* View editor display issues when LifterLMS is active.
* Fatal error when editing posts/pages containing GravityView blocks.

#### 🔧 Updated
* [Foundation](https://www.gravitykit.com/foundation/) to version 1.2.12.
  - Fixed a bug that hid third-party plugin updates on the Plugins and Updates pages.
  - Resolved a dependency management issue that incorrectly prompted for a Gravity Forms update before activating, installing, or updating GravityKit products.

__Developer Updates:__
* `gk/gravityview/common/quotation-marks` filter to modify the quotation marks used for exact-match searches.
* `gk/gravityview/search/number-range/step` filter to adjust the interval between numbers in input fields for range-based searches.

= 2.21.2 on March 28, 2024 =

This update fixes an issue with previewing GravityView blocks for Views with enhanced security and resolves a problem where blocks were previously rendered only for logged-in users.

#### 🐛 Fixed
* Previewing a GravityView block for a View that has enhanced security enabled no longer results in a notice about a missing `secret` shortcode attribute.
* GravityView blocks now render for all users, not just those who are logged in.

= 2.21.1 on March 22, 2024 =

This hotfix release addresses a critical error that occurred when activating the plugin without Gravity Forms installed.

#### 🐛 Fixed
* Critical error when activating the plugin without Gravity Forms installed.

= 2.21 on March 18, 2024 =

This release enhances security, introduces support for LifterLMS, adds a new CSV/TSV export widget to the View editor along with the option to add Gravity Flow fields to the Search Bar, addresses PHP 8.2 deprecation notices, fixes a conflict with BuddyBoss Platform, and improves performance with updates to essential components.

#### 🚀 Added
* A View editor widget to export entries in CSV or TSV formats.
* Support for SVG images.
* Support for Gravity Flow's "Workflow User" and "Workflow Multi-User" fields inside the Search Bar.
* Integration with LifterLMS that allows embedding Views inside Student Dashboards.
* Notice to inform administrators that an embedded View was moved to "trash" and an option to restore it.
* Click-to-copy shortcode functionality in the View editor and when listing existing Views.

#### 🐛 Fixed
* PHP 8.2 deprecation notices.
* Fields linked to single entry layouts are now exported as plain text values, not hyperlinks, in CSV/TSV files.
* Issue preventing the saving of pages/posts with GravityView Gutenberg blocks when BuddyBoss Platform is active.

#### 🔐 Security
* Enhanced security by adding a `secret` attribute to shortcodes and blocks connected to Views.

#### 🔧 Updated
* [Foundation](https://www.gravitykit.com/foundation/) to version 1.2.11.
  - GravityKit product updates are now showing on the Plugins page.
  - Database options that are no longer used are now automatically removed.

* Added: You can now search exact-match phrases by wrapping a search term in quotes (e.g., `"blue motorcycle"`). This will search for text exactly matching `"blue motorcycle"`)

__Developer Updates:__

* Added: `gk/gravityview/widget/search/clear-button/params` filter to modify the parameters of the Clear button in the search widget.

= 2.20.2 on March 4, 2024 =

This release enhances performance by optimizing caching and managing transients more effectively.

#### ✨ Improved
* Enhanced detection of duplicate queries, resulting in fewer cache records stored in the database.

#### 🔧 Updated
* Updated [Foundation](https://www.gravitykit.com/foundation/) to version 1.2.10.
  - Transients are no longer autoloaded.

= 2.20.1 on February 29, 2024 =

This release fixes an issue with View caching and improves compatibility with the Advanced Custom Fields plugin.

#### 🐛 Fixed
* Disappearing pagination and incorrect entry count when View caching is enabled.
* Potential timeout issue when embedding GravityView shortcodes with Advanced Custom Fields plugin.
* PHP 8.1+ deprecation notice.

= 2.20 on February 22, 2024 =

This release introduces new settings for better control over View caching, adds support for the Advanced Post Creation Add-On when editing entries, fixes a fatal error when exporting entries to CSV, and updates internal components for better performance and compatibility.

#### 🚀 Added
* Global and View-specific settings to control caching of View entries. [Learn more about GravityView caching](https://docs.gravitykit.com/article/58-about-gravityview-caching).
* Support for the [Advanced Post Creation Add-On](https://www.gravityforms.com/add-ons/advanced-post-creation/) when editing entries in GravityView's Edit Entry mode.

#### ✨ Improved
* If Gravity Forms is not installed and/or activated, a notice is displayed to alert users when creating new or listing existing Views.

#### 🐛 Fixed
* Deprecation notice in PHP 8.1+ when displaying a View with file upload fields.
* Fatal error when exporting entries to CSV.

#### 🔧 Updated
* [Foundation](https://www.gravitykit.com/foundation/) to version 1.2.9.
  - GravityKit products that are already installed can now be activated without a valid license.
  - Fixed PHP warning messages that appeared when deactivating the last active product with Foundation installed.

#### 🐛 Fixed
* The GravityView capabilities for a specific role were overwritten on every admin request.

= 2.19.6 on February 7, 2024 =

This update introduces the ability to send notifications using Gravity Forms when an entry is deleted, improves sorting and survey field ratings, and updates key components for better performance and compatibility.

#### 🚀 Added
* Ability to send notifications using Gravity Forms when an entry is deleted by selecting the "GravityView - Entry is deleted" event from the event dropdown in Gravity Forms notifications settings.

#### 🐛 Fixed
* Sorting the View by entry ID in ascending and descending order would yield the same result.
* Survey fields without a rating would show a 1-star rating.
* Editing Gravity Forms [Custom Post Fields](https://docs.gravityforms.com/post-custom/#h-general-settings) with a Field Type set to "File Uploads" inside in Edit Entry.

#### 🔧 Updated
* [Foundation](https://www.gravitykit.com/foundation/) and [TrustedLogin](https://www.trustedlogin.com/) to versions 1.2.8 and 1.7.0, respectively.
  - Transients are now set and retrieved correctly when using object cache plugins.
  - Fixed a JavaScript warning that occurred when deactivating license keys and when viewing products without the necessary permissions.
  - Resolved PHP warning messages on the Plugins page.

__Developer Updates:__

* Added: `GravityView_Notifications` class as a wrapper for Gravity Forms notifications.
* Modified: Added the current `\GV\View` object as a second parameter for the `gravityview/search-all-split-words` and `gravityview/search-trim-input` filters.
* Modified: Attach listeners in the View editor to `$( document.body )` instead of `$('body')` for speed improvements.

= 2.19.5 on December 7, 2023 =

* Fixed: PHP 8.1+ deprecation notice when editing an entry with the Gravity Forms User Registration add-on enabled
* Updated: [Foundation](https://www.gravitykit.com/foundation/) to version 1.2.6

= 2.19.4 on November 2, 2023 =

* Improved: View editor performance, especially with Views with a large number of fields
* Improved: "Link to Edit Entry," "Link to Single Entry," and "Delete Entry" fields are now more easily accessible at the top of the field picker in the View editor
* Fixed: PHP 8.1+ deprecation notice

= 2.19.3 on October 25, 2023 =

* Fixed: Using merge tags as values for search and start/end date override settings was not working in Views embedded as a field
* Fixed: Deprecation notice in PHP 8.2+

= 2.19.2 on October 19, 2023 =

* Fixed: Merge tags were still not working in the Custom Content field after the fix in 2.19.1

= 2.19.1 on October 17, 2023 =

* Fixed: PHP 8+ deprecation notice appearing on 404 pages
* Fixed: Merge tags not working in the Custom Content field
* Improved: PHP 8.1 compatibility

= 2.19 on October 12, 2023 =

* Added: Embed a Gravity Forms form using a field in the View editor
* Added: Embed a GravityView View using a field in the View editor
* Added: New Custom Code tab in the View Setting metabox to add custom CSS and JavaScript to the View
* Fixed: Appearance of HTML tables nested within View fields, including Gravity Forms Survey Add-On fields
* Fixed: Clicking the "?" tooltip icon would not go to the article if the Support Port is disabled
* Tweak: Improved Chained Select field output when the Chained Select Add-On is disabled
* Updated: [Foundation](https://www.gravitykit.com/foundation/) to version 1.2.5

__Developer Updates:__

* Added: Entries submitted using the new Gravity Forms Field will have `gk_parent_entry_id` and `gk_parent_form_id` entry meta added to them to better support connecting Views

= 2.18.7 on September 21, 2023 =

* Added: Support for embedding Views inside [WooCommerce Account Pages](https://iconicwp.com/products/woocommerce-account-pages/)
* Improved: `[gvlogic]` shortcode now works with the [Dashboard Views](https://github.com/GravityKit/Dashboard-Views) add-on in the WordPress admin area
* Fixed: The Recent Entries widget results would be affected when browsing a View: the search query, page number, and sorting would affect the displayed entries
* Fixed: Activation of View types (e.g., Maps, DataTables) would fail in the View editor
* Fixed: Image preview (file upload field) not working if the file is uploaded to Dropbox using the Gravity Forms Dropbox add-on
* Updated: [Foundation](https://www.gravitykit.com/foundation/) to version 1.2.4

__Developer Updates:__

* Added: `gk/gravityview/approve-link/return-url` filter to modify the return URL after entry approval
* Added: Second parameter to the `GravityView_Fields::get_all()` method to allow for filtering by context
* Improved: Added third argument to `gravityview_get_connected_views()` to prevent including joined forms in the search
* Implemented: The `GravityView_Field::$contexts` property is now respected; if defined, fields that are not in a supported context will not render

= 2.18.6 on September 7, 2023 =

* Improved: Introduced a gear icon to the editor tabs that brings you directly to the Settings metabox
* Improved: Support for RTL languages
* Updated: [Foundation](https://www.gravitykit.com/foundation/) to version 1.2.2

= 2.18.5 on September 1, 2023 =

* Fixed: Fatal error caused by GravityView version 2.18.4

= 2.18.4 on August 31, 2023 =

* Added: A "Direct Access" summary in the Publish box in the View editor that makes it easy to see and modify whether a View is accessible directly
* Improved: Views will now remember the Settings tab you are on after you save a View
* Fixed: Resolved a fatal error that occurred under certain circumstances due to passing the wrong parameter type to a WordPress function
* Updated: The video on the Getting Started page
* Updated: [Foundation](https://www.gravitykit.com/foundation/) to version 1.2

= 2.18.3 on July 20, 2023 =

* Fixed: Incorrect total entry count and hidden pagination when View contains an Entry Edit field

= 2.18.2 on July 12, 2023 =

* Fixed: Performance issue
* Fixed: [WP-CLI](https://wp-cli.org/) not displaying available GravityKit product updates
* Updated: [Foundation](https://www.gravitykit.com/foundation/) to version 1.1.1

__Developer Notes:__

* Added: `gk/gravityview/view/entries/cache` filter to provide control over the caching of View entries (default: `true`)

= 2.18.1 on June 20, 2023 =

* Fixed: PHP warning message that appeared when attempting to edit a View

= 2.18 on June 20, 2023 =

* Fixed: Issue where "Edit Entry" link was not appearing under the Single Entry layout when the View was filtered using the "Created By" criterion with the "{user:ID}" merge tag
* Fixed: REST API response breaking the functionality of Maps Layout 2.0
* Updated: [Foundation](https://www.gravitykit.com/foundation/) to version 1.1

__Developer Notes:__

* Deprecated: `get_gravityview()` and the `the_gravityview()` global functions
* Added: `GravityView_Field_Delete_Link` class to render the Delete Entry link instead of relying on filtering
	- `delete_link` will now be properly returned in the `GravityView_Fields::get_all('gravityview');` response

= 2.17.8 on May 16, 2023 =

* Improved: Performance when using Gravity Forms 2.6.9 or older
* Improved: Form ID now appears beside the form title for easier data source selection in the View editor
* Fixed: Fatal error when adding a GravityView block in Gutenberg editor
* Fixed: Error when activating an installed but deactivated View type (e.g., Maps) from within the View editor
* Fixed: File Upload fields may incorrectly show empty values

__Developer Notes:__

* Added: `gk/gravityview/metaboxes/data-source/order-by` filter to modify the default sorting order of forms in the View editor's data source dropdown menu (default: `title`)
* Added: `gk/gravityview/renderer/should-display-configuration-notice` filter to control the display of View configuration notices (default: `true`)

= 2.17.7 on May 4, 2023 =

* Fixed: Fatal error when using the Radio input types in the Search Bar (introduced in 2.17.6)

= 2.17.6 on May 3, 2023 =

* Added: Filter entries by payment status using a drop-down, radio, multi-select, or checkbox inputs in the Search Bar (previously, only searchable using a text input)
* Modified: Added "(Inactive)" suffix to inactive forms in the Data Source dropdown
* Fixed: Incompatibility with some plugins/themes that use Laravel components
* Fixed: Appearance of Likert survey fields when using Gravity Forms Survey Add-On Version 3.8 or newer
* Fixed: Appearance of the Poll widget when using Gravity Forms Poll Add-On Version 4.0 or newer
* Fixed: `[gvlogic]` not working when embedded in a Post or Page
* Fixed: `[gvlogic if="context" is="multiple"]` not working when a View is embedded
* Fixed: Consent field always showing checked status when there are two or more Consent fields in the form
* Fixed: Selecting all entries on the Entries page would not properly apply all the search filters

__Developer Notes:__

* Added: `gk/gravityview/common/get_forms` filter to modify the forms returned by `GVCommon::get_forms()`
* Modified: Removed `.hidden` from compiled CSS files to prevent potential conflicts with other plugins/themes (use `.gv-hidden` instead)
* Modified: Added `gvlogic`-related shortcodes to the `no_texturize_shortcodes` array to prevent shortcode attributes from being encoding
* Modified: Updated Gravity Forms CSS file locations for the Survey, Poll, and Quiz Add-Ons
* Modified: Likert survey responses are now wrapped in `div.gform-settings__content.gform-settings-panel__content` to match the Gravity Forms Survey Add-On 3.8 appearance
* Fixed: Properly suppress PHP warnings when calling `GFCommon::gv_vars()` in the Edit View screen
* Updated: [Foundation](https://www.gravitykit.com/foundation/) to version 1.0.12
* Updated: TrustedLogin to version 1.5.1

= 2.17.5 on April 12, 2023 =

* Fixed: Do not modify the Single Entry title when the "Prevent Direct Access" setting is enabled for a View
* Fixed: Fatal error when performing a translations scan with the WPML plugin

= 2.17.4 on April 7, 2023 =

* Fixed: Fatal error rendering some Maps Layout Views introduced in 2.17.2
* Fixed: When a View is embedded multiple times on the same page, Edit Entry, Delete Entry, and Duplicate Entry links could be hidden after the first View
* Fixed: "The Single Entry layout has not been configured" notice shows when embedding a View into another View's Single Entry page using a Custom Content field

= 2.17.3 on April 6, 2023 =

* Fixed: Fatal error rendering multiple Views on the same page/post introduced in 2.17.2

__Developer Updates:__

* Added: A `$context` argument of `\GV\Template_Context` is now passed to `\GV\Widget\pre_render_frontend()`

= 2.17.2 on April 5, 2023 =

**Note: GravityView now requires Gravity Forms 2.5.1 or newer**

* Added: "No Entries Behavior" option to hide the View when there are no entries visible to the current user (not applied to search results)
* Fixed: Performance issue introduced in 2.17 that resulted in a large number of queries
* Fixed: PHP 8+ fatal error when displaying connected Views in the Gravity Forms form editor or forms list
* Fixed: PHP 8+ warning messages when creating a new View
* Fixed: PHP warning when a View checks for the ability to edit an entry that has just been deleted using code
* Fixed: On sites running the GiveWP plugin, the View Editor would look bad
* Updated: [Foundation](https://www.gravitykit.com/foundation/) to version 1.0.11

__Developer Updates:__

* Added: View blocks are also parsed when running `\GV\View_Collection::from_content()`
* Added: New filter, to be used by Multiple Forms extension: `gravityview/view/get_entries/should_apply_legacy_join_is_approved_query_conditions`
* Modified: `gravityview()->views->get()` now parses the content of the global `$post` object and will detect View shortcodes or blocks stored in the `$post->post_content`
* Modified: `gravityview()->views->get()` now may return a `GV\View_Collection` object when it detects multiple Views in the content
* Updated: HTML tags that had used `.hidden` now use the `.gv-hidden` CSS class to prevent potential conflicts with other plugins/themes

= 2.17.1 on February 20, 2023 =

* Updated: [Foundation](https://www.gravitykit.com/foundation/) to version 1.0.9

= 2.17 on February 13, 2023 =

**Note: GravityView now requires PHP 7.2 or newer**

* It's faster than ever to create a new View! (Table and DataTables View types only)
	- Fields configured in the [Gravity Forms Entry Columns](https://docs.gravityforms.com/entries/#h-entry-columns) are added to the Multiple Entries layout
	- The first field in the Multiple Entries layout is linked to the Single Entry layout
	- All form fields are added to the Single Entry layout
	- An Edit Entry Link field is added to the bottom of the Single Entry layout
* Added: New "No Entries Behavior" setting: when a View has no entries visible to the current user, you can now choose to display a message, show a Gravity Forms form, or redirect to a URL
* Modified: The field picker now uses Gravity Forms field icons
* Fixed: ["Pre-filter choices"](https://docs.gravitykit.com/article/701-show-choices-that-exist) Search Bar setting not working for Address fields
* Fixed: `[gventry]` shortcode not working the Entry ID is set to "first" or "last"
* Fixed: Fatal error when using the Gravity Forms Survey Add-On
* Tweak: The field picker in the View editor now uses Gravity Forms field icons

__Developer Updates:__

* Modified: If you use the `gravityview/template/text/no_entries` or `gravitview_no_entries_text` filters, the output is now passed through the `wpautop()` function prior to applying the filters, not after
	* Added `$unformatted_output` parameter to the `gravityview/template/text/no_entries` filter to return the original value before being passed through `wpautop()`
* Modified: Container classes for no results output change based on the "No Entries Behavior" setting:
	- `.gv-no-results.gv-no-results-text` when set to "Show a Message"
	- `.gv-no-results.gv-no-results-form` when set to "Display a Form"
	- Updated `templates/views/list/list-body.php`, `templates/views/table/table-body.php`
* Added: `$form_id` parameter to `gravityview_get_directory_fields()` function and `GVCommon::get_directory_fields()` method

= 2.16.6 on January 12, 2023 =

* Fixed: Fatal error due to an uncaught PHP exception
* Fixed: It was not possible to select any content inside the field settings window in the View editor

= 2.16.5 on January 5, 2023 =

* Updated: [Foundation](https://www.gravitykit.com/foundation/) to version 1.0.8
* Improved: Internal changes to allow using Custom Content fields on the Edit Screen with the [DIY Layout](https://www.gravitykit.com/extensions/diy-layout/)

= 2.16.4 on December 23, 2022 =

* Fixed: Prevent possible conflict in the View editor with themes/plugins that use Bootstrap's tooltip library

= 2.16.3 on December 21, 2022 =

* Fixed: Caching wouldn't always clear when an entry was added or modified
* Fixed: Fatal error on some hosts due to a conflict with one of the plugin dependencies (psr/log)
* Fixed: PHP 8.1 notices
* Fixed: View scripts and styles not loading for some logged-in users

= 2.16.2 on December 14, 2022 =

* Fixed: Views would take an abnormally long time to load
* Fixed: Fatal error on some hosts that use weak security keys and salts

= 2.16.1 on December 7, 2022 =

* Fixed: Date picker and other JavaScript not working on the Edit Entry screen
* Fixed: JavaScript error preventing the Search Bar widget properties from opening when creating a new View
* Fixed: CodeMirror editor initializing multiple times when opening the custom content field properties in the View
* Fixed: Secure download link for the file upload field was not showing the file name as the link text
* Fixed: The saved View would not recognize fields added from a joined form when using the [Multiple Forms](https://www.gravitykit.com/extensions/multiple-forms/) extension

= 2.16.0.4 on December 2, 2022 =

* Fixed: Incompatibility with some plugins/themes that could result in a blank WordPress Dashboard

= 2.16.0.3 on December 2, 2022 =

* Fixed: Fatal error when downloading plugin translations

= 2.16.0.2 on December 1, 2022 =

* Fixed: Fatal error when Maps isn't installed

= 2.16.0.1 on December 1, 2022 =

* Fixed: Admin menu not expanded when on a GravityView page

= 2.16 on December 1, 2022 =

* Added: New WordPress admin menu where you can now centrally manage all your GravityKit product licenses and settings ([learn more about the new GravityKit menu](https://www.gravitykit.com/foundation/))
    - Go to the WordPress sidebar and check out the GravityKit menu!
    - We have automatically migrated your existing licenses and settings, which were previously entered in the Views→Settings page
    - Request support using the "Grant Support Access" menu item
* Added: Support for defining `alt` text in File Upload fields
* Added: "Pre-Filter Choices" Search Bar setting will only display choices that exist in submitted entries ([learn more about Pre-Filter Choices](https://docs.gravitykit.com/article/701-s))
* Improved: When creating a new View, it is now possible to install a View type (if included in the license) straight from the View editor
* Improved: Reduce the number of queries when displaying a View
* Improved: The Edit View screen loads faster
* Fixed: Merge Tags were not processed inside Custom Content fields when using the [`[gventry]` edit mode](https://docs.gravitykit.com/article/463-gventry-shortcode)
* Fixed: Gravity Forms poll results was not being refreshed after editing a Poll field in GravityView Edit Entry
* Fixed: Survey field "Rating" stars were not displaying properly in the frontend
* Fixed: JavaScript error when creating a new View
* Fixed: JavaScript error when opening field settings in a new View
* Fixed: Merge Tag picker not initializing when changing View type for an existing View
* Fixed: "Field connected to XYZ field was deleted from the form" notice when adding a new field to a View created from a form preset
* Fixed: Edit Entry may partially save changes if form fields have conditional logic; thanks, Jurriaan!
* Fixed: View presets not working
* Fixed: "This View is configured using the View type, which is disabled" notice when creating a new View after activating or installing a View type (e.g., Maps, DIY, DataTables)
* Fixed: Incorrect search mode is set when one of the View search widget fields uses a "date range" input type
* Fixed: Multiple files upload error (e.g., when editing an entry using GravityEdit)

__Developer Updates:__

* Added: `gravityview/template/field/survey/rating/before` filter that fires before the Survey field rating stars markup
* Added: `$return_view` parameter to `\GV\Request::is_view()` method, reducing the need to build a \GV\View object when simply checking if a request is a View
* Added: `$expiration` parameter to `GravityView_Cache::set()` method to allow for different cache lifetimes
* Fixed: `GravityView_Cache` was not used when the `WP_DEBUG` constant was set to `true`. This resulted in the cache being effectively disabled on many sites.
	- Improved: Only run `GravityView_Cache::use_cache()` once per request
	- Added: `GRAVITYVIEW_DISABLE_CACHE` constant to disable the cache. Note: `gravityview_use_cache` filter will still be run.

= 2.15 on September 21, 2022 =

* Added: Entire View contents are wrapped in a container, allowing for better styling ([learn about, and how to modify, the container](https://docs.gravitykit.com/article/867-modifying-the-view-container-div))
* Added: When submitting a search form, the page will scroll to the search form
* Modified: Select and Multiselect search inputs will now use the connected field's "Placeholder" values, if defined in Gravity Forms ([read about Search Bar placeholders](https://docs.gravitykit.com/article/866-search-bar-placeholder))
* Improved: Date comparisons when using `[gvlogic]` with `greater_than` or `less_than` comparisons
* Fixed: Reduced the number of database queries to render a View, especially when using Custom Content, Entry Link, Edit Link, and Delete Link fields
* Fixed: Removed the Gravity Forms Partial Entries Add-On privacy notice when using Edit Entry because auto-saving in Edit Entry is not supported
* Fixed: The "entry approval is changed" notification, if configured, was being sent for new form submissions
* Fixed: Views would not render in PHP 8.1
* Fixed: Multiple PHP 8 and PHP 8.1 warnings

__Developer Updates:__

* Added: `gravityview/widget/search/append_view_id_anchor` filter to control appending the unique View anchor ID to the search URL (enabled by default)
* Added: `gravityview/view/wrapper_container` filter to wrap to optionally wrap the View in a container (enabled by default) — [see examples of modifying the container](https://docs.gravitykit.com/article/867-modifying-the-view-container-div)
* Added: `gravityview/view/anchor_id` filter to control the unique View anchor ID
* Modified the following template files:
	- `includes/widgets/search-widget/templates/search-field-multiselect.php`
	- `includes/widgets/search-widget/templates/search-field-select.php`
	- `templates/views/list.php`
	- `templates/views/table.php`
	- `templates/fields/field-custom.php`
	- `templates/fields/field-duplicate_link-html.php`
	- `templates/fields/field-delete_link-html.php`
	- `templates/fields/field-edit_link-html.php`
	- `templates/fields/field-entry_link-html.php`
	- `templates/fields/field-website-html.php`
	- `templates/deprecated/fields/custom.php`
	- `templates/deprecated/fields/website.php`

= 2.14.7 on July 31, 2022 =

* Fixed: GravityView plugin updates were not shown in the plugin update screen since version 2.14.4 (April 27, 2022)

= 2.14.6 on May 27, 2022 =

* [GravityView (the company) is now GravityKit!](https://www.gravitykit.com/rebrand/)
* Fixed: Embedding Edit Entry context directly in a page/post using the `[gventry edit="1"]` shortcode ([learn more](https://docs.gravitykit.com/article/463-gventry-shortcode))
* Fixed: Edit Entry link wasn't working in the Single Entry context of an embedded View
* Fixed: Search Bar GravityView widget was not saving the chosen fields
* Fixed: Gravity PDF shortcodes would not be processed when bulk-approving entries using GravityView. Thanks, Jake!
* Fixed: Sometimes embedding a GravityView shortcode in the block editor could cause a fatal error
* Fixed: Multiple PHP 8 warnings

__Developer Updates:__

* Added: `redirect_url` parameter to the `gravityview/edit_entry/success` filter
* Added `redirect_url` and `back_link` parameters to the `gravityview/shortcodes/gventry/edit/success` filter

= 2.14.5 on May 4, 2022 =

* Added: A link that allows administrators to disable the "Show only approved entries" View setting from the front-end
* Fixed: Configuring new Search Bar WordPress widgets wasn't working in WordPress 5.8+
* Fixed: Styling of form settings dropdowns on the Gravity Forms "Forms" page

= 2.14.4 on April 27, 2022 =

* Added: Search Bar support for the [Chained Selects](https://www.gravityforms.com/add-ons/chained-selects/) field type
* Improved: Plugin updater script now supports auto-updates and better supports multisite installations
* Improved: If a View does not support joined forms, log as a notice, not an error
* Fixed: Merge Tag picker behavior when using Gravity Forms 2.6
* Fixed: Deleting a file when editing an entry as a non-administrator user on Gravity Forms 2.6.1 results in a server error
* Fixed: When The Events Calendar Pro plugin is active, Views became un-editable
* Tweak: Additional translation strings related to View editing

Note: We will be requiring Gravity Forms 2.5 and WordPress 5.3 in the near future; please upgrade!

__Developer Updates:__

* Added: Search URLs now support `input_{field ID}` formats as well as `filter_{field ID}`; the following will both be treated the same:
	- `/view/example/?filter_3=SEARCH`
	- `/view/example/?input_3=SEARCH`
* Added: In the admin, CSS classes are now added to the `body` tag based on Gravity Forms version. See `GravityView_Admin_Views::add_gf_version_css_class()`
* Modified: Allow non-admin users with "edit entry" permissions to delete uploaded files
* Updated: EDD_SL_Plugin_Updater script to version 1.9.1

= 2.14.3 on March 24, 2022 =

* Added: Support for displaying WebP images
* Improved: Internal logging of notices and errors
* Fixed: Images hosted on Dropbox sometimes would not display properly on the Safari browser. Thanks, Kevin M. Dean!

__Developer Updates:__

* Added: `GravityView_Image::get_image_extensions()` static method to fetch full list of extension types interpreted as images by GravityView.
* Added: `webp` as a valid image extension

= 2.14.2.1 on March 11, 2022 =

* Fixed: Empty values in search widget fields may return incorrect results

__Developer Updates:__

* Added: `gravityview/search/ignore-empty-values` filter to control strict matching of empty field values

= 2.14.2 on March 10, 2022 =

* Fixed: Potential fatal error on PHP 8 when exporting View entries in CSV and TSV formats
* Fixed: Search widget would cause a fatal error when the Number field is used with the "is" operator
* Fixed: Search widget returning incorrect results when a field value is blank and the operator is set to "is"
* Fixed: Gravity Forms widget icon not showing
* Fixed: Gravity Forms widget not displaying available forms when the View is saved

= 2.14.1 on January 25, 2022 =

* Tested with WordPress 5.9
* Improved: The [Members plugin](https://wordpress.org/plugins/members/) now works with No-Conflict Mode enabled
* Improved: Performance when saving Views with many fields
* Improved: Performance when loading the Edit View screen when a View has many fields
* Fixed: Gravity Forms widget used in the View editor would initialize on all admin pages
* Fixed: PHP notice when editing an entry in Gravity Forms that was created by user that no longer exists
* Fixed: Error activating on sites that use the Danish language
* Fixed: Entry approval scripts not loading properly when using Full Site Editing themes in WordPress 5.9
* Updated: TrustedLogin client to Version 1.2, which now supports logins for WordPress Multisite installations
* Updated: Polish translation. Thanks, Dariusz!

__Developer Updates:__

* Modified: Refactored drag & drop in the View editor to improve performance: we only initialize drag & drop on the active tab instead of globally.
	* Added: `gravityview/tab-ready` jQuery trigger to `body` when each GravityView tab is ready (drag & drop initialized). [See example of binding to this event](https://gist.github.com/zackkatz/a2844e9f6b68879e79ba7d6f66ba0850).

= 2.14.0.1 on December 30, 2021 =

Fixed: Deprecated filter message when adding fields to the View

= 2.14 on December 21, 2021 =

This would be a minor version update (2.13.5), except that we renamed many functions. See "Developer Updates" for this release below.

* Added: `{is_starred}` Merge Tag. [Learn more about using `{is_starred}`](https://docs.gravitykit.com/article/820-the-isstarred-merge-tag)
* Fixed: Media files uploaded to Dropbox were not properly embedded
* Fixed: JavaScript error when trying to edit entry's creator
* Fixed: Recent Entries widget would cause a fatal error on WP 5.8 or newer
* Fixed: When using Multiple Forms, editing an entry in a joined form now works properly if the "Edit Entry" tab has not been configured
* Fixed: View settings not hiding automatically on page load

__Developer Updates:__

We renamed all instances of `blacklist` to `blocklist` and `whitelist` to `allowlist`. All methods and filters have been deprecated using `apply_filters_deprecated()` and `_deprecated_function()`. [See a complete list of modified methods and filters](https://docs.gravitykit.com/article/816-renamed-filters-methods-in-2-14).

= 2.13.4 on November 4, 2021 =

* Fixed: View scripts and styles would not load when manually outputting the contents of the `[gravityview]` shortcode

__Developer Updates:__

* Added: `gravityview/shortcode/before-processing` action that runs before the GravityView shortcode is processed
* Added: `gravityview/edit_entry/cancel_onclick` filter to modify the "Back" link `onclick` HTML attribute
	- Modified: `/includes/extensions/edit-entry/partials/form-buttons.php` file to add the filter

= 2.13.3 on October 14, 2021 =

* Fixed: Edit Entry would not accept zero as a value for a Number field marked as required
* Modified: Refined the capabilities assigned to GravityView support when access is granted using TrustedLogin. Now our support will be able to debug theme-related issues and use the [Code Snippets](https://wordpress.org/plugins/code-snippets/) plugin.

= 2.13.2 on October 7, 2021 =

* Fixed: Entry Approval not working when using DataTables in responsive mode (requires DataTables 2.4.9 or newer).

__Developer Updates:__

* Updated: Upgraded to [Fancybox 4](https://fancyapps.com/docs/ui/fancybox).
* Updated: [TrustedLogin Client](https://github.com/trustedlogin/client) to Version 1.0.2.
* Modified: Added Code Snippets CSS file to No Conflict allow list.
* Modified: Moved internal (but public) method `GravityView_Admin_ApproveEntries::process_bulk_action` to new `GravityView_Bulk_Actions` class.

= 2.13.1 on September 27, 2021 =

* Improved: Views now load faster due to improved template caching.
* Added: Ability to configure an "Admin Label" for Custom Content widgets. This makes it easier to see your widget configuration a glance.
* Fixed: Issue where non-support users may see a "Revoke TrustedLogin" admin bar link.

= 2.13 on September 23, 2021 =

* Added: Integrated with TrustedLogin, the easiest & most secure way to grant access to your website. [Learn more about TrustedLogin](https://www.trustedlogin.com/about/easy-and-safe/).
	- Need to share access with support? Click the new "Grant Support Access" link in the "Views" menu.

= 2.12.1 on September 1, 2021 =

* Fixed: The Gravity Forms widget in the View editor would always use the source form of the View
* Fixed: The field picker didn't use available translations
* Fixed: Importing [exported Views](https://docs.gravitykit.com/article/119-importing-and-exporting-configured-views) failed when Custom Content or [DIY Layout](https://www.gravitykit.com/extensions/diy-layout/) fields included line breaks.
* Fixed: When first installing GravityView, the message was for an invalid license instead of inactive.
* Fixed: The "Affiliate ID" setting would not toggle properly when loading GravityView settings. [P.S. — Become an affiliate and earn money referring GravityView!](https://www.gravitykit.com/account/affiliates/#about-the-program)
* Tweak: Changed the icon of the Presets preview

= 2.12 on July 29, 2021 =

* Fixed: Add latest Yoast SEO scripts to the No-Conflict approved list
* Fixed: Updating an entry with a multi-file upload field may erase existing contents when using Gravity Forms 2.5.8

= 2.11 on July 15, 2021 =

* Added: Settings to customize "Update", "Cancel", and "Delete" button text in Edit Entry
* Improved: Much better Gravity Forms Survey Add-On integration! [Learn more in the release announcement](https://www.gravitykit.com/gravityview-2-11/).
	- Ratings can be displayed as text or stars
	- Multi-row Likert fields can be shown as Text or Score
	- Improved display of a single row from a multi-row Likert field
	- Single checkbox inputs are now supported
* Improved: Search widget clear/reset button behavior
* Improved: Allow unassigning an entry's Entry Creator when editing an entry
* Improved: When editing an entry, clicking the "Cancel" button will take you to the prior browser page rather than a specific URL
* Improved: Conditionally update "Clear Search" button text in the Search Bar
* Fixed: When Time fields were submitted with a single `0` for hour and minute inputs, instead of displaying midnight (`0:0`), it would display the current time
* Fixed: Delete Entry links did not work when custom entry slugs were enabled
* Fixed: Editing an entry in Gravity Forms that was created by a logged-out user forced an entry to be assigned to a user
* Fixed: Missing download/delete icons for file upload field in Edit Entry when running Gravity Forms ≥ 2.5.6.4
* Fixed: A broken German translation file caused a fatal error (only for the `de_DE` localization)
* Updated: Dutch translation (thanks René S.!) and German translation (thanks Aleksander K-W.!)

__Developer Updates:__

* Added: `gravityview/template/field/survey/glue` filter to modify how the multi-row Likert field values are combined. Default: `; `
* Modified: `templates/deprecated/fields/time.php` and `templates/fields/field-time-html.php` to include the commented `strtotime()` check
* Modified: `includes/extensions/edit-entry/partials/form-buttons.php` to add Cancel button enhancements
* Fixed: `gravityview/search/sieve_choices` didn't filter by Created By
* Fixed: `\GV\Utils::get()` didn't properly support properties available using PHP magic methods. Now supports overriding using the `__isset()` magic method.
* Updated: EDD auto-updates library to version 1.8

= 2.10.3.2 on June 2, 2021 =

* Improved: Loading of plugin dependencies
* Fixed: Field's required attribute was ignored in certain scenarios when using Edit Entry

= 2.10.3.1 on May 27, 2021 =

* Fixed: The "delete file" button was transparent in Edit Entry when running Gravity Forms 2.5 or newer
* Security enhancements

= 2.10.3 on May 20, 2021 =

* Added: Support for the [All in One SEO](https://wordpress.org/plugins/all-in-one-seo-pack/) plugin
* Fixed: GravityView styles and scripts not loading when embedding View as a block shortcode in GeneratePress
* Fixed: PHP notice appearing when a translation file is not available for the chosen locale
* Fixed: Search clear button disappearing when using GravityView Maps layout

__Developer Updates:__

* Added: `gravityview/fields/custom/form` filter to modify form used as the source for View entries
* Added: `gravityview/fields/custom/entry` filter to modify entry being displayed

= 2.10.2.2 on April 19, 2021 =

* Improved: Previous fix for an issue that affected HTML rendering of some posts and pages

= 2.10.2.1 on April 13, 2021 =

* Fixed: Issue introduced in Version 2.10.2 that affected HTML rendering of some posts and pages
* Fixed: Undefined function error for sites running WordPress 4.x introduced in Version 2.10.2

= 2.10.2 on April 12, 2021 =

* Fixed: Using the GravityView shortcode inside a [reusable block](https://wordpress.org/news/2021/02/gutenberg-tutorial-reusable-blocks/) in the WordPress Editor would prevent CSS and JavaScript from loading
* Fixed: "Open in new tab/window" checkbox is missing from Link to Single Entry and Link to Edit Entry links
* Fixed: Searching while on a paginated search result fails; it shows no entries because the page number isn't removed
* Fixed: Sorting by Entry ID resulted in a MySQL error

= 2.10.1 on March 31, 2021 =

* Added: Allow comparing multiple values when using `[gvlogic]` shortcode
	- Use `&&` to match all values `[gvlogic if="abc" contains="a&&b"]`
	- Use `||` to match any values `[gvlogic if="abc" equals="abc||efg"]`
* Added: `{site_url}` Merge Tag that returns the current site URL. This can be helpful when migrating sites or deploying from staging to live.
* Fixed: Paragraph fields have a "Link to single entry" field setting, even though it doesn't make sense
* Fixed: PDF and Text files were not opened in a lightbox
* Fixed: Show File Upload files as links if they aren't an image, audio, or video file (like a .zip, .txt, or .pdf file)
* Fixed: Lightbox script was being loaded for Views even if it was not being used
* Fixed: Don't show the icon for the "Source URL" field in the View editor
* Fixed: Change Entry Creator not working properly on non-English sites
* Updated _so many translations_! Thank you to all the translators!
	- Arabic translation (thanks Salman!)
	- Dutch translation (thanks Desiree!)
	- Russian translation (thanks Victor S.!)
	- Romanian (thanks Cazare!)
	- Chinese (thanks Edi Weigh!)
	- Turkish (thanks Süha!)
	- Swedish (thanks Adam!)
	- Portuguese (thanks Luis and Rafael!)
	- Dutch (thanks Erik!)
	- Norwegian (thanks Aleksander!)
	- Italian (thanks Clara!)
	- Hungarian (thanks dbalage!)
	- Hebrew
	- French
	- Canadian French (thanks Nicolas!)
	- Finnish (thanks Jari!)
	- Iranian (thanks amir!)
	- Mexican Spanish (thanks Luis!)
	- Spanish (thanks Joaquin!)
	- German (thanks Hubert!)
	- Danish (thanks Lisbeth!)
	- Bosnian (thanks Damir!)
	- Bengali (thanks Akter!)

= 2.10 on March 9, 2021 =

* A beautiful visual refresh for the View editor!
	- Brand new field picker for more easily creating your View
	- Visually see when Single Entry and Edit Entry layouts haven't been configured
	- See at a glance which fields link to Single Entry and Edit Entry
	- Manage and activate layouts from the View editor
	- Added: Show a notice when "Show only approve entries" setting is enabled for a View and no entries are displayed because of the setting
	- Added: Custom Content now supports syntax highlighting, making it much easier to write HTML (to disable, click on the Users sidebar menu, select Profile. Check the box labeled "Disable syntax highlighting when editing code" and save your profile)
	- Added: Warning when leaving Edit View screen if there are unsaved changes
	- Added: See the details of the current field while configuring field settings
	- Added: "Clear all" link to remove all fields from the View editor at once
	- Fixed: It was possible to drag and drop a field while the field settings screen was showing. Now it's not!
	- Fixed: See when fields have been deleted from a form
* New: Brand-new lightbox script, now using [Fancybox](http://fancyapps.com/fancybox/3/). It's fast, it's beautiful, and mobile-optimized.
	- Fixes issue with Gravity Forms images not loading in lightboxes due to secure URLs
* Ready for Gravity Forms 2.5!
* Added: Better support for the Consent field
* Improved layout of the Manage Add-Ons screen
	- Added a "Refresh" link to the Manage Add-Ons screen. This is helpful if you've upgraded your license and are ready to get started!
	- Allow enabling/disabling installed add-ons regardless of license status
* Added: A dropdown in the "All Views" screen to filter Views by the layout (Table, List, DataTables, DIY, Map, etc.)
* Added: Export entries in TSV format by adding `/tsv/` to the View URL
* Fixed: Approval Status field contains HTML in CSV and TSV exports
* Fixed: Updating an entry associated with an unactivated user (Gravity Forms User Registration) would also change entry creator's information
* Fixed: PHP warning `The magic method must have public visibility` appearing in PHP 8.0
* Fixed: PHP notice `Undefined property: stdClass::$icons` appearing on Plugins page
* Fixed: "At least one field must be filled out" validation errors (thanks <a href="https://gravitypdf.com">Gravity PDF</a>!)

__Developer Updates:__

* New: FancyBox is now being used for the lightbox
	- Thickbox is no longer used
	- Modify settings using `gravityview/lightbox/provider/fancybox/settings`
	- [See options available here](https://fancyapps.com/fancybox/3/docs/#options)
	- If you prefer, a [Featherlight lightbox option is available](https://github.com/gravityview/gv-snippets/tree/addon/featherlight-lightbox)
	- Easily add support for your own lightbox script by extending the new `GravityView_Lightbox_Provider` abstract class (the [Featherbox lightbox script](https://github.com/gravityview/gv-snippets/tree/addon/featherlight-lightbox) is a good example).
	- Modified: Formally deprecated the mis-spelled `gravity_view_lightbox_script` and `gravity_view_lightbox_style` filters in favor of  `gravityview_lightbox_script` and `gravityview_lightbox_style` (finally!)
	- Fixed: `gravityview_lightbox_script` filter wasn't being applied
	- Removed `gravityview/fields/fileupload/allow_insecure_lightbox` filter, since it's no longer needed
* Modified: `$_GET` args are now passed to links by default.
	- Added: Prevent entry links (single, edit, duplicate) from including $_GET query args by returning false to the filter `gravityview/entry_link/add_query_args`
	- Added: Prevent entry links being added to *delete* links by returning false to the filter `gravityview/delete-entry/add_query_args`
* Added: `gv_get_query_args()` function to return $_GET query args, with reserved args removed
	- Added: `gravityview/api/reserved_query_args` filter to modify internal reserved URL query args
* Added: `field-is_approved-html.php` and `field-is_approved-csv.php` template files for the Is Approved field
* Modified: Removed
* Modified: `templates/fields/field-entry_link-html.php` template to add `gv_get_query_args()` functionality
* Breaking CSS change: Removed `.gv-list-view` CSS class from the List layout container `<div>`. The CSS class was also used in the looped entry containers, making it hard to style. This issue was introduced in GravityView 2.0. For background, see [the GitHub issue](https://github.com/gravityview/GravityView/issues/1026).

= 2.9.4 on January 25, 2021 =

* Added: Apply `{get}` merge tag replacements in `[gvlogic]` attributes and content
* Modified: Made View Settings changes preparing for a big [Math by GravityView](https://www.gravitykit.com/extensions/math/) update!
* Fixed: "Change Entry Creator" would not work with Gravity Forms no-conflict mode enabled

__Developer Updates:__

* Added: `gravityview/metaboxes/multiple_entries/after` action to `includes/admin/metabox/views/multiple-entries.php` to allow extending Multiple Entries View settings

= 2.9.3 on December 15, 2020 =

* Improved: Add search field to the Entry Creator drop-down menu
* Tweak: Hide field icons (for now) when editing a View...until our refreshed design is released 😉
* Fixed: Some JavaScript warnings on WordPress 5.6
* Fixed: Uncaught error when one of GravityView's methods is used before WordPress finishes loading
* Fixed: Duplicate Entry link would only be displayed to users with an administrator role
* Fixed: Search entries by Payment Date would not yield results
* Fixed: Lightbox didn't work with secure images
* New: New lightbox gallery mode for File Upload fields with Multi-File Upload enabled

__Developer Updates:__

* Added: `gravityview/search-trim-input` filter to strip or preserve leading/trailing whitespaces in Search Bar values
* Added: Future WordPress version compatibility check
* Tweak: Improved logging output
* Modified: `gravityview_date_created_adjust_timezone` default is now set to false (use UTC value)

= 2.9.2.1 on October 26, 2020 =

* Improved: Plugin license information layout when running Gravity Forms 2.5
* Fixed: View Settings overflow their container (introduced in 2.9.2)

= 2.9.2 on October 21, 2020 =

* Added: GravityView is now 100% compatible with upcoming [Gravity Forms 2.5](https://www.gravityforms.com/gravity-forms-2-5-beta-2/)!
* Added: New View setting to redirect users to a custom URL after deleting an entry
* Added: An option to display "Powered by GravityView" link under your Views. If you're a [GravityView affiliate](https://www.gravitykit.com/account/affiliate/), you can earn 20% of sales generated from your link!
* Improved: Duplicate Entry field is only visible for logged-in users with edit or duplicate entry permissions
* Modified: Remove HTML from Website and Email fields in CSV output
* Fixed: Possible fatal error when Gravity Forms is inactive
* Fixed: Export of View entries as a CSV would result in a 404 error on some hosts
* Fixed: Entries filtered by creation date using relative dates (e.g., "today", "-1 day") did not respect WordPress's timezone offset
* Fixed: Partial entries edited in GravityView were being duplicated
* Fixed: Trying to activate a license disabled due to a refund showed an empty error message
* Tweak: Improvements to tooltip behavior in View editor
* Tweak: When "Make Phone Number Clickable" is checked, disable the "Link to single entry" setting in Phone field settings
* Tweak: Don't show "Open links in new window" for Custom Content field
* Tweak: Removed "Open link in the same window?" setting from Website field
	- Note: For existing Views, if both "Open link in the same window?" and "Open link in a new tab or window?" settings were checked, the link will now _not open in a new tab_. We hope no one had them both checked; this would have caused a rift in space-time and a room full of dark-matter rainbows.

__Developer Updates:__

* Added brand-new unit testing and acceptance testing...stay tuned for a write-up on how to easily run the GravityView test suite
* Changed: `/templates/fields/field-website-html.php` and `/templates/deprecated/fields/website.php` to use new `target=_blank` logic
* Fixed: License key activation when `GRAVITYVIEW_LICENSE_KEY` was defined
* Deprecated: Never used method `GravityView_Delete_Entry::set_entry()`

= 2.9.1 on September 1, 2020 =

* Improved: Changed the Support Port icon & text to make it clearer
* Updated: Updater script now handles WordPress 5.5 auto-updates
* Fixed: Add Yoast SEO 14.7 scripts to the No-Conflict approved list
* Fixed: Available Gravity Forms forms weren't appearing in the Gravity Forms widget when configuring a View

__Developer Updates:__

* Improved: Gravity Forms 2.5 beta support
* Fixed: Issue when server doesn't support `GLOB_BRACE`
* Fixed: Removed references to non-existent source map files

= 2.9.0.1 on July 23, 2020 =

* Fixed: Loading all Gravity Forms forms on the frontend
	* Fixes Map Icons field not working
	* Fixes conflict with gAppointments and Gravity Perks
* Fixed: Fatal error when Gravity Forms is inactive

= 2.9 on July 16, 2020 =

* Added: A "Gravity Forms" widget to easily embed a form above and below a View
* Added: Settings for changing the "No Results" text and "No Search Results" text
* Added: "Date Updated" field to field picker and sorting options
* Modified: When clicking the "GravityView" link in the Admin Toolbar, go to GravityView settings
* Improved: Add new Yoast SEO plugin scripts to the No-Conflict approved list
* Improved: Add Wicked Folders plugin scripts to the No-Conflict approved list
* Fixed: Don't allow sorting by the Duplicate field
* Fixed: Multi-site licenses not being properly shared with single sites when GravityView is not Network Activated
* Fixed: Potential fatal error for Enfold theme

__Developer Updates:__

* Fixed: Settings not able to be saved when using the `GRAVITYVIEW_LICENSE_KEY` constant
* Fixed: License not able to be activated when using the `GRAVITYVIEW_LICENSE_KEY` constant
* Fixed: Potential PHP warning when using the `{created_by}` Merge Tag
* Modified: Added index of the current file in the loop to the `gravityview/fields/fileupload/file_path` filter

= 2.8.1 on April 22, 2020 =

* Added: Better inline documentation for View Settings
* Improved: When clicking "Add All Form Fields" in the "+ Add Field" picker
* Modified: Changed default settings for new Views to "Show only approved entries"
* Modified: When adding a field to a table-based layout, "+ Add Field" now says "+ Add Column"
* Fixed: Single Entry "Hide empty fields" not working in Table and DataTables layouts

= 2.8 on April 16, 2020 =

* Added: User Fields now has many more options, including avatars, first and last name combinations, and more
* Added: A new [Gravatar (Globally Recognized Avatar)](https://en.gravatar.com) field
* Added: "Display as HTML" option for Paragraph fields - By default, safe HTML will be shown. If disabled, only text will be shown.
* Added: Support for Gravity Forms Partial Entries Add-On. When editing an entry, the entry's "Progress" will now be updated.
* Modified: Sort forms by title in Edit View, rather than Date Created (thanks, Rochelle!)
* Modified: The [`{created_by}` Merge Tag](https://docs.gravitykit.com/article/281-the-createdby-merge-tag)
	* When an entry was created by a logged-out user, `{created_by}` will now show details for a logged-out user (ID `0`), instead of returning an unmodified Merge Tag
	* When `{created_by}` is passed without any modifiers, it now will return the ID of the user who created the entry
	* Fixed PHP warning when `{created_by}` Merge Tag was passed without any modifiers
* Fixed: The "Single Entry Title" setting was not working properly
* Fixed: Recent Entries widget filters not being applied
* Updated translations: Added Formal German translation (thanks, Felix K!) and updated Polish translation (thanks, Dariusz!)

__Developer Updates:__

* Added: `gravityview/fields/textarea/allow_html` filter to toggle whether Paragraph field output should allow HTML or should be sanitized with `esc_html()`
* Added: `gravityview/field/created_by/name_display` filter for custom User Field output.
* Added: `gravityview/field/created_by/name_display/raw` allow raw (unescaped) output for `gravityview/field/created_by/name_display`.
* Added: `gravityview/fields/gravatar/settings` filter to modify the new Gravatar field's settings
* Added: `gravityview/search/sieve_choices` filter in Version 2.5 that enables only showing choices in the Search Bar that exist in entries ([learn more about this filter](https://docs.gravitykit.com/article/701-show-choices-that-exist))
* Modified: `gravityview_get_forms()` and `GVCommon::get_forms()` have new `$order_by` and `$order` parameters (Thanks, Rochelle!)
* Fixed: `gravityview/edit_entry/user_can_edit_entry` and `gravityview/capabilities/allow_logged_out` were not reachable in Edit Entry and Delete Entry since Version 2.5

= 2.7.1 on February 24, 2020 =

* Fixed: Fatal error when viewing entries using WPML or Social Sharing & SEO extensions

= 2.7 on February 20, 2020 =

* Added: "Enable Edit Locking" View setting to toggle on and off entry locking (in the "Edit Entry" tab of the View Settings)
* Fixed: Broken Toolbar link to Gravity Forms' entry editing while editing an entry in GravityView
* Fixed: PHP undefined index when editing an entry with empty File Upload field
* Fixed: When adding a field in the View Configuration, the browser window would resize

__Developer Updates:__

* Modified: The way Hidden Fields are rendered in Edit Entry no fields are configured. [Read what has changed around Hidden Fields](https://docs.gravitykit.com/article/678-edit-entry-hidden-fields-field-visibility#timeline)
	* Fixed: Rendering Hidden Fields as `input=hidden` when no fields are configured in Edit Entry (fixing a regression in 2.5)
	* Modified: The default value for the `gravityview/edit_entry/reveal_hidden_field` filter is now `false`
	* Added: `gravityview/edit_entry/render_hidden_field` filter to modify whether to render Hidden Field HTML in Edit Entry (default: `true`)
* Modified: Changed `GravityView_Edit_Entry_Locking::enqueue_scripts()` visibility to protected

= 2.6 on February 12, 2020 =

* Added: Implement Gravity Forms Entry Locking - see when others are editing an entry at the same time ([learn more](https://docs.gravitykit.com/article/676-entry-locking))
* Added: Easily duplicate entries in Gravity Forms using the new "Duplicate" link in Gravity Forms Entries screen ([read how](https://docs.gravitykit.com/article/675-duplicate-gravity-forms-entry))
* Improved: Speed up loading of Edit View screen
* Improved: Speed of adding fields in the View Configuration screen
* Modified: Reorganized some settings to be clearer
* Fixed: Potential fatal error when activating extensions with GravityView not active
* Updated: Russian translation (thank you, Victor S!)

__Developer Updates:__

* Added: `gravityview/duplicate/backend/enable` filter to disable adding a "Duplicate" link for entries
* Added: `gravityview/request/is_renderable` filter to modify what request classes represent valid GravityView requests
* Added: `gravityview/widget/search/form/action` filter to change search submission URL as needed
* Added: `gravityview/entry-list/link` filter to modify Other Entries links as needed
* Added: `gravityview/edit/link` filter to modify Edit Entry link as needed
* Fixed: A rare issue where a single entry is prevented from displaying with Post Category filters
* Modified: Important! `gravityview_get_entry()` and `GVCommon::get_entry()` require a View object as the fourth parameter. While the View will be retrieved from the context if the parameter is missing, it's important to supply it.
* Modified: `GVCommon::check_entry_display` now requires a View object as the second parameter. Not passing it will return an error.
* Modified: `gravityview/common/get_entry/check_entry_display` filter has a third View parameter passed from `GVCommon::get_entry`
* Modified: Bumped future minimum Gravity Forms version to 2.4

= 2.5.1 on December 14, 2019 =

* Modified: "Show Label" is now off by default for non-table layouts
* Improved: The View Configuration screen has been visually simplified. Fewer borders, larger items, and rounder corners.
* Accessibility improvements. Thanks to [Rian Rietveld](https://rianrietveld.com) and Gravity Forms for their support.
	- Color contrast ratios now meet [Web Content Accessibility Guidelines (WCAG) 2.0](https://www.w3.org/TR/WCAG20/) recommendations
	- Converted links that act as buttons to actual buttons
	- Added keyboard navigation support for "Add Field" and "Add Widget" pickers
	- Auto-focus the field search field when Add Field is opened
	- Improved Search Bar HTML structure for a better screen reader experience
	- Added ARIA labels for Search Bar configuration buttons
	- Improved touch target size and spacing for Search Bar add/remove field buttons
* Fixed: "Search All" with Multiple Forms plugin now works as expected in both "any" and "all" search modes.

__Developer Updates:__

* Added: `gravityview_lightbox_script` and `gravityview_lightbox_style` filters.
* Deprecated: `gravity_view_lightbox_script` and `gravity_view_lightbox_style` filters. Use `gravityview_lightbox_script` and `gravityview_lightbox_style` instead.

= 2.5 on December 5, 2019 =

This is a **big update**! Lots of improvements and fixes.

#### All changes:

* **GravityView now requires WordPress 4.7 or newer.**
* Added: A new "Duplicate Entry" allows you to duplicate entries from the front-end
* View Configuration
    * Added: You can now add labels for Custom Content in the View editor (this helps keep track of many Custom Content fields at once!)
    * Modified: New Views will be created with a number of default widgets preset
    * Fixed: View configuration could be lost when the "Update" button was clicked early in the page load or multiple times rapidly
    * Fixed: Some users were unable to edit a View, although having the correct permissions
* Improved CSV output
    * Modified: Multiple items in exported CSVs are now separated by a semicolon instead of new line. This is more consistent with formatting from other services.
    * Fixed: Checkbox output in CSVs will no longer contain HTML by default
    * Fixed: Textarea (Paragraph) output in CSVs will no longer contain `<br />` tags by default
* Edit Entry
    * Added: Directly embed the Edit Entry screen using the shortcode `[gventry edit="1"]`
    * Fixed: Editing an entry with Approve/Disapprove field hidden would disapprove an unapproved entry
    * Fixed: Field visibility when editing entries. Hidden fields remain hidden unless explicitly allowed via field configuration.
    * Fixed: Hidden calculation fields were being recalculated on Edit Entry
* Sorting and Search
    * Fixed: User sorting does not work when the `[gravityview]` shortcode defines a sorting order
    * Fixed: Proper sorting capabilities for Time and Date fields
    * Fixed: Page Size widget breaks when multiple search filters are set
    * Fixed: Page Size widget resets itself when a search is performed
* [Multiple Forms](https://www.gravitykit.com/extensions/multiple-forms/) fixes
    * Fixed: Global search not working with joined forms
    * Fixed: Custom Content fields now work properly with Multiple Forms
    * Fixed: [Gravity PDF](https://gravitypdf.com) support with Multiple Forms plugin and Custom Content fields
    * Fixed: Entry Link, Edit Link and Delete Link URLs may be incorrect with some Multiple Forms setups
* Integrations
    * Added: "Show as score" setting for Gravity Forms Survey fields
    * Added: Support for [Gravity Forms Pipe Add-On](https://www.gravityforms.com/add-ons/pipe-video-recording/)
    * Added: Track the number of pageviews entries get by using the new `[gv_pageviews]` shortcode integration with the lightweight [Pageviews](https://pageviews.io/) plugin
    * Fixed: [GP Nested Forms](https://gravitywiz.com/documentation/gravity-forms-nested-forms/) compatibility issues
    * Fixed: PHP warnings appeared when searching Views for sites running GP Populate Anything with "Default" permalinks enabled
* Improved: When a View is embedded on a post or page with an incompatible URL Slug, show a warning ([read more](https://docs.gravitykit.com/article/659-reserved-urls))
* Fixed: Number field decimal precision formatting not being respected
* Fixed: Lifetime licenses showed "0" instead of "Unlimited" sites available
* Updated: Polish translation (Thanks, Dariusz!)

__Developer Updates:__

* Added: `[gventry edit="1"]` mode where edit entry shortcodes can be used now (experimental)
* Added: `gravityview/template/field/csv/glue` filter to modify the glue used to separate multiple values in the CSV export (previously "\n", now default is ';')
* Added: `gravityview/shortcodes/gventry/edit/success` filter to modify [gventry] edit success message
* Added: `gravityview/search/sieve_choices` filter that sieves Search Widget field filter choices to only ones that have been used in entries (a UI is coming soon)
* Added: `gravityview/search/filter_details` filter for developers to modify search filter configurations
* Added: `gravityview/admin/available_fields` filter for developers to add their own assignable fields to View configurations
* Added: `gravityview/features/paged-edit` A super-secret early-bird filter to enable multiple page forms in Edit Entry
* Added: `$form_id` parameter for the `gravityview_template_$field_type_options` filter
* Added: `gravityview/security/require_unfiltered_html` filter now has 3 additional parameters: `user_id`, `cap` and `args`.
* Added: `gravityview/gvlogic/atts` filter for `[gvlogic]`
* Added: `gravityview/edit_entry/page/success` filter to alter the message between edit entry pages.
* Added: `gravityview/approve_entries/update_unapproved_meta` filter to modify entry update approval status.
* Added: `gravityview/search/searchable_fields/whitelist` filter to modify allowed URL-based searches.
* Fixed: Some issues with `unfiltered_html` user capabilities being not enough to edit a View
* Fixed: Partial form was being passed to `gform_after_update_entry` filter after editing an entry. Full form will now be passed.
* Fixed: Widget form IDs would not change when form ID is changed in the View Configuration screen
* Fixed: Intermittent `[gvlogic2]` and nested `else` issues
    * The `[gvlogic]` shortcode has been rewritten for more stable, stateless behavior
* Fixed: `GravityView_Entry_Notes::get_notes()` can return null; cast `$notes` as an array in `templates/fields/field-notes-html.php` and `includes/extensions/entry-notes/fields/notes.php` template files
* Fixed: Prevent error logs from filling with "union features not supported"
* Modified: Cookies will no longer be set for Single Entry back links
* Modified: Default 250px `image_width` setting for File Upload images is now easily overrideable
* Removed: The `gravityview/gvlogic/parse_atts/after` action is no longer available. See `gravityview/gvlogic/atts` filter instead
* Removed: The `GVLogic_Shortcode` class is now a lifeless stub. See `\GV\Shortcodes\gvlogic`.
* Deprecated: `gravityview_get_current_view_data` — use the `\GV\View` API instead

= 2.4.1.1 on August 27, 2019 =

* Fixed: Inconsistent sorting behavior for Views using Table layouts
* Fixed: Searching all fields not searching Multi Select fields
* Fixed: Error activating GravityView when Gravity Forms is disabled
* Fixed: "Getting Started" and "List of Changes" page layouts in WordPress 5.3
* Fixed: Don't show error messages twice when editing a View with a missing form
* Tweak: Don't show "Create a View" on trashed forms action menus

= 2.4 on July 17, 2019 =

**We tightened security by limiting who can edit Views. [Read how to grant Authors and Editors access](https://docs.gravitykit.com/article/598-non-administrator-edit-view).**

* Added: A new Result Number field and `{sequence}` Merge Tag [learn all about it!](https://docs.gravitykit.com/article/597-the-sequence-merge-tag)
* Added: `{date_updated}` Merge Tag ([see all GravityView Merge Tags](https://docs.gravitykit.com/article/76-merge-tags))
* Added: Option to output all CSV entries, instead of a single page of results
* Fixed: Settings compatibility issues on Multisite
* Fixed: CSV output for address fields contained Google Maps link
* Fixed: When editing an entry in Gravity Forms, clicking the "Cancel" button would not exit edit mode
* Fixed: Some fatal errors when Gravity Forms is deactivated while GravityView is active
* Fixed: Search All Fields functionality with latest Gravity Forms

__Developer Updates:__

* **Breaking Change:** Users without the `unfiltered_html` capability can no longer edit Views.
* Added: `gravityview/security/allow_unfiltered_html` to not require `unfiltered_html`. Dangerous!
* Added: `gravityview/template/field/address/csv/delimiter` filter for CSV output of addresses

= 2.3.2 on May 3, 2019 =

* Re-fixed: Conditional Logic breaks in Edit Entry if the condition field is not present

__Developer Updates:__

* Fixed: `strtolower()` warnings in `class-frontend-views.php`
* Fixed: `gravityview/fields/fileupload/link_atts` filter didn't work on link-wrapped images
* Fixed: PHP notice triggered when using the Poll widget
* Updated: Updater script, which should improve license check load time

= 2.3.1 on April 18, 2019 =

* Added: Entry Approval now features a popover that allows you to select from all approval statuses
* Fixed: Issues accessing Edit Entry for Views using [Multiple Forms](https://www.gravitykit.com/extensions/multiple-forms/)
* Fixed: Issues with Edit Entry where fields were duplicated. This temporarily reverts the conditional logic fix added in 2.3.
* Fixed: Maps will now properly use global API key settings on Multisite installations

__Developer Updates:__

* Fixed: Issues searching Address fields that contain custom states
* Added: `gravityview/approve_entries/popover_placement` filter to modify the placement of the approval popover (default: right)

= 2.3 on April 2, 2019 =

**Gravity Forms 2.3 is required**. Some functionality will not work if you are using Gravity Forms 2.2. If this affects you, please [let us know](mailto:support@gravitykit.com?subject=Gravity%20Forms%202.3%20Requirement)

* Added: Multi-Sorting! Example: Sort first by Last Name, then sort those results by First Name [Read more about multi-sorting](https://docs.gravitykit.com/article/570-sorting-by-multiple-columns)
    - Works great with our [DataTables extension](https://www.gravitykit.com/extensions/datatables/), too!
* Added: `[gvlogic logged_in="true"]` support to easily check user login status - [read how it works](https://docs.gravitykit.com/article/252-gvlogic-shortcode#logged-in-parameter)
* Added: Dropdown, Radio and Link input support for searching product fields
* Fixed: Conditional Logic breaks in Edit Entry if the condition field is not present
* Fixed: Sorting numbers with decimals
* Fixed: CSV output of List and File Upload fields
* Fixed: "Hide empty fields" setting not working Product and Quantity fields
* Fixed: Month and day reversed in multi-input date search fields
* Fixed: Join issues with embedded Views when using [Multiple Forms](https://www.gravitykit.com/extensions/multiple-forms/)
* Fixed: Other Entries empty text override was not working
* Updated: 100% translated for Dutch, German, and French

__Developer Updates:__

* Added: `gravityview/search/created_by/text` filter to override dropdown and radio text in "created by" search UI
* Added: `gravityview/approve_entries/after_submission` filter to prevent `is_approved` meta from being added automatically after entry creation
* Modified: List and File Upload fields are now output as objects/arrays in REST API JSON
* Modified: [Business Hours](https://wordpress.org/plugins/gravity-forms-business-hours/) field support in CSV and JSON output
* Fixed: Fatal error when custom templates are loaded without `\GV\Template_Context`
* Fixed: Potential PHP warning with PHP 7.2
* Added notice for users to upgrade to PHP 5.6, since WordPress will be bumping the minimum version soon


= 2.2.5 on February 4, 2019 =

* Added: Support for nested dropdown selection in Search Bar
* Fixed: State search dropdown type for custom address types
* Fixed: Don't show Credit Card fields on the Edit Entry screen (#1219)
* REST API and CSV fixes
    * Fixed: Email field being output as links in CSV
    * Fixed: CSVs could not contain more than one special field (Entry ID, Custom Content, etc.)
    * Fixed: CSV and JSON REST API did not output duplicate headers (Entry ID, Custom Content, etc.)
    * Fixed: JSON REST API endpoint did not render Custom Content fields
    * Modified: In the REST API duplicate keys are now suffixed with (n), for example: id(1), id(2), instead of not showing them at all
* Updated: Script used to provide built-in Support Port
* Updated: Russian translation by [@awsswa59](https://www.transifex.com/user/profile/awsswa59/)

__Developer Updates:__

* Added: `gravityview/edit_entry/before_update` hook
* Added: `gravityview/api/field/key` filter to customize the generated REST API entry JSON keys
* Added: `gravityview/template/csv/field/raw` filter to allow raw output of specific fields
* Modified: CSV REST API endpoint returns binary data instead of JSON-encoded data

= 2.2.4 on January 14, 2019 =

* Fixed: Other Entries field would display all entries without filtering
* Fixed: Entry Date searches not working (broken in 2.2)
* Fixed: CSV outputting wrong date formats for Date and Date Created fields
* Fixed: CSV outputting empty content for Custom Content fields
* Fixed: Changelog formatting so that the 2.2.1, 2.2.2, and 2.2.3 updates are shown
* Fixed: The picture of Floaty was _really big_ in the Getting Started screen
* Updated Translations for Italian and Iranian. Thanks, Farhad!

= 2.2.3 on December 20, 2018 =

* Fixed: Issue loading translation files on Windows IIS servers

__Developer Updates:__

* Added: Third argument to `gravityview_search_operator` filter (the current `\GV\View` object)
* Added: `GravityView_Image::is_valid_extension()` to determine whether an extension is valid for an image
* Fixed: Search operator overrides that broke in 2.2
* Modified: SVG files are now processed as images in GravityView
* Modified: Changed translation file loading order to remove paths that didn't work! [See this article for the updated paths](https://docs.gravitykit.com/article/530-translation-string-loading-order).

= 2.2.2 on December 11, 2018 =

* Added: Support for the new [Multiple Forms beta](https://www.gravitykit.com/extensions/multiple-forms/)!
* **Minor CSS Change**: Reduced Search Bar negative margins to fix the Search Bar not aligning properly
* Fixed: Calculation fields that were not added to the Edit Entry fields were being emptied (except the price)
* Updated translations - thank you, translators!
    - Turkish translated by [@suhakaralar](https://www.transifex.com/accounts/profile/suhakaralar/)
    - Russian translated by [@awsswa59](https://www.transifex.com/user/profile/awsswa59/)
    - Polish translated by [@dariusz.zielonka](https://www.transifex.com/user/profile/dariusz.zielonka/)

__Developer Updates:__

* Template Change: Updated `widget-poll.php` template to display poll results for all Multiple Forms fields
* Added: `gravityview/query/class` filter to allow query class overrides, needed for Multiple Forms extension
* Added: `gravityview/approve_entries/autounapprove/status` filter to change the approval status set when an entry is modified in Edit Entry
* Added: `$unions` property to `\GV\View`, for future use with [Multiple Forms plugin](https://www.gravitykit.com/extensions/multiple-forms/)

= 2.2.1 on December 4, 2018 =

* Confirmed compatibility with WordPress 5.0 and the new Gutenberg editor ([use the shortcode block to embed](https://docs.gravitykit.com/article/526-does-gravityview-support-gutenberg))
* Added: Support for upcoming [Multiple Forms plugin](https://www.gravitykit.com/extensions/multiple-forms/)
* Fixed: Edit Entry writes incorrectly-formatted empty values in some cases.
* Fixed: "Hide View data until search is performed" not working for [Maps layout](https://www.gravitykit.com/extensions/maps/)
* Fixed: Entries are not accessible when linked to from second page of results
* Fixed: Search redirects to home page when previewing an unpublished View

__Developer Updates:__

* Fixed: Error loading GravityView when server has not defined `GLOB_BRACE` value for the `glob()` function
* Added: `gravityview/entry/slug` filter to modify entry slug. It runs after the slug has been generated by `GravityView_API::get_entry_slug()`
* Added: `\GV\Entry::is_multi()` method to check whether the request's entry is a `Multi_Entry` (contains data from multiple entries because of joins)

= 2.2 on November 28, 2018 =

* Yes, GravityView is fully compatible with Gravity Forms 2.4!
* Added: Choose where users go after editing an entry
* Added: Search entries by approval status with new "Approval Status" field in the Search Bar
* Added: More search input types added for "Created By" searches
* Added: When searching "Created By", set the input type to "text" to search by user email, login and name fields
* Fixed: Issue installing plugins from the Extensions page on a Multisite network
* Fixed: When a View is embedded on the homepage of a site, Single Entry and Edit Entry did not work (404 not found error)
* Fixed: Stray "Advanced Custom Fields" editor at the bottom of Edit View pages
* Fixed: Labels and quantities removed when editing an entry that had product calculations
* Fixed: When multiple Views are embedded on a page, Single Entry could sometimes show "You are not allowed to view this content"
* Fixed: Major search and filtering any/all mode combination issues, especially with "Show only approved entries" mode, A-Z Filters, Featured Entries, Advanced Filtering plugins
* Fixed: Support all [documented date formats](https://docs.gravitykit.com/article/115-changing-the-format-of-the-search-widgets-date-picker) in Search Bar date fields
* Fixed: Issues with [Advanced Filtering](https://www.gravitykit.com/extensions/advanced-filter/) date fields (including human strings, less than, greater than)
* Fixed: Security issue when Advanced Filter was configured with an "Any form field" filter (single entries were not properly secured)
* Fixed: The Quiz Letter Grade is lost if Edit Entry does not contain all Gravity Forms Quiz Add-On fields

__Developer Updates:__

* Updated: `search-field-select.php` template to gracefully handle array values
* Added: Filters for new "Created By" search. [Learn how to modify what fields are searched](https://docs.gravitykit.com/article/523-created-by-text-search).

= 2.1.1 on October 26, 2018 =

* Added: A "Connected Views" menu on the Gravity Forms Forms page - hover over a form to see the new Connected Views menu!
* Fixed: Additional slashes being added to the custom date format for Date fields
* Fixed: Quiz Letter Grade not updated after editing an entry that has Gravity Forms Quiz fields
* Fixed: Single Entry screen is inaccessible when the category is part of a URL path (using the `%category%` tag in the site's Permalinks settings)
* Fixed: Issue where GravityView CSS isn't loading in the Dashboard for some customers
* Fixed: Display uploaded files using Gravity Forms' secure link URL format, if enabled
* Updated Polish translation. Dziękuję Ci, [@dariusz.zielonka](https://www.transifex.com/user/profile/dariusz.zielonka/)!

__Developer Updates:__

* Added: `gravityview/template/table/use-legacy-style` filter to  use the legacy Table layout stylesheet without any responsive layout styles (added in GravityView 2.1) - [Here's code you can use](https://gist.github.com/zackkatz/45d869e096cd5114a87952d292116d3f)
* Added: `gravityview/view/can_render` filter to allow you to override whether a View can be rendered or not
* Added: `gravityview/widgets/search/datepicker/format` filter to allow you to modify only the format used, rather than using the `gravityview_search_datepicker_class` filter
* Fixed: Fixed an issue when using [custom entry slugs](https://docs.gravitykit.com/article/57-customizing-urls) where non-unique values across forms cause the entries to not be accessible
* Fixed: Undefined index PHP warning in the GravityView Extensions screen
* Fixed: Removed internal usage of deprecated GravityView functions
* Limitation: "Enable lightbox for images" will not work on images when using Gravity Forms secure URL format. [Contact support](mailto:support@gravitykit.com) for a work-around, or use a [different lightbox script](https://docs.gravitykit.com/article/277-using-the-foobox-lightbox-plugin-instead-of-the-default).

= 2.1.0.2 and 2.1.0.3 on September 28, 2018 =

* Fixed: Slashes being added to field quotes
* Fixed: Images showing as links for File Upload fields

= 2.1.0.1 on September 27, 2018 =

* Fixed: Responsive table layout labels showing sorting icon HTML
* Fixed: Responsive table layout showing table footer

= 2.1 on September 27, 2018 =

* Added: You can now send email notifications when an entry is approved, disapproved, or the approval status has changed. [Learn how](https://docs.gravitykit.com/article/488-notification-when-entry-approved)
* Added: Automatically un-approve an entry when it has been updated by an user without the ability to moderate entries
* Added: Easy way to install GravityView Extensions and our stand-alone plugins [Learn how](https://docs.gravitykit.com/article/489-managing-extensions)
* Added: Enable CSV output for Views [Learn how](https://docs.gravitykit.com/article/491-csv-export)
* Added: A "Page Size" widget allows users to change the number of entries per page
* Added: Support for displaying a single input value of a Chained Select field
* Added: The Table layout is now mobile-responsive!
* Improved: Added a shortcut to reset entry approval on the front-end of a View: "Option + Click" on the Entry Approval field
* Fixed: Custom date format not working with the `{date_created}` Merge Tag
* Fixed: Embedding a View inside an embedded entry didn't work
* Fixed: "Link to entry" setting not working for File Upload fields
* Fixed: Approval Status field not showing anything
* Updated translations - thank you, translators!
    - Polish translated by [@dariusz.zielonka](https://www.transifex.com/user/profile/dariusz.zielonka/)
    - Russian translated by [@awsswa59](https://www.transifex.com/user/profile/awsswa59/)
    - Turkish translated by [@suhakaralar](https://www.transifex.com/accounts/profile/suhakaralar/)
    - Chinese translated by [@michaeledi](https://www.transifex.com/user/profile/michaeledi/)

__Developer Notes:__

* Added: Process shortcodes inside [gv_entry_link] shortcodes
* Added: `gravityview/shortcodes/gv_entry_link/output` filter to modify output of the `[gv_entry_link]` shortcode
* Added `gravityview/widget/page_size/settings` and `gravityview/widget/page_size/page_sizes` filters to modify new Page Size widget
* Modified: Added `data-label` attributes to all Table layout cells to make responsive layout CSS-only
* Modified: Added responsive CSS to the Table layout CSS ("table-view.css")
* Improved: Reduced database lookups when using custom entry slugs
* Introduced `\GV\View->can_render()` method to reduce code duplication
* Fixed: Don't add `gvid` unless multiple Views embedded in a post
* Fixed: PHP 5.3 warning in when using `array_combine()` on empty arrays
* Fixed: Apply `addslashes` to View Configuration when saving, fixing `{date_created}` format
* REST API: Allow setting parent post or page with the REST API request using `post_id={id}` ([learn more](https://docs.gravitykit.com/article/468-rest-api))
* REST API: Added `X-Item-Total` header and meta to REST API response

= 2.0.14.1 on July 19, 2018 =

* Fixed: Potential XSS ("Cross Site Scripting") security issue. **Please update.**
* Fixed: GravityView styles weren't being loaded for some users

= 2.0.14 on July 9, 2018 =

* Added: Allow filtering entries by Unapproved status in Gravity Forms
* Added: Reset entry approval status by holding down Option/Alt when clicking entry approval icon
* Fixed: Merge Tags not working in field Custom Labels
* Fixed: Enable sorting by approval status all the time, not just when a form has an Approval field
* Fixed: When a View is saved without a connected form, don't show "no longer exists" message
* Fixed: Inline Edit plugin not updating properly when GravityView is active

__Developer Notes:__

* Added: `gravityview/approve_entries/after_submission/default_status` filter to modify the default status of an entry as it is created.
* Modified: No longer delete `is_approved` entry meta when updating entry status - leave the value to be `GravityView_Entry_Approval_Status::UNAPPROVED` (3)
* Fixed: Allow for "in" and "not_in" comparisons when using `GravityView_GFFormsModel::is_value_match`
* Tweak: If "Search Mode" key is set, but there is no value, use "all"
* Tweak: Reduced number of database queries when rendering a View

= 2.0.13.1 on June 26, 2018 =

* Fixed: Custom Content fields not working with DIY Layout
* Fixed: Error when displaying plugin updates on a single site of a Multisite installation

= 2.0.13 on June 25, 2018 =

* Fixed: When View is embedded in a page, the "Delete Entry" link redirects the user to the View URL instead of embedded page URL
* Fixed: Custom Content fields not working with DIY Layout since 2.0.11
* Fixed: Fatal error when migrating settings from (very) old versions of GravityView
* Fixed: oEmbed not working when using "plain" URLs with numeric View ID slugs

__Developer Notes__

* Added: Code to expose Entry Notes globally, to fix conflict with DataTables (future DataTables update required)
* Added: `data-viewid` attribute to the Search Bar form with the current View ID
* Added: Current Post ID parameter to the `gravityview/edit-entry/publishing-action/after` action

= 2.0.12 on June 12, 2018 =

* Fixed: On the Plugins page, "Update now" not working for GravityView Premium Plugins, Views & Extensions
* Fixed: Always show that plugin updates are available, even if a license is expired

= 2.0.11 on June 12, 2018 =

* Added: Search for fields by name when adding fields to your View configuration (it's really great!)
* Fixed: GravityView license details not saving when the license was activated (only when the Update Settings button was clicked)
* Fixed: Entry filtering for single entries
* Fixed: Per-user language setting not being used in WordPress 4.7 or newer

__Developer Notes__

* Added: `\GV\View::get_joins()` method to fetch array of `\GV\Joins` connected with a View
* Added: `\GV\View::get_joined_forms()` method to get array of `\GV\GF_Forms` connected with a View

= 2.0.10 on June 6, 2018 =

* Fixed: Password-protected Views were showing "You are not allowed to view this content" instead of the password form
* Fixed: When Map View is embedded, Search Bar pointed to View URL, not page URL

= 2.0.9 on June 1, 2018 =

* Added: Allow passing `{get}` Merge Tags to [gventry] and [gvfield] shortcodes
* Fixed: Searching by entry creator using the Search Bar wasn't working
* Fixed: Edit Entry showing "Invalid link" warnings when multiple Views are embedded on a page
* Fixed: Issues with legacy template back-compatiblity (A-Z Filters) and newer API widgets (Maps)
* Fixed: Translations for entry "meta", like "Created By" or "Date Created"
* Fixed: When searching State/Province with the Search Bar, use "exact match" search

__Developer Notes__

* Added: Auto-prefixing for all CSS rules, set to cover 99.7% of browsers. We were already prefixing, so it doesn't change much, but it will update automatically from now on, based on browser support.

= 2.0.8.1 on May 31, 2018 =

* Fixed: Standalone map fields not displaying on the [Maps layout](https://www.gravitykit.com/extensions/maps/)
* Fixed: `[gv_entry_link]` when embedded in a post or page, not a View
* Fixed: `[gv_entry_link]` returning a broken link when the entry isn't defined
* Fixed: Conflict with Testimonials Widget plugin (and other plugins) loading outdated code
* Fixed: PHP notice when displaying Gravity Flow "Workflow" field

= 2.0.8 on May 25, 2018 =

* Fixed: Table layout not using field Column Width settings
* Fixed: With "Show Label" disabled, "Custom Label" setting is being displayed (if set)
* Fixed: List Field columns were being shown as searchable in Search Bar
* Fixed: Conflict with Gravity Forms Import Entries file upload process
* Fixed: Empty searches could show results when "Hide View data until search is performed" is enabled
* Fixed: When "Start Date" and "End Date" are the same day, results may not be accurate

__Developer Updates__

* Fixed: `gv_value()` didn't have necessary View global data set for backward compatibility (`gv_value()` is now deprecated! Use `Use \GV\Field_Template::render()` instead.)

= 2.0.7.1 on May 24, 2018 =

* Fixed: Merge Tags not being shown in Custom Content fields in Edit Entry
* Fixed: "gvGlobals not defined" JavaScript error on Edit Entry screen affecting some themes
* Fixed: Don't clear Search Bar configuration when switching View layouts

= 2.0.7 on May 23, 2018 =

* Fixed: Entry visibility when View is embedded
* Fixed: Don't show widgets if we're oEmbedding an entry
* Fixed: Don't apply "Hide Until Search" on entry pages
* Fixed: "Hide View data until search is performed" not working for Views on embedded pages
* Fixed: Restore Advanced Custom Fields plugin compatibility
* Tweak: When activating a license, remove the notice immediately
* Fixed: Maps API key settings resetting after 24 hours

__Developer Updates__

* Changed: gravityview_get_context() now returns empty string if not GravityView post type

= 2.0.6.1 on May 21, 2018 =

* Fixed: "Hide View data until search is performed" not working
* Added: Support for SiteOrigin Page Builder and LiveMesh SiteOrigin Widgets
* Fixed: Enfold Theme layout builder no longer rendering Views

= 2.0.6 on May 17, 2018 =

* Fixed: Conflicts with Yoast SEO & Jetpack plugins that prevent widgets from displaying
* Fixed: Some fields display as HTML (fixes Gravity Flow Discussion field, for example)
* Fixed: Some Merge Tag modifiers not working, such as `:url` for List fields
* Fixed: Give Floaty a place to hang out on the GravityView Settings screen with new Gravity Forms CSS

__Developer Updates__

* Fixed: Backward-compatibility for using global `$gravityview_view->_current_field` (don't use in new code!)

= 2.0.5 on May 16, 2018 =

* Fixed: Entry Link fields and `[gv_entry_link]` shortcode not working properly with DataTables when embedded
* Fixed: Do not output other shortcodes in single entry mode
* Fixed: Error when deleting an entry
* Fixed: When multiple Views are embedded on a page, and one or more has Advanced Filters enabled, no entries will be displayed
* Fixed: PHP warning with `[gravitypdf]` shortcode
* Fixed: When multiple table layout Views are embedded on a page, there are multiple column sorting links displayed
* Fixed: Error displaying message that a license is expired

= 2.0.4 on May 12, 2018 =

* Fixed: Slow front-end performance, affecting all layout types
* Fixed: Search not performing properly
* Fixed: "Enable sorting by column" option for Table layouts
* GravityView will require Gravity Forms 2.3 in the future; please make sure you're using the latest version of Gravity Forms!

__Developer Updates__

* Fixed: `GravityView_frontend::get_view_entries()` search generation
* Fixed: `gravityview_get_template_settings()` not returning settings
* Tweak: Cache View and Field magic getters into variables for less overhead.

= 2.0.3 on May 10, 2018 =

* Fixed: Compatibility with `[gravitypdf]` shortcode
* Fixed: When using `[gravityview]` shortcode, the `page_size` setting wasn't being respected
* Fixed: `[gravityview detail="last_entry" /]` not returning the correct entry
* Fixed: Widgets not being properly rendered when using oEmbed
* Fixed: Note fields not rendering properly

__Developer Notes__

* Fixed: `GravityView_View::getInstance()` not returning information about a single entry
* Added: `gravityview/shortcode/detail/$key` filter

= 2.0.1 & 2.0.2 on May 9, 2018 =

* Fixed: Widgets not displayed when a View is embedded
* Fixed: Saving new settings can cause fatal error
* Fixed: Prevent commonly-used front end function from creating an error in the Dashboard
* Fixed: Hide labels if "Show Label" is not checked
* Fixed: CSS borders on List layout
* Fixed: Error when fetching GravityView Widget with DataTables Extension 2.2
* Fixed: Fail gracefully when GravityView Maps is installed on a server running PHP 5.2.4

= Version 2.0 on May 8, 2018 =

We are proud to share this release with you: we have been working on this release since 2016, and although most of the changes won’t be seen, GravityView has a brand-new engine that will power the plugin into the future! ��
\- Zack with GravityView

---

**Note: GravityView now requires PHP 5.3 or newer**

_This is a major release. Please back up your site before updating._ We have tested the plugin thoroughly, but we suggest backing up your site before updating all plugins.

**New functionality**

* `[gventry]`: embed entries in a post, page or a View ([learn more](https://docs.gravitykit.com/article/462-gvfield-embed-gravity-forms-field-values))
* `[gvfield]`: embed single field values ([learn more](https://docs.gravitykit.com/article/462-gvfield-embed-gravity-forms-field-values))
* [Many new Merge Tag modifiers](https://docs.gravitykit.com/article/350-merge-tag-modifiers) - These enable powerful new abilities when using the Custom Content field!
* Use oEmbed with Custom Content fields - easily embed YouTube videos, Tweets (and much more) on your Custom Content field
* "Is Starred" field - display whether an entry is "Starred" in Gravity Forms or not, and star/unstar it from the front end of your site
* Added Bosnian, Iranian, and Canadian French translations, updated many others (thank you all!)

**Smaller changes**

* Added `{gv_entry_link}` Merge Tag, alias of `[gv_entry_link]` shortcode in `{gv_entry_link:[post id]:[action]}` format. This allows you to use `{gv_entry_link}` inside HTML tags, where you are not able to use the `[gv_entry_link]` shortcode.
* Default `[gvlogic]` comparison is now set to `isnot=""`; this way, you can just use `[gvlogic if="{example:1}"]` instead of `[gvlogic if="{example:1}" isnot=""]` to check if a field has a value.

**Developer Updates**

This release is the biggest ever for developers! Even so, we have taken great care to provide backward compatibility with GravityView 1.x. Other than increasing the minimum version of PHP to 5.3, **no breaking changes were made.**

* We have rewritten the plugin from the ground up. [Learn all about it here](https://github.com/gravityview/GravityView/wiki/The-Future-of-GravityView).
* New REST API! Fetch GravityView details and entries using the WordPress REST API endpoint. It's disabled by default, but can be enabled or disabled globally on GravityView Settings screen, or per-View in View Settings. [Learn about the endpoints](https://github.com/gravityview/GravityView/wiki/REST-API).
* New `gravityview()` API wrapper function, now used for easy access to everything you could want
* New template structure ([learn how to migrate your custom template files](https://github.com/gravityview/GravityView/wiki/Template-Migration))
* We have gotten rid of global state; actions and filters are now passed a `$context` argument, a [`\GV\Template_Context` object](https://github.com/gravityview/GravityView/blob/v2.0/future/includes/class-gv-context-template.php)
* When HTML 5 is enabled in Gravity Forms, now the Search All field will use `type="search"`
* _Countless_ new filters and actions! Additional documentation will be coming, both on [docs.gravitykit.com](https://docs.gravitykit.com) as well as [codex.gravitykit.com](https://codex.gravitykit.com).

A special thanks to [Gennady](https://codeseekah.com) for your tireless pursuit of better code, insistence on backward compatibility, and your positive attitude. ��

= 1.22.6 on April 4, 2018 =

* Fixed: Line breaks being added to `[gvlogic]` shortcode output
* Fixed: Gravity Forms 2.3 compatibility notice
* Fixed: "The ID is required." message when configuring the GravityView Search WordPress widget
* Fixed: Slashes were being added to Post Image details

__Developer Updates:__

* Added `gravityview/edit_entry/reveal_hidden_field` filter, which allows you to prevent Hidden fields from becoming Text fields in Edit Entry context
* Added `gravityview/edit_entry/field_visibility` filter to set field visibility on Edit Entry (default is always "visible")

= 1.22.5 on January 25, 2018 =

* Improves support for [DIY Layout](https://www.gravitykit.com/extensions/diy-layout/), a layout for designers & developers to take full advantage of GravityView
* Tweak: Show "Embed Shortcode" helper if a View has widgets configured but not Fields
* Fixed: Add Note support for Gravity Forms 2.3 (it's coming soon)
* Fixed: `tabindex` not properly set for Update/Cancel/Delete buttons in Edit Entry
* Fixed: Hide Yoast SEO Content & SEO Analysis functionality when editing a View
* Fixed: Line breaks were being added to Custom Content fields and widgets, even when "Automatically add paragraphs to content" wasn't checked

__Developer Updates:__

* Add `$nl2br`, `$format`, `$aux_data` parameters to `GravityView_API::replace_variables()` to be consistent with `GFCommon::replace_variables()`

= 1.22.4? =

Yes, we skipped a minor release (1.22.4 exists only in our hearts). Thanks for noticing!

= 1.22.3 on December 21, 2017 =

* Added: Support for displaying files uploaded using the Gravity Forms Dropbox Addon (thanks, @mgratch and @ViewFromTheBox!)
* Added: Merge Tags now are replaced when in `[gvlogic]` shortcodes not in a View
* Fixed: Filtering by date in Advanced Filters prevented single entries from being visible
* Fixed: `gravityview/capabilities/allow_logged_out` filter wasn't living up to its name (allowing logged-out visitors to edit entries)

__Developer Updates:__

* Modified: We're reverting changes made to Advanced Custom Field plugin compatibility
* Added: `gravityview/fields/fileupload/file_path` filter in `class-gravityview-field-fileupload.php`
* Modified: Removed `!important` from the CSS height rule for the `.gv-notes .gv-note-add textarea` rule

= 1.22.2 on December 7, 2017 =

* Fixed: Fatal error when running Ultimate Member 2.0 beta
* Fixed: Issue deleting entries when Advanced Filter rules don't match
* Fixed: Delete Entry messages not displaying when entry is deleted
* Fixed: ACF shortcodes in WYSIWYG fields no longer processed since 1.22.1
* Fixed: Fatal error when using old installations of Gravity Forms

__Developer Updates:__

* Added: `gravityview/edit_entry/unset_hidden_field_values` filter to prevent deleting values for fields hidden by Conditional Logic

= 1.22.1.1 on November 30, 2017 =

* Fixed: When displaying Email fields, PHP warning about `StandalonePHPEnkoder.php`

= 1.22.1 on November 29, 2017 =

* Moved "Custom Content" field to top of field picker, in what Rafael calls the "Best idea of 2017 �""
* Added: When Gravity Forms 2.3 is released, support for "Random" entry order will be enabled
* Fixed: Entry oEmbeds not working when using "Plain" URL formats to embed
* Fixed: Only published Views showing in Gravity Forms "Connected Views" menu
* Fixed: Deleting entries can cause entries to be displayed from a different View when Advanced Filters is activated and multiple Views are embedded on a page
* Fixed: Infinite loop when using `[gravityview]` shortcode inside ACF fields

__Developer Updates:__

* Added: `GravityView_HTML_Elements` class for generating commonly-used HTML elements
* Added: Way to disable front-end cookies for our friends in Europe ([see code here](https://gist.github.com/zackkatz/354a71dc47ffef072ed725706cf455ed))
* Added: `gravityview/metaboxes/data-source/before` and `gravityview/metaboxes/data-source/after` hooks
* Added: Second `$args` param added to `gravityview_get_connected_views()` function
* Modified: Pass fifth parameter `$input_type` to `GravityView_Template::assign_field_options` method

= 1.22 on September 4, 2017=

* Added: Support for Gravity Forms 2.3
* Fixed: Fatal error when Divi (and other Elegant Themes) try to load GravityView widgets while editing a post with a sidebar block in it—now the sidebar block will not be rendered
* Fixed: Inline Edit plugin not working when displaying a single entry
* Fixed: Featured Entries plugin not adding correct CSS selector to the single entry container

__Developer Updates:__

* Modified: Template files `list-header.php`, `list-single.php`, `table-header.php`, `table-single.php`
* Fixed: When `GRAVITYVIEW_LICENSE_KEY` constant is defined, it will always be used, and the license field will be disabled
* Fixed: List View and Table View templates have more standardized CSS selectors for single & multiple contexts ([Learn more](https://docs.gravitykit.com/article/63-css-guide))
* Fixed: Permalink issue when embedding a View on a page, then making it the site's Front Page
* Fixed: Transient cache issues when invalidating cache
* Fixed: `gv_empty()` now returns false for an array with all empty values
* Fixed: Delay plugin compatibility checks until `plugins_loaded`

= 1.21.5.3 on July 24, 2017 =

* Fixed: For some field types, the value "No" would be interpreted as `false`
* Fixed: In Edit Entry, when editing a form that has a Post Custom Field field type—configured as checkboxes—file upload fields would not be saved
* Fixed: If a form connected to a View is in the trash, there will be an error when editing the View
* Fixed: Embedding single entries with WordPress 4.8
* Fixed: Fatal error when using older version of WPML

= 1.21.5.2 on June 26, 2017 =

* Tweak: Improved plugin speed by reducing amount of information logged
* Fixed: Duplicate descriptions on the settings screen
* Fixed: Our "No-Conflict Mode" made the settings screen look bad. Yes, we recognize the irony.
* Updated: Translations - thank you, translators!
    - Turkish translation by [@suhakaralar](https://www.transifex.com/accounts/profile/suhakaralar/)
    - Dutch translations by Thom

= 1.21.5.1 on June 13, 2017 =

* Modified: We stopped allowing any HTML in Paragraph Text fields in 1.21.5, but this functionality was used by lots of people. We now use a different function to allow safe HTML by default.
* Added: `gravityview/fields/textarea/allowed_kses` filter to modify the allowed HTML to be displayed.

= 1.21.5 on June 8, 2017 =

* Added: The `{current_post}` Merge Tag adds information about the current post. [Read more about it](https://docs.gravitykit.com/article/412-currentpost-merge-tag).
* Added: `gravityview/gvlogic/parse_atts/after` action to modify `[gvlogic]` shortcode attributes after it's been parsed
* Added: A new setting to opt-in for access to the latest pre-release versions of GravityView (in Views > Settings)
* Added: Support for Restrict Content Pro when in "No-Conflict Mode"
* Fixed: Saving an entry could strip the entry creator information. Now, when the entry creator is not in the "Change Entry Creator" users list, we add them back in to the list.
* Fixed: Potential security issue
* Fixed: Multiple notifications could sometimes be sent when editing an entry in GravityView.
* Fixed: Gravity Forms tooltip scripts being loaded admin-wide.
* Updated: Dutch translations (thanks, Thom!)

= 1.21.4 on April 13, 2017 =

* Fixed: "Enable sorting by column" not visible when using table-based View Presets
* Fixed: Error activating the plugin when Gravity Forms is not active
* Fixed: Numeric sorting
* Fixed: Compatibility issue with WPML 3.6.1 and lower
* Tweak: When using `?cache` to disable entries caching, cached data is removed

= 1.21.3 on April 4, 2017 =

* Fixed: Post Images stopped working in Edit Entry
* Fixed: Conflict with our Social Sharing & SEO Extension
* Fixed: Unable to search for a value of `0`
* Fixed: Inaccurate search results when using the `search_field` and `search_value` settings in the `[gravityview]` shortcode
    - The search mode will now always be set to `all` when using these settings

__Developer Updates:__

* We decided to not throw exceptions in the new `gravityview()` wrapper function. Instead, we will log errors via Gravity Forms logging.

= 1.21.2 on March 31, 2017 =

* Added: Support for embedding `[gravityview]` shortcodes in Advanced Custom Fields (ACF) fields
* Fixed: PHP warnings and notices

= 1.21.1 on March 30, 2017 =

* Fixed: Advanced Filters no longer filtered ��
* Fixed: Fatal error when viewing Single Entry with a Single Entry Title setting that included Merge Tags
* Fixed: Cache wasn't cleared when an entry was created using Gravity Forms API (thanks Steve with Gravity Flow!)

= 1.21 on March 29, 2017 =

* Fixed: Edit Entry compatibility with Gravity Forms 2.2
* Fixed: Single Entry not accessible when filtering a View by Gravity Flow's "Final Status" field
* Fixed: Needed to re-save permalink settings for Single Entry and Edit Entry to work
* Fixed: Incorrect pagination calculations when passing `offset` via the `[gravityview]` shortcode

__Developer Updates:__

* Modified: `GVCommon::check_entry_display()` now returns WP_Error instead of `false` when an error occurs. This allows for additional information to be passed.
* Added: `gravityview/search-all-split-words` filter to change search behavior for the "Search All" search input. Default (`true`) converts words separated by spaces into separate search terms. `false` will search whole word.
* Much progress has been made on the `gravityview()` wrapper function behind the scenes. Getting closer to parity all the time.

= 1.20.1 on March 1, 2017 =

* Added: Support for comma-separated email addresses when adding a note and using "Other email address"
* Fixed: Edit Entry issue with File Uploads not saving properly
* Fixed: Support for `offset` attribute in the `[gravityview]` shortcode
* Updated: Auto-upgrade script

= 1.20 on February 24, 2017 =

* Added: Product Fields are now editable
    - Quantity,
    - Product fields are hidden if the entry contains external transaction data
    - Support for Coupon Addon
* Fixed: Single Entry not accessible when filtering by a Checkbox field in the Advanced Filters Extension
* Fixed: WPML links to Single Entry not working if using directory or sub-domain URL formats
* Fixed: Product field prices not always formatted as a currency
* Fixed: Product fields sometimes appeared twice in the Add Field field picker
* Fixed: PHP warning when updating entries. Thanks for reporting, Werner!
* Modified: Don't show CAPTCHA fields in Edit Entry
* Fixed: "Trying to get property of non-object" bug when updating an entry connected to Gravity Forms User Registration
* Fixed: Yoast SEO scripts and styles not loading properly on Edit View screen
* Updated: Minimum version of Gravity Forms User Registration updated to 3.2

__Developer Notes:__


* Added: `GVCommon::entry_has_transaction_data()` to check whether entry array contains payment gateway transaction information
* Added: `gravityview/edit_entry/hide-coupon-fields` to modify whether to hide Coupon fields in Edit Entry (default: `false`)
* Added: `GravityView_frontend::get_view_entries_parameters()` method to get the final entry search parameters for a View without fetching the entries as well
* Added: `GVCommon::get_product_field_types()` to fetch Gravity Forms product field types array
* Added: `gravityview/edit_entry/field_blacklist` filter to modify what field types should not be shown in Edit Entry
* Added: `GravityView_Plugin_Hooks_Gravity_Forms_Coupon` class
* Added: Third `GravityView_Edit_Entry_Render` parameter to `gravityview/edit_entry/field_value`, `gravityview/edit_entry/field_value_{field_type}` filters and `gravityview/edit_entry/after_update` action
* Updated: `list-body.php` and `list-single.php` template files to prevent empty `<div>` from rendering (and looking bad) when there are no fields configured for the zones
* Updated: `fields/product.php` template file
* Updated: Flexibility library for IE CSS flexbox support
* Modified: `gravityview/edit_entry/hide-product-fields` default will now be determined by whether entry has gateway transaction information
* Modified: Only print errors when running the unit tests if the `--debug` setting is defined, like `phpunit --debug --verbose`
* Modified: If overriding `get_field_input()` using `GravityView_Field`, returning empty value will now result in the default `GF_Field` input being used
* Modified: GravityView_Edit_Entry_User_Registration::restore_display_name() now returns a value instead of void
* Tweak: Edit Entry links no longer require `page=gf_entries&view=entry` at the end of the URL (in case you noticed)

= 1.19.4 on January 19, 2017 =

* **GravityView requirements will soon be updated**: Gravity Forms Version 2.0+, PHP 5.3+
* Updated: GravityView now requires WordPress 4.0 or newer
* Fixed: Search Bar search not working for states in the United States
* Fixed: WPML conflict where Single Entry or Edit Entry screens are inaccessible
* Fixed: Prevent PHP error when displaying GravityView using `get_gravityview()`
* Updated translations:
    - �� Danish *100% translated*d*
    - �� Norwegian *100% translated*d*
    - �� Swedish translation updateded

__Developer Notes: __

* New: We're starting the migration to a new wrapper API that will awesome. We will be rolling out new functionality and documentation over time. For now, we are just using it to load the plugin. [Very exciting time](https://i.imgur.com/xmkONOD.gif)!
* Fixed: Issue fetching image sizes when using `GravityView_Image` class and fetching from a site with invalid SSL cert.
* Added: `gravityview_directory_link` to modify the URL to the View directory context (in `GravityView_API::directory_link()`)

= 1.19.3 on January 9, 2017 =

First update of 2017! We've got great things planned for GravityView and our Extensions. As always, [contact us](mailto:support@gravitykit.com) with any questions or feedback. We don't bite!

* Fixed: List field inputs not loading in Edit Entry when values were empty or the field was hidden initially because of Conditional Logic
* Fixed: Prevent Approve Entry and Delete Entry fields from being added to Edit Entry field configuration
* Fixed: Don't render Views outside "the loop", prevents conflicts with other plugins that run `the_content` filter outside normal places
* Fixed: Only display "You have attempted to view an entry that is not visible or may not exist." warning once when multiple Views are embedded on a page
* Fixed: The `[gravityview]` shortcode would not be parsed properly due to HTML encoding when using certain page builders, including OptimizePress
* Fixed: Potential errors when non-standard form fields are added to Edit Entry configurations ("Creating default object from empty value" and "Cannot use object of type stdClass as array")
* Updated translations:
    - �� Chinese *100% translated* (thank you, Michael Edi!)!)
    - �� French *100% translated*d*
    - �� Brazilian Portuguese *100% translated* (thanks, Rafael!)!)
    - �� Dutch translation updated (thank you, Erik van Beek!)!)
    - �� Swedish translation updateded
    - Updated Spanish (Spain + Mexican) and German (`de` + `de_DE`) with each other

__Developer Notes:__

* `GVCommon::get_form_from_entry_id()` now correctly fetches forms with any status
* Moved `GravityView_Support_Port::get_related_plugins_and_extensions()` to `GV_License_Handler` class
* Updated the `install.sh` bash script
    - The 6th parameter now prevents database creation, and the 7th is the Gravity Forms source file
    - Script no longer breaks if there is a space in a directory name
    - `/tmp/` is no longer created in the GravityView directory; it's installed in the server's `/tmp/` directory
* Fixed Travis CI integration

= 1.19.2 on December 21, 2016 =

* Added: Search Bar now supports displaying State and Country fields as Select, List, or Radio input types (before, only text fields)
* Fixed: Single entries not accessible when a View has filters based on Gravity Forms "Advanced" fields like Address and Name
* Added: There is now a warning when a View tab has not been configured. The question "Why aren't my entries showing up?" is often due to a lack of configuration.
* Added: Notice for future PHP requirements.
    * Reminder: GravityView will soon require PHP 5.3. 97.6% of sites are already compatible.
* Fixed: Conflict with another plugin that prevented the Field Settings from being reachable in the Edit View screen
* Fixed: GravityView widgets repeating twice for some customers

__Developer Notes:__

* Added: `GravityView_View::getContextFields()` method allows fetching the fields configured for each View context (`directory`, `single`, `edit`)
    * Modified: `templates/list-body.php` and `templates/list-single.php` to add a check for context fields before rendering
* Added: `$field_id` as fourth argument passed to `gravityview/extension/search/input_type` filter
* Added: Added `$cap` and `$object_id` parameters to `GVCommon::generate_notice()` to be able to check caps before displaying a notice

= 1.19.1 on November 15, 2016 =

* Fixed: When creating a new View, the "form doesn't exist" warning would display

= 1.19 on November 14, 2016 =

* New: __Front-end entry moderation__! You can now approve and disapprove entries from the front of a View - [learn how to use front-end entry approval](https://docs.gravitykit.com/article/390-entry-approval)
    - Add entry moderation to your View with the new "Approve Entries" field
    - Displaying the current approval status by using the new "Approval Status" field
    - Views have a new "Show all entries to administrators" setting. This allows administrators to see entries with any approval status. [Learn how to use this new setting](https://docs.gravitykit.com/article/390-entry-approval#clarify-step-16)
* Fixed: Approval values not updating properly when using the "Approve/Reject" and "User Opt-In" fields
* Tweak: Show inactive forms in the Data Source form dropdown
* Tweak: If a View is connected to a form that is in the trash or does not exist, an error message is now shown
* Tweak: Don't show "Lost in space?" message when searching existing Views
* Added: New Russian translation - thank you, [George Kovalev](https://www.transifex.com/user/profile/gkovaleff/)!
    - Updated: Spanish translation (thanks [@matrixmercury](https://www.transifex.com/user/profile/matrixmercury/))

__Developer Notes:__

* Added: `field-approval.css` CSS file. [Learn how to override the design here](https://docs.gravitykit.com/article/388-front-end-approval-css).
* Modified: Removed the bottom border on the "No Results" text (`.gv-no-results` CSS selector)
* Fixed: Deprecated `get_bloginfo()` usage

= 1.18.1 on November 3, 2016 =

* Updated: 100% Chinese translation—thank you [Michael Edi](https://www.transifex.com/user/profile/michaeledi/)!
* Fixed: Entry approval not working when using [custom entry slugs](https://docs.gravitykit.com/article/57-customizing-urls)
* Fixed: `Undefined index: is_active` warning is shown when editing entries with User Registration Addon active
* Fixed: Strip extra whitespace in Entry Note field templates

= 1.18 on October 11, 2016 =

* Updated minimum requirements: WordPress 3.5, Gravity Forms 1.9.14
* Modified: Entries that are unapproved (not approved or disapproved) are shown as yellow circles
* Added: Shortcut to create a View for an existing form
* Added: Entry Note emails now have a message "This note was sent from {url}" to provide context for the note recipient
* Fixed: Edit Entry did not save other field values when Post fields were in the Edit Entry form
* Fixed: When using "Start Fresh" View presets, form fields were not being added to the "Add Field" field picker
* Fixed: Hidden visible inputs were showing in the "Add Field" picker (for example, the "Middle Name" input was hidden in the Name field, but showing as an option)
* Fixed: Fatal error when editing Post Content and Post Image fields
* Fixed: Lightbox images not loading
* Fixed: Lightbox loading indicator displaying below the overlay
* Fixed: "New form created" message was not shown when saving a draft using a "Start Fresh" View preset
* Gravity Forms User Registration Addon changes:
    * Gravity Forms User Registration 2.0 is no longer supported
    * Fixed Processing "Update User" feeds
    * Fixed: Inactive User Registration feeds were being processed
    * Fixed: User Registration "Update User" feeds were being processed, even if the Update Conditions weren't met
    * Fixed: Unable to use `gravityview/edit_entry/user_registration/trigger_update` filter
* Fixed: Prevent negative entry counts when approving and disapproving entries
* Fixed: PHP notice when WooCommerce Memberships is active
* Tweak: Entry Note emails now have paragraphs automatically added to them
* Tweak: When the global "Show Support Port" setting is "Hide", always hide; if set to "Show", respect each user's Support Port display preference
* Updated: Complete German translation—thank you [hubert123456](https://www.transifex.com/user/profile/hubert123456/)!

__Developer Notes__

* Migrated `is_approved` entry meta values; statuses are now managed by the `GravityView_Entry_Approval_Status` class
    - "Approved" => `1`, use `GravityView_Entry_Approval_Status::APPROVED` constant
    - "0" => `2`, use `GravityView_Entry_Approval_Status::DISAPPROVED` constant
    - Use `$new_value = GravityView_Entry_Approval_Status::maybe_convert_status( $old_value )` to reliably translate meta values
* Added: `GVCommon::get_entry_id()` method to get the entry ID from a slug or ID
* Added: `gravityview_go_back_url` filter to modify the link URL used for the single entry back-link in `gravityview_back_link()` function
* Added: `gravityview/field/notes/wpautop_email` filter to disable `wpautop()` on Entry Note emails
* Added: `$email_footer` to the `gravityview/field/notes/email_content` filter content
* Modified: `note-add-note.php` template: added `current-url` hidden field
* Modified: `list-single.php` template file: added `.gv-grid-col-1-3` CSS class to the `.gv-list-view-content-image` container
* Fixed: Mask the Entry ID in the link to lightbox files

= 1.17.4 on September 7, 2016 =

* Added: Support for editing [Gravity Perks Unique ID](https://gravitywiz.com/documentation/gp-unique-id/) fields
* Fixed: Issue searching and sorting fields with multiple inputs (like names)
* Fixed: Restore Gravity Forms Quiz Addon details in the field picker

__Developer Notes__

* Added: `gravityview_get_directory_widgets()`, `gravityview_set_directory_widgets()` wrapper functions to get and set View widget configurations
* Added: Second `$apply_filter` parameter to `GVCommon::get_directory_fields()` function to set whether or not to apply the `gravityview/configuration/fields` filter

= 1.17.3 on August 31, 2016 =

* Added: Search Bar support for Gravity Forms Survey fields: filter by survey responses
* Added: Search Bar support for Gravity Flow: search entries by the current Step, Step Status, or Workflow Status
* Added: `[gvlogic]` and other shortcodes now can be used inside Email field settings content
* Added: Support for embedding Views in the front page of a site; the [GravityView - Allow Front Page Views plugin](https://github.com/gravityview/gravityview-front-page-views) is no longer required
* Tweak: In Edit View, holding down the option (or alt) key while switching forms allows you to change forms without resetting field configurations - this is useful if you want to switch between duplicate forms
* Fixed: Restored correct Gravity Flow status and workflow values
* Fixed: Conflict when editing an entry in Gravity Flow
* Fixed: Tooltip title text of the field and widget "gear" icon
* Changed the plugin author from "Katz Web Services, Inc." to "GravityView" - it seemed like it was time!

__Developer Notes__

* Modified: `gravityview_get_forms()` function and `GVCommon::get_forms()` method to be compatible with `GFAPI::get_forms()`. Now accepts `$active` and `$trash` arguments, as well as returning all form data (not just `id` and `title` keys)
* Modified: `template/fields/post_image.php` file to use `gravityview_get_link()` to generate the anchor link
* Modified: `rel="noopener noreferrer"` now added to all links generated using `gravityview_get_link()` with `target="_blank"`. This fixes a generic security issue (not specific to GravityView) when displaying links to submitted websites and "Open link in new window" is checked - [read more about it here](https://dev.to/ben/the-targetblank-vulnerability-by-example)
* Modified: Don't convert underscores to periods if not numeric in `GravityView_Widget_Search::prepare_field_filter()` - this fixes searching entry meta
* Modified: Added third `gravityview_search_field_label` parameter: `$field` - it's the field configuration array passed by the Search Bar
* Modified: HTML tags are now stripped from Email field body and subject content
* Modified: Moved `GravityView_Admin_View_Item`, `GravityView_Admin_View_Field`, and `GravityView_Admin_View_Widget` to their own files
* Added: Deprecation notices for methods that haven't been used since Version 1.2!

= 1.17.2 on August 9, 2016 =

* Fixed: "Start Fresh" fails when there are no pre-existing forms in Gravity Forms
* Fixed: Edit Entry not saving values for fields that were initially hidden
* Added: Support for embedding Views in Ultimate Member profile tabs
* Fixed: File Upload fields potentially displaying PHP warnings
* Fixed: Check plugin and theme existence before loading hooks
* Fixed: "Hide empty fields" not working when "Make Phone Number Clickable" is checked for Phone fields
* Fixed: Potential PHP warning when adding Password fields in Edit View
* Fixed: Dutch (Netherlands) `nl_NL` translation file fixed
* Fixed: Divi theme shortcode buttons and modal form added to Edit View screen
* Fixed: Possible for Approve Entries checkbox to use the wrong Form ID
* Fixed: Search issues with special characters
    - Searches that contained ampersands `&` were not working
    - Searches containing plus signs `+` were not working
    - The "Select" Search Bar input type would not show the active search if search term contained an `&`
* Fixed: Multisite issue: when Users are logged-in but not added to any sites, they aren't able to see View content
* Fixed: Never show GravityView Toolbar menu to users who aren't able to edit Views, Forms, or Entries
* Fixed: Allow passing `post_id` in `[gravityview]` shortcode
* Tweak: Use system fonts instead of Open Sans in the admin
* Modified: The default setting for "No-Conflict Mode" is now "On". GravityView _should look good_ on your site!
* Updated translations (thank you!)
    - Turkish translation by Süha Karalar
    - Chinese translation by Michael Edi

__Developer Notes:__

* Added: `gravityview_view_saved` action, triggered after a View has been saved in the admin
* Modified: Changed the Phone field template to use `gravityview_get_link()` to generate the anchor tag
* Added: `gravityview/common/get_entry_id_from_slug/form_id` filter to modify the form ID used to generate entry slugs, in order to avoid hash collisions with data from other forms

= 1.17.1 on June 27 =
* Fixed: Entry approval with Gravity Forms 2.0
    * Added: Approved/Disapproved filters to Gravity Forms "Entries" page
    * Fixed: Bulk Approve/Disapprove
    * Fixed: Approve column and Bulk Actions not visible on Gravity Forms Entries page
    * Tweak: Improved speed of approving/disapproving entries
* Fixed: "Reply To" reference fixed in `GVCommon::send_email()` function
* Added: Improved logging for creation of Custom Slug hash ids
* Translations updated:
    - Updated Chinese translation by [@michaeledi](https://www.transifex.com/user/profile/michaeledi/)
    - Updated Persian translation by [@azadmojtaba](https://www.transifex.com/user/profile/azadmojtaba/)

= 1.17 on June 14 =

* Fully compatible with Gravity Forms 2.0
* Added: Entry Notes field
    - Add and delete Entry Notes from the frontend
    - Allows users to email Notes when they are added
    - Display notes to logged-out users
    - New [user capabilities](https://docs.gravitykit.com/article/311-gravityview-capabilities) to limit access (`gravityview_add_entry_notes`, `gravityview_view_entry_notes`, `gravityview_delete_entry_notes`, `gravityview_email_entry_notes`)
* Added: Merge Tag modifiers - now set a maximum length of content, and automatically add paragraphs to Merge Tags. [Read how to use the new Merge Tag modifiers](https://docs.gravitykit.com/article/350-merge-tag-modifiers).
    - `:maxwords:{number}` - Limit output to a set number of words
    - `:wpautop` - Automatically add line breaks and paragraphs to content
    - `:timestamp` - Convert dates into timestamp values
* Modified: Major changes to the Search Bar design
* Added: Field setting to display the input value, label, or check mark, depending on field type. Currently supported: Checkbox, Radio, Drop Down fields.
* Added: RTL ("right to left") language support in default and List template styles (Added: `gv-default-styles-rtl.css` and `list-view-rtl.css` stylesheets)
* Added: Option to make Phone numbers click-to-call
* Added: GravityView parent menu to Toolbar; now you can edit the form connected to a View directly from the View
    * Changed: Don't show Edit View in the Admin Bar; it's now under the GravityView parent menu
    * Fixed: Don't remove Edit Post/Page admin bar menu item
* Added: Support for [Gravity Flow](https://gravityflow.io) "Workflow Step" and Workflow "Final Status" fields
* Added: Support for Password fields. You probably shouldn't display them (in most cases!) but now you *can*
* Modified: When deleting/trashing entries with GravityView, the connected posts created by Gravity Forms will now also be deleted/trashed
* Edit Entry improvements
    * Added: Edit Entry now fully supports [Gravity Forms Content Templates](https://www.gravityhelp.com/documentation/article/create-content-template/)
    * Fixed: Edit Entry didn't pre-populate List inputs if they were part of a Post Custom Field field type
    * Fixed: Updating Post Image fields in Edit Entry when the field is not set to "Featured Image" in Gravity Forms
    * Fixed: "Rank" and "Ratings" Survey Field types not being displayed properly in Edit Entry
    * Fixed: Signature field not displaying existing signatures in Edit Entry
    * Fixed: Post Category fields will now update to show the Post's current categories
    * Fixed: Allow multiple Post Category fields in Edit Entry
    * Fixed: PHP warning caused when a form had "Anti-spam honeypot" enabled
* Fixed: When inserting a GravityView shortcode using the "Add View" button, the form would flow over the window
* Fixed: [Church Themes](https://churchthemes.com) theme compatibility
* Fixed: Inactive and expired licenses were being shown the wrong error message
* Fixed: Moving domains would prevent GravityView from updating
* Fixed: When using the User Opt-in field together with the View setting "Show Only Approved Entries", entries weren't showing
* Fixed: If a label is set for Search Bar "Link" fields, use the label. Otherwise, "Show only:" will be used
* Fixed: Showing the first column of a List field was displaying all the field's columns
* Translations: New Persian translation by [@azadmojtaba](https://www.transifex.com/user/profile/azadmojtaba/) (thank you!)

__Developer Notes__

* Templates changed:
    * `list-single.php` and `list-body.php`: changed `#gv_list_{entry_id}` to `#gv_list_{entry slug}`. If using custom entry slugs, the ID attribute will change. Otherwise, no change.
    * `list-body.php`: Removed `id` attribute from entry title `<h3>`
* Added: Override GravityView CSS files by copying them to a template's `/gravityview/css/` sub-directory
* Added: `gravityview_css_url()` function to check for overriding CSS files in templates
* Added: `gravityview_use_legacy_search_style` filter; return `true` to use previous Search Bar stylesheet
* Major CSS changes for the Search Bar.
    - Search inputs `<div>`s now have additional CSS classes based on the input type: `.gv-search-field-{input_type}` where `{input_type}` is:
    `search_all` (search everything text box), `link`, `date`, `checkbox` (list of checkboxes), `single_checkbox`, `text`, `radio`, `select`,
    `multiselect`, `date_range`, `entry_id`, `entry_date`
    - Added `gv-search-date-range` CSS class to containers that have date ranges
    - Moved `gv-search-box-links` CSS class from the `<p>` to the `<div>` container
    - Fixed: `<label>` `for` attribute was missing quotes
* Added:
    - `gravityview/edit_entry/form_fields` filter to modify the fields displayed in Edit Entry form
    - `gravityview/edit_entry/field_value_{field_type}` filter to change the value of an Edit Entry field for a specific field type
    - `gravityview/edit-entry/render/before` action, triggered before the Edit Entry form is rendered
    - `gravityview/edit-entry/render/after` action, triggered after the Edit Entry form is rendered
* Fixed: PHP Warning for certain hosting `open_basedir` configurations
* Added: `gravityview/delete-entry/delete-connected-post` Filter to modify behavior when entry is deleted. Return false to prevent posts from being deleted or trashed when connected entries are deleted or trashed. See `gravityview/delete-entry/mode` filter to modify the default behavior, which is "delete".
* Added: `gravityview/edit_entry/post_content/append_categories` filter to modify whether post categories should be added to or replaced?
* Added: `gravityview/common/get_form_fields` filter to modify fields used in the "Add Field" selector, View "Filters" dropdowns, and Search Bar
* Added: `gravityview/search/searchable_fields` filter to modify fields used in the Search Bar field dropdown
* Added: `GVCommon::send_email()`, a public alias of `GFCommon::send_email()`
* Added: `GravityView_Field_Notes` class, with lots of filters to modify output
* Added: `$field_value` parameter to `gravityview_get_field_label()` function and `GVCommon::get_field_label()` method
* Added: `$force` parameter to `GravityView_Plugin::frontend_actions()` to force including files
* Modified: Added second parameter `$entry` to `gravityview/delete-entry/trashed` and `gravityview/delete-entry/deleted` actions
* Fixed: An image with no `src` output a broken HTML `<img>` tag

= 1.16.5.1 on April 7 =

* Fixed: Edit Entry links didn't work

= 1.16.5 on April 6 =

* Fixed: Search Bar inputs not displaying for Number fields
* Fixed: Compatibility issue with [ACF](https://wordpress.org/plugins/advanced-custom-fields/) plugin when saving a View
* Fixed (for real this time): Survey field values weren't displaying in Edit Entry
* Tweak: Made it clearer when editing a View that GravityView is processing in the background
* Added: Chinese translation (thanks, Edi Weigh!)
* Updated: German translation (thanks, [@akwdigital](https://www.transifex.com/user/profile/akwdigital/)!)

__Developer Notes__

* Added: `gravityview/fields/custom/decode_shortcodes` filter to determine whether to process shortcodes inside Merge Tags in Custom Content fields. Off by default, for security reasons.
* Fixed: Potential fatal errors when activating GravityView if Gravity Forms isn't active
* Updated: Gamajo Template Loader to Version 1.2
* Verified compatibility with WordPress 4.5

= 1.16.4.1 on March 23 =
* Fixed: Major display issue caused by output buffering introduced in 1.16.4. Sorry!

= 1.16.4 on March 21 =
* Fixed: `[gravityview]` shortcodes sometimes not rendering inside page builder shortcodes
* Fixed: Individual date inputs (Day, Month, Year) always would show full date.
* Fixed: Quiz and Poll fields weren't displaying properly
* Fixed: Survey field CSS styles weren't enqueued properly when viewing survey results
* Fixed: Survey field values weren't displaying in Edit Entry. We hope you "likert" this update a lot ;-)
* Added: Option to set the search mode ("any" or "all") on the GravityView Search WordPress widget.
* Added: Option to show/hide "Show Answer Explanation" for Gravity Forms Quiz Addon fields
* Tweak: Don't show GravityView Approve Entry column in Gravity Forms Entries table if there are no entries
* Updated: Turkish translation. Thanks, [@suhakaralar](https://www.transifex.com/accounts/profile/suhakaralar/)!
* Tested and works with [Gravity Forms 2.0 Beta 1](https://www.gravityforms.com/gravity-forms-v2-0-beta-1-released/)

__Developer Notes:__

* Tweak: Updated `templates/fields/date.php` template to use new `GravityView_Field_Date::date_display()` method.
* Added `gv-widgets-no-results` and `gv-container-no-results` classes to the widget and View container `<div>`s. This will make it easier to hide empty View content and/or Widgets.
* Added: New action hooks when entry is deleted (`gravityview/delete-entry/deleted`) or trashed (`gravityview/delete-entry/trashed`).
* Added: Use the hook `gravityview/search/method` to change the default search method from `GET` to `POST` (hiding the search filters from the View url)
* Added: `gravityview/extension/search/select_default` filter to modify default value for Drop Down and Multiselect Search Bar fields.
* Added: `gravityview_get_input_id_from_id()` helper function to get the Input ID from a Field ID.

= 1.16.3 on February 28 =

* Fixed: Date range search not working
* Fixed: Display fields with calculation enabled on the Edit Entry view
* Fixed: Large images in a gallery not resizing (when using [.gv-gallery](https://docs.gravitykit.com/article/247-create-a-gallery))
* Tweak: Start and end date in search are included in the results

__Developer Notes:__

* Added: `gravityview/approve_entries/bulk_actions` filter to modify items displayed in the Gravity Forms Entries "Bulk action" dropdown, in the "GravityView" `<optgroup>`
* Added: `gravityview/edit_entry/button_labels` filter to modify the Edit Entry view buttons labels (defaults: `Cancel` and `Update`)
* Added: `gravityview/approve_entries/add-note` filter to modify whether to add a note when the entry has been approved or disapproved (default: `true`)
* Fixed: Removed deprecated `get_currentuserinfo()` function usage

= 1.16.2.2 on February 17 =

* This fixes Edit Entry issues introduced by 1.16.2.1. If you are running 1.16.2.1, please update. Sorry for the inconvenience!

= 1.16.2.1 on February 16 =

* Fixed: Edit Entry calculation fields not being able to calculate values when the required fields weren't included in Edit Entry layout
* Fixed: Prevent Section fields from being searchable
* Fixed: Setting User Registration 3.0 "create" vs "update" feed type

= 1.16.2 on February 15 =

* Added: Support for Post Image field on the Edit Entry screen
* Added: Now use any Merge Tags as `[gravityview]` parameters
* Fixed: Support for User Registration Addon Version 3
* Fixed: Support for rich text editor for Post Body fields
* Fixed: Admin-only fields may get overwritten when fields aren't visible during entry edit by user (non-admin)
* Fixed: Address fields displayed hidden inputs
* Fixed: Merge Tag dropdown list can be too wide when field names are long
* Fixed: When sorting, recent entries disappeared from results
* Fixed: Searches that included apostrophes  or ampersands returned no results
* Fixed: Zero values not set in fields while in Edit Entry
* Fixed: Re-calculate fields where calculation is enabled after entry is updated
* Fixed: Warning message when Number fields not included in custom Edit Entry configurations
* Translation updates:
    - Bengali - thank you [@tareqhi](https://www.transifex.com/accounts/profile/tareqhi/) for 100% translation!
    - Turkish by [@dbalage](https://www.transifex.com/accounts/profile/dbalage/)


__Developer Notes:__

* Reminder: <strong>GravityView will soon require PHP 5.3</strong>
* Added: `gravityview/widgets/container_css_class` filter to modify widget container `<div>` CSS class
    - Added `gv-widgets-{zone}` class to wrapper (`{zone}` will be either `header` or `footer`)
* Fixed: Conflict with some plugins when `?action=delete` is processed in the Admin ([#624](https://github.com/gravityview/GravityView/issues/624), reported by [dcavins](https://github.com/dcavins))
* Fixed: Removed `icon` CSS class name from the table sorting icon links. Now just `gv-icon` instead of `icon gv-icon`.
* Fixed: "Clear" search link now set to `display: inline-block` instead of `display: block`
* Added: `gravityview/common/get_entry/check_entry_display` filter to disable validating whether to show entries or not against View filters
* Fixed: `GravityView_API::replace_variables` no longer requires `$form` and `$entry` arguments

= 1.16.1 on January 21 =

* Fixed: GravityView prevented Gravity Forms translations from loading
* Fixed: Field Width setting was visible in Edit Entry
* Fixed: Don't display embedded Gravity Forms forms when editing an entry in GravityView

__Developer Notes:__

* Added: `gravityview_excerpt_more` filter. Modify the "Read more" link used when "Maximum Words" setting is enabled and the output is truncated.
    * Removed: `excerpt_more` filter on `textarea.php` - many themes use permalink values to generate links.

= 1.16 on January 14 =
* Happy New Year! We have big things planned for GravityView in 2016, including a new View Builder. Stay tuned :-)
* Added: Merge Tags. [See all GravityView Merge Tags](https://docs.gravitykit.com/article/76-merge-tags)
    * `{date_created}` The date an entry was created. [Read how to use it here](https://docs.gravitykit.com/article/331-date-created-merge-tag).
    * `{payment_date}` The date the payment was received. Formatted using [the same modifiers](https://docs.gravitykit.com/article/331-date-created-merge-tag) as `{date_created}`
    * `{payment_status}` The current payment status of the entry (ie "Processing", "Pending", "Active", "Expired", "Failed", "Cancelled", "Approved", "Reversed", "Refunded", "Voided")
    * `{payment_method}` The way the entry was paid for (ie "Credit Card", "PayPal", etc.)
    * `{payment_amount}` The payment amount, formatted as the currency (ie `$75.25`). Use `{payment_amount:raw}` for the un-formatted number (ie `75.25`)
    * `{currency}` The currency with which the entry was submitted (ie "USD", "EUR")
    * `{is_fulfilled}` Whether the order has been fulfilled. Displays "Not Fulfilled" or "Fulfilled"
    * `{transaction_id}` the ID of the transaction returned by the payment gateway
    * `{transaction_type}` Indicates the transaction type of the entry/order. "Single Payment" or "Subscription".
* Fixed: Custom merge tags not being replaced properly by GravityView
* Fixed: Connected form links were not visible in the Data Source metabox
* Fixed: Inaccurate "Key missing" error shown when license key is invalid
* Fixed: Search Bar could show "undefined" search fields when security key has expired. Now, a helpful message will appear.
* Tweak: Only show Add View button to users who are able to publish Views
* Tweak: Reduce the number of database calls by fetching forms differently
* Tweak: Only show license key notices to users who have capability to edit settings, and only on GravityView pages
* Tweak: Improved load time of Views screen in the admin
* Tweak: Make sure entry belongs to correct form before displaying
* Tweak: Removed need for one database call per displayed entry
* Translations, thanks to:
    - Brazilian Portuguese by [@marlosvinicius](https://www.transifex.com/accounts/profile/marlosvinicius.info/)
    - Mexican Spanish by [@janolima](https://www.transifex.com/accounts/profile/janolima/)

__Developer Notes:__

* New: Added `get_content()` method to some `GravityView_Fields` subclasses. We plan on moving this to the parent class soon. This allows us to not use `/templates/fields/` files for every field type.
* New: `GVCommon::format_date()` function formats entry and payment dates in more ways than `GFCommon::format_date`
* New: `gravityview_get_terms_choices()` function generates array of categories ready to be added to Gravity Forms $choices array
* New: `GVCommon::has_product_field()` method to check whether a form has product fields
* New: Added `add_filter( 'gform_is_encrypted_field', '__return_false' );` before fetching entries
* Added: `gv-container-{view id}` CSS class to `gv_container_class()` function output. This will be added to View container `<div>`s
* Added: `$group` parameter to `GravityView_Fields::get_all()` to get all fields in a specified group
* Added: `gravityview_field_entry_value_{field_type}_pre_link` filter to modify field values before "Show As Link" setting is applied
* Added: Second parameter `$echo` (boolean) to `gv_container_class()`
* Added: Use the `$is_sortable` `GravityView_Field` variable to define whether a field is sortable. Overrides using the  `gravityview/sortable/field_blacklist` filter.
* Fixed: `gv_container_class()` didn't return value
* Fixed: Don't add link to empty field value
* Fixed: Strip extra whitespace in `gravityview_sanitize_html_class()`
* Fixed: Don't output widget structural HTML if there are no configured widgets
* Fixed: Empty HTML `<h4>` label container output in List layout, even when "Show Label" was unchecked
* Fixed: Fetching the current entry can improperly return an empty array when using `GravityView_View->getCurrentEntry()` in DataTables extension
* Fixed: `gravityview/sortable/formfield_{form}_{field_id}` filter [detailed here](https://docs.gravitykit.com/article/231-how-to-disable-the-sorting-control-on-one-table-column)
* Fixed: `gravityview/sortable/field_blacklist` filter docBlock fixed
* Tweak: Set `max-width: 50%` for `div.gv-list-view-content-image`
* Tweak: Moved `gv_selected()` to `helper-functions.php` from `class-api.php`

= 1.15.2 on December 3 =

* Fixed: Approval column not being added properly on the Form Entries screen for Gravity Forms 1.9.14.18+
* Fixed: Select, multi-select, radio, checkbox, and post category field types should use exact match search
* Fixed: Cannot delete entry notes from Gravity Forms Entry screen
* Fixed: Date Range search field label not working
* Fixed: Date Range searches did not include the "End Date" day
* Fixed: Support Port docs not working on HTTPS sites
* Fixed: When deleting an entry, only show "Entry Deleted" message for the deleted entry's View
* Fixed: "Open link in a new tab or window?" setting for Paragraph Text fields
* Fixed: Custom Labels not being used as field label in the View Configuration screen
    * Tweak: Custom Labels will be used as the field label, even when the "Show Label" checkbox isn't checked
* Tweak: Show available plugin updates, even when license is expired
* Tweak: Improve spacing of the Approval column on the Entries screen
* Tweak: Added support for new accessibility labels added in WordPress 4.4

__Developer Notes:__

* Fixed: Make `gravityview/fields/fileupload/link_atts` filter available when not using lightbox with File Uploads field
* Renamed files:
    - `includes/fields/class.field.php` => `includes/fields/class-gravityview-field.php`
    - `includes/class-logging.php` => `includes/class-gravityview-logging.php`
    - `includes/class-image.php` => `includes/class-gravityview-image.php`
    - `includes/class-migrate.php` => `includes/class-gravityview-migrate.php`
    - `includes/class-change-entry-creator.php` => `includes/class-gravityview-change-entry-creator.php`
* New: `gravityview/delete-entry/verify_nonce` Override Delete Entry nonce validation. Return true to declare nonce valid.
* New: `gravityview/entry_notes/add_note` filter to modify GravityView note properties before being added
* New: `gravityview_post_type_supports` filter to modify `gravityview` post type support values
* New: `gravityview_publicly_queryable` filter to modify whether Views be accessible using `example.com/?post_type=gravityview`. Default: Whether the current user has `read_private_gravityviews` capability (Editor or Administrator by default)

= 1.15.1 on October 27 =
* New: Use `{get}` Merge Tags as `[gravityview]` attributes
* Fixed: Edit Entry and Delete Entry links weren't working in DataTables
* Fixed: Some Gravity Forms Merge Tags weren't working, like `{embed_post:post_title}`
* Fixed: Display Checkbox and Radio field labels in the Search Bar
	* New: If you prefer how the searches looked before the labels were visible, you can set the "Label" for the search field to a blank space. That will hide the label.
	* Removed extra whitespace from search field `<label>`s
* Fixed: Update the required Gravity Forms version to 1.9.9.10
* Fixed: Section fields should not be affected by "Hide empty fields" View setting
* Fixed: Add ability to check post custom fields for `[gravityview]` shortcode. This fixes issues with some themes and page builder plugins.
* Fixed: Return type wasn't boolean for `has_gravityview_shortcode()` function
* Tweak: Improve notifications logic
	* Only show notices to users with appropriate capabilities
	* Allow dismissing all notices
	* Clear dismissed notices when activating the plugin
	* Fixed showing notice to enter license key
* Tweak: Added previously-supported `{created_by:roles}` Merge Tag to available tags dropdown
* Tweak: Allow overriding `gravityview_sanitize_html_class()` function
* Tweak: Make `GravityView_Merge_Tags::replace_get_variables()` method public
* Tweak: Rename `GravityView_Merge_Tags::_gform_replace_merge_tags()` method `GravityView_Merge_Tags::replace_gv_merge_tags()` for clarity

= 1.15 on October 15 =
* Added: `{get}` Merge Tag that allows passing data via URL to be safely displayed in Merge Tags. [Learn how this works](https://docs.gravitykit.com/article/314-the-get-merge-tag).
	- Example: When adding `?first-name=Floaty` to a URL, the Custom Content `My name is {get:first-name}` would be replaced with `My name is Floaty`
* Added: GravityView Capabilities: restrict access to GravityView functionality to certain users and roles. [Learn more](https://docs.gravitykit.com/article/311-gravityview-capabilities).
	- Fixed: Users without the ability to create Gravity Forms forms are able to create a new form via "Start Fresh"
	- Only add the Approve Entries column if user has the `gravityview_moderate_entries` capability (defaults to Editor role or higher)
	- Fixed: Contributors now have access to the GravityView "Getting Started" screen
* Added: `[gv_entry_link]` shortcode to link directly to an entry. [Learn more](https://docs.gravitykit.com/article/287-edit-entry-and-delete-entry-shortcodes).
	- Existing `[gv_delete_entry_link]` and `[gv_edit_entry_link]` shortcodes will continue to work
* Added: Ability to filter View by form in the Admin. [Learn more](https://docs.gravitykit.com/article/313-the-views-list-on-the-dashboard).
* Added: Option to delete GravityView data when the plugin is uninstalled, then deleted. [Learn more](https://docs.gravitykit.com/article/312-how-to-delete-the-gravityview-data-when-the-plugin-is-uninstalled).
* Added: New support "Beacon" to easily search documentation and ask support questions
* Added: Clear search button to the Search Widget (WP widget)
* Fixed: `number_format()` PHP warning on blank Number fields
* Fixed: `{created_by}` merge tags weren't being escaped using `esc_html()`
* Fixed: Checkmark icons weren't always available when displaying checkbox input field
* Fixed: When "Shorten Link Display" was enabled for Website fields, "Link Text" wasn't respected
* Fixed: Only process "Create" Gravity Forms User Registration Addon feeds, by default the user role and the user display name format persist
* Fixed: Error with List field  `Call to undefined method GF_Field::get_input_type()`
* Fixed: BuddyPress/bbPress `bbp_setup_current_user()` warning
* Fixed: `gravityview_is_admin_page()` wasn't recognizing the Settings page as a GravityView admin page
* Fixed: Custom Content Widgets didn't replace Merge Tags
* Fixed: PHP Warnings
* Fixed: WordPress Multisite fatal error when Gravity Forms not Network Activated
* Tweak: Don't show Data Source column in Views screen to users who don't have permissions to see any of the data anyway
* Tweak: Entry notes are now created using `GravityView_Entry_Notes` class
* Tweak: Improved automated code testing
* Tweak: Added `gravityview/support_port/display` filter to enable/disable displaying Support Port
* Tweak: Added `gravityview/support_port/show_profile_setting` filter to disable adding the Support Port setting on User Profile pages
* Tweak: Removed `gravityview/admin/display_live_chat` filter
* Tweak: Removed `gravityview_settings_capability` filter
* Tweak: Escape form name in dropdowns

= 1.14.2 & 1.14.3 on September 17 =
* Fixed: Issue affecting Gravity Forms User Registration Addon. Passwords were being reset when an user edited their own entry.

= 1.14.1 on September 16 =
* Fixed: Error with older versions of Maps Premium View

= 1.14 on September 16 =
* Added: Search Bar now supports custom label text
* Added: Show the value of a single column of a "Multiple Columns" List field
* Added: Sorting by time now works. Why is this "Added" and not "Fixed"? Because Gravity Forms doesn't natively support sorting by time!
* Added: Display the roles of the entry creator by using `{created_by:roles}` Merge Tag
* Fixed: Field containers were being rendered even when empty
* Fixed: Widgets were not being displayed when using page builders and themes that pre-process shortcodes
* Fixed: Don't show "Width %" setting when in Single Entry configuration
* Fixed: Error in extension class that assumes GravityView is active
* Fixed: Add check for `{all_fields_display_empty}` Gravity Forms merge tag
* Fixed: Hide metabox until View Data Source is configured
* Fixed: Search Bar "Link" input type wasn't highlighting properly based on the value of the filter
* Fixed: Improved speed of getting users for Search Bar and GravityView Search Widgets with "Submitted by" fields, and in the Edit Entry screen (the Change Entry Creator dropdown)
* Fixed: Conflict with other icon fonts in the Dashboard
* Fixed: Allow HTML in Source URL "Link Text" field setting
* Fixed: Gravity Forms User Registration Addon conflicts
	- When editing an entry, an user's roles and display name were reset to the Addon's feed configuration settings
	- Users receive "Password Updated" emails in WordPress 4.3+, even if the password wasn't changed
* Fixed: Prevent sorting by List fields, which aren't sortable due to their data storage method
* Tweak: Support for plugin banner images in the plugin changelog screen
* Tweak: Updated default Search Bar configuration to be a single input with "Search Everything"
* Tweak: Sort user dropdown by display name instead of username
* Tweak: Reduce size of AJAX responses
* Tweak: Add "Template" column to the All Views list table - now you can better see what template is being used
* Tweak: Remove redundant close icon for field and widget settings
* Tweak: When adding notes via GravityView, set the note type to `gravityview` to allow for better searchability
* Added: Automated code testing
* Updated: Bengali translation by [@tareqhi](https://www.transifex.com/accounts/profile/tareqhi/). Thank you!

= 1.13.1 on August 26 =
* Fixed: Potential XSS security issue. **Please update.**
* Fixed: The cache was not being reset properly for entry changes, including:
	- Starring/unstarring
	- Moving to/from the trash
	- Changing entry owner
	- Being marked as spam
* Fixed: Delete entry URL not properly passing some parameters (only affecting pages with multiple `[gravityview]` shortcodes)
* Added: `gravityview/delete-entry/mode` filter. When returning "trash", "Delete Entry" moves entries to the trash instead of permanently deleting them.
* Added: `gravityview/admin/display_live_chat` filter to disable live chat widget
* Added: `gravityview/delete-entry/message` filter to modify the "Entry Deleted" message content
* Tweak: Improved license activation error handling by linking to relevant account functions
* Tweak: Added settings link to plugin page actions
* Tweak: Improved code documentation
* Updated Translations:
	- Bengali translation by [@tareqhi](https://www.transifex.com/accounts/profile/tareqhi/)
	- Turkish translation by [@suhakaralar](https://www.transifex.com/accounts/profile/suhakaralar/)
* New: Released a new [GravityView Codex](http://codex.gravitykit.com) for developers

= 1.13 on August 20 =
* Fixed: Wildcard search broken for Gravity Forms 1.9.12+
* Fixed: Edit Entry validation messages not displaying for Gravity Forms 1.9.12+
* Added: Number field settings
	- Format number: Display numbers with thousands separators
	- Decimals: Precision of the number of decimal places. Leave blank to use existing precision.
* Added: `detail` parameter to the `[gravityview]` shortcode. [Learn more](https://docs.gravitykit.com/article/73-using-the-shortcode#detail-parameter)
* Added: `context` parameter to the `[gvlogic]` shortcode to show/hide content based on current mode (Multiple Entries, Single Entry, Edit Entry). [Learn more](https://docs.gravitykit.com/article/252-gvlogic-shortcode#context)
* Added: Allow to override the entry saved value by the dynamic populated value on the Edit Entry view using the `gravityview/edit_entry/pre_populate/override` filter
* Added: "Edit View" link in the Toolbar when on an embedded View screen
* Added: `gravityview_is_hierarchical` filter to enable defining a Parent View
* Added: `gravityview/merge_tags/do_replace_variables` filter to enable/disable replace_variables behavior
* Added: `gravityview/edit_entry/verify_nonce` filter to override nonce validation in Edit Entry
* Added: `gravityview_strip_whitespace()` function to strip new lines, tabs, and multiple spaces and replace with single spaces
* Added: `gravityview_ob_include()` function to get the contents of a file using combination of `include()` and `ob_start()`
* Fixed: Edit Entry link not showing for non-admins when using the DataTables template
* Fixed: Cache wasn't being used for `get_entries()`
* Fixed: Extension class wasn't properly checking requirements
* Fixed: Issue with some themes adding paragraphs to Javascript tags in the Edit Entry screen
* Fixed: Duplicated information in the debugging logs
* Updated: "Single Entry Title" and "Back Link Label" settings now support shortcodes, allowing for you to use [`[gvlogic]`](https://docs.gravitykit.com/article/252-gvlogic-shortcode)
* Updated: German and Portuguese translations

= 1.12 on August 5 =
* Fixed: Conflicts with Advanced Filter extension when using the Recent Entries widget
* Fixed: Sorting icons were being added to List template fields when embedded on the same page as Table templates
* Fixed: Empty Product fields would show a string (", Qty: , Price:") instead of being empty. This prevented "Hide empty fields" from working
* Fixed: When searching on the Entry Created date, the date used GMT, not blog timezone
* Fixed: Issue accessing settings page on Multisite
* Fixed: Don't show View post types if GravityView isn't valid
* Fixed: Don't redirect to the List of Changes screen if you've already seen the screen for the current version
* Fixed: When checking license status, the plugin can now fix PHP warnings caused by other plugins that messed up the requests
* Fixed: In Multisite, only show notices when it makes sense to
* Added: `gravityview/common/sortable_fields` filter to override which fields are sortable
* Tweak: Extension class added ability to check for required minimum PHP versions
* Tweak: Made the `GravityView_Plugin::$theInstance` private and renamed it to `GravityView_Plugin::$instance`. If you're a developer using this, please use `GravityView_Plugin::getInstance()` instead.
* Updated: French translation

= 1.11.2 on July 22 =
* Fixed: Bug when comparing empty values with `[gvlogic]`
* Fixed: Remove extra whitespace when comparing values using `[gvlogic]`
* Modified: Allow Avada theme Javascript in "No-Conflict Mode"
* Updated: French translation

= 1.11.1 on July 20 =
* Added: New filter hook to customise the cancel Edit Entry link: `gravityview/edit_entry/cancel_link`
* Fixed: Extension translations
* Fixed: Dropdown inputs with long field names could overflow field and widget settings
* Modified: Allow Genesis Framework CSS and Javascript in "No-Conflict Mode"
* Updated: Danish translation (thanks [@jaegerbo](https://www.transifex.com/accounts/profile/jaegerbo/)!) and German translation

= 1.11 on July 15 =
* Added: GravityView now updates WordPress user profiles when an entry is updated while using the Gravity Forms User Registration Add-on
* Fixed: Removed User Registration Add-on validation when updating an entry
* Fixed: Field custom class not showing correctly on the table header
* Fixed: Editing Time fields wasn't displaying saved value
* Fixed: Conflicts with the date range search when search inputs are empty
* Fixed: Conflicts with the Other Entries field when placing a search:
    - Developer note: the filter hook `gravityview/field/other_entries/args` was replaced by "gravityview/field/other_entries/criteria". If you are using this filter, please [contact support](mailto:support@gravitykit.com) before updating so we can help you transition
* Updated: Turkish translation (thanks [@suhakaralar](https://www.transifex.com/accounts/profile/suhakaralar/)!) and Mexican translation (thanks [@jorgepelaez](https://www.transifex.com/accounts/profile/jorgepelaez/)!)

= 1.10.1 on July 2 =
* Fixed: Edit Entry link and Delete Entry link in embedded Views go to default view url
* Fixed: Duplicated fields on the Edit Entry view
* Fixed: Warning on bulk edit

= 1.10 on June 26 =
* Update: Due to the new Edit Entry functionality, GravityView now requires Gravity Forms 1.9 or higher
* Fixed: Editing Hidden fields restored
* Fixed: Edit Entry and Delete Entry may not always show in embedded Views
* Fixed: Search Bar "Clear" button Javascript warning in Internet Explorer
* Fixed: Edit Entry styling issues with input sizes. Edit Entry now uses 100% Gravity Forms styles.
* Added: `[gv_edit_entry_link]` and `[gv_delete_entry_link]` shortcodes. [Read how to use them](https://docs.gravitykit.com/article/287-edit-entry-and-delete-entry-shortcodes)

= 1.9.1 on June 24 =
* Fixed: Allow "Admin Only" fields to appear in Edit Entry form
	- New behavior: If the Edit Entry tab isn't configured in GravityView (which means all fields will be shown by default), GravityView will hide "Admin Only" fields from being edited by non-administrators. If the Edit Entry tab is configured, then GravityView will use the field settings in the configuration, overriding Gravity Forms settings.
* Tweak: Changed `gravityview/edit-entry/hide-product-fields` filter to `gravityview/edit_entry/hide-product-fields` for consistency

= 1.9 on June 23 =
* Added: Edit Entry now takes place in the Gravity Forms form layout, not in the previous layout. This means:
	- Edit Entry now supports Conditional Logic - as expected, fields will show and hide based on the form configuration
	- Edit Entry supports [Gravity Forms CSS Ready Classes](https://docs.gravityforms.com/list-of-css-ready-classes/) - the layout you have configured for your form will be used for Edit Entry, too.
	- If you customized the CSS of your Edit Entry layout, **you will need to update your stylesheet**. Sorry for the inconvenience!
	- If visiting an invalid Edit Entry link, you are now provided with a back link
	- Product fields are now hidden by default, since they aren't editable. If you want to instead display the old message that "product fields aren't editable," you can show them using the new `gravityview/edit_entry/hide-product-fields` filter
* Added: Define column widths for fields in each field's settings (for Table and DataTable View Types only)
* Added: `{created_by}` Merge Tag that displays information from the creator of the entry ([learn more](https://docs.gravitykit.com/article/281-the-createdby-merge-tag))
* Added: Edit Entry field setting to open link in new tab/window
* Added: CSS classes to the Update/Cancel/Delete buttons ([learn more](https://docs.gravitykit.com/article/63-css-guide#edit-entry))
* Fixed: Shortcodes not processing properly in DataTables Extension
* Tweak: Changed support widget to a Live Chat customer support and feedback form widget

= 1.8.3 on June 12 =
* Fixed: Missing title and subtitle field zones on `list-single.php` template

= 1.8.2 on June 10 =
* Fixed: Error on `list-single.php` template

= 1.8.1 on June 9 =
* Added: New search filter for Date fields to allow searching over date ranges ("from X to Y")
* Updated: The minimum required version of Gravity Forms is now 1.8.7. **GravityView will be requiring Gravity Forms 1.9 soon.** Please update Gravity Forms if you are running an older version!
* Fixed: Conflicts with [A-Z Filter Extension](https://www.gravitykit.com/extensions/a-z-filter/) and View sorting due to wrong field mapping
* Fixed: The "links" field type on the GravityView WordPress search widget was opening the wrong page
* Fixed: IE8 Javascript error when script debugging is on. Props, [@Idealien](https://github.com/Idealien). [Issue #361 on Github](https://github.com/katzwebservices/GravityView/issues/361)
* Fixed: PHP warning when trashing entries. [Issue #370 on Github](https://github.com/katzwebservices/GravityView/issues/370)
* Tweak: Updated the `list-single.php`, `table-body.php`, `table-single.php` templates to use `GravityView_View->getFields()` method

= 1.8 on May 26 =
* View settings have been consolidated to a single location. [Learn more about the new View Settings layout](https://docs.gravitykit.com/article/275-view-settings).
* Added: Custom Link Text in Website fields
* Added: Poll Addon GravityView widget
* Added: Quiz Addon support: add Quiz score fields to your View configuration
* Added: Possibility to search by entry creator on Search Bar and Widget
* Fixed: `[gvlogic]` shortcode now properly handles comparing empty values.
    * Use `[gvlogic if="{example} is=""]` to determine if a value is blank.
    * Use `[gvlogic if="{example} isnot=""]` to determine if a value is not blank.
    * See "Matching blank values" in the [shortcode documentation](https://docs.gravitykit.com/article/252-gvlogic-shortcode)
* Fixed: Sorting by full address. Now defaults to sorting by city. Use the `gravityview/sorting/address` filter to modify what data to use ([here's how](https://gist.github.com/zackkatz/8b8f296c6f7dc99d227d))
* Fixed: Newly created entries cannot be directly accessed when using the custom slug feature
* Fixed: Merge Tag autocomplete hidden behind the Field settings (did you know you can type `{` in a field that has Merge Tags enabled and you will get autocomplete?)
* Fixed: For sites not using [Permalinks](http://codex.wordpress.org/Permalinks), the Search Bar was not working for embedded Views
* Tweak: When GravityView is disabled, only show "Could not activate the Extension; GravityView is not active." on the Plugins page
* Tweak: Added third parameter to `gravityview_widget_search_filters` filter that passes the search widget arguments
* Updated Translations:
    - Italian translation by [@Lurtz](https://www.transifex.com/accounts/profile/Lurtz/)
	- Bengali translation by [@tareqhi](https://www.transifex.com/accounts/profile/tareqhi/)
    - Danish translation by [@jaegerbo](https://www.transifex.com/accounts/profile/jaegerbo/)

= 1.7.6.2 on May 12 =
* Fixed: PHP warning when trying to update an entry with the approved field.
* Fixed: Views without titles in the "Connected Views" dropdown would appear blank

= 1.7.6.1 on May 7 =
* Fixed: Pagination links not working when a search is performed
* Fixed: Return false instead of error if updating approved status fails
* Added: Hooks when an entry approval is updated, approved, or disapproved:
    - `gravityview/approve_entries/updated` - Approval status changed (passes $entry_id and status)
    - `gravityview/approve_entries/approved` - Entry approved (passes $entry_id)
    - `gravityview/approve_entries/disapproved` - Entry disapproved (passes $entry_id)

= 1.7.6 on May 5 =
* Added WordPress Multisite settings page support
    - By default, settings aren't shown on single blogs if GravityView is Network Activated
* Fixed: Security vulnerability caused by the usage of `add_query_arg` / `remove_query_arg`. [Read more about it](https://blog.sucuri.net/2015/04/security-advisory-xss-vulnerability-affecting-multiple-wordpress-plugins.html)
* Fixed: Not showing the single entry when using Advanced Filter (`ANY` mode) with complex fields types like checkboxes
* Fixed: Wrong width for the images in the list template (single entry view)
* Fixed: Conflict with the "The Events Calendar" plugin when saving View Advanced Filter configuration
* Fixed: When editing an entry in the frontend it gets unapproved when not using the approve form field
* Added: Option to convert text URI, www, FTP, and email addresses on a paragraph field in HTML links
* Fixed: Activate/Check License buttons weren't properly visible
* Added: `gravityview/field/other_entries/args` filter to modify arguments used to generate the Other Entries list. This allows showing other user entries from any View, not just the current view
* Added: `gravityview/render/hide-empty-zone` filter to hide empty zone. Use `__return_true` to prevent wrapper `<div>` from being rendered
* Updated Translations:
	- Bengali translation by [@tareqhi](https://www.transifex.com/accounts/profile/tareqhi/)
	- Turkish translation by [@suhakaralar](https://www.transifex.com/accounts/profile/suhakaralar/)
	- Hungarian translation by [@Darqebus](https://www.transifex.com/accounts/profile/Darqebus/)

= 1.7.5.1 on April 10 =
* Fixed: Path issue with the A-Z Filters Extension

= 1.7.5 on April 10 =
* Added: `[gvlogic]` Shortcode - allows you to show or hide content based on the value of merge tags in Custom Content fields! [Learn how to use the shortcode](https://docs.gravitykit.com/article/252-gvlogic-shortcode).
* Fixed: White Screen error when license key wasn't set and settings weren't migrated (introduced in 1.7.4)
* Fixed: No-Conflict Mode not working (introduced in 1.7.4)
* Fixed: PHP notices when visiting complex URLs
* Fixed: Path to plugin updater file, used by Extensions
* Fixed: Extension global settings layout improved (yet to be implemented)
* Tweak: Restructure plugin file locations
* Updated: Dutch translation by [@erikvanbeek](https://www.transifex.com/accounts/profile/erikvanbeek/). Thanks!

= 1.7.4.1 on April 7 =
* Fixed: Fatal error when attempting to view entry that does not exist (introduced in 1.7.4)
* Updated: Turkish translation by [@suhakaralar](https://www.transifex.com/accounts/profile/suhakaralar/). Thanks!

= 1.7.4 on April 6 =
* Modified: The List template is now responsive! Looks great on big and small screens.
* Fixed: When editing an entry in the frontend it gets unapproved
* Fixed: Conflicts between the Advanced Filter extension and the Single Entry mode (if using `ANY` mode for filters)
* Fixed: Sorting by full name. Now sorts by first name by default.
    * Added `gravityview/sorting/full-name` filter to sort by last name ([see how](https://gist.github.com/zackkatz/cd42bee4f361f422824e))
* Fixed: Date and Time fields now properly internationalized (using `date_i18n` instead of `date`)
* Added: `gravityview_disable_change_entry_creator` filter to disable the Change Entry Creator functionality
* Modified: Migrated to use Gravity Forms settings
* Modified: Updated limit to 750 users (up from 300) in Change Entry Creator dropdown.
* Confirmed WordPress 4.2 compatibility
* Updated: Dutch translation (thanks, [@erikvanbeek](https://www.transifex.com/accounts/profile/erikvanbeek/)!)

= 1.7.3 on March 25 =
* Fixed: Prevent displaying a single Entry that doesn't match configured Advanced Filters
* Fixed: Issue with permalink settings needing to be re-saved after updating GravityView
* Fixed: Embedding entries when not using permalinks
* Fixed: Hide "Data Source" metabox links in the Screen Options tab in the Admin
* Added: `gravityview_has_archive` filter to enable View archive (see all Views by going to [sitename.com]/view/)
* Added: Third parameter to `GravityView_API::entry_link()` method:
    * `$add_directory_args` *boolean* True: Add URL parameters to help return to directory; False: only include args required to get to entry
* Tweak: Register `entry` endpoint even when not using rewrites
* Tweak: Clear `GravityView_View->_current_entry` after the View is displayed (fixes issue with Social Sharing Extension, coming soon!)
* Added: Norwegian translation (thanks, [@aleksanderespegard](https://www.transifex.com/accounts/profile/aleksanderespegard/)!)

= 1.7.2 on March 18 =
* Added: Other Entries field - Show what other entries the entry creator has in the current View
* Added: Ability to hide the Approve/Reject column when viewing Gravity Forms entries ([Learn how](https://docs.gravitykit.com/article/248-how-to-hide-the-approve-reject-entry-column))
* Fixed: Missing Row Action links for non-View types (posts, pages)
* Fixed: Embedded DataTable Views with `search_value` not filtering correctly
* Fixed: Not possible to change View status to 'Publish'
* Fixed: Not able to turn off No-Conflict mode on the Settings page (oh, the irony!)
* Fixed: Allow for non-numeric search fields in `gravityview_get_entries()`
* Fixed: Social icons displaying on GravityView settings page
* Tweak: Improved Javascript & PHP speed and structure

= 1.7.1 on March 11 =
* Fixed: Fatal error on the `list-body.php` template

= 1.7 on March 10 =
* Added: You can now edit most Post Fields in Edit Entry mode
    - Supports Post Content, Post Title, Post Excerpt, Post Tags, Post Category, and most Post Custom Field configurations ([Learn more](https://docs.gravitykit.com/article/245-editable-post-fields))
* Added: Sort Table columns ([read how](https://docs.gravitykit.com/article/230-how-to-enable-the-table-column-sorting-feature))
* Added: Post ID field now available - shows the ID of the post that was created by the Gravity Forms entry
* Fixed: Properly reset `$post` after Live Post Data is displayed
* Tweak: Display spinning cursor while waiting for View configurations to load
* Tweak: Updated GravityView Form Editor buttons to be 1.9 compatible
* Added: `gravityview/field_output/args` filter to modify field output settings before rendering
* Fixed: Don't show date field value if set to Unix Epoch (1/1/1970), since this normally means that in fact, no date has been set
* Fixed: PHP notices when choosing "Start Fresh"
* Fixed: If Gravity Forms is installed using a non-standard directory name, GravityView would think it wasn't activated
* Fixed: Fixed single entry links when inserting views with `the_gravityview()` template tag
* Updated: Portuguese translation (thanks, Luis!)
* Added: `gravityview/fields/email/javascript_required` filter to modify message displayed when encrypting email addresses and Javascript is disabled
* Added: `GFCommon:js_encrypt()` method to encrypt text for Javascript email encryption
* Fixed: Recent Entries widget didn't allow externally added settings to save properly
* Fixed: Delete Entry respects previous pagination and sorting
* Tweak: Updated View Presets to have improved Search Bar configurations
* Fixed: `gravityview/get_all_views/params` filter restored (Modify Views returned by the `GVCommon::get_all_views()` method)
* GravityView will soon require Gravity Forms 1.9 or higher. If you are running Gravity Forms Version 1.8.x, please update to the latest version.

= 1.6.2 on February 23 =
* Added: Two new hooks in the Custom Content field to enable conditional logic or enable `the_content` WordPress filter which will trigger the Video embed ([read how](https://docs.gravitykit.com/article/227-how-can-i-transform-a-video-link-into-a-player-using-the-custom-content-field))
* Fixed: Issue when embedding multiple DataTables views in the same page
* Tweak: A more robust "Save View" procedure to prevent losing field configuration on certain browsers
* Updated Translations:
	- Bengali translation by [@tareqhi](https://www.transifex.com/accounts/profile/tareqhi/)
	- Turkish translation by [@suhakaralar](https://www.transifex.com/accounts/profile/suhakaralar/)

= 1.6.1 on February 17 =
* Added: Allow Recent Entries to have an Embed Page ID
* Fixed: # of Recent Entries not saving
* Fixed: Link to Embed Entries how-to on the Welcome page
* Fixed: Don't show "Please select View to search" message until Search Widget is saved
* Fixed: Minor Javascript errors for new WordPress Search Widget
* Fixed: Custom template loading from the theme directory
* Fixed: Adding new search fields to the Search Bar widget in the Edit View screen
* Fixed: Entry creators can edit their own entries in Gravity Forms 1.9+
* Fixed: Recent Entries widget will be hidden in the Customizer preview until View ID is configured
* Tweak: Added Floaty icon to Customizer widget selectors
* Updated: Hungarian, Norwegian, Portuguese, Swedish, Turkish, and Spanish translations (thanks to all the translators!)

= 1.6 on February 12 =
* Our support site has moved to [docs.gravitykit.com](https://docs.gravitykit.com). We hope you enjoy the improved experience!
* Added: GravityView Search Widget - Configure a WordPress widget that searches any of your Views. [Read how to set it up](https://docs.gravitykit.com/article/222-the-search-widget)
* Added: Duplicate View functionality allows you to clone a View from the All Views screen. [Learn more](https://docs.gravitykit.com/article/105-how-to-duplicate-or-copy-a-view)
* Added: Recent Entries WordPress Widget - show the latest entries for your View. [Learn more](https://docs.gravitykit.com/article/223-the-recent-entries-widget)
* Added: Embed Single Entries - You can now embed entries in a post or page! [See how](https://docs.gravitykit.com/article/105-how-to-duplicate-or-copy-a-view)
* Fixed: Fatal errors caused by Gravity Forms 1.9.1 conflict
* Fixed: Respect Custom Input Labels added in Gravity Forms 1.9
* Fixed: Edit Entry Admin Bar link
* Fixed: Single Entry links didn't work when previewing a draft View
* Fixed: Edit entry validation hooks not running when form has multiple pages
* Fixed: Annoying bug where you would have to click Add Field / Add Widget buttons twice to open the window
* Added: `gravityview_get_link()` function to standardize generating HTML anchors
* Added: `GravityView_API::entry_link_html()` method to generate entry link HTML
* Added: `gravityview_field_entry_value_{$field_type}` filter to modify the value of a field (in `includes/class-api.php`)
* Added: `field_type` key has been added to the field data in the global `$gravityview_view->field_data` array
* Added: `GravityView_View_Data::maybe_get_view_id()` method to determine whether an ID, post content, or object passed to it is a View or contains a View shortcode.
* Added: Hook to customise the text message "You have attempted to view an entry that is not visible or may not exist." - `gravityview/render/entry/not_visible`
* Added: Included in hook `gravityview_widget_search_filters` the labels for search all, entry date and entry id.
* Tweak: Allow [WordPress SEO](http://wordpress.org/plugins/wordpress-seo/) scripts and styles when in "No Conflict Mode"
* Fixed: For Post Dynamic Data, make sure Post ID is set
* Fixed: Make sure search field choices are available before displaying field

= 1.5.4 on January 29, 2015 =
* Added: "Hide View data until search is performed" setting - only show the Search Bar until a search is entered
* Added: "Clear" button to your GravityView Search Bar - allows easy way to remove all searches & filters
* Added: You can now add Custom Content GravityView Widgets (not just fields) - add custom text or HTMLin the header or footer of a View
* Added: `gravityview/comments_open` filter to modify whether comments are open or closed for GravityView posts (previously always false)
* Added: Hook to filter the success Edit Entry message and link `gravityview/edit_entry/success`
* Added: Possibility to add custom CSS classes to multiple view widget wrapper ([Read how](https://www.gravitykit.com/support/documentation/204144575/))
* Added: Field option to enable Live Post Data for Post Image field
* Fixed: Loading translation files for Extensions
* Fixed: Edit entry when embedding multiple views for the same form in the same page
* Fixed: Conflicts with Advanced Filter extension when embedding multiple views for the same form in the same page
* Fixed: Go Back link on embedded single entry view was linking to direct view url instead of page permalink
* Fixed: Searches with quotes now work properly
* Tweak: Moved `includes/css/`, `includes/js/` and `/images/` folders into `/assets/`
* Tweak: Improved the display of the changelog (yes, "this is *so* meta!")
* Updated: Swedish translation - thanks, [@adamrehal](https://www.transifex.com/accounts/profile/adamrehal/)
* Updated: Hungarian translation - thanks, [@Darqebus](https://www.transifex.com/accounts/profile/Darqebus/) (a new translator!) and [@dbalage](https://www.transifex.com/accounts/profile/dbalage/)

= 1.5.3 on December 22 =
* Fixed: When adding more than 100 fields to the View some fields weren't saved.
* Fixed: Do not set class tickbox for non-images files
* Fixed: Display label "Is Fulfilled" on the search bar
* Fixed: PHP Notice with Gravity Forms 1.9 and PHP 5.4+
* Tested with Gravity Forms 1.9beta5 and WordPress 4.1
* Updated: Turkish translation by [@suhakaralar](https://www.transifex.com/accounts/profile/suhakaralar/) and Hungarian translation by [@dbalage](https://www.transifex.com/accounts/profile/dbalage/). Thanks!

= 1.5.2 on December 11 =
* Added: Possibility to show the label of Dropdown field types instead of the value ([learn more](https://www.gravitykit.com/support/documentation/202889199/ "How to display the text label (not the value) of a dropdown field?"))
* Fixed: Sorting numeric columns (field type number)
* Fixed: View entries filter for Featured Entries extension
* Fixed: Field options showing delete entry label
* Fixed: PHP date formatting now keeps backslashes from being stripped
* Modified: Allow license to be defined in `wp-config.php` ([Read how here](https://www.gravitykit.com/support/documentation/202870789/))
* Modified: Added `$post_id` parameter as the second argument for the `gv_entry_link()` function. This is used to define the entry's parent post ID.
* Modified: Moved `GravityView_API::get_entry_id_from_slug()` to `GVCommon::get_entry_id_from_slug()`
* Modified: Added second parameter to `gravityview_get_entry()`, which forces the ability to fetch an entry by ID, even if custom slugs are enabled and `gravityview_custom_entry_slug_allow_id` is false.
* Updated Translations:
	- Bengali translation by [@tareqhi](https://www.transifex.com/accounts/profile/tareqhi/)
	- Romanian translation by [@ArianServ](https://www.transifex.com/accounts/profile/ArianServ/)
	- Mexican Spanish translation by [@jorgepelaez](https://www.transifex.com/accounts/profile/jorgepelaez/)

= 1.5.1 on December 2 =

* Added: Delete Entry functionality!
	- New "User Delete" setting allows the user who created an entry to delete it
	- Adds a "Delete" link in the Edit Entry form
	- Added a new "Delete Link" Field to the Field Picker
* Fixed: DataTables Extension hangs when a View has Custom Content fields
* Fixed: Search Bar - When searching on checkbox field type using multiselect input not returning results
* Fixed: Search Bar - supports "Match Any" search mode by default ([learn more](https://www.gravitykit.com/support/documentation/202722979/ "How do I modify the Search mode?"))
* Fixed: Single Entry View title when view is embedded
* Fixed: Refresh the results cache when an entry is deleted or is approved/disapproved
* Fixed: When users are created using the User Registration Addon, the resulting entry is now automatically assigned to them
* Fixed: Change cache time to one day (from one week) so that Edit Link field nonces aren't invalidated
* Fixed: Incorrect link shortening for domains when it is second-level (for example, `example.co.uk` or `example.gov.za`)
* Fixed: Cached directory link didn't respect page numbers
* Fixed: Edit Entry Admin Bar link wouldn't work when using Custom Entry Slug
* Added: Textarea field now supports an option to trim the number of words shown
* Added: Filter to alter the default behaviour of wrapping images (or image names) with a link to the content object ([learn more](https://www.gravitykit.com/support/documentation/202705059/ "Read the support doc for the filter"))
* Updated: Portuguese translation (thanks [@luistinygod](https://www.transifex.com/accounts/profile/luistinygod/)), Mexican translation (thanks, [@jorgepelaez](https://www.transifex.com/accounts/profile/jorgepelaez/)), Turkish translation (thanks [@suhakaralar](https://www.transifex.com/accounts/profile/suhakaralar/))

= 1.5 on November 12 =
* Added: New "Edit Entry" configuration
	- Configure which fields are shown when editing an entry
	- Set visibility for the fields (Entry Creator, Administrator, etc.)
	- Set custom edit labels
* Fixed: Single entry view now respects View settings
	- If an entry isn't included in View results, the single entry won't be available either
	- If "Show Only Approved" is enabled, prevent viewing of unapproved entries
	- Respects View filters, including those added by the Advanced Filtering extension
* Fixed: Single entry Go back button context on Embedded Views
* Fixed: Delete signature fields in Edit Entry (requires the Gravity Forms Signature Addon)
* Fixed: Gravity Forms tooltip translations being overridden
* Added: Choose to open the link from a website field in the same window (field option)
* Updated: Spanish (Mexican) translation by [@jorgepelaez](https://www.transifex.com/accounts/profile/jorgepelaez/), Dutch translation by [@erikvanbeek](https://www.transifex.com/accounts/profile/erikvanbeek/) and [@leooosterloo](https://www.transifex.com/accounts/profile/leooosterloo/), Turkish translation by [@suhakaralar](https://www.transifex.com/accounts/profile/suhakaralar/)

= 1.4 on October 28 =
* Added: Custom entry slug capability. Instead of `/entry/123`, you can now use entry values in the URL, like `/entry/{company name}/` or `/entry/{first name}-{last name}/`. Requires some customization; [learn more here](https://www.gravitykit.com/support/documentation/202239919)
* Fixed: GravityView auto-updater script not showing updates
* Fixed: Edit Entry when a form has required Upload Fields
* Fixed: "Return to Directory" link not always working for sites in subdirectories
* Fixed: Broken links to single entries when viewing paginated results
* Fixed: Loaded field configurations when using "Start Fresh" presets
* Fixed: Searches ending in a space caused PHP warning
* Fixed: Custom "Edit Link Text" settings respected
* Fixed: Don't rely on Gravity Forms code for escaping query
* Fixed: When multiple Views are displayed on a page, Single Entry mode displays empty templates.
* Fixed: PHP error when displaying Post Content fields using Live Data for a post that no longer is published
* Tweak: Search Bar "Links" Input Type
	- Make link bold when filter is active
	- Clicking on an active filter removes the filter
* Tweak: Fixed updates for Multisite installations
* Modified: Now you can override which post a single entry links to. For example, if a shortcode is embedded on a home page and you want single entries to link to a page with an embedded View, not the View itself, you can pass the `post_id` parameter. This accepts the ID of the page where the View is embedded.
* Modified: Added `$add_pagination` parameter to `GravityView_API::directory_link()`
* Added: Indonesian translation (thanks, [@sariyanta](https://www.transifex.com/accounts/profile/sariyanta/))!
* Updated: Swedish translation 100% translated - thanks, [@adamrehal](https://www.transifex.com/accounts/profile/adamrehal/)!
* Updated: Dutch translation (thanks, [@leooosterloo](https://www.transifex.com/accounts/profile/leooosterloo/))!

= 1.3 on October 13 =
* Speed improvements - [Learn more about GravityView caching](https://www.gravitykit.com/support/documentation/202827685/)
	- Added caching functionality that saves results to be displayed
	- Automatically clean up expired caches
	- Reduce number of lookups for where template files are located
	- Store the path to the permalink for future reference when rendering a View
	- Improve speed of Gravity Forms fetching field values
* Modified: Allow `{all_fields}` and `{pricing_fields}` Merge Tags in Custom Content field. [See examples of how to use these fields](https://www.gravitykit.com/support/documentation/201874189/).
* Fixed: Message restored when creating a new View
* Fixed: Searching advanced input fields
* Fixed: Merge Tags available immediately when adding a new field
* Fixed: Issue where jQuery Cookie script wouldn't load due to `mod_security` issues. [Learn more here](http://docs.woothemes.com/document/jquery-cookie-fails-to-load/)
* Fixed (hopefully): Auto-updates for WordPress Multisite
* Fixed: Clicking overlay to close field/widget settings no longer scrolls to top of page
* Fixed: Make sure Gravity Forms scripts are added when embedding Gravity Forms shortcodes in a Custom Field
* Fixed: Remove double images of Floaty in the warning message when GravityView is disabled
* Fixed: PHP warnings related to Section field descriptions
* Fixed: When using an advanced input as a search field in the Search Bar, the label would always show the parent field's label (Eg: "Address" when it should have shown "City")
	- Added: `gravityview_search_field_label` filter to allow modifying search bar labels
* Fixed: Field label disappears on closing settings if the field title is empty
* Fixed: Sub-fields retain label after opening field settings in the View Configuration
* Modified: Allow passing an array of form IDs to `gravityview_get_entries()`
* Tweak: If the View hasn't been configured yet, don't show embed shortcode in Publish metabox
* Tweak: Add version info to scripts and styles to clear caches with plugin updates
* Added: Swedish translation (thanks, [@adamrehal](https://www.transifex.com/accounts/profile/adamrehal/))!
* Updated: Spanish (Mexican) translation by, [@jorgepelaez](https://www.transifex.com/accounts/profile/jorgepelaez/), Dutch translation by [@erikvanbeek](https://www.transifex.com/accounts/profile/erikvanbeek/), and Turkish translation by [@suhakaralar](https://www.transifex.com/accounts/profile/suhakaralar/)
* Updated: Changed Turkish language code from `tr` to `tr_TR` to match WordPress locales

= 1.2 on October 8 =
* Added: New Search Bar!
	- No longer check boxes in each field to add a field to the search form
	- Add any searchable form fields, not just fields added to the View
	- Easy new drag & drop way to re-order fields
	- Horizontal and Vertical layouts
	- Choose how your search fields are displayed (if you have a checkbox field, for example, you can choose to have a drop-down, a multiselect field, checkboxes, radio buttons, or filter links)
	- Existing search settings will be migrated over on upgrade
* Added: "Custom Content" field type
	- Insert arbitrary text or HTML in a View
	- Supports shortcodes (including Gravity Forms shortcodes)!
* Added: Support for Gravity Forms Section & HTML field types
* Added: Improved textarea field support. Instead of using line breaks, textareas now output with paragraphs.
	- Added new `/templates/fields/textarea.php` file
* Added: A new File Upload field setting. Force uploads to be displayed as links and not visually embedded by checking the "Display as a Link" checkbox.
* Added: Option to disable "Map It" link for the full Address field.
	- New `gravityview_get_map_link()` function with `gravityview_map_link` filter. To learn how to modify the map link, [refer to this how-to article](https://www.gravitykit.com/support/documentation/201608159)
	- The "Map It" string is now translatable
* Added: When editing a View, there are now links in the Data Source box to easily access the Form: edit form, form entries, form settings and form preview
* Added: Additional information in the "Add Field" or "Add Widget" picker (also get details about an item by hovering over the name in the View Configuration)
* Added: Change Entry Creator functionality. Easily change the creator of an entry when editing the entry in the Gravity Forms Edit Entry page
	- If you're using the plugin downloaded from [the how-to page](https://www.gravitykit.com/support/documentation/201991205/), you can de-activate it
* Modified: Changed translation textdomain to `gravityview` instead of `gravity-view`
* Modified: Always show label by default, regardless of whether in List or Table View type
* Modified: It's now possible to override templates on a Form ID, Post ID, and View ID basis. This allows custom layouts for a specific View, rather than site-wide. See "Template File Hierarchy" in [the override documentation](http://www.gravitykit.com/support/documentation/202551113/) to learn more.
* Modified: File Upload field output no longer run through `wpautop()` function
* Modified: Audio and Video file uploads are now displayed using WordPress' built-in [audio](http://codex.wordpress.org/Audio_Shortcode) and [video](http://codex.wordpress.org/Video_Shortcode) shortcodes (requires WordPress 3.6 or higher)
	- Additional file type support
	- Added `gravityview_video_settings` and `gravityview_audio_settings` filters to modify the parameters passed to the shortcode
* Fixed: Shortcode attributes not overriding View defaults
* Fixed: Uploading and deleting files works properly in Edit Entry mode
* Fixed: Configurations get truncated when configuring Views with many fields
* Fixed: Empty `<span class="gv-field-label">` tags no longer output
	- Modified: `gv_field_label()` no longer returns the label with a trailing space. Instead, we use the `.gv-field-label` CSS class to add spacing using CSS padding.
* Fixed: Conflict with Relevanssi plugin
* Fixed: If a date search isn't valid, remove the search parameter so it doesn't cause an error in Gravity Forms
* Fixed: Email field was displaying label even when email was empty.
* Settings page improvements
	- When changing the license value and saving the form, GravityView now re-checks the license status
	- Improved error messages
	- Made license settings translatable
* Modified: Added support for Gravity Forms "Post Image" field captions, titles, and descriptions.
* Updated list of allowed image formats to include `.bmp`, `.jpe`, `.tiff`, `.ico`
* Modified: `/templates/fields/fileupload.php` file - removed the logic for how to output the different file types and moved it to the `gravityview_get_files_array()` function in `includes/class-api.php`
* Modified: `gv_value()` no longer needs the `$field` parameter
* Tweak: Fixed email setting description text.
* Tweak: Don't show Entry Link field output on single entry
* Tweak: Improved Javascript performance in the Admin
* Tweak: "Custom Label" is now shown as the field title in View Configuration
* Tweak: Fixed "Left Footer" box not properly cleared
* Tweak: Show warning if the Directory plugin is running
* Tweak: Use icon font in Edit Entry mode for the download/delete file buttons. Now stylable using `.gv-edit-entry-wrapper .dashicons` CSS class.
* Updated: Turkish translation by [@suhakaralar](https://www.transifex.com/accounts/profile/suhakaralar/), Dutch translation by [@leooosterloo](https://www.transifex.com/accounts/profile/leooosterloo/), Portuguese translation by [@luistinygod](https://www.transifex.com/accounts/profile/luistinygod/)

= 1.1.6 on September 8 =
* Fixed: Approve / Disapprove all entries using Gravity Forms bulk edit entries form (previously, only visible entries were affected)
* Added: Email field settings
	- Email addresses are now encrypted by default to prevent scraping by spammers
	- Added option to display email plaintext or as a link
	- Added subject and body settings: when the link is clicked, you can choose to have these values pre-filled
* Added: Source URL field settings, including show as a link and custom link text
* Added: Signature field improvements (when using the Gravity Forms Signature Add-on) - now shows full size
* Fixed: Empty truncated URLs no longer get shown
* Fixed: License Activation works when No-Conflict Mode is enabled
* Fixed: When creating a new View, "View Type" box was visible when there were no existing Gravity Forms
* Fixed: Fields not always saving properly when adding lots of fields with the "Add All Fields" button
* Fixed: Recognizing single entry when using WordPress "Default" Permalink setting
* Fixed: Date Created field now respects the blog's timezone setting, instead of using UTC time
* Fixed: Edit Entry issues
	* Fixed form validation errors when a scheduled form has expired and also when a form has reached its entry limit
	* Fixed PHP warning messages when editing entries
	* When an Edit Entry form is submitted and there are errors, the submitted values stay in the form; the user won't need to fill in the form again.
* Fixed: Product sub-fields (Name, Quantity & Price) displayed properly
* Fixed: Empty entry display when using Job Board preset caused by incorrect template files being loaded
* Fixed: Files now can be deleted when a non-administrator is editing an entry
* Fixed: PHP Notices on Admin Views screen for users without edit all entries capabilities
* Modified: Added ability to customize and translate the Search Bar's date picker. You can now fully customize the date picker.
	* Added: Full localization for datepicker calendar (translate the days of the week, month, etc)
	* Modified: Changed year picker to +/- 5 years instead of +20/-100
* Tweak: Enabled Merge Tags for Table view "Custom CSS Class" field settings
* Tweak: In the Edit View screen, show a link icon when a field is being used as a link to the Single Entry mode
* Tweak: Added helper text when a new form is created by GravityView
* Tweak: Renamed "Description" drop zone to "Other Fields" to more accurately represent use
* Tweak: Remove all fields from a zone by holding down the Alt key while clicking the remove icon

#### Developers

* Modified: `template/fields/date_created.php` file
* Added: `gravityview_date_created_adjust_timezone` filter to disable timezone support and use UTC (returns boolean)
* Added: `get_settings()` and `get_setting()` methods to the `GravityView_Widget` class. This allows easier access to widget settings.
* Modified: Added `gravityview_js_localization` filter to add Javascript localization
* Added: `gravityview_datepicker_settings` filter to modify the datepicker settings using the setting names from the [jQuery DatePicker options](http://api.jqueryui.com/datepicker/)
* Modified: `gravityview_entry_class` filter to modify the CSS class for each entry wrapper
* Modified: Added `gravityview_widget_search_filters` filter to allow reordering search filters, so that they display in a different order in search widget
* Modified: Addded `gravityview_default_page_size` filter to modify default page size for Views (25 by default)
* Modified: Added actions to the `list-body.php` template file:
	- `gravityview_list_body_before`: Before the entry output
	- `gravityview_entry_before`: Inside the entry wrapper
	- `gravityview_entry_title_before`, `gravityview_entry_title_after`: Before and after the entry title and subtitle output
	- `gravityview_entry_content_before`, `gravityview_entry_content_after`: Before and after the entry content area (image and description zones)
	- `gravityview_entry_footer_before`, `gravityview_entry_footer_after`: Before and after the entry footer
	- `gravityview_entry_after`: Before the entry wrapper closing tag
	- `gravityview_list_body_after`: After entry output
* Modified: Added `gravityview_get_entry_ids()` function to fetch array of entry IDs (not full entry arrays) that match a search result
* Tweak: Removed duplicate `GravityView_frontend::hide_field_check_conditions()` and `GravityView_frontend::filter_fields()` methods
* Modified: Added `get_cap_choices()` method to be used for fetching GravityView roles array

= 1.1.5 =
* Added: "Edit" link in Gravity Forms Entries screen
* Fixed: Show tooltips when No Conflict Mode is enabled
* Fixed: Merge Vars for labels in Single Entry table layouts
* Fixed: Duplicate "Edit Entry" fields in field picker
* Fixed: Custom date formatting for Date Created field
* Fixed: Searching full names or addresses now works as expected
* Fixed: Custom CSS classes are now added to cells in table-based Views
* Updated: Turkish translation by [@suhakaralar](https://www.transifex.com/accounts/profile/suhakaralar/)
* Tweak: Redirect to Changelog instead of Getting Started if upgrading

= 1.1.4 =
* Fixed: Sort & Filter box not displaying
* Fixed: Multi-select fields now display as drop-down field instead of text field in the search bar widget
* Fixed: Edit Entry now compatibile with Gravity Forms forms when "No Duplicates" is enabled
* Added: `gravityview_field_output()` function to generate field output.
* Added: `gravityview_page_links_args` filter to modify the Page Links widget output. Passes standard [paginate_links()](http://codex.wordpress.org/Function_Reference/paginate_links) arguments.
* Modified: `list-body.php` and `list-single.php` template files - field output are now generated using the `gravityview_field_output()` function

= 1.1.3 =
* Fixed: Fatal error on activation when running PHP 5.2
* Fixed: PHP notice when in No-Conflict mode

= 1.1.2 =
* Added: Extensions framework to allow for extensions to auto-update
* Fixed: Entries not displaying in Visual Composer plugin editor
* Fixed: Allow using images as link to entry
* Fixed: Updated field layout in Admin to reflect actual layout of listings (full-width title and subtitle above image)
* Fixed: Editing entry updates the Approved status
* Fixed: When trying to access an entry that doesn't exist (it had been permanently deleted), don't throw an error
* Fixed: Default styles not being enqueued when embedded using the shortcode (fixes vertical pagination links)
* Fixed: Single entry queries were being run twice
* Fixed: Added Enhanced Display style in Edit Entry mode
* Modified: How single entries are accessed; now allows for advanced filtering. Converted `gravityview_get_entry()` to use `GFAPI::get_entries()` instead of `GFAPI::get_entry()`
* Modified: Form ID can be 0 in `gravityview_get_entries()`
* Modified: Improved Edit Entry styling
* Modified: Convert to using `GravityView_View_Data::get_default_args()` instead of duplicating the settings arrays. Used for tooltips, insert shortcode dialog and View metaboxes.
* Modified: Add a check for whether a view exists in `GravityView_View_Data::add_view()`
* Modified: Convert `GravityView_Admin_Views::render_select_option()` to use the key as the value and the value as the label instead of using associative array with `value` and `label` keys.
* Translation updates - thank you, everyone!
	* Romanian translation by [@ArianServ](https://www.transifex.com/accounts/profile/ArianServ/)
	* Finnish translation by [@harjuja](https://www.transifex.com/accounts/profile/harjuja/)
	* Spanish translation by [@jorgepelaez](https://www.transifex.com/accounts/profile/jorgepelaez/)

= 1.1.1 =
* __We fixed license validation and auto-updates__. Sorry for the inconvenience!
* Added: View Setting to allow users to edit only entries they created.
* Fixed: Could not edit an entry with Confirm Email fields
* Fixed: Field setting layouts not persisting
* Updated: Bengali translation by [@tareqhi](https://www.transifex.com/accounts/profile/tareqhi/)
* Fixed: Logging re-enabled in Admin
* Fixed: Multi-upload field button width no longer cut off
* Tweak: Added links to View Type picker to live demos of presets.
* Tweak: Added this "List of Changes" tab.

= 1.1 =
* Refactored (re-wrote) View data handling. Now saves up to 10 queries on each page load.
* Fixed: Infinite loop for rendering `post_content` fields
* Fixed: Page length value now respected for DataTables
* Fixed: Formatting of DataTables fields is now processed the same way as other fields. Images now work, for example.
* Modified: Removed redundant `gravityview_hide_empty_fields` filters
* Fixed/Modified: Enabled "wildcard" search instead of strict search for field searches.
* Added: `gravityview_search_operator` filter to modify the search operator used by the search.
* Added: `gravityview_search_criteria` filter to modify all search criteria before being passed to Gravity Forms
* Added: Website Field setting to display shortened link instead of full URL
* Fixed: Form title gets replaced properly in merge tags
* Modified: Tweaked preset templates

= 1.0.10 =
* Added: "Connected Views" in the Gravity Forms Toolbar. This makes it simple to see which Views are using the current form as a data source.
* Fixed: Edit Entry link in Multiple Entries view

= 1.0.9 on July 18 =
* Added: Time field support, with date format default and options
* Added: "Event Listings" View preset
* Added: "Show Entry On Website" Gravity Forms form button. This is meant to be an opt-in checkbox that the user sees and can control, unlike the "Approve/Reject" button, which is designed for adminstrators to manage approval.
* Modified: Improved horizontal search widget layout
* Modified: Improved "Start Fresh" and "Switch View" visual logic when Starting Fresh and switching forms
* Fixed: Single Entry showing 404 errors
* Fixed: PHP notice on WooCommerce pages
* Fixed: Don't display empty date/time value
* Fixed: Only show Edit Entry link to logged-in users
* Fixed: Re-enabled "Minimum Gravity Forms Version" error message
* Updated: Dutch translation by [@leooosterloo](https://www.transifex.com/accounts/profile/leooosterloo/) (100% coverage, thank you!)
* Tweak: Added "Preview" link to Data Source
* Modified: Created new `class-post-types.php` include file to handle post type & URL rewrite actions.

= 1.0.8.1 on July 17 =
* Fixed: DataTables
	- Restored pageSize
	- Prevented double-initilization
	- FixedHeader & FixedColumns work (now prevent scrolling)
	- Changed default Scroller height from 400 to 500px
* Fixed: Filtering by date
* Fixed: PHP warning in `gv_class()`
* Fixed: Debug Bar integration not printing Warnings
* Removed settings panel tracking script

= 1.0.7 & 1.0.8 on July 17 =
* __Edit Entry__ - you can add an Edit Entry link using the "Add Field" buttons in either the Multiple Entries or Single Entry tab.
	- For now, if the user has the ability to edit entries in Gravity Forms, they’ll be able to edit entries in GravityView. Moving forward, we'll be adding refined controls over who can edit which entries.
	- It supports modifying existing Entry uploads and the great Multiple-File Upload field.
* Modified: Approved Entry functionality
	* Approve/Reject Entries now visible on all forms, regardless of whether the form has an "Approved" field.
	* The Approved field now supports being renamed
* Added: Very cool DataTables extensions:
	* Scroller: dynamically load in new entries as you scroll - no need for pagination)
	* TableTools: Export your entries to CSV and PDF
	* FixedHeader: As you scroll a large DataTable result, the headers of the table stay at the top of the screen. Also, FixedColumns, which does the same for the main table column.
* Added: Shortcodes for outputting Widgets such as pagination and search. Note: they only work on embedded views if the shortcode has already been processed. This is going to be improved.
* Added: Search form fields now displayed horizontally by default.
* Added: Easy links to "Edit Form", "Settings" and "Entries" for the Data Source Gravity Forms form in the All Views admin screen
* Added: Integration with the [Debug Bar](http://wordpress.org/plugins/debug-bar/) plugin - very helpful for developers to see what's going on behind the scenes.
* Fixed: Insert View embed code.
* Fixed: Now supports View shortcodes inside other shortcodes (such as `[example][gravityview][/example]`)
* Fixed: Conflict with WordPress SEO OpenGraph meta data generators
* Fixed: Enforced image max-width so images don't spill out of their containers
* Fixed: Sanitized "Custom Class" field setting values to make sure the HTML doesn't break.
* Fixed: Search field with "default" permalink structure
* Fixed: 1.0.8 fixes an issue accessing single entries that was introduced in 1.0.7
* Modified: Updated `GravityView_Admin_Views::is_gravityview_admin_page()` to fetch post if not yet set.
* Modified: Enabled merge tags in Custom Class field settings
* Modified: Set margin and padding to `0` on pagination links to override theme conflicts
* Modified: Updated `gv_class()` calls to pass form and entry fields to allow for merge tags
* Modified: Default visibility capabilities: added "Can View/Edit Gravity Forms Entries" as options
* Modified: Added custom `class` attribute sanitizer function
`gravityview_sanitize_html_class`
* Tweak: Improved the Embed View form layout
* Tweak: Hide "Switch View" button when already choosing a view
* Tweak: Moved shortcode hint to Publish metabox and added ability to easily select the text
* Tweak: Added tooltips to fields in the View editor
* Tweak: Remove WordPress SEO score calculation on Views
* Tweak: Use `$User->ID` instead of `$User->id` in Name fields
* Tweak: Added tooltip capability to field settings by using `tooltip` parameter. Uses the Gravity Forms tooltip array key.
* Translation updates - thank you, everyone! The # of strings will stay more stable once the plugin's out of beta :-)
	* Added: Portuguese translation by [@luistinygod](https://www.transifex.com/accounts/profile/luistinygod/) - thanks!
	* Updated: Bengali translation by [@tareqhi](https://www.transifex.com/accounts/profile/tareqhi/)
	* Updated: Turkish translation by [@suhakaralar](https://www.transifex.com/accounts/profile/suhakaralar/)
	* Updated: Dutch translation by [@leooosterloo](https://www.transifex.com/accounts/profile/leooosterloo/)
	* If you'd like to contribute translations, [please sign up here](https://www.transifex.com/projects/p/gravityview/).


= 1.0.6 on June 26 =
* Fixed: Fatal error when Gravity Forms is inactive
* Fixed: Undefined index for `id` in Edit View
* Fixed: Undefined variable: `merge_class`
* Fixed: Javascript error when choosing a Start Fresh template. (Introduced by the new Merge Tags functionality in 1.0.5)
* Fixed: Merge Tags were available in Multiple Entries view for the Table layout
* Fixed: Remove Merge Tags when switching forms
* Fixed: That darn settings gear showing up when it shouldn't
* Fixed: Disappearing dialog when switching forms
* Fixed: Display of Entry Link field
* Fixed: Per-field settings weren't working
	* Added: "Link to the post" setting for Post fields
	* Added: "Use live post data" setting for Post fields. Allows you to use the current post information (like title, tags, or content) instead of the original submitted data.
	* Added: Link to category or tag setting for Post Categories and Post Tags fields
	* Added: "Link Text" setting for the Entry Link field
* Modified: Moved admin functionality into new files
	- AJAX calls now live in `class-ajax.php`
	- Metaboxes now live in `class-metabox.php`
* Tweak: Updated change forms dialog text
* Tweak: Removed "use as search filter" from Link to Entry field options
* Translation updates.
	* Added: French translation by [@franckt](https://www.transifex.com/accounts/profile/franckt/) - thanks!
	* Updated: Bengali translation by [@tareqhi](https://www.transifex.com/accounts/profile/tareqhi/)
	* Updated: Turkish translation by [@suhakaralar](https://www.transifex.com/accounts/profile/suhakaralar/)
	* If you'd like to contribute translations, [please sign up here](https://www.transifex.com/projects/p/gravityview/).

= 1.0.5 =
* Added: Lightbox for images (in View Settings metabox)
* Added: Merge Tags - You can now modify labels and settings using dynamic text based on the value of a field. (requires Gravity Forms 1.8.6 or higher)
* Added: Customize the return to directory link anchor text (in the View Settings metabox, under Single Entry Settings)
* Added: Set the title for the Single Entry
* Added: Choose whether to hide empty fields on a per-View basis
* Improved: DataTables styling now set to `display` by default. Can be overridden by using the filter `gravityview_datatables_table_class`
* Improved: Speed!
	* Added `form` item to global `$gravityview_view` data instead of looking it up in functions. Improves `gv_value()` and `gv_label()` speed.
	* Added `replace_variables()` method to `GravityView_API` to reduce time to process merge tags by checking if there are any curly brackets first.
* Improved: "No Views found" text now more helpful for getting started.
* Fixed: Approve Entries column not displaying when clicking Forms > Entries link in admin menu
* Fixed: Field Settings gear no longer showing for widgets without options
* Fixed: Added Gravity Forms minimum version notice when using < 1.8
* Fixed: Column "Data Source" content being displayed in other columns

= 1.0.4 =
* Added: __DataTables integration__ Created a new view type for existing forms that uses the [DataTables](http://datatables.net) script.
We're just getting started with what can be done with DataTables. We'll have much more cool stuff like [DataTables Extensions](http://datatables.net/extensions/index).
* Added: "Add All Fields" option to bottom of the "Add Field" selector
* Added: Per-field-type options structure to allow for different field types to override default Field Settings
	* Added: Choose how to display User data. In the User field settings, you can now choose to display the "Display Name", username, or ID
	* Added: Custom date format using [PHP date format](https://www.php.net//manual/en/function.date.php) available for Entry Date and Date fields
	* Fixed: Default setting values working again
	* Fixed: Field type settings now working
* Added: `search_field` parameter to the shortcode. This allows you to specify a field ID where you want the search performed (The search itself is defined in `search_value`)
* Added: [Using the Shortcode](https://docs.gravitykit.com/article/73-using-the-shortcode) help article
* Added: Data Source added to the Views page
* Fixed: Field labels escaping issue (`It's an Example` was displaying as `It\'s an Example`)
* Fixed: Settings "gear" not showing when adding a new field
* Fixed: Sorting issues
	- Remove the option to sort by composite fields like Name, Address, Product; Gravity Forms doesn't process those sort requests properly
	- Remove List and Paragraph fields from being sortable
	- Known bug: Price fields are sorted alphabetically, not numerically. For example, given $20,000, $2,000 and $20, Gravity Forms will sort the array like this: $2,000, $20, $20,000. We've filed a bug report with Gravity Forms.
* Improved: Added visibility toggles to some Field Settings. For example, if the "Show Label" setting is not checked, then the "Custom Label" setting is hidden.
* Modified how data is sent to the template: removed the magic methods getter/setters setting the `$var` variable - not data is stored directly as object parameters.
* Added many translations. Thanks everyone!
	* Bengali translation by [@tareqhi](https://www.transifex.com/accounts/profile/tareqhi/)
	* German translation by [@seschwarz](https://www.transifex.com/accounts/profile/seschwarz/)
	* Turkish translation by [@suhakaralar](https://www.transifex.com/accounts/profile/suhakaralar/)
	* Dutch translation by [@leooosterloo](https://www.transifex.com/accounts/profile/leooosterloo/)
	* If you'd like to contribute translations, [please sign up here](https://www.transifex.com/projects/p/gravityview/). Thanks again to all who have contributed!

= 1.0.3 =
* Added: Sort by field, sort direction, Start & End date now added to Post view
	- Note: When using the shortcode, the shortcode settings override the View settings.
* Fixed: Fatal errors caused by Gravity Forms not existing.
* Added a setting for Support Email - please make sure your email is accurate; otherwise we won't be able to respond to the feedback you send
* Fixed: Custom CSS classes didn't apply to images in list view
* Improved Settings layout
* Tweak: Hide WordPress SEO, Genesis, and WooThemes metaboxes until a View has been created
* Tweak: Field layout improvements; drag-and-drop works smoother now
* Tweak: Add icon to Multiple Entries / Single Entry tabs
* Tweak: Dialog boxes now have a backdrop
* Fixed: Don't show field/widget settings link if there are no settings (like on the Show Pagination Info widget)
* Fixed: Security warning by the WordFence plugin: it didn't like a line in a sample entry data .csv file
* Fixed: Don't show welcome screen on editing the plugin using the WordPress Plugin Editor
* Tweak: Close "Add Field" and "Add Widget" boxes by pressing the escape key
* Added: Hungarian translation. Thanks, [@dbalage](https://www.transifex.com/accounts/profile/dbalage/)!
* Added: Italian translation. Thanks, [@ClaraDiGennaro](https://www.transifex.com/accounts/profile/ClaraDiGennaro/)
* If you'd like to contribute translations, [please sign up here](https://www.transifex.com/projects/p/gravityview/).

= 1.0.2 =
* Added: Show Views in Nav menu builder
* Fixed: "Add Fields" selector no longer closes when clicking to drag the scrollbar
* Fixed: Issue affecting Gravity Forms styles when Gravity Forms' "No Conflict Mode" is enabled
* Fixed: Footer widget areas added back to Single Entry views using Listing layout
* Changed the look and feel of the Add Fields dialog and field settings. Let us know what you think!

= 1.0.1 =
* Added: "Getting Started" link to the Views menu
* Fixed: Fatal error for users with Gravity Forms versions 1.7 or older
* Fixed: Entries in trash no longer show in View
* Tweak: When modifying the "Only visible to logged in users with role" setting, if choosing a role other than "Any", check the checkbox.
* Tweak: `gravityview_field_visibility_caps` filter to add/remove capabilities from the field dropdowns
* Added: Translation files. If you'd like to contribute translations, [please sign up here](https://www.transifex.com/projects/p/gravityview/).

= 1.0 =

* Liftoff!

== Upgrade Notice ==

= 1.0.1 =
* Added: "Getting Started" link to the Views menu
* Fixed: Fatal error for users with Gravity Forms versions 1.7 or older
* Fixed: Entries in trash no longer show in View
* Tweak: When modifying the "Only visible to logged in users with role" setting, if choosing a role other than "Any", check the checkbox.
* Tweak: `gravityview_field_visibility_caps` filter to add/remove capabilities from the field dropdowns
* Added: Translation files. If you'd like to contribute translations, [please sign up here](https://www.transifex.com/projects/p/gravityview/).

= 1.0 =

* Liftoff!<|MERGE_RESOLUTION|>--- conflicted
+++ resolved
@@ -23,19 +23,19 @@
 
 = develop =
 
-<<<<<<< HEAD
+**Note: GravityView now requires Gravity Forms 2.6 or newer (2.6 was released in March 2022)**
+
 #### 🚀 Added
 * New View setting under the Single Entry tab to mark an entry as "Read".
 
 #### ✨ Improved
 * Marking an entry as "Read" is now handled in the backend and also supports the Multiple Forms extension.
 
+#### 🐛 Fixed
+* Appearance of the Merge Tag picker in fields settings the View editor.
+
 #### 💻 Developer Updates
 * Removed the `gk/gravityview/field/is-read/print-script` filter in favor of the improved automating marking of entry as "Read" functionality.
-=======
-* Requires Gravity Forms 2.6 or newer (2.6 was released March 2022)
-* Fixed: Appearance of the Merge Tag picker in fields settings the View editor
->>>>>>> e0217ebf
 
 = 2.24 on May 28, 2024 =
 

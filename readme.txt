=== GravityView ===
Tags: gravity forms, directory, gravity forms directory
Requires at least: 4.7
Tested up to: 5.6
Requires PHP: 5.3
Stable tag: trunk
Contributors: The GravityView Team
License: GPL 3 or higher

Beautifully display and edit your Gravity Forms entries.

== Description ==

Beautifully display your Gravity Forms entries. Learn more on [gravityview.co](https://gravityview.co).

== Installation ==

1. Upload plugin files to your plugins folder, or install using WordPress' built-in Add New Plugin installer
2. Activate the plugin
3. Follow the instructions

== Changelog ==

= develop =

<<<<<<< HEAD
* Added: Custom Content now supports syntax highlighting, making it much easier to write HTML
	- To disable, click on the Users sidebar menu, select Profile. Check the box labeled "Disable syntax highlighting when editing code" and save your profile
=======
* Ready for Gravity Forms 2.5!
* New: Brand-new lightbox script, now using [Fancybox](http://fancyapps.com/fancybox/3/). It's fast, it's beautiful, and mobile-optimized.
	- Fixes issue with Gravity Forms images not loading in lightboxes due to secure URLs
* Edit View refresh
	- Brand new field picker for more easily creating your View
	- Visually see when Single Entry and Edit Entry layouts haven't been configured
	- Added: Show a notice when "Show only approve entries" setting is enabled for a View and no entries are displayed because of the setting
	- Added: Custom Content now supports syntax highlighting, making it much easier to write HTML (to disable, click on the Users sidebar menu, select Profile. Check the box labeled "Disable syntax highlighting when editing code" and save your profile)
	- Added: Warning when leaving Edit View screen if there are unsaved changes
	- Added: See the details of the current field while configuring field settings
	- Added: "Clear all" link to remove all fields from the View editor at once
	- See at a glance which fields link to Single Entry and Edit Entry
	- Manage and activate layouts from the View editor
	- Fixed: It was possible to drag and drop a field while the field settings screen was showing. Now it's not!
* Added: Better support for the Consent field
* Improved layout of the Manage Add-Ons screen
	- Improved: Add `?cache` to the Manage Add-Ons screen to refresh access after upgrading a license
>>>>>>> b7c42487
* Added: A dropdown in the "All Views" screen to filter Views by the layout (Table, List, DataTables, DIY, Map, etc.)
* Added: Export entries in TSV format by adding `/tsv/` to the View URL
* Fixed: Updating an entry associated with an unactivated user (Gravity Forms User Registration) would also change entry creator's information
* Fixed: PHP warning `The magic method must have public visibility` appearing in PHP 8.0
* Fixed: PHP notice `Undefined property: stdClass::$icons` appearing on Plugins page
* Fixed: We set the date of the last release as January 2020. Don't fear: the year is 2021!

__Developer Updates:__

* New: FancyBox is now being used for the lightbox
	- Thickbox is no longer used
	- Modify settings using `gravityview/lightbox/provider/fancybox/settings`
	- [See options available here](https://fancyapps.com/fancybox/3/docs/#options)
	- If you prefer, a [Featherlight lightbox option is available](https://github.com/gravityview/gv-snippets/tree/addon/featherlight-lightbox)
	- Easily add support for your own lightbox script by extending the new `GravityView_Lightbox_Provider` abstract class (the [Featherbox lightbox script](https://github.com/gravityview/gv-snippets/tree/addon/featherlight-lightbox) is a good example).
	- Modified: Formally deprecated the mis-spelled `gravity_view_lightbox_script` and `gravity_view_lightbox_style` filters in favor of  `gravityview_lightbox_script` and `gravityview_lightbox_style` (finally!)
	- Fixed: `gravityview_lightbox_script` filter wasn't being applied
	- Removed `gravityview/fields/fileupload/allow_insecure_lightbox` filter, since it's no longer needed
* Added: `gravityview/admin/indicator_icons` filter to modify the icon output to add additional indicator icons
* Modified: `$_GET` args are now passed to links by default.
	- Added: Prevent entry links (single, edit, delete, duplicate) from including $_GET query args by returning false to the filter `gravityview/entry_link/add_query_args`
* Added: `gv_get_query_args()` function to return $_GET query args, with reserved args removed
	- Added: `gravityview/api/reserved_query_args` filter to modify internal reserved URL query args
* Modified: `templates/fields/field-entry_link-html.php` template to add `gv_get_query_args()` functionality
* Breaking CSS change: Removed `.gv-list-view` CSS class from the List layout container `<div>`. The CSS class was also used in the looped entry containers, making it hard to style. This issue was introduced in GravityView 2.0. For background, see [the GitHub issue](https://github.com/gravityview/GravityView/issues/1026).

= 2.9.4 on January 25, 2021 =

* Added: Apply `{get}` merge tag replacements in `[gvlogic]` attributes and content
* Modified: Made View Settings changes preparing for a big [Math by GravityView](https://gravityview.co/extensions/math/) update!
* Fixed: "Change Entry Creator" would not work with Gravity Forms no-conflict mode enabled

__Developer Updates:__

* Added: `gravityview/metaboxes/multiple_entries/after` action to `includes/admin/metabox/views/multiple-entries.php` to allow extending Multiple Entries View settings

= 2.9.3 on December 15, 2020 =

* Improved: Add search field to the Entry Creator drop-down menu
* Tweak: Hide field icons (for now) when editing a View...until our refreshed design is released 😉
* Fixed: Some JavaScript warnings on WordPress 5.6
* Fixed: Uncaught error when one of GravityView's methods is used before WordPress finishes loading
* Fixed: Duplicate Entry link would only be displayed to users with an administrator role
* Fixed: Search entries by Payment Date would not yield results
* Fixed: Lightbox didn't work with secure images
* New: New lightbox gallery mode for File Upload fields with Multi-File Upload enabled

__Developer Updates:__

* Added: `gravityview/search-trim-input` filter to strip or preserve leading/trailing whitespaces in Search Bar values
* Added: Future WordPress version compatibility check
* Tweak: Improved logging output
* Modified: `gravityview_date_created_adjust_timezone` default is now set to false (use UTC value)

= 2.9.2.1 on October 26, 2020 =

* Improved: Plugin license information layout when running Gravity Forms 2.5
* Fixed: View Settings overflow their container (introduced in 2.9.2)

= 2.9.2 on October 21, 2020 =

* Added: GravityView is now 100% compatible with upcoming [Gravity Forms 2.5](https://www.gravityforms.com/gravity-forms-2-5-beta-2/)!
* Added: New View setting to redirect users to a custom URL after deleting an entry
* Added: An option to display "Powered by GravityView" link under your Views. If you're a [GravityView affiliate](https://gravityview.co/account/affiliate/), you can earn 20% of sales generated from your link!
* Improved: Duplicate Entry field is only visible for logged-in users with edit or duplicate entry permissions
* Modified: Remove HTML from Website and Email fields in CSV output
* Fixed: Possible fatal error when Gravity Forms is inactive
* Fixed: Export of View entries as a CSV would result in a 404 error on some hosts
* Fixed: Entries filtered by creation date using relative dates (e.g., "today", "-1 day") did not respect WordPress's timezone offset
* Fixed: Partial entries edited in GravityView were being duplicated
* Fixed: Trying to activate a license disabled due to a refund showed an empty error message
* Tweak: Improvements to tooltip behavior in View editor
* Tweak: When "Make Phone Number Clickable" is checked, disable the "Link to single entry" setting in Phone field settings
* Tweak: Don't show "Open links in new window" for Custom Content field
* Tweak: Removed "Open link in the same window?" setting from Website field
	- Note: For existing Views, if both "Open link in the same window?" and "Open link in a new tab or window?" settings were checked, the link will now _not open in a new tab_. We hope no one had them both checked; this would have caused a rift in space-time and a room full of dark-matter rainbows.

__Developer Updates:__

* Added brand-new unit testing and acceptance testing...stay tuned for a write-up on how to easily run the GravityView test suite
* Changed: `/templates/fields/field-website-html.php` and `/templates/deprecated/fields/website.php` to use new `target=_blank` logic
* Fixed: License key activation when `GRAVITYVIEW_LICENSE_KEY` was defined
* Deprecated: Never used method `GravityView_Delete_Entry::set_entry()`

= 2.9.1 on September 1, 2020 =

* Improved: Changed the Support Port icon & text to make it clearer
* Updated: Updater script now handles WordPress 5.5 auto-updates
* Fixed: Add Yoast SEO 14.7 scripts to the No-Conflict approved list
* Fixed: Available Gravity Forms forms weren't appearing in the Gravity Forms widget when configuring a View

__Developer Updates:__

* Improved: Gravity Forms 2.5 beta support
* Fixed: Issue when server doesn't support `GLOB_BRACE`
* Fixed: Removed references to non-existent source map files

= 2.9.0.1 on July 23, 2020 =

* Fixed: Loading all Gravity Forms forms on the frontend
	* Fixes Map Icons field not working
	* Fixes conflict with gAppointments and Gravity Perks
* Fixed: Fatal error when Gravity Forms is inactive

= 2.9 on July 16, 2020 =

* Added: A "Gravity Forms" widget to easily embed a form above and below a View
* Added: Settings for changing the "No Results" text and "No Search Results" text
* Added: "Date Updated" field to field picker and sorting options
* Modified: When clicking the "GravityView" link in the Admin Toolbar, go to GravityView settings
* Improved: Add new Yoast SEO plugin scripts to the No-Conflict approved list
* Improved: Add Wicked Folders plugin scripts to the No-Conflict approved list
* Fixed: Don't allow sorting by the Duplicate field
* Fixed: Multi-site licenses not being properly shared with single sites when GravityView is not Network Activated
* Fixed: Potential fatal error for Enfold theme

__Developer Updates:__

* Fixed: Settings not able to be saved when using the `GRAVITYVIEW_LICENSE_KEY` constant
* Fixed: License not able to be activated when using the `GRAVITYVIEW_LICENSE_KEY` constant
* Fixed: Potential PHP warning when using the `{created_by}` Merge Tag
* Modified: Added index of the current file in the loop to the `gravityview/fields/fileupload/file_path` filter

= 2.8.1 on April 22, 2020 =

* Added: Better inline documentation for View Settings
* Improved: When clicking "Add All Form Fields" in the "+ Add Field" picker
* Modified: Changed default settings for new Views to "Show only approved entries"
* Modified: When adding a field to a table-based layout, "+ Add Field" now says "+ Add Column"
* Fixed: Single Entry "Hide empty fields" not working in Table and DataTables layouts

= 2.8 on April 16, 2020 =

* Added: User Fields now has many more options, including avatars, first and last name combinations, and more
* Added: A new [Gravatar (Globally Recognized Avatar)](https://en.gravatar.com) field
* Added: "Display as HTML" option for Paragraph fields - By default, safe HTML will be shown. If disabled, only text will be shown.
* Added: Support for Gravity Forms Partial Entries Add-On. When editing an entry, the entry's "Progress" will now be updated.
* Modified: Sort forms by title in Edit View, rather than Date Created (thanks, Rochelle!)
* Modified: The [`{created_by}` Merge Tag](https://docs.gravityview.co/article/281-the-createdby-merge-tag)
	* When an entry was created by a logged-out user, `{created_by}` will now show details for a logged-out user (ID `0`), instead of returning an unmodified Merge Tag
	* When `{created_by}` is passed without any modifiers, it now will return the ID of the user who created the entry
	* Fixed PHP warning when `{created_by}` Merge Tag was passed without any modifiers
* Fixed: The "Single Entry Title" setting was not working properly
* Fixed: Recent Entries widget filters not being applied
* Updated translations: Added Formal German translation (thanks, Felix K!) and updated Polish translation (thanks, Dariusz!)

__Developer Updates:__

* Added: `gravityview/fields/textarea/allow_html` filter to toggle whether Paragraph field output should allow HTML or should be sanitized with `esc_html()`
* Added: `gravityview/field/created_by/name_display` filter for custom User Field output.
* Added: `gravityview/field/created_by/name_display/raw` allow raw (unescaped) output for `gravityview/field/created_by/name_display`.
* Added: `gravityview/fields/gravatar/settings` filter to modify the new Gravatar field's settings
* Added: `gravityview/search/sieve_choices` filter in Version 2.5 that enables only showing choices in the Search Bar that exist in entries ([learn more about this filter](https://docs.gravityview.co/article/701-show-choices-that-exist))
* Modified: `gravityview_get_forms()` and `GVCommon::get_forms()` have new `$order_by` and `$order` parameters (Thanks, Rochelle!)
* Fixed: `gravityview/edit_entry/user_can_edit_entry` and `gravityview/capabilities/allow_logged_out` were not reachable in Edit Entry and Delete Entry since Version 2.5

= 2.7.1 on February 24, 2020 =

* Fixed: Fatal error when viewing entries using WPML or Social Sharing & SEO extensions

= 2.7 on February 20, 2020 =

* Added: "Enable Edit Locking" View setting to toggle on and off entry locking (in the "Edit Entry" tab of the View Settings)
* Fixed: Broken Toolbar link to Gravity Forms' entry editing while editing an entry in GravityView
* Fixed: PHP undefined index when editing an entry with empty File Upload field
* Fixed: When adding a field in the View Configuration, the browser window would resize

__Developer Updates:__

* Modified: The way Hidden Fields are rendered in Edit Entry no fields are configured. [Read what has changed around Hidden Fields](https://docs.gravityview.co/article/678-edit-entry-hidden-fields-field-visibility#timeline)
	* Fixed: Rendering Hidden Fields as `input=hidden` when no fields are configured in Edit Entry (fixing a regression in 2.5)
	* Modified: The default value for the `gravityview/edit_entry/reveal_hidden_field` filter is now `false`
	* Added: `gravityview/edit_entry/render_hidden_field` filter to modify whether to render Hidden Field HTML in Edit Entry (default: `true`)
* Modified: Changed `GravityView_Edit_Entry_Locking::enqueue_scripts()` visibility to protected

= 2.6 on February 12, 2020 =

* Added: Implement Gravity Forms Entry Locking - see when others are editing an entry at the same time ([learn more](https://docs.gravityview.co/article/676-entry-locking))
* Added: Easily duplicate entries in Gravity Forms using the new "Duplicate" link in Gravity Forms Entries screen ([read how](https://docs.gravityview.co/article/675-duplicate-gravity-forms-entry))
* Improved: Speed up loading of Edit View screen
* Improved: Speed of adding fields in the View Configuration screen
* Modified: Reorganized some settings to be clearer
* Fixed: Potential fatal error when activating extensions with GravityView not active
* Updated: Russian translation (thank you, Victor S!)

__Developer Updates:__

* Added: `gravityview/duplicate/backend/enable` filter to disable adding a "Duplicate" link for entries
* Added: `gravityview/request/is_renderable` filter to modify what request classes represent valid GravityView requests
* Added: `gravityview/widget/search/form/action` filter to change search submission URL as needed
* Added: `gravityview/entry-list/link` filter to modify Other Entries links as needed
* Added: `gravityview/edit/link` filter to modify Edit Entry link as needed
* Fixed: A rare issue where a single entry is prevented from displaying with Post Category filters
* Modified: Important! `gravityview_get_entry()` and `GVCommon::get_entry()` require a View object as the fourth parameter. While the View will be retrieved from the context if the parameter is missing, it's important to supply it.
* Modified: `GVCommon::check_entry_display` now requires a View object as the second parameter. Not passing it will return an error.
* Modified: `gravityview/common/get_entry/check_entry_display` filter has a third View parameter passed from `GVCommon::get_entry`
* Modified: Bumped future minimum Gravity Forms version to 2.4

= 2.5.1 on December 14, 2019 =

* Modified: "Show Label" is now off by default for non-table layouts
* Improved: The View Configuration screen has been visually simplified. Fewer borders, larger items, and rounder corners.
* Accessibility improvements. Thanks to [Rian Rietveld](https://rianrietveld.com) and Gravity Forms for their support.
	- Color contrast ratios now meet [Web Content Accessibility Guidelines (WCAG) 2.0](https://www.w3.org/TR/WCAG20/) recommendations
	- Converted links that act as buttons to actual buttons
	- Added keyboard navigation support for "Add Field" and "Add Widget" pickers
	- Auto-focus the field search field when Add Field is opened
	- Improved Search Bar HTML structure for a better screen reader experience
	- Added ARIA labels for Search Bar configuration buttons
	- Improved touch target size and spacing for Search Bar add/remove field buttons
* Fixed: "Search All" with Multiple Forms plugin now works as expected in both "any" and "all" search modes.

__Developer Updates:__

* Added: `gravityview_lightbox_script` and `gravityview_lightbox_style` filters.
* Deprecated: `gravity_view_lightbox_script` and `gravity_view_lightbox_style` filters. Use `gravityview_lightbox_script` and `gravityview_lightbox_style` instead.

= 2.5 on December 5, 2019 =

This is a **big update**! Lots of improvements and fixes.

#### All changes:

* **GravityView now requires WordPress 4.7 or newer.**
* Added: A new "Duplicate Entry" allows you to duplicate entries from the front-end
* View Configuration
    * Added: You can now add labels for Custom Content in the View editor (this helps keep track of many Custom Content fields at once!)
    * Modified: New Views will be created with a number of default widgets preset
    * Fixed: View configuration could be lost when the "Update" button was clicked early in the page load or multiple times rapidly
    * Fixed: Some users were unable to edit a View, although having the correct permissions
* Improved CSV output
    * Modified: Multiple items in exported CSVs are now separated by a semicolon instead of new line. This is more consistent with formatting from other services.
    * Fixed: Checkbox output in CSVs will no longer contain HTML by default
    * Fixed: Textarea (Paragraph) output in CSVs will no longer contain `<br />` tags by default
* Edit Entry
    * Added: Directly embed the Edit Entry screen using the shortcode `[gventry edit="1"]`
    * Fixed: Editing an entry with Approve/Disapprove field hidden would disapprove an unapproved entry
    * Fixed: Field visibility when editing entries. Hidden fields remain hidden unless explicitly allowed via field configuration.
    * Fixed: Hidden calculation fields were being recalculated on Edit Entry
* Sorting and Search
    * Fixed: User sorting does not work when the `[gravityview]` shortcode defines a sorting order
    * Fixed: Proper sorting capabilities for Time and Date fields
    * Fixed: Page Size widget breaks when multiple search filters are set
    * Fixed: Page Size widget resets itself when a search is performed
* [Multiple Forms](https://gravityview.co/extensions/multiple-forms/) fixes
    * Fixed: Global search not working with joined forms
    * Fixed: Custom Content fields now work properly with Multiple Forms
    * Fixed: [Gravity PDF](https://gravitypdf.com) support with Multiple Forms plugin and Custom Content fields
    * Fixed: Entry Link, Edit Link and Delete Link URLs may be incorrect with some Multiple Forms setups
* Integrations
    * Added: "Show as score" setting for Gravity Forms Survey fields
    * Added: Support for [Gravity Forms Pipe Add-On](https://www.gravityforms.com/add-ons/pipe-video-recording/)
    * Added: Track the number of pageviews entries get by using the new `[gv_pageviews]` shortcode integration with the lightweight [Pageviews](https://pageviews.io/) plugin
    * Fixed: [GP Nested Forms](https://gravitywiz.com/documentation/gravity-forms-nested-forms/) compatibility issues
    * Fixed: PHP warnings appeared when searching Views for sites running GP Populate Anything with "Default" permalinks enabled
* Improved: When a View is embedded on a post or page with an incompatible URL Slug, show a warning ([read more](https://docs.gravityview.co/article/659-reserved-urls))
* Fixed: Number field decimal precision formatting not being respected
* Fixed: Lifetime licenses showed "0" instead of "Unlimited" sites available
* Updated: Polish translation (Thanks, Dariusz!)

__Developer Updates:__

* Added: `[gventry edit="1"]` mode where edit entry shortcodes can be used now (experimental)
* Added: `gravityview/template/field/csv/glue` filter to modify the glue used to separate multiple values in the CSV export (previously "\n", now default is ';')
* Added: `gravityview/shortcodes/gventry/edit/success` filter to modify [gventry] edit success message
* Added: `gravityview/search/sieve_choices` filter that sieves Search Widget field filter choices to only ones that have been used in entries (a UI is coming soon)
* Added: `gravityview/search/filter_details` filter for developers to modify search filter configurations
* Added: `gravityview/admin/available_fields` filter for developers to add their own assignable fields to View configurations
* Added: `gravityview/features/paged-edit` A super-secret early-bird filter to enable multiple page forms in Edit Entry
* Added: `$form_id` parameter for the `gravityview_template_$field_type_options` filter
* Added: `gravityview/security/require_unfiltered_html` filter now has 3 additional parameters: `user_id`, `cap` and `args`.
* Added: `gravityview/gvlogic/atts` filter for `[gvlogic]`
* Added: `gravityview/edit_entry/page/success` filter to alter the message between edit entry pages.
* Added: `gravityview/approve_entries/update_unapproved_meta` filter to modify entry update approval status.
* Added: `gravityview/search/searchable_fields/whitelist` filter to modify allowed URL-based searches.
* Fixed: Some issues with `unfiltered_html` user capabilities being not enough to edit a View
* Fixed: Partial form was being passed to `gform_after_update_entry` filter after editing an entry. Full form will now be passed.
* Fixed: Widget form IDs would not change when form ID is changed in the View Configuration screen
* Fixed: Intermittent `[gvlogic2]` and nested `else` issues
    * The `[gvlogic]` shortcode has been rewritten for more stable, stateless behavior
* Fixed: `GravityView_Entry_Notes::get_notes()` can return null; cast `$notes` as an array in `templates/fields/field-notes-html.php` and `includes/extensions/entry-notes/fields/notes.php` template files
* Fixed: Prevent error logs from filling with "union features not supported"
* Modified: Cookies will no longer be set for Single Entry back links
* Modified: Default 250px `image_width` setting for File Upload images is now easily overrideable
* Removed: The `gravityview/gvlogic/parse_atts/after` action is no longer available. See `gravityview/gvlogic/atts` filter instead
* Removed: The `GVLogic_Shortcode` class is now a lifeless stub. See `\GV\Shortcodes\gvlogic`.
* Deprecated: `gravityview_get_current_view_data` — use the `\GV\View` API instead

= 2.4.1.1 on August 27, 2019 =

* Fixed: Inconsistent sorting behavior for Views using Table layouts
* Fixed: Searching all fields not searching Multi Select fields
* Fixed: Error activating GravityView when Gravity Forms is disabled
* Fixed: "Getting Started" and "List of Changes" page layouts in WordPress 5.3
* Fixed: Don't show error messages twice when editing a View with a missing form
* Tweak: Don't show "Create a View" on trashed forms action menus

= 2.4 on July 17, 2019 =

**We tightened security by limiting who can edit Views. [Read how to grant Authors and Editors access](https://docs.gravityview.co/article/598-non-administrator-edit-view).**

* Added: A new Result Number field and `{sequence}` Merge Tag [learn all about it!](https://docs.gravityview.co/article/597-the-sequence-merge-tag)
* Added: `{date_updated}` Merge Tag ([see all GravityView Merge Tags](https://docs.gravityview.co/article/76-merge-tags))
* Added: Option to output all CSV entries, instead of a single page of results
* Fixed: Settings compatibility issues on Multisite
* Fixed: CSV output for address fields contained Google Maps link
* Fixed: When editing an entry in Gravity Forms, clicking the "Cancel" button would not exit edit mode
* Fixed: Some fatal errors when Gravity Forms is deactivated while GravityView is active
* Fixed: Search All Fields functionality with latest Gravity Forms

__Developer Updates:__

* **Breaking Change:** Users without the `unfiltered_html` capability can no longer edit Views.
* Added: `gravityview/security/allow_unfiltered_html` to not require `unfiltered_html`. Dangerous!
* Added: `gravityview/template/field/address/csv/delimiter` filter for CSV output of addresses

= 2.3.2 on May 3, 2019 =

* Re-fixed: Conditional Logic breaks in Edit Entry if the condition field is not present

__Developer Updates:__

* Fixed: `strtolower()` warnings in `class-frontend-views.php`
* Fixed: `gravityview/fields/fileupload/link_atts` filter didn't work on link-wrapped images
* Fixed: PHP notice triggered when using the Poll widget
* Updated: Updater script, which should improve license check load time

= 2.3.1 on April 18, 2019 =

* Added: Entry Approval now features a popover that allows you to select from all approval statuses
* Fixed: Issues accessing Edit Entry for Views using [Multiple Forms](https://gravityview.co/extensions/multiple-forms/)
* Fixed: Issues with Edit Entry where fields were duplicated. This temporarily reverts the conditional logic fix added in 2.3.
* Fixed: Maps will now properly use global API key settings on Multisite installations

__Developer Updates:__

* Fixed: Issues searching Address fields that contain custom states
* Added: `gravityview/approve_entries/popover_placement` filter to modify the placement of the approval popover (default: right)

= 2.3 on April 2, 2019 =

**Gravity Forms 2.3 is required**. Some functionality will not work if you are using Gravity Forms 2.2. If this affects you, please [let us know](mailto:support@gravityview.co?subject=Gravity%20Forms%202.3%20Requirement)

* Added: Multi-Sorting! Example: Sort first by Last Name, then sort those results by First Name [Read more about multi-sorting](https://docs.gravityview.co/article/570-sorting-by-multiple-columns)
    - Works great with our [DataTables extension](https://gravityview.co/extensions/datatables/), too!
* Added: `[gvlogic logged_in="true"]` support to easily check user login status - [read how it works](https://docs.gravityview.co/article/252-gvlogic-shortcode#logged-in-parameter)
* Added: Dropdown, Radio and Link input support for searching product fields
* Fixed: Conditional Logic breaks in Edit Entry if the condition field is not present
* Fixed: Sorting numbers with decimals
* Fixed: CSV output of List and File Upload fields
* Fixed: "Hide empty fields" setting not working Product and Quantity fields
* Fixed: Month and day reversed in multi-input date search fields
* Fixed: Join issues with embedded Views when using [Multiple Forms](https://gravityview.co/extensions/multiple-forms/)
* Fixed: Other Entries empty text override was not working
* Updated: 100% translated for Dutch, German, and French

__Developer Updates:__

* Added: `gravityview/search/created_by/text` filter to override dropdown and radio text in "created by" search UI
* Added: `gravityview/approve_entries/after_submission` filter to prevent `is_approved` meta from being added automatically after entry creation
* Modified: List and File Upload fields are now output as objects/arrays in REST API JSON
* Modified: [Business Hours](https://wordpress.org/plugins/gravity-forms-business-hours/) field support in CSV and JSON output
* Fixed: Fatal error when custom templates are loaded without `\GV\Template_Context`
* Fixed: Potential PHP warning with PHP 7.2
* Added notice for users to upgrade to PHP 5.6, since WordPress will be bumping the minimum version soon


= 2.2.5 on February 4, 2019 =

* Added: Support for nested dropdown selection in Search Bar
* Fixed: State search dropdown type for custom address types
* Fixed: Don't show Credit Card fields on the Edit Entry screen (#1219)
* REST API and CSV fixes
    * Fixed: Email field being output as links in CSV
    * Fixed: CSVs could not contain more than one special field (Entry ID, Custom Content, etc.)
    * Fixed: CSV and JSON REST API did not output duplicate headers (Entry ID, Custom Content, etc.)
    * Fixed: JSON REST API endpoint did not render Custom Content fields
    * Modified: In the REST API duplicate keys are now suffixed with (n), for example: id(1), id(2), instead of not showing them at all
* Updated: Script used to provide built-in Support Port
* Updated: Russian translation by [@awsswa59](https://www.transifex.com/user/profile/awsswa59/)

__Developer Updates:__

* Added: `gravityview/edit_entry/before_update` hook
* Added: `gravityview/api/field/key` filter to customize the generated REST API entry JSON keys
* Added: `gravityview/template/csv/field/raw` filter to allow raw output of specific fields
* Modified: CSV REST API endpoint returns binary data instead of JSON-encoded data

= 2.2.4 on January 14, 2019 =

* Fixed: Other Entries field would display all entries without filtering
* Fixed: Entry Date searches not working (broken in 2.2)
* Fixed: CSV outputting wrong date formats for Date and Date Created fields
* Fixed: CSV outputting empty content for Custom Content fields
* Fixed: Changelog formatting so that the 2.2.1, 2.2.2, and 2.2.3 updates are shown
* Fixed: The picture of Floaty was _really big_ in the Getting Started screen
* Updated Translations for Italian and Iranian. Thanks, Farhad!

= 2.2.3 on December 20, 2018 =

* Fixed: Issue loading translation files on Windows IIS servers

__Developer Updates:__

* Added: Third argument to `gravityview_search_operator` filter (the current `\GV\View` object)
* Added: `GravityView_Image::is_valid_extension()` to determine whether an extension is valid for an image
* Fixed: Search operator overrides that broke in 2.2
* Modified: SVG files are now processed as images in GravityView
* Modified: Changed translation file loading order to remove paths that didn't work! [See this article for the updated paths](https://docs.gravityview.co/article/530-translation-string-loading-order).

= 2.2.2 on December 11, 2018 =

* Added: Support for the new [Multiple Forms beta](https://gravityview.co/extensions/multiple-forms/)!
* **Minor CSS Change**: Reduced Search Bar negative margins to fix the Search Bar not aligning properly
* Fixed: Calculation fields that were not added to the Edit Entry fields were being emptied (except the price)
* Updated translations - thank you, translators!
    - Turkish translated by [@suhakaralar](https://www.transifex.com/accounts/profile/suhakaralar/)
    - Russian translated by [@awsswa59](https://www.transifex.com/user/profile/awsswa59/)
    - Polish translated by [@dariusz.zielonka](https://www.transifex.com/user/profile/dariusz.zielonka/)

__Developer Updates:__

* Template Change: Updated `widget-poll.php` template to display poll results for all Multiple Forms fields
* Added: `gravityview/query/class` filter to allow query class overrides, needed for Multiple Forms extension
* Added: `gravityview/approve_entries/autounapprove/status` filter to change the approval status set when an entry is modified in Edit Entry
* Added: `$unions` property to `\GV\View`, for future use with [Multiple Forms plugin](https://gravityview.co/extensions/multiple-forms/)

= 2.2.1 on December 4, 2018 =

* Confirmed compatibility with WordPress 5.0 and the new Gutenberg editor ([use the shortcode block to embed](https://docs.gravityview.co/article/526-does-gravityview-support-gutenberg))
* Added: Support for upcoming [Multiple Forms plugin](https://gravityview.co/extensions/multiple-forms/)
* Fixed: Edit Entry writes incorrectly-formatted empty values in some cases.
* Fixed: "Hide View data until search is performed" not working for [Maps layout](https://gravityview.co/extensions/maps/)
* Fixed: Entries are not accessible when linked to from second page of results
* Fixed: Search redirects to home page when previewing an unpublished View

__Developer Updates:__

* Fixed: Error loading GravityView when server has not defined `GLOB_BRACE` value for the `glob()` function
* Added: `gravityview/entry/slug` filter to modify entry slug. It runs after the slug has been generated by `GravityView_API::get_entry_slug()`
* Added: `\GV\Entry::is_multi()` method to check whether the request's entry is a `Multi_Entry` (contains data from multiple entries because of joins)

= 2.2 on November 28, 2018 =

* Yes, GravityView is fully compatible with Gravity Forms 2.4!
* Added: Choose where users go after editing an entry
* Added: Search entries by approval status with new "Approval Status" field in the Search Bar
* Added: More search input types added for "Created By" searches
* Added: When searching "Created By", set the input type to "text" to search by user email, login and name fields
* Fixed: Issue installing plugins from the Extensions page on a Multisite network
* Fixed: When a View is embedded on the homepage of a site, Single Entry and Edit Entry did not work (404 not found error)
* Fixed: Stray "Advanced Custom Fields" editor at the bottom of Edit View pages
* Fixed: Labels and quantities removed when editing an entry that had product calculations
* Fixed: When multiple Views are embedded on a page, Single Entry could sometimes show "You are not allowed to view this content"
* Fixed: Major search and filtering any/all mode combination issues, especially with "Show only approved entries" mode, A-Z Filters, Featured Entries, Advanced Filtering plugins
* Fixed: Support all [documented date formats](https://docs.gravityview.co/article/115-changing-the-format-of-the-search-widgets-date-picker) in Search Bar date fields
* Fixed: Issues with [Advanced Filtering](https://gravityview.co/extensions/advanced-filter/) date fields (including human strings, less than, greater than)
* Fixed: Security issue when Advanced Filter was configured with an "Any form field" filter (single entries were not properly secured)
* Fixed: The Quiz Letter Grade is lost if Edit Entry does not contain all Gravity Forms Quiz Add-On fields

__Developer Updates:__

* Updated: `search-field-select.php` template to gracefully handle array values
* Added: Filters for new "Created By" search. [Learn how to modify what fields are searched](https://docs.gravityview.co/article/523-created-by-text-search).

= 2.1.1 on October 26, 2018 =

* Added: A "Connected Views" menu on the Gravity Forms Forms page - hover over a form to see the new Connected Views menu!
* Fixed: Additional slashes being added to the custom date format for Date fields
* Fixed: Quiz Letter Grade not updated after editing an entry that has Gravity Forms Quiz fields
* Fixed: Single Entry screen is inaccessible when the category is part of a URL path (using the `%category%` tag in the site's Permalinks settings)
* Fixed: Issue where GravityView CSS isn't loading in the Dashboard for some customers
* Fixed: Display uploaded files using Gravity Forms' secure link URL format, if enabled
* Updated Polish translation. Dziękuję Ci, [@dariusz.zielonka](https://www.transifex.com/user/profile/dariusz.zielonka/)!

__Developer Updates:__

* Added: `gravityview/template/table/use-legacy-style` filter to  use the legacy Table layout stylesheet without any responsive layout styles (added in GravityView 2.1) - [Here's code you can use](https://gist.github.com/zackkatz/45d869e096cd5114a87952d292116d3f)
* Added: `gravityview/view/can_render` filter to allow you to override whether a View can be rendered or not
* Added: `gravityview/widgets/search/datepicker/format` filter to allow you to modify only the format used, rather than using the `gravityview_search_datepicker_class` filter
* Fixed: Fixed an issue when using [custom entry slugs](https://docs.gravityview.co/article/57-customizing-urls) where non-unique values across forms cause the entries to not be accessible
* Fixed: Undefined index PHP warning in the GravityView Extensions screen
* Fixed: Removed internal usage of deprecated GravityView functions
* Limitation: "Enable lightbox for images" will not work on images when using Gravity Forms secure URL format. [Contact support](mailto:support@gravityview.co) for a work-around, or use a [different lightbox script](https://docs.gravityview.co/article/277-using-the-foobox-lightbox-plugin-instead-of-the-default).

= 2.1.0.2 and 2.1.0.3 on September 28, 2018 =

* Fixed: Slashes being added to field quotes
* Fixed: Images showing as links for File Upload fields

= 2.1.0.1 on September 27, 2018 =

* Fixed: Responsive table layout labels showing sorting icon HTML
* Fixed: Responsive table layout showing table footer

= 2.1 on September 27, 2018 =

* Added: You can now send email notifications when an entry is approved, disapproved, or the approval status has changed. [Learn how](https://docs.gravityview.co/article/488-notification-when-entry-approved)
* Added: Automatically un-approve an entry when it has been updated by an user without the ability to moderate entries
* Added: Easy way to install GravityView Extensions and our stand-alone plugins [Learn how](https://docs.gravityview.co/article/489-managing-extensions)
* Added: Enable CSV output for Views [Learn how](https://docs.gravityview.co/article/491-csv-export)
* Added: A "Page Size" widget allows users to change the number of entries per page
* Added: Support for displaying a single input value of a Chained Select field
* Added: The Table layout is now mobile-responsive!
* Improved: Added a shortcut to reset entry approval on the front-end of a View: "Option + Click" on the Entry Approval field
* Fixed: Custom date format not working with the `{date_created}` Merge Tag
* Fixed: Embedding a View inside an embedded entry didn't work
* Fixed: "Link to entry" setting not working for File Upload fields
* Fixed: Approval Status field not showing anything
* Updated translations - thank you, translators!
    - Polish translated by [@dariusz.zielonka](https://www.transifex.com/user/profile/dariusz.zielonka/)
    - Russian translated by [@awsswa59](https://www.transifex.com/user/profile/awsswa59/)
    - Turkish translated by [@suhakaralar](https://www.transifex.com/accounts/profile/suhakaralar/)
    - Chinese translated by [@michaeledi](https://www.transifex.com/user/profile/michaeledi/)

__Developer Notes:__

* Added: Process shortcodes inside [gv_entry_link] shortcodes
* Added: `gravityview/shortcodes/gv_entry_link/output` filter to modify output of the `[gv_entry_link]` shortcode
* Added `gravityview/widget/page_size/settings` and `gravityview/widget/page_size/page_sizes` filters to modify new Page Size widget
* Modified: Added `data-label` attributes to all Table layout cells to make responsive layout CSS-only
* Modified: Added responsive CSS to the Table layout CSS ("table-view.css")
* Improved: Reduced database lookups when using custom entry slugs
* Introduced `\GV\View->can_render()` method to reduce code duplication
* Fixed: Don't add `gvid` unless multiple Views embedded in a post
* Fixed: PHP 5.3 warning in when using `array_combine()` on empty arrays
* Fixed: Apply `addslashes` to View Configuration when saving, fixing `{date_created}` format
* REST API: Allow setting parent post or page with the REST API request using `post_id={id}` ([learn more](https://docs.gravityview.co/article/468-rest-api))
* REST API: Added `X-Item-Total` header and meta to REST API response

= 2.0.14.1 on July 19, 2018 =

* Fixed: Potential XSS ("Cross Site Scripting") security issue. **Please update.**
* Fixed: GravityView styles weren't being loaded for some users

= 2.0.14 on July 9, 2018 =

* Added: Allow filtering entries by Unapproved status in Gravity Forms
* Added: Reset entry approval status by holding down Option/Alt when clicking entry approval icon
* Fixed: Merge Tags not working in field Custom Labels
* Fixed: Enable sorting by approval status all the time, not just when a form has an Approval field
* Fixed: When a View is saved without a connected form, don't show "no longer exists" message
* Fixed: Inline Edit plugin not updating properly when GravityView is active

__Developer Notes:__

* Added: `gravityview/approve_entries/after_submission/default_status` filter to modify the default status of an entry as it is created.
* Modified: No longer delete `is_approved` entry meta when updating entry status - leave the value to be `GravityView_Entry_Approval_Status::UNAPPROVED` (3)
* Fixed: Allow for "in" and "not_in" comparisons when using `GravityView_GFFormsModel::is_value_match`
* Tweak: If "Search Mode" key is set, but there is no value, use "all"
* Tweak: Reduced number of database queries when rendering a View

= 2.0.13.1 on June 26, 2018 =

* Fixed: Custom Content fields not working with DIY Layout
* Fixed: Error when displaying plugin updates on a single site of a Multisite installation

= 2.0.13 on June 25, 2018 =

* Fixed: When View is embedded in a page, the "Delete Entry" link redirects the user to the View URL instead of embedded page URL
* Fixed: Custom Content fields not working with DIY Layout since 2.0.11
* Fixed: Fatal error when migrating settings from (very) old versions of GravityView
* Fixed: oEmbed not working when using "plain" URLs with numeric View ID slugs

__Developer Notes__

* Added: Code to expose Entry Notes globally, to fix conflict with DataTables (future DataTables update required)
* Added: `data-viewid` attribute to the Search Bar form with the current View ID
* Added: Current Post ID parameter to the `gravityview/edit-entry/publishing-action/after` action

= 2.0.12 on June 12, 2018 =

* Fixed: On the Plugins page, "Update now" not working for GravityView Premium Plugins, Views & Extensions
* Fixed: Always show that plugin updates are available, even if a license is expired

= 2.0.11 on June 12, 2018 =

* Added: Search for fields by name when adding fields to your View configuration (it's really great!)
* Fixed: GravityView license details not saving when the license was activated (only when the Update Settings button was clicked)
* Fixed: Entry filtering for single entries
* Fixed: Per-user language setting not being used in WordPress 4.7 or newer

__Developer Notes__

* Added: `\GV\View::get_joins()` method to fetch array of `\GV\Joins` connected with a View
* Added: `\GV\View::get_joined_forms()` method to get array of `\GV\GF_Forms` connected with a View

= 2.0.10 on June 6, 2018 =

* Fixed: Password-protected Views were showing "You are not allowed to view this content" instead of the password form
* Fixed: When Map View is embedded, Search Bar pointed to View URL, not page URL

= 2.0.9 on June 1, 2018 =

* Added: Allow passing `{get}` Merge Tags to [gventry] and [gvfield] shortcodes
* Fixed: Searching by entry creator using the Search Bar wasn't working
* Fixed: Edit Entry showing "Invalid link" warnings when multiple Views are embedded on a page
* Fixed: Issues with legacy template back-compatiblity (A-Z Filters) and newer API widgets (Maps)
* Fixed: Translations for entry "meta", like "Created By" or "Date Created"
* Fixed: When searching State/Province with the Search Bar, use "exact match" search

__Developer Notes__

* Added: Auto-prefixing for all CSS rules, set to cover 99.7% of browsers. We were already prefixing, so it doesn't change much, but it will update automatically from now on, based on browser support.

= 2.0.8.1 on May 31, 2018 =

* Fixed: Standalone map fields not displaying on the [Maps layout](https://gravityview.co/extensions/maps/)
* Fixed: `[gv_entry_link]` when embedded in a post or page, not a View
* Fixed: `[gv_entry_link]` returning a broken link when the entry isn't defined
* Fixed: Conflict with Testimonials Widget plugin (and other plugins) loading outdated code
* Fixed: PHP notice when displaying Gravity Flow "Workflow" field

= 2.0.8 on May 25, 2018 =

* Fixed: Table layout not using field Column Width settings
* Fixed: With "Show Label" disabled, "Custom Label" setting is being displayed (if set)
* Fixed: List Field columns were being shown as searchable in Search Bar
* Fixed: Conflict with Gravity Forms Import Entries file upload process
* Fixed: Empty searches could show results when "Hide View data until search is performed" is enabled
* Fixed: When "Start Date" and "End Date" are the same day, results may not be accurate

__Developer Updates__

* Fixed: `gv_value()` didn't have necessary View global data set for backward compatibility (`gv_value()` is now deprecated! Use `Use \GV\Field_Template::render()` instead.)

= 2.0.7.1 on May 24, 2018 =

* Fixed: Merge Tags not being shown in Custom Content fields in Edit Entry
* Fixed: "gvGlobals not defined" JavaScript error on Edit Entry screen affecting some themes
* Fixed: Don't clear Search Bar configuration when switching View layouts

= 2.0.7 on May 23, 2018 =

* Fixed: Entry visibility when View is embedded
* Fixed: Don't show widgets if we're oEmbedding an entry
* Fixed: Don't apply "Hide Until Search" on entry pages
* Fixed: "Hide View data until search is performed" not working for Views on embedded pages
* Fixed: Restore Advanced Custom Fields plugin compatibility
* Tweak: When activating a license, remove the notice immediately
* Fixed: Maps API key settings resetting after 24 hours

__Developer Updates__

* Changed: gravityview_get_context() now returns empty string if not GravityView post type

= 2.0.6.1 on May 21, 2018 =

* Fixed: "Hide View data until search is performed" not working
* Added: Support for SiteOrigin Page Builder and LiveMesh SiteOrigin Widgets
* Fixed: Enfold Theme layout builder no longer rendering Views

= 2.0.6 on May 17, 2018 =

* Fixed: Conflicts with Yoast SEO & Jetpack plugins that prevent widgets from displaying
* Fixed: Some fields display as HTML (fixes Gravity Flow Discussion field, for example)
* Fixed: Some Merge Tag modifiers not working, such as `:url` for List fields
* Fixed: Give Floaty a place to hang out on the GravityView Settings screen with new Gravity Forms CSS

__Developer Updates__

* Fixed: Backward-compatibility for using global `$gravityview_view->_current_field` (don't use in new code!)

= 2.0.5 on May 16, 2018 =

* Fixed: Entry Link fields and `[gv_entry_link]` shortcode not working properly with DataTables when embedded
* Fixed: Do not output other shortcodes in single entry mode
* Fixed: Error when deleting an entry
* Fixed: When multiple Views are embedded on a page, and one or more has Advanced Filters enabled, no entries will be displayed
* Fixed: PHP warning with `[gravitypdf]` shortcode
* Fixed: When multiple table layout Views are embedded on a page, there are multiple column sorting links displayed
* Fixed: Error displaying message that a license is expired

= 2.0.4 on May 12, 2018 =

* Fixed: Slow front-end performance, affecting all layout types
* Fixed: Search not performing properly
* Fixed: "Enable sorting by column" option for Table layouts
* GravityView will require Gravity Forms 2.3 in the future; please make sure you're using the latest version of Gravity Forms!

__Developer Updates__

* Fixed: `GravityView_frontend::get_view_entries()` search generation
* Fixed: `gravityview_get_template_settings()` not returning settings
* Tweak: Cache View and Field magic getters into variables for less overhead.

= 2.0.3 on May 10, 2018 =

* Fixed: Compatibility with `[gravitypdf]` shortcode
* Fixed: When using `[gravityview]` shortcode, the `page_size` setting wasn't being respected
* Fixed: `[gravityview detail="last_entry" /]` not returning the correct entry
* Fixed: Widgets not being properly rendered when using oEmbed
* Fixed: Note fields not rendering properly

__Developer Notes__

* Fixed: `GravityView_View::getInstance()` not returning information about a single entry
* Added: `gravityview/shortcode/detail/$key` filter

= 2.0.1 & 2.0.2 on May 9, 2018 =

* Fixed: Widgets not displayed when a View is embedded
* Fixed: Saving new settings can cause fatal error
* Fixed: Prevent commonly-used front end function from creating an error in the Dashboard
* Fixed: Hide labels if "Show Label" is not checked
* Fixed: CSS borders on List layout
* Fixed: Error when fetching GravityView Widget with DataTables Extension 2.2
* Fixed: Fail gracefully when GravityView Maps is installed on a server running PHP 5.2.4

= Version 2.0 on May 8, 2018 =

We are proud to share this release with you: we have been working on this release since 2016, and although most of the changes won’t be seen, GravityView has a brand-new engine that will power the plugin into the future! ��
\- Zack with GravityView

---

**Note: GravityView now requires PHP 5.3 or newer**

_This is a major release. Please back up your site before updating._ We have tested the plugin thoroughly, but we suggest backing up your site before updating all plugins.

**New functionality**

* `[gventry]`: embed entries in a post, page or a View ([learn more](https://docs.gravityview.co/article/462-gvfield-embed-gravity-forms-field-values))
* `[gvfield]`: embed single field values ([learn more](https://docs.gravityview.co/article/462-gvfield-embed-gravity-forms-field-values))
* [Many new Merge Tag modifiers](https://docs.gravityview.co/article/350-merge-tag-modifiers) - These enable powerful new abilities when using the Custom Content field!
* Use oEmbed with Custom Content fields - easily embed YouTube videos, Tweets (and much more) on your Custom Content field
* "Is Starred" field - display whether an entry is "Starred" in Gravity Forms or not, and star/unstar it from the front end of your site
* Added Bosnian, Iranian, and Canadian French translations, updated many others (thank you all!)

**Smaller changes**

* Added `{gv_entry_link}` Merge Tag, alias of `[gv_entry_link]` shortcode in `{gv_entry_link:[post id]:[action]}` format. This allows you to use `{gv_entry_link}` inside HTML tags, where you are not able to use the `[gv_entry_link]` shortcode.
* Default `[gvlogic]` comparison is now set to `isnot=""`; this way, you can just use `[gvlogic if="{example:1}"]` instead of `[gvlogic if="{example:1}" isnot=""]` to check if a field has a value.

**Developer Updates**

This release is the biggest ever for developers! Even so, we have taken great care to provide backward compatibility with GravityView 1.x. Other than increasing the minimum version of PHP to 5.3, **no breaking changes were made.**

* We have rewritten the plugin from the ground up. [Learn all about it here](https://github.com/gravityview/GravityView/wiki/The-Future-of-GravityView).
* New REST API! Fetch GravityView details and entries using the WordPress REST API endpoint. It's disabled by default, but can be enabled or disabled globally on GravityView Settings screen, or per-View in View Settings. [Learn about the endpoints](https://github.com/gravityview/GravityView/wiki/REST-API).
* New `gravityview()` API wrapper function, now used for easy access to everything you could want
* New template structure ([learn how to migrate your custom template files](https://github.com/gravityview/GravityView/wiki/Template-Migration))
* We have gotten rid of global state; actions and filters are now passed a `$context` argument, a [`\GV\Template_Context` object](https://github.com/gravityview/GravityView/blob/v2.0/future/includes/class-gv-context-template.php)
* When HTML 5 is enabled in Gravity Forms, now the Search All field will use `type="search"`
* _Countless_ new filters and actions! Additional documentation will be coming, both on [docs.gravityview.co](https://docs.gravityview.co) as well as [codex.gravityview.co](https://codex.gravityview.co).

A special thanks to [Gennady](https://codeseekah.com) for your tireless pursuit of better code, insistence on backward compatibility, and your positive attitude. ��

= 1.22.6 on April 4, 2018 =

* Fixed: Line breaks being added to `[gvlogic]` shortcode output
* Fixed: Gravity Forms 2.3 compatibility notice
* Fixed: "The ID is required." message when configuring the GravityView Search WordPress widget
* Fixed: Slashes were being added to Post Image details

__Developer Updates:__

* Added `gravityview/edit_entry/reveal_hidden_field` filter, which allows you to prevent Hidden fields from becoming Text fields in Edit Entry context
* Added `gravityview/edit_entry/field_visibility` filter to set field visibility on Edit Entry (default is always "visible")

= 1.22.5 on January 25, 2018 =

* Improves support for [DIY Layout](https://gravityview.co/extensions/diy-layout/), a layout for designers & developers to take full advantage of GravityView
* Tweak: Show "Embed Shortcode" helper if a View has widgets configured but not Fields
* Fixed: Add Note support for Gravity Forms 2.3 (it's coming soon)
* Fixed: `tabindex` not properly set for Update/Cancel/Delete buttons in Edit Entry
* Fixed: Hide Yoast SEO Content & SEO Analysis functionality when editing a View
* Fixed: Line breaks were being added to Custom Content fields and widgets, even when "Automatically add paragraphs to content" wasn't checked

__Developer Updates:__

* Add `$nl2br`, `$format`, `$aux_data` parameters to `GravityView_API::replace_variables()` to be consistent with `GFCommon::replace_variables()`

= 1.22.4? =

Yes, we skipped a minor release (1.22.4 exists only in our hearts). Thanks for noticing!

= 1.22.3 on December 21, 2017 =

* Added: Support for displaying files uploaded using the Gravity Forms Dropbox Addon (thanks, @mgratch and @ViewFromTheBox!)
* Added: Merge Tags now are replaced when in `[gvlogic]` shortcodes not in a View
* Fixed: Filtering by date in Advanced Filters prevented single entries from being visible
* Fixed: `gravityview/capabilities/allow_logged_out` filter wasn't living up to its name (allowing logged-out visitors to edit entries)

__Developer Updates:__

* Modified: We're reverting changes made to Advanced Custom Field plugin compatibility
* Added: `gravityview/fields/fileupload/file_path` filter in `class-gravityview-field-fileupload.php`
* Modified: Removed `!important` from the CSS height rule for the `.gv-notes .gv-note-add textarea` rule

= 1.22.2 on December 7, 2017 =

* Fixed: Fatal error when running Ultimate Member 2.0 beta
* Fixed: Issue deleting entries when Advanced Filter rules don't match
* Fixed: Delete Entry messages not displaying when entry is deleted
* Fixed: ACF shortcodes in WYSIWYG fields no longer processed since 1.22.1
* Fixed: Fatal error when using old installations of Gravity Forms

__Developer Updates:__

* Added: `gravityview/edit_entry/unset_hidden_field_values` filter to prevent deleting values for fields hidden by Conditional Logic

= 1.22.1.1 on November 30, 2017 =

* Fixed: When displaying Email fields, PHP warning about `StandalonePHPEnkoder.php`

= 1.22.1 on November 29, 2017 =

* Moved "Custom Content" field to top of field picker, in what Rafael calls the "Best idea of 2017 �""
* Added: When Gravity Forms 2.3 is released, support for "Random" entry order will be enabled
* Fixed: Entry oEmbeds not working when using "Plain" URL formats to embed
* Fixed: Only published Views showing in Gravity Forms "Connected Views" menu
* Fixed: Deleting entries can cause entries to be displayed from a different View when Advanced Filters is activated and multiple Views are embedded on a page
* Fixed: Infinite loop when using `[gravityview]` shortcode inside ACF fields

__Developer Updates:__

* Added: `GravityView_HTML_Elements` class for generating commonly-used HTML elements
* Added: Way to disable front-end cookies for our friends in Europe ([see code here](https://gist.github.com/zackkatz/354a71dc47ffef072ed725706cf455ed))
* Added: `gravityview/metaboxes/data-source/before` and `gravityview/metaboxes/data-source/after` hooks
* Added: Second `$args` param added to `gravityview_get_connected_views()` function
* Modified: Pass fifth parameter `$input_type` to `GravityView_Template::assign_field_options` method

= 1.22 on September 4, 2017=

* Added: Support for Gravity Forms 2.3
* Fixed: Fatal error when Divi (and other Elegant Themes) try to load GravityView widgets while editing a post with a sidebar block in it—now the sidebar block will not be rendered
* Fixed: Inline Edit plugin not working when displaying a single entry
* Fixed: Featured Entries plugin not adding correct CSS selector to the single entry container

__Developer Updates:__

* Modified: Template files `list-header.php`, `list-single.php`, `table-header.php`, `table-single.php`
* Fixed: When `GRAVITYVIEW_LICENSE_KEY` constant is defined, it will always be used, and the license field will be disabled
* Fixed: List View and Table View templates have more standardized CSS selectors for single & multiple contexts ([Learn more](https://docs.gravityview.co/article/63-css-guide))
* Fixed: Permalink issue when embedding a View on a page, then making it the site's Front Page
* Fixed: Transient cache issues when invalidating cache
* Fixed: `gv_empty()` now returns false for an array with all empty values
* Fixed: Delay plugin compatibility checks until `plugins_loaded`

= 1.21.5.3 on July 24, 2017 =

* Fixed: For some field types, the value "No" would be interpreted as `false`
* Fixed: In Edit Entry, when editing a form that has a Post Custom Field field type—configured as checkboxes—file upload fields would not be saved
* Fixed: If a form connected to a View is in the trash, there will be an error when editing the View
* Fixed: Embedding single entries with WordPress 4.8
* Fixed: Fatal error when using older version of WPML

= 1.21.5.2 on June 26, 2017 =

* Tweak: Improved plugin speed by reducing amount of information logged
* Fixed: Duplicate descriptions on the settings screen
* Fixed: Our "No-Conflict Mode" made the settings screen look bad. Yes, we recognize the irony.
* Updated: Translations - thank you, translators!
    - Turkish translation by [@suhakaralar](https://www.transifex.com/accounts/profile/suhakaralar/)
    - Dutch translations by Thom

= 1.21.5.1 on June 13, 2017 =

* Modified: We stopped allowing any HTML in Paragraph Text fields in 1.21.5, but this functionality was used by lots of people. We now use a different function to allow safe HTML by default.
* Added: `gravityview/fields/textarea/allowed_kses` filter to modify the allowed HTML to be displayed.

= 1.21.5 on June 8, 2017 =

* Added: The `{current_post}` Merge Tag adds information about the current post. [Read more about it](https://docs.gravityview.co/article/412-currentpost-merge-tag).
* Added: `gravityview/gvlogic/parse_atts/after` action to modify `[gvlogic]` shortcode attributes after it's been parsed
* Added: A new setting to opt-in for access to the latest pre-release versions of GravityView (in Views > Settings)
* Added: Support for Restrict Content Pro when in "No-Conflict Mode"
* Fixed: Saving an entry could strip the entry creator information. Now, when the entry creator is not in the "Change Entry Creator" users list, we add them back in to the list.
* Fixed: Potential security issue
* Fixed: Multiple notifications could sometimes be sent when editing an entry in GravityView.
* Fixed: Gravity Forms tooltip scripts being loaded admin-wide.
* Updated: Dutch translations (thanks, Thom!)

= 1.21.4 on April 13, 2017 =

* Fixed: "Enable sorting by column" not visible when using table-based View Presets
* Fixed: Error activating the plugin when Gravity Forms is not active
* Fixed: Numeric sorting
* Fixed: Compatibility issue with WPML 3.6.1 and lower
* Tweak: When using `?cache` to disable entries caching, cached data is removed

= 1.21.3 on April 4, 2017 =

* Fixed: Post Images stopped working in Edit Entry
* Fixed: Conflict with our Social Sharing & SEO Extension
* Fixed: Unable to search for a value of `0`
* Fixed: Inaccurate search results when using the `search_field` and `search_value` settings in the `[gravityview]` shortcode
    - The search mode will now always be set to `all` when using these settings

__Developer Updates:__

* We decided to not throw exceptions in the new `gravityview()` wrapper function. Instead, we will log errors via Gravity Forms logging.

= 1.21.2 on March 31, 2017 =

* Added: Support for embedding `[gravityview]` shortcodes in Advanced Custom Fields (ACF) fields
* Fixed: PHP warnings and notices

= 1.21.1 on March 30, 2017 =

* Fixed: Advanced Filters no longer filtered ��
* Fixed: Fatal error when viewing Single Entry with a Single Entry Title setting that included Merge Tags
* Fixed: Cache wasn't cleared when an entry was created using Gravity Forms API (thanks Steve with Gravity Flow!)

= 1.21 on March 29, 2017 =

* Fixed: Edit Entry compatibility with Gravity Forms 2.2
* Fixed: Single Entry not accessible when filtering a View by Gravity Flow's "Final Status" field
* Fixed: Needed to re-save permalink settings for Single Entry and Edit Entry to work
* Fixed: Incorrect pagination calculations when passing `offset` via the `[gravityview]` shortcode

__Developer Updates:__

* Modified: `GVCommon::check_entry_display()` now returns WP_Error instead of `false` when an error occurs. This allows for additional information to be passed.
* Added: `gravityview/search-all-split-words` filter to change search behavior for the "Search All" search input. Default (`true`) converts words separated by spaces into separate search terms. `false` will search whole word.
* Much progress has been made on the `gravityview()` wrapper function behind the scenes. Getting closer to parity all the time.

= 1.20.1 on March 1, 2017 =

* Added: Support for comma-separated email addresses when adding a note and using "Other email address"
* Fixed: Edit Entry issue with File Uploads not saving properly
* Fixed: Support for `offset` attribute in the `[gravityview]` shortcode
* Updated: Auto-upgrade script

= 1.20 on February 24, 2017 =

* Added: Product Fields are now editable
    - Quantity,
    - Product fields are hidden if the entry contains external transaction data
    - Support for Coupon Addon
* Fixed: Single Entry not accessible when filtering by a Checkbox field in the Advanced Filters Extension
* Fixed: WPML links to Single Entry not working if using directory or sub-domain URL formats
* Fixed: Product field prices not always formatted as a currency
* Fixed: Product fields sometimes appeared twice in the Add Field field picker
* Fixed: PHP warning when updating entries. Thanks for reporting, Werner!
* Modified: Don't show CAPTCHA fields in Edit Entry
* Fixed: "Trying to get property of non-object" bug when updating an entry connected to Gravity Forms User Registration
* Fixed: Yoast SEO scripts and styles not loading properly on Edit View screen
* Updated: Minimum version of Gravity Forms User Registration updated to 3.2

__Developer Notes:__


* Added: `GVCommon::entry_has_transaction_data()` to check whether entry array contains payment gateway transaction information
* Added: `gravityview/edit_entry/hide-coupon-fields` to modify whether to hide Coupon fields in Edit Entry (default: `false`)
* Added: `GravityView_frontend::get_view_entries_parameters()` method to get the final entry search parameters for a View without fetching the entries as well
* Added: `GVCommon::get_product_field_types()` to fetch Gravity Forms product field types array
* Added: `gravityview/edit_entry/field_blacklist` filter to modify what field types should not be shown in Edit Entry
* Added: `GravityView_Plugin_Hooks_Gravity_Forms_Coupon` class
* Added: Third `GravityView_Edit_Entry_Render` parameter to `gravityview/edit_entry/field_value`, `gravityview/edit_entry/field_value_{field_type}` filters and `gravityview/edit_entry/after_update` action
* Updated: `list-body.php` and `list-single.php` template files to prevent empty `<div>` from rendering (and looking bad) when there are no fields configured for the zones
* Updated: `fields/product.php` template file
* Updated: Flexibility library for IE CSS flexbox support
* Modified: `gravityview/edit_entry/hide-product-fields` default will now be determined by whether entry has gateway transaction information
* Modified: Only print errors when running the unit tests if the `--debug` setting is defined, like `phpunit --debug --verbose`
* Modified: If overriding `get_field_input()` using `GravityView_Field`, returning empty value will now result in the default `GF_Field` input being used
* Modified: GravityView_Edit_Entry_User_Registration::restore_display_name() now returns a value instead of void
* Tweak: Edit Entry links no longer require `page=gf_entries&view=entry` at the end of the URL (in case you noticed)

= 1.19.4 on January 19, 2017 =

* **GravityView requirements will soon be updated**: Gravity Forms Version 2.0+, PHP 5.3+
* Updated: GravityView now requires WordPress 4.0 or newer
* Fixed: Search Bar search not working for states in the United States
* Fixed: WPML conflict where Single Entry or Edit Entry screens are inaccessible
* Fixed: Prevent PHP error when displaying GravityView using `get_gravityview()`
* Updated translations:
    - �� Danish *100% translated*d*
    - �� Norwegian *100% translated*d*
    - �� Swedish translation updateded

__Developer Notes: __

* New: We're starting the migration to a new wrapper API that will awesome. We will be rolling out new functionality and documentation over time. For now, we are just using it to load the plugin. [Very exciting time](https://i.imgur.com/xmkONOD.gif)!
* Fixed: Issue fetching image sizes when using `GravityView_Image` class and fetching from a site with invalid SSL cert.
* Added: `gravityview_directory_link` to modify the URL to the View directory context (in `GravityView_API::directory_link()`)

= 1.19.3 on January 9, 2017 =

First update of 2017! We've got great things planned for GravityView and our Extensions. As always, [contact us](mailto:support@gravityview.co) with any questions or feedback. We don't bite!

* Fixed: List field inputs not loading in Edit Entry when values were empty or the field was hidden initially because of Conditional Logic
* Fixed: Prevent Approve Entry and Delete Entry fields from being added to Edit Entry field configuration
* Fixed: Don't render Views outside "the loop", prevents conflicts with other plugins that run `the_content` filter outside normal places
* Fixed: Only display "You have attempted to view an entry that is not visible or may not exist." warning once when multiple Views are embedded on a page
* Fixed: The `[gravityview]` shortcode would not be parsed properly due to HTML encoding when using certain page builders, including OptimizePress
* Fixed: Potential errors when non-standard form fields are added to Edit Entry configurations ("Creating default object from empty value" and "Cannot use object of type stdClass as array")
* Updated translations:
    - �� Chinese *100% translated* (thank you, Michael Edi!)!)
    - �� French *100% translated*d*
    - �� Brazilian Portuguese *100% translated* (thanks, Rafael!)!)
    - �� Dutch translation updated (thank you, Erik van Beek!)!)
    - �� Swedish translation updateded
    - Updated Spanish (Spain + Mexican) and German (`de` + `de_DE`) with each other

__Developer Notes:__

* `GVCommon::get_form_from_entry_id()` now correctly fetches forms with any status
* Moved `GravityView_Support_Port::get_related_plugins_and_extensions()` to `GV_License_Handler` class
* Updated the `install.sh` bash script
    - The 6th parameter now prevents database creation, and the 7th is the Gravity Forms source file
    - Script no longer breaks if there is a space in a directory name
    - `/tmp/` is no longer created in the GravityView directory; it's installed in the server's `/tmp/` directory
* Fixed Travis CI integration

= 1.19.2 on December 21, 2016 =

* Added: Search Bar now supports displaying State and Country fields as Select, List, or Radio input types (before, only text fields)
* Fixed: Single entries not accessible when a View has filters based on Gravity Forms "Advanced" fields like Address and Name
* Added: There is now a warning when a View tab has not been configured. The question "Why aren't my entries showing up?" is often due to a lack of configuration.
* Added: Notice for future PHP requirements.
    * Reminder: GravityView will soon require PHP 5.3. 97.6% of sites are already compatible.
* Fixed: Conflict with another plugin that prevented the Field Settings from being reachable in the Edit View screen
* Fixed: GravityView widgets repeating twice for some customers

__Developer Notes:__

* Added: `GravityView_View::getContextFields()` method allows fetching the fields configured for each View context (`directory`, `single`, `edit`)
    * Modified: `templates/list-body.php` and `templates/list-single.php` to add a check for context fields before rendering
* Added: `$field_id` as fourth argument passed to `gravityview/extension/search/input_type` filter
* Added: Added `$cap` and `$object_id` parameters to `GVCommon::generate_notice()` to be able to check caps before displaying a notice

= 1.19.1 on November 15, 2016 =

* Fixed: When creating a new View, the "form doesn't exist" warning would display

= 1.19 on November 14, 2016 =

* New: __Front-end entry moderation__! You can now approve and disapprove entries from the front of a View - [learn how to use front-end entry approval](https://docs.gravityview.co/article/390-entry-approval)
    - Add entry moderation to your View with the new "Approve Entries" field
    - Displaying the current approval status by using the new "Approval Status" field
    - Views have a new "Show all entries to administrators" setting. This allows administrators to see entries with any approval status. [Learn how to use this new setting](https://docs.gravityview.co/article/390-entry-approval#clarify-step-16)
* Fixed: Approval values not updating properly when using the "Approve/Reject" and "User Opt-In" fields
* Tweak: Show inactive forms in the Data Source form dropdown
* Tweak: If a View is connected to a form that is in the trash or does not exist, an error message is now shown
* Tweak: Don't show "Lost in space?" message when searching existing Views
* Added: New Russian translation - thank you, [George Kovalev](https://www.transifex.com/user/profile/gkovaleff/)!
    - Updated: Spanish translation (thanks [@matrixmercury](https://www.transifex.com/user/profile/matrixmercury/))

__Developer Notes:__

* Added: `field-approval.css` CSS file. [Learn how to override the design here](https://docs.gravityview.co/article/388-front-end-approval-css).
* Modified: Removed the bottom border on the "No Results" text (`.gv-no-results` CSS selector)
* Fixed: Deprecated `get_bloginfo()` usage

= 1.18.1 on November 3, 2016 =

* Updated: 100% Chinese translation—thank you [Michael Edi](https://www.transifex.com/user/profile/michaeledi/)!
* Fixed: Entry approval not working when using [custom entry slugs](https://docs.gravityview.co/article/57-customizing-urls)
* Fixed: `Undefined index: is_active` warning is shown when editing entries with User Registration Addon active
* Fixed: Strip extra whitespace in Entry Note field templates

= 1.18 on October 11, 2016 =

* Updated minimum requirements: WordPress 3.5, Gravity Forms 1.9.14
* Modified: Entries that are unapproved (not approved or disapproved) are shown as yellow circles
* Added: Shortcut to create a View for an existing form
* Added: Entry Note emails now have a message "This note was sent from {url}" to provide context for the note recipient
* Fixed: Edit Entry did not save other field values when Post fields were in the Edit Entry form
* Fixed: When using "Start Fresh" View presets, form fields were not being added to the "Add Field" field picker
* Fixed: Hidden visible inputs were showing in the "Add Field" picker (for example, the "Middle Name" input was hidden in the Name field, but showing as an option)
* Fixed: Fatal error when editing Post Content and Post Image fields
* Fixed: Lightbox images not loading
* Fixed: Lightbox loading indicator displaying below the overlay
* Fixed: "New form created" message was not shown when saving a draft using a "Start Fresh" View preset
* Gravity Forms User Registration Addon changes:
    * Gravity Forms User Registration 2.0 is no longer supported
    * Fixed Processing "Update User" feeds
    * Fixed: Inactive User Registration feeds were being processed
    * Fixed: User Registration "Update User" feeds were being processed, even if the Update Conditions weren't met
    * Fixed: Unable to use `gravityview/edit_entry/user_registration/trigger_update` filter
* Fixed: Prevent negative entry counts when approving and disapproving entries
* Fixed: PHP notice when WooCommerce Memberships is active
* Tweak: Entry Note emails now have paragraphs automatically added to them
* Tweak: When the global "Show Support Port" setting is "Hide", always hide; if set to "Show", respect each user's Support Port display preference
* Updated: Complete German translation—thank you [hubert123456](https://www.transifex.com/user/profile/hubert123456/)!

__Developer Notes__

* Migrated `is_approved` entry meta values; statuses are now managed by the `GravityView_Entry_Approval_Status` class
    - "Approved" => `1`, use `GravityView_Entry_Approval_Status::APPROVED` constant
    - "0" => `2`, use `GravityView_Entry_Approval_Status::DISAPPROVED` constant
    - Use `$new_value = GravityView_Entry_Approval_Status::maybe_convert_status( $old_value )` to reliably translate meta values
* Added: `GVCommon::get_entry_id()` method to get the entry ID from a slug or ID
* Added: `gravityview_go_back_url` filter to modify the link URL used for the single entry back-link in `gravityview_back_link()` function
* Added: `gravityview/field/notes/wpautop_email` filter to disable `wpautop()` on Entry Note emails
* Added: `$email_footer` to the `gravityview/field/notes/email_content` filter content
* Modified: `note-add-note.php` template: added `current-url` hidden field
* Modified: `list-single.php` template file: added `.gv-grid-col-1-3` CSS class to the `.gv-list-view-content-image` container
* Fixed: Mask the Entry ID in the link to lightbox files

= 1.17.4 on September 7, 2016 =

* Added: Support for editing [Gravity Perks Unique ID](https://gravitywiz.com/documentation/gp-unique-id/) fields
* Fixed: Issue searching and sorting fields with multiple inputs (like names)
* Fixed: Restore Gravity Forms Quiz Addon details in the field picker

__Developer Notes__

* Added: `gravityview_get_directory_widgets()`, `gravityview_set_directory_widgets()` wrapper functions to get and set View widget configurations
* Added: Second `$apply_filter` parameter to `GVCommon::get_directory_fields()` function to set whether or not to apply the `gravityview/configuration/fields` filter

= 1.17.3 on August 31, 2016 =

* Added: Search Bar support for Gravity Forms Survey fields: filter by survey responses
* Added: Search Bar support for Gravity Flow: search entries by the current Step, Step Status, or Workflow Status
* Added: `[gvlogic]` and other shortcodes now can be used inside Email field settings content
* Added: Support for embedding Views in the front page of a site; the [GravityView - Allow Front Page Views plugin](https://github.com/gravityview/gravityview-front-page-views) is no longer required
* Tweak: In Edit View, holding down the option (or alt) key while switching forms allows you to change forms without resetting field configurations - this is useful if you want to switch between duplicate forms
* Fixed: Restored correct Gravity Flow status and workflow values
* Fixed: Conflict when editing an entry in Gravity Flow
* Fixed: Tooltip title text of the field and widget "gear" icon
* Changed the plugin author from "Katz Web Services, Inc." to "GravityView" - it seemed like it was time!

__Developer Notes__

* Modified: `gravityview_get_forms()` function and `GVCommon::get_forms()` method to be compatible with `GFAPI::get_forms()`. Now accepts `$active` and `$trash` arguments, as well as returning all form data (not just `id` and `title` keys)
* Modified: `template/fields/post_image.php` file to use `gravityview_get_link()` to generate the anchor link
* Modified: `rel="noopener noreferrer"` now added to all links generated using `gravityview_get_link()` with `target="_blank"`. This fixes a generic security issue (not specific to GravityView) when displaying links to submitted websites and "Open link in new window" is checked - [read more about it here](https://dev.to/ben/the-targetblank-vulnerability-by-example)
* Modified: Don't convert underscores to periods if not numeric in `GravityView_Widget_Search::prepare_field_filter()` - this fixes searching entry meta
* Modified: Added third `gravityview_search_field_label` parameter: `$field` - it's the field configuration array passed by the Search Bar
* Modified: HTML tags are now stripped from Email field body and subject content
* Modified: Moved `GravityView_Admin_View_Item`, `GravityView_Admin_View_Field`, and `GravityView_Admin_View_Widget` to their own files
* Added: Deprecation notices for methods that haven't been used since Version 1.2!

= 1.17.2 on August 9, 2016 =

* Fixed: "Start Fresh" fails when there are no pre-existing forms in Gravity Forms
* Fixed: Edit Entry not saving values for fields that were initially hidden
* Added: Support for embedding Views in Ultimate Member profile tabs
* Fixed: File Upload fields potentially displaying PHP warnings
* Fixed: Check plugin and theme existence before loading hooks
* Fixed: "Hide empty fields" not working when "Make Phone Number Clickable" is checked for Phone fields
* Fixed: Potential PHP warning when adding Password fields in Edit View
* Fixed: Dutch (Netherlands) `nl_NL` translation file fixed
* Fixed: Divi theme shortcode buttons and modal form added to Edit View screen
* Fixed: Possible for Approve Entries checkbox to use the wrong Form ID
* Fixed: Search issues with special characters
    - Searches that contained ampersands `&` were not working
    - Searches containing plus signs `+` were not working
    - The "Select" Search Bar input type would not show the active search if search term contained an `&`
* Fixed: Multisite issue: when Users are logged-in but not added to any sites, they aren't able to see View content
* Fixed: Never show GravityView Toolbar menu to users who aren't able to edit Views, Forms, or Entries
* Fixed: Allow passing `post_id` in `[gravityview]` shortcode
* Tweak: Use system fonts instead of Open Sans in the admin
* Modified: The default setting for "No-Conflict Mode" is now "On". GravityView _should look good_ on your site!
* Updated translations (thank you!)
    - Turkish translation by Süha Karalar
    - Chinese translation by Michael Edi

__Developer Notes:__

* Added: `gravityview_view_saved` action, triggered after a View has been saved in the admin
* Modified: Changed the Phone field template to use `gravityview_get_link()` to generate the anchor tag
* Added: `gravityview/common/get_entry_id_from_slug/form_id` filter to modify the form ID used to generate entry slugs, in order to avoid hash collisions with data from other forms

= 1.17.1 on June 27 =
* Fixed: Entry approval with Gravity Forms 2.0
    * Added: Approved/Disapproved filters to Gravity Forms "Entries" page
    * Fixed: Bulk Approve/Disapprove
    * Fixed: Approve column and Bulk Actions not visible on Gravity Forms Entries page
    * Tweak: Improved speed of approving/disapproving entries
* Fixed: "Reply To" reference fixed in `GVCommon::send_email()` function
* Added: Improved logging for creation of Custom Slug hash ids
* Translations updated:
    - Updated Chinese translation by [@michaeledi](https://www.transifex.com/user/profile/michaeledi/)
    - Updated Persian translation by [@azadmojtaba](https://www.transifex.com/user/profile/azadmojtaba/)

= 1.17 on June 14 =

* Fully compatible with Gravity Forms 2.0
* Added: Entry Notes field
    - Add and delete Entry Notes from the frontend
    - Allows users to email Notes when they are added
    - Display notes to logged-out users
    - New [user capabilities](https://docs.gravityview.co/article/311-gravityview-capabilities) to limit access (`gravityview_add_entry_notes`, `gravityview_view_entry_notes`, `gravityview_delete_entry_notes`, `gravityview_email_entry_notes`)
* Added: Merge Tag modifiers - now set a maximum length of content, and automatically add paragraphs to Merge Tags. [Read how to use the new Merge Tag modifiers](https://docs.gravityview.co/article/350-merge-tag-modifiers).
    - `:maxwords:{number}` - Limit output to a set number of words
    - `:wpautop` - Automatically add line breaks and paragraphs to content
    - `:timestamp` - Convert dates into timestamp values
* Modified: Major changes to the Search Bar design
* Added: Field setting to display the input value, label, or check mark, depending on field type. Currently supported: Checkbox, Radio, Drop Down fields.
* Added: RTL ("right to left") language support in default and List template styles (Added: `gv-default-styles-rtl.css` and `list-view-rtl.css` stylesheets)
* Added: Option to make Phone numbers click-to-call
* Added: GravityView parent menu to Toolbar; now you can edit the form connected to a View directly from the View
    * Changed: Don't show Edit View in the Admin Bar; it's now under the GravityView parent menu
    * Fixed: Don't remove Edit Post/Page admin bar menu item
* Added: Support for [Gravity Flow](https://gravityflow.io) "Workflow Step" and Workflow "Final Status" fields
* Added: Support for Password fields. You probably shouldn't display them (in most cases!) but now you *can*
* Modified: When deleting/trashing entries with GravityView, the connected posts created by Gravity Forms will now also be deleted/trashed
* Edit Entry improvements
    * Added: Edit Entry now fully supports [Gravity Forms Content Templates](https://www.gravityhelp.com/documentation/article/create-content-template/)
    * Fixed: Edit Entry didn't pre-populate List inputs if they were part of a Post Custom Field field type
    * Fixed: Updating Post Image fields in Edit Entry when the field is not set to "Featured Image" in Gravity Forms
    * Fixed: "Rank" and "Ratings" Survey Field types not being displayed properly in Edit Entry
    * Fixed: Signature field not displaying existing signatures in Edit Entry
    * Fixed: Post Category fields will now update to show the Post's current categories
    * Fixed: Allow multiple Post Category fields in Edit Entry
    * Fixed: PHP warning caused when a form had "Anti-spam honeypot" enabled
* Fixed: When inserting a GravityView shortcode using the "Add View" button, the form would flow over the window
* Fixed: [Church Themes](https://churchthemes.com) theme compatibility
* Fixed: Inactive and expired licenses were being shown the wrong error message
* Fixed: Moving domains would prevent GravityView from updating
* Fixed: When using the User Opt-in field together with the View setting "Show Only Approved Entries", entries weren't showing
* Fixed: If a label is set for Search Bar "Link" fields, use the label. Otherwise, "Show only:" will be used
* Fixed: Showing the first column of a List field was displaying all the field's columns
* Translations: New Persian translation by [@azadmojtaba](https://www.transifex.com/user/profile/azadmojtaba/) (thank you!)

__Developer Notes__

* Templates changed:
    * `list-single.php` and `list-body.php`: changed `#gv_list_{entry_id}` to `#gv_list_{entry slug}`. If using custom entry slugs, the ID attribute will change. Otherwise, no change.
    * `list-body.php`: Removed `id` attribute from entry title `<h3>`
* Added: Override GravityView CSS files by copying them to a template's `/gravityview/css/` sub-directory
* Added: `gravityview_css_url()` function to check for overriding CSS files in templates
* Added: `gravityview_use_legacy_search_style` filter; return `true` to use previous Search Bar stylesheet
* Major CSS changes for the Search Bar.
    - Search inputs `<div>`s now have additional CSS classes based on the input type: `.gv-search-field-{input_type}` where `{input_type}` is:
    `search_all` (search everything text box), `link`, `date`, `checkbox` (list of checkboxes), `single_checkbox`, `text`, `radio`, `select`,
    `multiselect`, `date_range`, `entry_id`, `entry_date`
    - Added `gv-search-date-range` CSS class to containers that have date ranges
    - Moved `gv-search-box-links` CSS class from the `<p>` to the `<div>` container
    - Fixed: `<label>` `for` attribute was missing quotes
* Added:
    - `gravityview/edit_entry/form_fields` filter to modify the fields displayed in Edit Entry form
    - `gravityview/edit_entry/field_value_{field_type}` filter to change the value of an Edit Entry field for a specific field type
    - `gravityview/edit-entry/render/before` action, triggered before the Edit Entry form is rendered
    - `gravityview/edit-entry/render/after` action, triggered after the Edit Entry form is rendered
* Fixed: PHP Warning for certain hosting `open_basedir` configurations
* Added: `gravityview/delete-entry/delete-connected-post` Filter to modify behavior when entry is deleted. Return false to prevent posts from being deleted or trashed when connected entries are deleted or trashed. See `gravityview/delete-entry/mode` filter to modify the default behavior, which is "delete".
* Added: `gravityview/edit_entry/post_content/append_categories` filter to modify whether post categories should be added to or replaced?
* Added: `gravityview/common/get_form_fields` filter to modify fields used in the "Add Field" selector, View "Filters" dropdowns, and Search Bar
* Added: `gravityview/search/searchable_fields` filter to modify fields used in the Search Bar field dropdown
* Added: `GVCommon::send_email()`, a public alias of `GFCommon::send_email()`
* Added: `GravityView_Field_Notes` class, with lots of filters to modify output
* Added: `$field_value` parameter to `gravityview_get_field_label()` function and `GVCommon::get_field_label()` method
* Added: `$force` parameter to `GravityView_Plugin::frontend_actions()` to force including files
* Modified: Added second parameter `$entry` to `gravityview/delete-entry/trashed` and `gravityview/delete-entry/deleted` actions
* Fixed: An image with no `src` output a broken HTML `<img>` tag

= 1.16.5.1 on April 7 =

* Fixed: Edit Entry links didn't work

= 1.16.5 on April 6 =

* Fixed: Search Bar inputs not displaying for Number fields
* Fixed: Compatibility issue with [ACF](https://wordpress.org/plugins/advanced-custom-fields/) plugin when saving a View
* Fixed (for real this time): Survey field values weren't displaying in Edit Entry
* Tweak: Made it clearer when editing a View that GravityView is processing in the background
* Added: Chinese translation (thanks, Edi Weigh!)
* Updated: German translation (thanks, [@akwdigital](https://www.transifex.com/user/profile/akwdigital/)!)

__Developer Notes__

* Added: `gravityview/fields/custom/decode_shortcodes` filter to determine whether to process shortcodes inside Merge Tags in Custom Content fields. Off by default, for security reasons.
* Fixed: Potential fatal errors when activating GravityView if Gravity Forms isn't active
* Updated: Gamajo Template Loader to Version 1.2
* Verified compatibility with WordPress 4.5

= 1.16.4.1 on March 23 =
* Fixed: Major display issue caused by output buffering introduced in 1.16.4. Sorry!

= 1.16.4 on March 21 =
* Fixed: `[gravityview]` shortcodes sometimes not rendering inside page builder shortcodes
* Fixed: Individual date inputs (Day, Month, Year) always would show full date.
* Fixed: Quiz and Poll fields weren't displaying properly
* Fixed: Survey field CSS styles weren't enqueued properly when viewing survey results
* Fixed: Survey field values weren't displaying in Edit Entry. We hope you "likert" this update a lot ;-)
* Added: Option to set the search mode ("any" or "all") on the GravityView Search WordPress widget.
* Added: Option to show/hide "Show Answer Explanation" for Gravity Forms Quiz Addon fields
* Tweak: Don't show GravityView Approve Entry column in Gravity Forms Entries table if there are no entries
* Updated: Turkish translation. Thanks, [@suhakaralar](https://www.transifex.com/accounts/profile/suhakaralar/)!
* Tested and works with [Gravity Forms 2.0 Beta 1](https://www.gravityforms.com/gravity-forms-v2-0-beta-1-released/)

__Developer Notes:__

* Tweak: Updated `templates/fields/date.php` template to use new `GravityView_Field_Date::date_display()` method.
* Added `gv-widgets-no-results` and `gv-container-no-results` classes to the widget and View container `<div>`s. This will make it easier to hide empty View content and/or Widgets.
* Added: New action hooks when entry is deleted (`gravityview/delete-entry/deleted`) or trashed (`gravityview/delete-entry/trashed`).
* Added: Use the hook `gravityview/search/method` to change the default search method from `GET` to `POST` (hiding the search filters from the View url)
* Added: `gravityview/extension/search/select_default` filter to modify default value for Drop Down and Multiselect Search Bar fields.
* Added: `gravityview_get_input_id_from_id()` helper function to get the Input ID from a Field ID.

= 1.16.3 on February 28 =

* Fixed: Date range search not working
* Fixed: Display fields with calculation enabled on the Edit Entry view
* Fixed: Large images in a gallery not resizing (when using [.gv-gallery](https://docs.gravityview.co/article/247-create-a-gallery))
* Tweak: Start and end date in search are included in the results

__Developer Notes:__

* Added: `gravityview/approve_entries/bulk_actions` filter to modify items displayed in the Gravity Forms Entries "Bulk action" dropdown, in the "GravityView" `<optgroup>`
* Added: `gravityview/edit_entry/button_labels` filter to modify the Edit Entry view buttons labels (defaults: `Cancel` and `Update`)
* Added: `gravityview/approve_entries/add-note` filter to modify whether to add a note when the entry has been approved or disapproved (default: `true`)
* Fixed: Removed deprecated `get_currentuserinfo()` function usage

= 1.16.2.2 on February 17 =

* This fixes Edit Entry issues introduced by 1.16.2.1. If you are running 1.16.2.1, please update. Sorry for the inconvenience!

= 1.16.2.1 on February 16 =

* Fixed: Edit Entry calculation fields not being able to calculate values when the required fields weren't included in Edit Entry layout
* Fixed: Prevent Section fields from being searchable
* Fixed: Setting User Registration 3.0 "create" vs "update" feed type

= 1.16.2 on February 15 =

* Added: Support for Post Image field on the Edit Entry screen
* Added: Now use any Merge Tags as `[gravityview]` parameters
* Fixed: Support for User Registration Addon Version 3
* Fixed: Support for rich text editor for Post Body fields
* Fixed: Admin-only fields may get overwritten when fields aren't visible during entry edit by user (non-admin)
* Fixed: Address fields displayed hidden inputs
* Fixed: Merge Tag dropdown list can be too wide when field names are long
* Fixed: When sorting, recent entries disappeared from results
* Fixed: Searches that included apostrophes  or ampersands returned no results
* Fixed: Zero values not set in fields while in Edit Entry
* Fixed: Re-calculate fields where calculation is enabled after entry is updated
* Fixed: Warning message when Number fields not included in custom Edit Entry configurations
* Translation updates:
    - Bengali - thank you [@tareqhi](https://www.transifex.com/accounts/profile/tareqhi/) for 100% translation!
    - Turkish by [@dbalage](https://www.transifex.com/accounts/profile/dbalage/)


__Developer Notes:__

* Reminder: <strong>GravityView will soon require PHP 5.3</strong>
* Added: `gravityview/widgets/container_css_class` filter to modify widget container `<div>` CSS class
    - Added `gv-widgets-{zone}` class to wrapper (`{zone}` will be either `header` or `footer`)
* Fixed: Conflict with some plugins when `?action=delete` is processed in the Admin ([#624](https://github.com/gravityview/GravityView/issues/624), reported by [dcavins](https://github.com/dcavins))
* Fixed: Removed `icon` CSS class name from the table sorting icon links. Now just `gv-icon` instead of `icon gv-icon`.
* Fixed: "Clear" search link now set to `display: inline-block` instead of `display: block`
* Added: `gravityview/common/get_entry/check_entry_display` filter to disable validating whether to show entries or not against View filters
* Fixed: `GravityView_API::replace_variables` no longer requires `$form` and `$entry` arguments

= 1.16.1 on January 21 =

* Fixed: GravityView prevented Gravity Forms translations from loading
* Fixed: Field Width setting was visible in Edit Entry
* Fixed: Don't display embedded Gravity Forms forms when editing an entry in GravityView

__Developer Notes:__

* Added: `gravityview_excerpt_more` filter. Modify the "Read more" link used when "Maximum Words" setting is enabled and the output is truncated.
    * Removed: `excerpt_more` filter on `textarea.php` - many themes use permalink values to generate links.

= 1.16 on January 14 =
* Happy New Year! We have big things planned for GravityView in 2016, including a new View Builder. Stay tuned :-)
* Added: Merge Tags. [See all GravityView Merge Tags](https://docs.gravityview.co/article/76-merge-tags)
    * `{date_created}` The date an entry was created. [Read how to use it here](https://docs.gravityview.co/article/331-date-created-merge-tag).
    * `{payment_date}` The date the payment was received. Formatted using [the same modifiers](https://docs.gravityview.co/article/331-date-created-merge-tag) as `{date_created}`
    * `{payment_status}` The current payment status of the entry (ie "Processing", "Pending", "Active", "Expired", "Failed", "Cancelled", "Approved", "Reversed", "Refunded", "Voided")
    * `{payment_method}` The way the entry was paid for (ie "Credit Card", "PayPal", etc.)
    * `{payment_amount}` The payment amount, formatted as the currency (ie `$75.25`). Use `{payment_amount:raw}` for the un-formatted number (ie `75.25`)
    * `{currency}` The currency with which the entry was submitted (ie "USD", "EUR")
    * `{is_fulfilled}` Whether the order has been fulfilled. Displays "Not Fulfilled" or "Fulfilled"
    * `{transaction_id}` the ID of the transaction returned by the payment gateway
    * `{transaction_type}` Indicates the transaction type of the entry/order. "Single Payment" or "Subscription".
* Fixed: Custom merge tags not being replaced properly by GravityView
* Fixed: Connected form links were not visible in the Data Source metabox
* Fixed: Inaccurate "Key missing" error shown when license key is invalid
* Fixed: Search Bar could show "undefined" search fields when security key has expired. Now, a helpful message will appear.
* Tweak: Only show Add View button to users who are able to publish Views
* Tweak: Reduce the number of database calls by fetching forms differently
* Tweak: Only show license key notices to users who have capability to edit settings, and only on GravityView pages
* Tweak: Improved load time of Views screen in the admin
* Tweak: Make sure entry belongs to correct form before displaying
* Tweak: Removed need for one database call per displayed entry
* Translations, thanks to:
    - Brazilian Portuguese by [@marlosvinicius](https://www.transifex.com/accounts/profile/marlosvinicius.info/)
    - Mexican Spanish by [@janolima](https://www.transifex.com/accounts/profile/janolima/)

__Developer Notes:__

* New: Added `get_content()` method to some `GravityView_Fields` subclasses. We plan on moving this to the parent class soon. This allows us to not use `/templates/fields/` files for every field type.
* New: `GVCommon::format_date()` function formats entry and payment dates in more ways than `GFCommon::format_date`
* New: `gravityview_get_terms_choices()` function generates array of categories ready to be added to Gravity Forms $choices array
* New: `GVCommon::has_product_field()` method to check whether a form has product fields
* New: Added `add_filter( 'gform_is_encrypted_field', '__return_false' );` before fetching entries
* Added: `gv-container-{view id}` CSS class to `gv_container_class()` function output. This will be added to View container `<div>`s
* Added: `$group` parameter to `GravityView_Fields::get_all()` to get all fields in a specified group
* Added: `gravityview_field_entry_value_{field_type}_pre_link` filter to modify field values before "Show As Link" setting is applied
* Added: Second parameter `$echo` (boolean) to `gv_container_class()`
* Added: Use the `$is_sortable` `GravityView_Field` variable to define whether a field is sortable. Overrides using the  `gravityview/sortable/field_blacklist` filter.
* Fixed: `gv_container_class()` didn't return value
* Fixed: Don't add link to empty field value
* Fixed: Strip extra whitespace in `gravityview_sanitize_html_class()`
* Fixed: Don't output widget structural HTML if there are no configured widgets
* Fixed: Empty HTML `<h4>` label container output in List layout, even when "Show Label" was unchecked
* Fixed: Fetching the current entry can improperly return an empty array when using `GravityView_View->getCurrentEntry()` in DataTables extension
* Fixed: `gravityview/sortable/formfield_{form}_{field_id}` filter [detailed here](https://docs.gravityview.co/article/231-how-to-disable-the-sorting-control-on-one-table-column)
* Fixed: `gravityview/sortable/field_blacklist` filter docBlock fixed
* Tweak: Set `max-width: 50%` for `div.gv-list-view-content-image`
* Tweak: Moved `gv_selected()` to `helper-functions.php` from `class-api.php`

= 1.15.2 on December 3 =

* Fixed: Approval column not being added properly on the Form Entries screen for Gravity Forms 1.9.14.18+
* Fixed: Select, multi-select, radio, checkbox, and post category field types should use exact match search
* Fixed: Cannot delete entry notes from Gravity Forms Entry screen
* Fixed: Date Range search field label not working
* Fixed: Date Range searches did not include the "End Date" day
* Fixed: Support Port docs not working on HTTPS sites
* Fixed: When deleting an entry, only show "Entry Deleted" message for the deleted entry's View
* Fixed: "Open link in a new tab or window?" setting for Paragraph Text fields
* Fixed: Custom Labels not being used as field label in the View Configuration screen
    * Tweak: Custom Labels will be used as the field label, even when the "Show Label" checkbox isn't checked
* Tweak: Show available plugin updates, even when license is expired
* Tweak: Improve spacing of the Approval column on the Entries screen
* Tweak: Added support for new accessibility labels added in WordPress 4.4

__Developer Notes:__

* Fixed: Make `gravityview/fields/fileupload/link_atts` filter available when not using lightbox with File Uploads field
* Renamed files:
    - `includes/fields/class.field.php` => `includes/fields/class-gravityview-field.php`
    - `includes/class-logging.php` => `includes/class-gravityview-logging.php`
    - `includes/class-image.php` => `includes/class-gravityview-image.php`
    - `includes/class-migrate.php` => `includes/class-gravityview-migrate.php`
    - `includes/class-change-entry-creator.php` => `includes/class-gravityview-change-entry-creator.php`
* New: `gravityview/delete-entry/verify_nonce` Override Delete Entry nonce validation. Return true to declare nonce valid.
* New: `gravityview/entry_notes/add_note` filter to modify GravityView note properties before being added
* New: `gravityview_post_type_supports` filter to modify `gravityview` post type support values
* New: `gravityview_publicly_queryable` filter to modify whether Views be accessible using `example.com/?post_type=gravityview`. Default: Whether the current user has `read_private_gravityviews` capability (Editor or Administrator by default)

= 1.15.1 on October 27 =
* New: Use `{get}` Merge Tags as `[gravityview]` attributes
* Fixed: Edit Entry and Delete Entry links weren't working in DataTables
* Fixed: Some Gravity Forms Merge Tags weren't working, like `{embed_post:post_title}`
* Fixed: Display Checkbox and Radio field labels in the Search Bar
	* New: If you prefer how the searches looked before the labels were visible, you can set the "Label" for the search field to a blank space. That will hide the label.
	* Removed extra whitespace from search field `<label>`s
* Fixed: Update the required Gravity Forms version to 1.9.9.10
* Fixed: Section fields should not be affected by "Hide empty fields" View setting
* Fixed: Add ability to check post custom fields for `[gravityview]` shortcode. This fixes issues with some themes and page builder plugins.
* Fixed: Return type wasn't boolean for `has_gravityview_shortcode()` function
* Tweak: Improve notifications logic
	* Only show notices to users with appropriate capabilities
	* Allow dismissing all notices
	* Clear dismissed notices when activating the plugin
	* Fixed showing notice to enter license key
* Tweak: Added previously-supported `{created_by:roles}` Merge Tag to available tags dropdown
* Tweak: Allow overriding `gravityview_sanitize_html_class()` function
* Tweak: Make `GravityView_Merge_Tags::replace_get_variables()` method public
* Tweak: Rename `GravityView_Merge_Tags::_gform_replace_merge_tags()` method `GravityView_Merge_Tags::replace_gv_merge_tags()` for clarity

= 1.15 on October 15 =
* Added: `{get}` Merge Tag that allows passing data via URL to be safely displayed in Merge Tags. [Learn how this works](https://docs.gravityview.co/article/314-the-get-merge-tag).
	- Example: When adding `?first-name=Floaty` to a URL, the Custom Content `My name is {get:first-name}` would be replaced with `My name is Floaty`
* Added: GravityView Capabilities: restrict access to GravityView functionality to certain users and roles. [Learn more](https://docs.gravityview.co/article/311-gravityview-capabilities).
	- Fixed: Users without the ability to create Gravity Forms forms are able to create a new form via "Start Fresh"
	- Only add the Approve Entries column if user has the `gravityview_moderate_entries` capability (defaults to Editor role or higher)
	- Fixed: Contributors now have access to the GravityView "Getting Started" screen
* Added: `[gv_entry_link]` shortcode to link directly to an entry. [Learn more](https://docs.gravityview.co/article/287-edit-entry-and-delete-entry-shortcodes).
	- Existing `[gv_delete_entry_link]` and `[gv_edit_entry_link]` shortcodes will continue to work
* Added: Ability to filter View by form in the Admin. [Learn more](https://docs.gravityview.co/article/313-the-views-list-on-the-dashboard).
* Added: Option to delete GravityView data when the plugin is uninstalled, then deleted. [Learn more](https://docs.gravityview.co/article/312-how-to-delete-the-gravityview-data-when-the-plugin-is-uninstalled).
* Added: New support "Beacon" to easily search documentation and ask support questions
* Added: Clear search button to the Search Widget (WP widget)
* Fixed: `number_format()` PHP warning on blank Number fields
* Fixed: `{created_by}` merge tags weren't being escaped using `esc_html()`
* Fixed: Checkmark icons weren't always available when displaying checkbox input field
* Fixed: When "Shorten Link Display" was enabled for Website fields, "Link Text" wasn't respected
* Fixed: Only process "Create" Gravity Forms User Registration Addon feeds, by default the user role and the user display name format persist
* Fixed: Error with List field  `Call to undefined method GF_Field::get_input_type()`
* Fixed: BuddyPress/bbPress `bbp_setup_current_user()` warning
* Fixed: `gravityview_is_admin_page()` wasn't recognizing the Settings page as a GravityView admin page
* Fixed: Custom Content Widgets didn't replace Merge Tags
* Fixed: PHP Warnings
* Fixed: WordPress Multisite fatal error when Gravity Forms not Network Activated
* Tweak: Don't show Data Source column in Views screen to users who don't have permissions to see any of the data anyway
* Tweak: Entry notes are now created using `GravityView_Entry_Notes` class
* Tweak: Improved automated code testing
* Tweak: Added `gravityview/support_port/display` filter to enable/disable displaying Support Port
* Tweak: Added `gravityview/support_port/show_profile_setting` filter to disable adding the Support Port setting on User Profile pages
* Tweak: Removed `gravityview/admin/display_live_chat` filter
* Tweak: Removed `gravityview_settings_capability` filter
* Tweak: Escape form name in dropdowns

= 1.14.2 & 1.14.3 on September 17 =
* Fixed: Issue affecting Gravity Forms User Registration Addon. Passwords were being reset when an user edited their own entry.

= 1.14.1 on September 16 =
* Fixed: Error with older versions of Maps Premium View

= 1.14 on September 16 =
* Added: Search Bar now supports custom label text
* Added: Show the value of a single column of a "Multiple Columns" List field
* Added: Sorting by time now works. Why is this "Added" and not "Fixed"? Because Gravity Forms doesn't natively support sorting by time!
* Added: Display the roles of the entry creator by using `{created_by:roles}` Merge Tag
* Fixed: Field containers were being rendered even when empty
* Fixed: Widgets were not being displayed when using page builders and themes that pre-process shortcodes
* Fixed: Don't show "Width %" setting when in Single Entry configuration
* Fixed: Error in extension class that assumes GravityView is active
* Fixed: Add check for `{all_fields_display_empty}` Gravity Forms merge tag
* Fixed: Hide metabox until View Data Source is configured
* Fixed: Search Bar "Link" input type wasn't highlighting properly based on the value of the filter
* Fixed: Improved speed of getting users for Search Bar and GravityView Search Widgets with "Submitted by" fields, and in the Edit Entry screen (the Change Entry Creator dropdown)
* Fixed: Conflict with other icon fonts in the Dashboard
* Fixed: Allow HTML in Source URL "Link Text" field setting
* Fixed: Gravity Forms User Registration Addon conflicts
	- When editing an entry, an user's roles and display name were reset to the Addon's feed configuration settings
	- Users receive "Password Updated" emails in WordPress 4.3+, even if the password wasn't changed
* Fixed: Prevent sorting by List fields, which aren't sortable due to their data storage method
* Tweak: Support for plugin banner images in the plugin changelog screen
* Tweak: Updated default Search Bar configuration to be a single input with "Search Everything"
* Tweak: Sort user dropdown by display name instead of username
* Tweak: Reduce size of AJAX responses
* Tweak: Add "Template" column to the All Views list table - now you can better see what template is being used
* Tweak: Remove redundant close icon for field and widget settings
* Tweak: When adding notes via GravityView, set the note type to `gravityview` to allow for better searchability
* Added: Automated code testing
* Updated: Bengali translation by [@tareqhi](https://www.transifex.com/accounts/profile/tareqhi/). Thank you!

= 1.13.1 on August 26 =
* Fixed: Potential XSS security issue. **Please update.**
* Fixed: The cache was not being reset properly for entry changes, including:
	- Starring/unstarring
	- Moving to/from the trash
	- Changing entry owner
	- Being marked as spam
* Fixed: Delete entry URL not properly passing some parameters (only affecting pages with multiple `[gravityview]` shortcodes)
* Added: `gravityview/delete-entry/mode` filter. When returning "trash", "Delete Entry" moves entries to the trash instead of permanently deleting them.
* Added: `gravityview/admin/display_live_chat` filter to disable live chat widget
* Added: `gravityview/delete-entry/message` filter to modify the "Entry Deleted" message content
* Tweak: Improved license activation error handling by linking to relevant account functions
* Tweak: Added settings link to plugin page actions
* Tweak: Improved code documentation
* Updated Translations:
	- Bengali translation by [@tareqhi](https://www.transifex.com/accounts/profile/tareqhi/)
	- Turkish translation by [@suhakaralar](https://www.transifex.com/accounts/profile/suhakaralar/)
* New: Released a new [GravityView Codex](http://codex.gravityview.co) for developers

= 1.13 on August 20 =
* Fixed: Wildcard search broken for Gravity Forms 1.9.12+
* Fixed: Edit Entry validation messages not displaying for Gravity Forms 1.9.12+
* Added: Number field settings
	- Format number: Display numbers with thousands separators
	- Decimals: Precision of the number of decimal places. Leave blank to use existing precision.
* Added: `detail` parameter to the `[gravityview]` shortcode. [Learn more](https://docs.gravityview.co/article/73-using-the-shortcode#detail-parameter)
* Added: `context` parameter to the `[gvlogic]` shortcode to show/hide content based on current mode (Multiple Entries, Single Entry, Edit Entry). [Learn more](https://docs.gravityview.co/article/252-gvlogic-shortcode#context)
* Added: Allow to override the entry saved value by the dynamic populated value on the Edit Entry view using the `gravityview/edit_entry/pre_populate/override` filter
* Added: "Edit View" link in the Toolbar when on an embedded View screen
* Added: `gravityview_is_hierarchical` filter to enable defining a Parent View
* Added: `gravityview/merge_tags/do_replace_variables` filter to enable/disable replace_variables behavior
* Added: `gravityview/edit_entry/verify_nonce` filter to override nonce validation in Edit Entry
* Added: `gravityview_strip_whitespace()` function to strip new lines, tabs, and multiple spaces and replace with single spaces
* Added: `gravityview_ob_include()` function to get the contents of a file using combination of `include()` and `ob_start()`
* Fixed: Edit Entry link not showing for non-admins when using the DataTables template
* Fixed: Cache wasn't being used for `get_entries()`
* Fixed: Extension class wasn't properly checking requirements
* Fixed: Issue with some themes adding paragraphs to Javascript tags in the Edit Entry screen
* Fixed: Duplicated information in the debugging logs
* Updated: "Single Entry Title" and "Back Link Label" settings now support shortcodes, allowing for you to use [`[gvlogic]`](https://docs.gravityview.co/article/252-gvlogic-shortcode)
* Updated: German and Portuguese translations

= 1.12 on August 5 =
* Fixed: Conflicts with Advanced Filter extension when using the Recent Entries widget
* Fixed: Sorting icons were being added to List template fields when embedded on the same page as Table templates
* Fixed: Empty Product fields would show a string (", Qty: , Price:") instead of being empty. This prevented "Hide empty fields" from working
* Fixed: When searching on the Entry Created date, the date used GMT, not blog timezone
* Fixed: Issue accessing settings page on Multisite
* Fixed: Don't show View post types if GravityView isn't valid
* Fixed: Don't redirect to the List of Changes screen if you've already seen the screen for the current version
* Fixed: When checking license status, the plugin can now fix PHP warnings caused by other plugins that messed up the requests
* Fixed: In Multisite, only show notices when it makes sense to
* Added: `gravityview/common/sortable_fields` filter to override which fields are sortable
* Tweak: Extension class added ability to check for required minimum PHP versions
* Tweak: Made the `GravityView_Plugin::$theInstance` private and renamed it to `GravityView_Plugin::$instance`. If you're a developer using this, please use `GravityView_Plugin::getInstance()` instead.
* Updated: French translation

= 1.11.2 on July 22 =
* Fixed: Bug when comparing empty values with `[gvlogic]`
* Fixed: Remove extra whitespace when comparing values using `[gvlogic]`
* Modified: Allow Avada theme Javascript in "No-Conflict Mode"
* Updated: French translation

= 1.11.1 on July 20 =
* Added: New filter hook to customise the cancel Edit Entry link: `gravityview/edit_entry/cancel_link`
* Fixed: Extension translations
* Fixed: Dropdown inputs with long field names could overflow field and widget settings
* Modified: Allow Genesis Framework CSS and Javascript in "No-Conflict Mode"
* Updated: Danish translation (thanks [@jaegerbo](https://www.transifex.com/accounts/profile/jaegerbo/)!) and German translation

= 1.11 on July 15 =
* Added: GravityView now updates WordPress user profiles when an entry is updated while using the Gravity Forms User Registration Add-on
* Fixed: Removed User Registration Add-on validation when updating an entry
* Fixed: Field custom class not showing correctly on the table header
* Fixed: Editing Time fields wasn't displaying saved value
* Fixed: Conflicts with the date range search when search inputs are empty
* Fixed: Conflicts with the Other Entries field when placing a search:
    - Developer note: the filter hook `gravityview/field/other_entries/args` was replaced by "gravityview/field/other_entries/criteria". If you are using this filter, please [contact support](mailto:support@gravityview.co) before updating so we can help you transition
* Updated: Turkish translation (thanks [@suhakaralar](https://www.transifex.com/accounts/profile/suhakaralar/)!) and Mexican translation (thanks [@jorgepelaez](https://www.transifex.com/accounts/profile/jorgepelaez/)!)

= 1.10.1 on July 2 =
* Fixed: Edit Entry link and Delete Entry link in embedded Views go to default view url
* Fixed: Duplicated fields on the Edit Entry view
* Fixed: Warning on bulk edit

= 1.10 on June 26 =
* Update: Due to the new Edit Entry functionality, GravityView now requires Gravity Forms 1.9 or higher
* Fixed: Editing Hidden fields restored
* Fixed: Edit Entry and Delete Entry may not always show in embedded Views
* Fixed: Search Bar "Clear" button Javascript warning in Internet Explorer
* Fixed: Edit Entry styling issues with input sizes. Edit Entry now uses 100% Gravity Forms styles.
* Added: `[gv_edit_entry_link]` and `[gv_delete_entry_link]` shortcodes. [Read how to use them](https://docs.gravityview.co/article/287-edit-entry-and-delete-entry-shortcodes)

= 1.9.1 on June 24 =
* Fixed: Allow "Admin Only" fields to appear in Edit Entry form
	- New behavior: If the Edit Entry tab isn't configured in GravityView (which means all fields will be shown by default), GravityView will hide "Admin Only" fields from being edited by non-administrators. If the Edit Entry tab is configured, then GravityView will use the field settings in the configuration, overriding Gravity Forms settings.
* Tweak: Changed `gravityview/edit-entry/hide-product-fields` filter to `gravityview/edit_entry/hide-product-fields` for consistency

= 1.9 on June 23 =
* Added: Edit Entry now takes place in the Gravity Forms form layout, not in the previous layout. This means:
	- Edit Entry now supports Conditional Logic - as expected, fields will show and hide based on the form configuration
	- Edit Entry supports [Gravity Forms CSS Ready Classes](https://docs.gravityforms.com/list-of-css-ready-classes/) - the layout you have configured for your form will be used for Edit Entry, too.
	- If you customized the CSS of your Edit Entry layout, **you will need to update your stylesheet**. Sorry for the inconvenience!
	- If visiting an invalid Edit Entry link, you are now provided with a back link
	- Product fields are now hidden by default, since they aren't editable. If you want to instead display the old message that "product fields aren't editable," you can show them using the new `gravityview/edit_entry/hide-product-fields` filter
* Added: Define column widths for fields in each field's settings (for Table and DataTable View Types only)
* Added: `{created_by}` Merge Tag that displays information from the creator of the entry ([learn more](https://docs.gravityview.co/article/281-the-createdby-merge-tag))
* Added: Edit Entry field setting to open link in new tab/window
* Added: CSS classes to the Update/Cancel/Delete buttons ([learn more](https://docs.gravityview.co/article/63-css-guide#edit-entry))
* Fixed: Shortcodes not processing properly in DataTables Extension
* Tweak: Changed support widget to a Live Chat customer support and feedback form widget

= 1.8.3 on June 12 =
* Fixed: Missing title and subtitle field zones on `list-single.php` template

= 1.8.2 on June 10 =
* Fixed: Error on `list-single.php` template

= 1.8.1 on June 9 =
* Added: New search filter for Date fields to allow searching over date ranges ("from X to Y")
* Updated: The minimum required version of Gravity Forms is now 1.8.7. **GravityView will be requiring Gravity Forms 1.9 soon.** Please update Gravity Forms if you are running an older version!
* Fixed: Conflicts with [A-Z Filter Extension](https://gravityview.co/extensions/a-z-filter/) and View sorting due to wrong field mapping
* Fixed: The "links" field type on the GravityView WordPress search widget was opening the wrong page
* Fixed: IE8 Javascript error when script debugging is on. Props, [@Idealien](https://github.com/Idealien). [Issue #361 on Github](https://github.com/katzwebservices/GravityView/issues/361)
* Fixed: PHP warning when trashing entries. [Issue #370 on Github](https://github.com/katzwebservices/GravityView/issues/370)
* Tweak: Updated the `list-single.php`, `table-body.php`, `table-single.php` templates to use `GravityView_View->getFields()` method

= 1.8 on May 26 =
* View settings have been consolidated to a single location. [Learn more about the new View Settings layout](https://docs.gravityview.co/article/275-view-settings).
* Added: Custom Link Text in Website fields
* Added: Poll Addon GravityView widget
* Added: Quiz Addon support: add Quiz score fields to your View configuration
* Added: Possibility to search by entry creator on Search Bar and Widget
* Fixed: `[gvlogic]` shortcode now properly handles comparing empty values.
    * Use `[gvlogic if="{example} is=""]` to determine if a value is blank.
    * Use `[gvlogic if="{example} isnot=""]` to determine if a value is not blank.
    * See "Matching blank values" in the [shortcode documentation](https://docs.gravityview.co/article/252-gvlogic-shortcode)
* Fixed: Sorting by full address. Now defaults to sorting by city. Use the `gravityview/sorting/address` filter to modify what data to use ([here's how](https://gist.github.com/zackkatz/8b8f296c6f7dc99d227d))
* Fixed: Newly created entries cannot be directly accessed when using the custom slug feature
* Fixed: Merge Tag autocomplete hidden behind the Field settings (did you know you can type `{` in a field that has Merge Tags enabled and you will get autocomplete?)
* Fixed: For sites not using [Permalinks](http://codex.wordpress.org/Permalinks), the Search Bar was not working for embedded Views
* Tweak: When GravityView is disabled, only show "Could not activate the Extension; GravityView is not active." on the Plugins page
* Tweak: Added third parameter to `gravityview_widget_search_filters` filter that passes the search widget arguments
* Updated Translations:
    - Italian translation by [@Lurtz](https://www.transifex.com/accounts/profile/Lurtz/)
	- Bengali translation by [@tareqhi](https://www.transifex.com/accounts/profile/tareqhi/)
    - Danish translation by [@jaegerbo](https://www.transifex.com/accounts/profile/jaegerbo/)

= 1.7.6.2 on May 12 =
* Fixed: PHP warning when trying to update an entry with the approved field.
* Fixed: Views without titles in the "Connected Views" dropdown would appear blank

= 1.7.6.1 on May 7 =
* Fixed: Pagination links not working when a search is performed
* Fixed: Return false instead of error if updating approved status fails
* Added: Hooks when an entry approval is updated, approved, or disapproved:
    - `gravityview/approve_entries/updated` - Approval status changed (passes $entry_id and status)
    - `gravityview/approve_entries/approved` - Entry approved (passes $entry_id)
    - `gravityview/approve_entries/disapproved` - Entry disapproved (passes $entry_id)

= 1.7.6 on May 5 =
* Added WordPress Multisite settings page support
    - By default, settings aren't shown on single blogs if GravityView is Network Activated
* Fixed: Security vulnerability caused by the usage of `add_query_arg` / `remove_query_arg`. [Read more about it](https://blog.sucuri.net/2015/04/security-advisory-xss-vulnerability-affecting-multiple-wordpress-plugins.html)
* Fixed: Not showing the single entry when using Advanced Filter (`ANY` mode) with complex fields types like checkboxes
* Fixed: Wrong width for the images in the list template (single entry view)
* Fixed: Conflict with the "The Events Calendar" plugin when saving View Advanced Filter configuration
* Fixed: When editing an entry in the frontend it gets unapproved when not using the approve form field
* Added: Option to convert text URI, www, FTP, and email addresses on a paragraph field in HTML links
* Fixed: Activate/Check License buttons weren't properly visible
* Added: `gravityview/field/other_entries/args` filter to modify arguments used to generate the Other Entries list. This allows showing other user entries from any View, not just the current view
* Added: `gravityview/render/hide-empty-zone` filter to hide empty zone. Use `__return_true` to prevent wrapper `<div>` from being rendered
* Updated Translations:
	- Bengali translation by [@tareqhi](https://www.transifex.com/accounts/profile/tareqhi/)
	- Turkish translation by [@suhakaralar](https://www.transifex.com/accounts/profile/suhakaralar/)
	- Hungarian translation by [@Darqebus](https://www.transifex.com/accounts/profile/Darqebus/)

= 1.7.5.1 on April 10 =
* Fixed: Path issue with the A-Z Filters Extension

= 1.7.5 on April 10 =
* Added: `[gvlogic]` Shortcode - allows you to show or hide content based on the value of merge tags in Custom Content fields! [Learn how to use the shortcode](https://docs.gravityview.co/article/252-gvlogic-shortcode).
* Fixed: White Screen error when license key wasn't set and settings weren't migrated (introduced in 1.7.4)
* Fixed: No-Conflict Mode not working (introduced in 1.7.4)
* Fixed: PHP notices when visiting complex URLs
* Fixed: Path to plugin updater file, used by Extensions
* Fixed: Extension global settings layout improved (yet to be implemented)
* Tweak: Restructure plugin file locations
* Updated: Dutch translation by [@erikvanbeek](https://www.transifex.com/accounts/profile/erikvanbeek/). Thanks!

= 1.7.4.1 on April 7 =
* Fixed: Fatal error when attempting to view entry that does not exist (introduced in 1.7.4)
* Updated: Turkish translation by [@suhakaralar](https://www.transifex.com/accounts/profile/suhakaralar/). Thanks!

= 1.7.4 on April 6 =
* Modified: The List template is now responsive! Looks great on big and small screens.
* Fixed: When editing an entry in the frontend it gets unapproved
* Fixed: Conflicts between the Advanced Filter extension and the Single Entry mode (if using `ANY` mode for filters)
* Fixed: Sorting by full name. Now sorts by first name by default.
    * Added `gravityview/sorting/full-name` filter to sort by last name ([see how](https://gist.github.com/zackkatz/cd42bee4f361f422824e))
* Fixed: Date and Time fields now properly internationalized (using `date_i18n` instead of `date`)
* Added: `gravityview_disable_change_entry_creator` filter to disable the Change Entry Creator functionality
* Modified: Migrated to use Gravity Forms settings
* Modified: Updated limit to 750 users (up from 300) in Change Entry Creator dropdown.
* Confirmed WordPress 4.2 compatibility
* Updated: Dutch translation (thanks, [@erikvanbeek](https://www.transifex.com/accounts/profile/erikvanbeek/)!)

= 1.7.3 on March 25 =
* Fixed: Prevent displaying a single Entry that doesn't match configured Advanced Filters
* Fixed: Issue with permalink settings needing to be re-saved after updating GravityView
* Fixed: Embedding entries when not using permalinks
* Fixed: Hide "Data Source" metabox links in the Screen Options tab in the Admin
* Added: `gravityview_has_archive` filter to enable View archive (see all Views by going to [sitename.com]/view/)
* Added: Third parameter to `GravityView_API::entry_link()` method:
    * `$add_directory_args` *boolean* True: Add URL parameters to help return to directory; False: only include args required to get to entry
* Tweak: Register `entry` endpoint even when not using rewrites
* Tweak: Clear `GravityView_View->_current_entry` after the View is displayed (fixes issue with Social Sharing Extension, coming soon!)
* Added: Norwegian translation (thanks, [@aleksanderespegard](https://www.transifex.com/accounts/profile/aleksanderespegard/)!)

= 1.7.2 on March 18 =
* Added: Other Entries field - Show what other entries the entry creator has in the current View
* Added: Ability to hide the Approve/Reject column when viewing Gravity Forms entries ([Learn how](https://docs.gravityview.co/article/248-how-to-hide-the-approve-reject-entry-column))
* Fixed: Missing Row Action links for non-View types (posts, pages)
* Fixed: Embedded DataTable Views with `search_value` not filtering correctly
* Fixed: Not possible to change View status to 'Publish'
* Fixed: Not able to turn off No-Conflict mode on the Settings page (oh, the irony!)
* Fixed: Allow for non-numeric search fields in `gravityview_get_entries()`
* Fixed: Social icons displaying on GravityView settings page
* Tweak: Improved Javascript & PHP speed and structure

= 1.7.1 on March 11 =
* Fixed: Fatal error on the `list-body.php` template

= 1.7 on March 10 =
* Added: You can now edit most Post Fields in Edit Entry mode
    - Supports Post Content, Post Title, Post Excerpt, Post Tags, Post Category, and most Post Custom Field configurations ([Learn more](https://docs.gravityview.co/article/245-editable-post-fields))
* Added: Sort Table columns ([read how](https://docs.gravityview.co/article/230-how-to-enable-the-table-column-sorting-feature))
* Added: Post ID field now available - shows the ID of the post that was created by the Gravity Forms entry
* Fixed: Properly reset `$post` after Live Post Data is displayed
* Tweak: Display spinning cursor while waiting for View configurations to load
* Tweak: Updated GravityView Form Editor buttons to be 1.9 compatible
* Added: `gravityview/field_output/args` filter to modify field output settings before rendering
* Fixed: Don't show date field value if set to Unix Epoch (1/1/1970), since this normally means that in fact, no date has been set
* Fixed: PHP notices when choosing "Start Fresh"
* Fixed: If Gravity Forms is installed using a non-standard directory name, GravityView would think it wasn't activated
* Fixed: Fixed single entry links when inserting views with `the_gravityview()` template tag
* Updated: Portuguese translation (thanks, Luis!)
* Added: `gravityview/fields/email/javascript_required` filter to modify message displayed when encrypting email addresses and Javascript is disabled
* Added: `GFCommon:js_encrypt()` method to encrypt text for Javascript email encryption
* Fixed: Recent Entries widget didn't allow externally added settings to save properly
* Fixed: Delete Entry respects previous pagination and sorting
* Tweak: Updated View Presets to have improved Search Bar configurations
* Fixed: `gravityview/get_all_views/params` filter restored (Modify Views returned by the `GVCommon::get_all_views()` method)
* GravityView will soon require Gravity Forms 1.9 or higher. If you are running Gravity Forms Version 1.8.x, please update to the latest version.

= 1.6.2 on February 23 =
* Added: Two new hooks in the Custom Content field to enable conditional logic or enable `the_content` WordPress filter which will trigger the Video embed ([read how](https://docs.gravityview.co/article/227-how-can-i-transform-a-video-link-into-a-player-using-the-custom-content-field))
* Fixed: Issue when embedding multiple DataTables views in the same page
* Tweak: A more robust "Save View" procedure to prevent losing field configuration on certain browsers
* Updated Translations:
	- Bengali translation by [@tareqhi](https://www.transifex.com/accounts/profile/tareqhi/)
	- Turkish translation by [@suhakaralar](https://www.transifex.com/accounts/profile/suhakaralar/)

= 1.6.1 on February 17 =
* Added: Allow Recent Entries to have an Embed Page ID
* Fixed: # of Recent Entries not saving
* Fixed: Link to Embed Entries how-to on the Welcome page
* Fixed: Don't show "Please select View to search" message until Search Widget is saved
* Fixed: Minor Javascript errors for new WordPress Search Widget
* Fixed: Custom template loading from the theme directory
* Fixed: Adding new search fields to the Search Bar widget in the Edit View screen
* Fixed: Entry creators can edit their own entries in Gravity Forms 1.9+
* Fixed: Recent Entries widget will be hidden in the Customizer preview until View ID is configured
* Tweak: Added Floaty icon to Customizer widget selectors
* Updated: Hungarian, Norwegian, Portuguese, Swedish, Turkish, and Spanish translations (thanks to all the translators!)

= 1.6 on February 12 =
* Our support site has moved to [docs.gravityview.co](https://docs.gravityview.co). We hope you enjoy the improved experience!
* Added: GravityView Search Widget - Configure a WordPress widget that searches any of your Views. [Read how to set it up](https://docs.gravityview.co/article/222-the-search-widget)
* Added: Duplicate View functionality allows you to clone a View from the All Views screen. [Learn more](https://docs.gravityview.co/article/105-how-to-duplicate-or-copy-a-view)
* Added: Recent Entries WordPress Widget - show the latest entries for your View. [Learn more](https://docs.gravityview.co/article/223-the-recent-entries-widget)
* Added: Embed Single Entries - You can now embed entries in a post or page! [See how](https://docs.gravityview.co/article/105-how-to-duplicate-or-copy-a-view)
* Fixed: Fatal errors caused by Gravity Forms 1.9.1 conflict
* Fixed: Respect Custom Input Labels added in Gravity Forms 1.9
* Fixed: Edit Entry Admin Bar link
* Fixed: Single Entry links didn't work when previewing a draft View
* Fixed: Edit entry validation hooks not running when form has multiple pages
* Fixed: Annoying bug where you would have to click Add Field / Add Widget buttons twice to open the window
* Added: `gravityview_get_link()` function to standardize generating HTML anchors
* Added: `GravityView_API::entry_link_html()` method to generate entry link HTML
* Added: `gravityview_field_entry_value_{$field_type}` filter to modify the value of a field (in `includes/class-api.php`)
* Added: `field_type` key has been added to the field data in the global `$gravityview_view->field_data` array
* Added: `GravityView_View_Data::maybe_get_view_id()` method to determine whether an ID, post content, or object passed to it is a View or contains a View shortcode.
* Added: Hook to customise the text message "You have attempted to view an entry that is not visible or may not exist." - `gravityview/render/entry/not_visible`
* Added: Included in hook `gravityview_widget_search_filters` the labels for search all, entry date and entry id.
* Tweak: Allow [WordPress SEO](http://wordpress.org/plugins/wordpress-seo/) scripts and styles when in "No Conflict Mode"
* Fixed: For Post Dynamic Data, make sure Post ID is set
* Fixed: Make sure search field choices are available before displaying field

= 1.5.4 on January 29, 2015 =
* Added: "Hide View data until search is performed" setting - only show the Search Bar until a search is entered
* Added: "Clear" button to your GravityView Search Bar - allows easy way to remove all searches & filters
* Added: You can now add Custom Content GravityView Widgets (not just fields) - add custom text or HTMLin the header or footer of a View
* Added: `gravityview/comments_open` filter to modify whether comments are open or closed for GravityView posts (previously always false)
* Added: Hook to filter the success Edit Entry message and link `gravityview/edit_entry/success`
* Added: Possibility to add custom CSS classes to multiple view widget wrapper ([Read how](https://gravityview.co/support/documentation/204144575/))
* Added: Field option to enable Live Post Data for Post Image field
* Fixed: Loading translation files for Extensions
* Fixed: Edit entry when embedding multiple views for the same form in the same page
* Fixed: Conflicts with Advanced Filter extension when embedding multiple views for the same form in the same page
* Fixed: Go Back link on embedded single entry view was linking to direct view url instead of page permalink
* Fixed: Searches with quotes now work properly
* Tweak: Moved `includes/css/`, `includes/js/` and `/images/` folders into `/assets/`
* Tweak: Improved the display of the changelog (yes, "this is *so* meta!")
* Updated: Swedish translation - thanks, [@adamrehal](https://www.transifex.com/accounts/profile/adamrehal/)
* Updated: Hungarian translation - thanks, [@Darqebus](https://www.transifex.com/accounts/profile/Darqebus/) (a new translator!) and [@dbalage](https://www.transifex.com/accounts/profile/dbalage/)

= 1.5.3 on December 22 =
* Fixed: When adding more than 100 fields to the View some fields weren't saved.
* Fixed: Do not set class tickbox for non-images files
* Fixed: Display label "Is Fulfilled" on the search bar
* Fixed: PHP Notice with Gravity Forms 1.9 and PHP 5.4+
* Tested with Gravity Forms 1.9beta5 and WordPress 4.1
* Updated: Turkish translation by [@suhakaralar](https://www.transifex.com/accounts/profile/suhakaralar/) and Hungarian translation by [@dbalage](https://www.transifex.com/accounts/profile/dbalage/). Thanks!

= 1.5.2 on December 11 =
* Added: Possibility to show the label of Dropdown field types instead of the value ([learn more](https://gravityview.co/support/documentation/202889199/ "How to display the text label (not the value) of a dropdown field?"))
* Fixed: Sorting numeric columns (field type number)
* Fixed: View entries filter for Featured Entries extension
* Fixed: Field options showing delete entry label
* Fixed: PHP date formatting now keeps backslashes from being stripped
* Modified: Allow license to be defined in `wp-config.php` ([Read how here](https://gravityview.co/support/documentation/202870789/))
* Modified: Added `$post_id` parameter as the second argument for the `gv_entry_link()` function. This is used to define the entry's parent post ID.
* Modified: Moved `GravityView_API::get_entry_id_from_slug()` to `GVCommon::get_entry_id_from_slug()`
* Modified: Added second parameter to `gravityview_get_entry()`, which forces the ability to fetch an entry by ID, even if custom slugs are enabled and `gravityview_custom_entry_slug_allow_id` is false.
* Updated Translations:
	- Bengali translation by [@tareqhi](https://www.transifex.com/accounts/profile/tareqhi/)
	- Romanian translation by [@ArianServ](https://www.transifex.com/accounts/profile/ArianServ/)
	- Mexican Spanish translation by [@jorgepelaez](https://www.transifex.com/accounts/profile/jorgepelaez/)

= 1.5.1 on December 2 =

* Added: Delete Entry functionality!
	- New "User Delete" setting allows the user who created an entry to delete it
	- Adds a "Delete" link in the Edit Entry form
	- Added a new "Delete Link" Field to the Field Picker
* Fixed: DataTables Extension hangs when a View has Custom Content fields
* Fixed: Search Bar - When searching on checkbox field type using multiselect input not returning results
* Fixed: Search Bar - supports "Match Any" search mode by default ([learn more](https://gravityview.co/support/documentation/202722979/ "How do I modify the Search mode?"))
* Fixed: Single Entry View title when view is embedded
* Fixed: Refresh the results cache when an entry is deleted or is approved/disapproved
* Fixed: When users are created using the User Registration Addon, the resulting entry is now automatically assigned to them
* Fixed: Change cache time to one day (from one week) so that Edit Link field nonces aren't invalidated
* Fixed: Incorrect link shortening for domains when it is second-level (for example, `example.co.uk` or `example.gov.za`)
* Fixed: Cached directory link didn't respect page numbers
* Fixed: Edit Entry Admin Bar link wouldn't work when using Custom Entry Slug
* Added: Textarea field now supports an option to trim the number of words shown
* Added: Filter to alter the default behaviour of wrapping images (or image names) with a link to the content object ([learn more](https://gravityview.co/support/documentation/202705059/ "Read the support doc for the filter"))
* Updated: Portuguese translation (thanks [@luistinygod](https://www.transifex.com/accounts/profile/luistinygod/)), Mexican translation (thanks, [@jorgepelaez](https://www.transifex.com/accounts/profile/jorgepelaez/)), Turkish translation (thanks [@suhakaralar](https://www.transifex.com/accounts/profile/suhakaralar/))

= 1.5 on November 12 =
* Added: New "Edit Entry" configuration
	- Configure which fields are shown when editing an entry
	- Set visibility for the fields (Entry Creator, Administrator, etc.)
	- Set custom edit labels
* Fixed: Single entry view now respects View settings
	- If an entry isn't included in View results, the single entry won't be available either
	- If "Show Only Approved" is enabled, prevent viewing of unapproved entries
	- Respects View filters, including those added by the Advanced Filtering extension
* Fixed: Single entry Go back button context on Embedded Views
* Fixed: Delete signature fields in Edit Entry (requires the Gravity Forms Signature Addon)
* Fixed: Gravity Forms tooltip translations being overridden
* Added: Choose to open the link from a website field in the same window (field option)
* Updated: Spanish (Mexican) translation by [@jorgepelaez](https://www.transifex.com/accounts/profile/jorgepelaez/), Dutch translation by [@erikvanbeek](https://www.transifex.com/accounts/profile/erikvanbeek/) and [@leooosterloo](https://www.transifex.com/accounts/profile/leooosterloo/), Turkish translation by [@suhakaralar](https://www.transifex.com/accounts/profile/suhakaralar/)

= 1.4 on October 28 =
* Added: Custom entry slug capability. Instead of `/entry/123`, you can now use entry values in the URL, like `/entry/{company name}/` or `/entry/{first name}-{last name}/`. Requires some customization; [learn more here](https://gravityview.co/support/documentation/202239919)
* Fixed: GravityView auto-updater script not showing updates
* Fixed: Edit Entry when a form has required Upload Fields
* Fixed: "Return to Directory" link not always working for sites in subdirectories
* Fixed: Broken links to single entries when viewing paginated results
* Fixed: Loaded field configurations when using "Start Fresh" presets
* Fixed: Searches ending in a space caused PHP warning
* Fixed: Custom "Edit Link Text" settings respected
* Fixed: Don't rely on Gravity Forms code for escaping query
* Fixed: When multiple Views are displayed on a page, Single Entry mode displays empty templates.
* Fixed: PHP error when displaying Post Content fields using Live Data for a post that no longer is published
* Tweak: Search Bar "Links" Input Type
	- Make link bold when filter is active
	- Clicking on an active filter removes the filter
* Tweak: Fixed updates for Multisite installations
* Modified: Now you can override which post a single entry links to. For example, if a shortcode is embedded on a home page and you want single entries to link to a page with an embedded View, not the View itself, you can pass the `post_id` parameter. This accepts the ID of the page where the View is embedded.
* Modified: Added `$add_pagination` parameter to `GravityView_API::directory_link()`
* Added: Indonesian translation (thanks, [@sariyanta](https://www.transifex.com/accounts/profile/sariyanta/))!
* Updated: Swedish translation 100% translated - thanks, [@adamrehal](https://www.transifex.com/accounts/profile/adamrehal/)!
* Updated: Dutch translation (thanks, [@leooosterloo](https://www.transifex.com/accounts/profile/leooosterloo/))!

= 1.3 on October 13 =
* Speed improvements - [Learn more about GravityView caching](https://gravityview.co/support/documentation/202827685/)
	- Added caching functionality that saves results to be displayed
	- Automatically clean up expired caches
	- Reduce number of lookups for where template files are located
	- Store the path to the permalink for future reference when rendering a View
	- Improve speed of Gravity Forms fetching field values
* Modified: Allow `{all_fields}` and `{pricing_fields}` Merge Tags in Custom Content field. [See examples of how to use these fields](https://gravityview.co/support/documentation/201874189/).
* Fixed: Message restored when creating a new View
* Fixed: Searching advanced input fields
* Fixed: Merge Tags available immediately when adding a new field
* Fixed: Issue where jQuery Cookie script wouldn't load due to `mod_security` issues. [Learn more here](http://docs.woothemes.com/document/jquery-cookie-fails-to-load/)
* Fixed (hopefully): Auto-updates for WordPress Multisite
* Fixed: Clicking overlay to close field/widget settings no longer scrolls to top of page
* Fixed: Make sure Gravity Forms scripts are added when embedding Gravity Forms shortcodes in a Custom Field
* Fixed: Remove double images of Floaty in the warning message when GravityView is disabled
* Fixed: PHP warnings related to Section field descriptions
* Fixed: When using an advanced input as a search field in the Search Bar, the label would always show the parent field's label (Eg: "Address" when it should have shown "City")
	- Added: `gravityview_search_field_label` filter to allow modifying search bar labels
* Fixed: Field label disappears on closing settings if the field title is empty
* Fixed: Sub-fields retain label after opening field settings in the View Configuration
* Modified: Allow passing an array of form IDs to `gravityview_get_entries()`
* Tweak: If the View hasn't been configured yet, don't show embed shortcode in Publish metabox
* Tweak: Add version info to scripts and styles to clear caches with plugin updates
* Added: Swedish translation (thanks, [@adamrehal](https://www.transifex.com/accounts/profile/adamrehal/))!
* Updated: Spanish (Mexican) translation by, [@jorgepelaez](https://www.transifex.com/accounts/profile/jorgepelaez/), Dutch translation by [@erikvanbeek](https://www.transifex.com/accounts/profile/erikvanbeek/), and Turkish translation by [@suhakaralar](https://www.transifex.com/accounts/profile/suhakaralar/)
* Updated: Changed Turkish language code from `tr` to `tr_TR` to match WordPress locales

= 1.2 on October 8 =
* Added: New Search Bar!
	- No longer check boxes in each field to add a field to the search form
	- Add any searchable form fields, not just fields added to the View
	- Easy new drag & drop way to re-order fields
	- Horizontal and Vertical layouts
	- Choose how your search fields are displayed (if you have a checkbox field, for example, you can choose to have a drop-down, a multiselect field, checkboxes, radio buttons, or filter links)
	- Existing search settings will be migrated over on upgrade
* Added: "Custom Content" field type
	- Insert arbitrary text or HTML in a View
	- Supports shortcodes (including Gravity Forms shortcodes)!
* Added: Support for Gravity Forms Section & HTML field types
* Added: Improved textarea field support. Instead of using line breaks, textareas now output with paragraphs.
	- Added new `/templates/fields/textarea.php` file
* Added: A new File Upload field setting. Force uploads to be displayed as links and not visually embedded by checking the "Display as a Link" checkbox.
* Added: Option to disable "Map It" link for the full Address field.
	- New `gravityview_get_map_link()` function with `gravityview_map_link` filter. To learn how to modify the map link, [refer to this how-to article](https://gravityview.co/support/documentation/201608159)
	- The "Map It" string is now translatable
* Added: When editing a View, there are now links in the Data Source box to easily access the Form: edit form, form entries, form settings and form preview
* Added: Additional information in the "Add Field" or "Add Widget" picker (also get details about an item by hovering over the name in the View Configuration)
* Added: Change Entry Creator functionality. Easily change the creator of an entry when editing the entry in the Gravity Forms Edit Entry page
	- If you're using the plugin downloaded from [the how-to page](https://gravityview.co/support/documentation/201991205/), you can de-activate it
* Modified: Changed translation textdomain to `gravityview` instead of `gravity-view`
* Modified: Always show label by default, regardless of whether in List or Table View type
* Modified: It's now possible to override templates on a Form ID, Post ID, and View ID basis. This allows custom layouts for a specific View, rather than site-wide. See "Template File Hierarchy" in [the override documentation](http://gravityview.co/support/documentation/202551113/) to learn more.
* Modified: File Upload field output no longer run through `wpautop()` function
* Modified: Audio and Video file uploads are now displayed using WordPress' built-in [audio](http://codex.wordpress.org/Audio_Shortcode) and [video](http://codex.wordpress.org/Video_Shortcode) shortcodes (requires WordPress 3.6 or higher)
	- Additional file type support
	- Added `gravityview_video_settings` and `gravityview_audio_settings` filters to modify the parameters passed to the shortcode
* Fixed: Shortcode attributes not overriding View defaults
* Fixed: Uploading and deleting files works properly in Edit Entry mode
* Fixed: Configurations get truncated when configuring Views with many fields
* Fixed: Empty `<span class="gv-field-label">` tags no longer output
	- Modified: `gv_field_label()` no longer returns the label with a trailing space. Instead, we use the `.gv-field-label` CSS class to add spacing using CSS padding.
* Fixed: Conflict with Relevanssi plugin
* Fixed: If a date search isn't valid, remove the search parameter so it doesn't cause an error in Gravity Forms
* Fixed: Email field was displaying label even when email was empty.
* Settings page improvements
	- When changing the license value and saving the form, GravityView now re-checks the license status
	- Improved error messages
	- Made license settings translatable
* Modified: Added support for Gravity Forms "Post Image" field captions, titles, and descriptions.
* Updated list of allowed image formats to include `.bmp`, `.jpe`, `.tiff`, `.ico`
* Modified: `/templates/fields/fileupload.php` file - removed the logic for how to output the different file types and moved it to the `gravityview_get_files_array()` function in `includes/class-api.php`
* Modified: `gv_value()` no longer needs the `$field` parameter
* Tweak: Fixed email setting description text.
* Tweak: Don't show Entry Link field output on single entry
* Tweak: Improved Javascript performance in the Admin
* Tweak: "Custom Label" is now shown as the field title in View Configuration
* Tweak: Fixed "Left Footer" box not properly cleared
* Tweak: Show warning if the Directory plugin is running
* Tweak: Use icon font in Edit Entry mode for the download/delete file buttons. Now stylable using `.gv-edit-entry-wrapper .dashicons` CSS class.
* Updated: Turkish translation by [@suhakaralar](https://www.transifex.com/accounts/profile/suhakaralar/), Dutch translation by [@leooosterloo](https://www.transifex.com/accounts/profile/leooosterloo/), Portuguese translation by [@luistinygod](https://www.transifex.com/accounts/profile/luistinygod/)

= 1.1.6 on September 8 =
* Fixed: Approve / Disapprove all entries using Gravity Forms bulk edit entries form (previously, only visible entries were affected)
* Added: Email field settings
	- Email addresses are now encrypted by default to prevent scraping by spammers
	- Added option to display email plaintext or as a link
	- Added subject and body settings: when the link is clicked, you can choose to have these values pre-filled
* Added: Source URL field settings, including show as a link and custom link text
* Added: Signature field improvements (when using the Gravity Forms Signature Add-on) - now shows full size
* Fixed: Empty truncated URLs no longer get shown
* Fixed: License Activation works when No-Conflict Mode is enabled
* Fixed: When creating a new View, "View Type" box was visible when there were no existing Gravity Forms
* Fixed: Fields not always saving properly when adding lots of fields with the "Add All Fields" button
* Fixed: Recognizing single entry when using WordPress "Default" Permalink setting
* Fixed: Date Created field now respects the blog's timezone setting, instead of using UTC time
* Fixed: Edit Entry issues
	* Fixed form validation errors when a scheduled form has expired and also when a form has reached its entry limit
	* Fixed PHP warning messages when editing entries
	* When an Edit Entry form is submitted and there are errors, the submitted values stay in the form; the user won't need to fill in the form again.
* Fixed: Product sub-fields (Name, Quantity & Price) displayed properly
* Fixed: Empty entry display when using Job Board preset caused by incorrect template files being loaded
* Fixed: Files now can be deleted when a non-administrator is editing an entry
* Fixed: PHP Notices on Admin Views screen for users without edit all entries capabilities
* Modified: Added ability to customize and translate the Search Bar's date picker. You can now fully customize the date picker.
	* Added: Full localization for datepicker calendar (translate the days of the week, month, etc)
	* Modified: Changed year picker to +/- 5 years instead of +20/-100
* Tweak: Enabled Merge Tags for Table view "Custom CSS Class" field settings
* Tweak: In the Edit View screen, show a link icon when a field is being used as a link to the Single Entry mode
* Tweak: Added helper text when a new form is created by GravityView
* Tweak: Renamed "Description" drop zone to "Other Fields" to more accurately represent use
* Tweak: Remove all fields from a zone by holding down the Alt key while clicking the remove icon

#### Developers

* Modified: `template/fields/date_created.php` file
* Added: `gravityview_date_created_adjust_timezone` filter to disable timezone support and use UTC (returns boolean)
* Added: `get_settings()` and `get_setting()` methods to the `GravityView_Widget` class. This allows easier access to widget settings.
* Modified: Added `gravityview_js_localization` filter to add Javascript localization
* Added: `gravityview_datepicker_settings` filter to modify the datepicker settings using the setting names from the [jQuery DatePicker options](http://api.jqueryui.com/datepicker/)
* Modified: `gravityview_entry_class` filter to modify the CSS class for each entry wrapper
* Modified: Added `gravityview_widget_search_filters` filter to allow reordering search filters, so that they display in a different order in search widget
* Modified: Addded `gravityview_default_page_size` filter to modify default page size for Views (25 by default)
* Modified: Added actions to the `list-body.php` template file:
	- `gravityview_list_body_before`: Before the entry output
	- `gravityview_entry_before`: Inside the entry wrapper
	- `gravityview_entry_title_before`, `gravityview_entry_title_after`: Before and after the entry title and subtitle output
	- `gravityview_entry_content_before`, `gravityview_entry_content_after`: Before and after the entry content area (image and description zones)
	- `gravityview_entry_footer_before`, `gravityview_entry_footer_after`: Before and after the entry footer
	- `gravityview_entry_after`: Before the entry wrapper closing tag
	- `gravityview_list_body_after`: After entry output
* Modified: Added `gravityview_get_entry_ids()` function to fetch array of entry IDs (not full entry arrays) that match a search result
* Tweak: Removed duplicate `GravityView_frontend::hide_field_check_conditions()` and `GravityView_frontend::filter_fields()` methods
* Modified: Added `get_cap_choices()` method to be used for fetching GravityView roles array

= 1.1.5 =
* Added: "Edit" link in Gravity Forms Entries screen
* Fixed: Show tooltips when No Conflict Mode is enabled
* Fixed: Merge Vars for labels in Single Entry table layouts
* Fixed: Duplicate "Edit Entry" fields in field picker
* Fixed: Custom date formatting for Date Created field
* Fixed: Searching full names or addresses now works as expected
* Fixed: Custom CSS classes are now added to cells in table-based Views
* Updated: Turkish translation by [@suhakaralar](https://www.transifex.com/accounts/profile/suhakaralar/)
* Tweak: Redirect to Changelog instead of Getting Started if upgrading

= 1.1.4 =
* Fixed: Sort & Filter box not displaying
* Fixed: Multi-select fields now display as drop-down field instead of text field in the search bar widget
* Fixed: Edit Entry now compatibile with Gravity Forms forms when "No Duplicates" is enabled
* Added: `gravityview_field_output()` function to generate field output.
* Added: `gravityview_page_links_args` filter to modify the Page Links widget output. Passes standard [paginate_links()](http://codex.wordpress.org/Function_Reference/paginate_links) arguments.
* Modified: `list-body.php` and `list-single.php` template files - field output are now generated using the `gravityview_field_output()` function

= 1.1.3 =
* Fixed: Fatal error on activation when running PHP 5.2
* Fixed: PHP notice when in No-Conflict mode

= 1.1.2 =
* Added: Extensions framework to allow for extensions to auto-update
* Fixed: Entries not displaying in Visual Composer plugin editor
* Fixed: Allow using images as link to entry
* Fixed: Updated field layout in Admin to reflect actual layout of listings (full-width title and subtitle above image)
* Fixed: Editing entry updates the Approved status
* Fixed: When trying to access an entry that doesn't exist (it had been permanently deleted), don't throw an error
* Fixed: Default styles not being enqueued when embedded using the shortcode (fixes vertical pagination links)
* Fixed: Single entry queries were being run twice
* Fixed: Added Enhanced Display style in Edit Entry mode
* Modified: How single entries are accessed; now allows for advanced filtering. Converted `gravityview_get_entry()` to use `GFAPI::get_entries()` instead of `GFAPI::get_entry()`
* Modified: Form ID can be 0 in `gravityview_get_entries()`
* Modified: Improved Edit Entry styling
* Modified: Convert to using `GravityView_View_Data::get_default_args()` instead of duplicating the settings arrays. Used for tooltips, insert shortcode dialog and View metaboxes.
* Modified: Add a check for whether a view exists in `GravityView_View_Data::add_view()`
* Modified: Convert `GravityView_Admin_Views::render_select_option()` to use the key as the value and the value as the label instead of using associative array with `value` and `label` keys.
* Translation updates - thank you, everyone!
	* Romanian translation by [@ArianServ](https://www.transifex.com/accounts/profile/ArianServ/)
	* Finnish translation by [@harjuja](https://www.transifex.com/accounts/profile/harjuja/)
	* Spanish translation by [@jorgepelaez](https://www.transifex.com/accounts/profile/jorgepelaez/)

= 1.1.1 =
* __We fixed license validation and auto-updates__. Sorry for the inconvenience!
* Added: View Setting to allow users to edit only entries they created.
* Fixed: Could not edit an entry with Confirm Email fields
* Fixed: Field setting layouts not persisting
* Updated: Bengali translation by [@tareqhi](https://www.transifex.com/accounts/profile/tareqhi/)
* Fixed: Logging re-enabled in Admin
* Fixed: Multi-upload field button width no longer cut off
* Tweak: Added links to View Type picker to live demos of presets.
* Tweak: Added this "List of Changes" tab.

= 1.1 =
* Refactored (re-wrote) View data handling. Now saves up to 10 queries on each page load.
* Fixed: Infinite loop for rendering `post_content` fields
* Fixed: Page length value now respected for DataTables
* Fixed: Formatting of DataTables fields is now processed the same way as other fields. Images now work, for example.
* Modified: Removed redundant `gravityview_hide_empty_fields` filters
* Fixed/Modified: Enabled "wildcard" search instead of strict search for field searches.
* Added: `gravityview_search_operator` filter to modify the search operator used by the search.
* Added: `gravityview_search_criteria` filter to modify all search criteria before being passed to Gravity Forms
* Added: Website Field setting to display shortened link instead of full URL
* Fixed: Form title gets replaced properly in merge tags
* Modified: Tweaked preset templates

= 1.0.10 =
* Added: "Connected Views" in the Gravity Forms Toolbar. This makes it simple to see which Views are using the current form as a data source.
* Fixed: Edit Entry link in Multiple Entries view

= 1.0.9 on July 18 =
* Added: Time field support, with date format default and options
* Added: "Event Listings" View preset
* Added: "Show Entry On Website" Gravity Forms form button. This is meant to be an opt-in checkbox that the user sees and can control, unlike the "Approve/Reject" button, which is designed for adminstrators to manage approval.
* Modified: Improved horizontal search widget layout
* Modified: Improved "Start Fresh" and "Switch View" visual logic when Starting Fresh and switching forms
* Fixed: Single Entry showing 404 errors
* Fixed: PHP notice on WooCommerce pages
* Fixed: Don't display empty date/time value
* Fixed: Only show Edit Entry link to logged-in users
* Fixed: Re-enabled "Minimum Gravity Forms Version" error message
* Updated: Dutch translation by [@leooosterloo](https://www.transifex.com/accounts/profile/leooosterloo/) (100% coverage, thank you!)
* Tweak: Added "Preview" link to Data Source
* Modified: Created new `class-post-types.php` include file to handle post type & URL rewrite actions.

= 1.0.8.1 on July 17 =
* Fixed: DataTables
	- Restored pageSize
	- Prevented double-initilization
	- FixedHeader & FixedColumns work (now prevent scrolling)
	- Changed default Scroller height from 400 to 500px
* Fixed: Filtering by date
* Fixed: PHP warning in `gv_class()`
* Fixed: Debug Bar integration not printing Warnings
* Removed settings panel tracking script

= 1.0.7 & 1.0.8 on July 17 =
* __Edit Entry__ - you can add an Edit Entry link using the "Add Field" buttons in either the Multiple Entries or Single Entry tab.
	- For now, if the user has the ability to edit entries in Gravity Forms, they’ll be able to edit entries in GravityView. Moving forward, we'll be adding refined controls over who can edit which entries.
	- It supports modifying existing Entry uploads and the great Multiple-File Upload field.
* Modified: Approved Entry functionality
	* Approve/Reject Entries now visible on all forms, regardless of whether the form has an "Approved" field.
	* The Approved field now supports being renamed
* Added: Very cool DataTables extensions:
	* Scroller: dynamically load in new entries as you scroll - no need for pagination)
	* TableTools: Export your entries to CSV and PDF
	* FixedHeader: As you scroll a large DataTable result, the headers of the table stay at the top of the screen. Also, FixedColumns, which does the same for the main table column.
* Added: Shortcodes for outputting Widgets such as pagination and search. Note: they only work on embedded views if the shortcode has already been processed. This is going to be improved.
* Added: Search form fields now displayed horizontally by default.
* Added: Easy links to "Edit Form", "Settings" and "Entries" for the Data Source Gravity Forms form in the All Views admin screen
* Added: Integration with the [Debug Bar](http://wordpress.org/plugins/debug-bar/) plugin - very helpful for developers to see what's going on behind the scenes.
* Fixed: Insert View embed code.
* Fixed: Now supports View shortcodes inside other shortcodes (such as `[example][gravityview][/example]`)
* Fixed: Conflict with WordPress SEO OpenGraph meta data generators
* Fixed: Enforced image max-width so images don't spill out of their containers
* Fixed: Sanitized "Custom Class" field setting values to make sure the HTML doesn't break.
* Fixed: Search field with "default" permalink structure
* Fixed: 1.0.8 fixes an issue accessing single entries that was introduced in 1.0.7
* Modified: Updated `GravityView_Admin_Views::is_gravityview_admin_page()` to fetch post if not yet set.
* Modified: Enabled merge tags in Custom Class field settings
* Modified: Set margin and padding to `0` on pagination links to override theme conflicts
* Modified: Updated `gv_class()` calls to pass form and entry fields to allow for merge tags
* Modified: Default visibility capabilities: added "Can View/Edit Gravity Forms Entries" as options
* Modified: Added custom `class` attribute sanitizer function
`gravityview_sanitize_html_class`
* Tweak: Improved the Embed View form layout
* Tweak: Hide "Switch View" button when already choosing a view
* Tweak: Moved shortcode hint to Publish metabox and added ability to easily select the text
* Tweak: Added tooltips to fields in the View editor
* Tweak: Remove WordPress SEO score calculation on Views
* Tweak: Use `$User->ID` instead of `$User->id` in Name fields
* Tweak: Added tooltip capability to field settings by using `tooltip` parameter. Uses the Gravity Forms tooltip array key.
* Translation updates - thank you, everyone! The # of strings will stay more stable once the plugin's out of beta :-)
	* Added: Portuguese translation by [@luistinygod](https://www.transifex.com/accounts/profile/luistinygod/) - thanks!
	* Updated: Bengali translation by [@tareqhi](https://www.transifex.com/accounts/profile/tareqhi/)
	* Updated: Turkish translation by [@suhakaralar](https://www.transifex.com/accounts/profile/suhakaralar/)
	* Updated: Dutch translation by [@leooosterloo](https://www.transifex.com/accounts/profile/leooosterloo/)
	* If you'd like to contribute translations, [please sign up here](https://www.transifex.com/projects/p/gravityview/).


= 1.0.6 on June 26 =
* Fixed: Fatal error when Gravity Forms is inactive
* Fixed: Undefined index for `id` in Edit View
* Fixed: Undefined variable: `merge_class`
* Fixed: Javascript error when choosing a Start Fresh template. (Introduced by the new Merge Tags functionality in 1.0.5)
* Fixed: Merge Tags were available in Multiple Entries view for the Table layout
* Fixed: Remove Merge Tags when switching forms
* Fixed: That darn settings gear showing up when it shouldn't
* Fixed: Disappearing dialog when switching forms
* Fixed: Display of Entry Link field
* Fixed: Per-field settings weren't working
	* Added: "Link to the post" setting for Post fields
	* Added: "Use live post data" setting for Post fields. Allows you to use the current post information (like title, tags, or content) instead of the original submitted data.
	* Added: Link to category or tag setting for Post Categories and Post Tags fields
	* Added: "Link Text" setting for the Entry Link field
* Modified: Moved admin functionality into new files
	- AJAX calls now live in `class-ajax.php`
	- Metaboxes now live in `class-metabox.php`
* Tweak: Updated change forms dialog text
* Tweak: Removed "use as search filter" from Link to Entry field options
* Translation updates.
	* Added: French translation by [@franckt](https://www.transifex.com/accounts/profile/franckt/) - thanks!
	* Updated: Bengali translation by [@tareqhi](https://www.transifex.com/accounts/profile/tareqhi/)
	* Updated: Turkish translation by [@suhakaralar](https://www.transifex.com/accounts/profile/suhakaralar/)
	* If you'd like to contribute translations, [please sign up here](https://www.transifex.com/projects/p/gravityview/).

= 1.0.5 =
* Added: Lightbox for images (in View Settings metabox)
* Added: Merge Tags - You can now modify labels and settings using dynamic text based on the value of a field. (requires Gravity Forms 1.8.6 or higher)
* Added: Customize the return to directory link anchor text (in the View Settings metabox, under Single Entry Settings)
* Added: Set the title for the Single Entry
* Added: Choose whether to hide empty fields on a per-View basis
* Improved: DataTables styling now set to `display` by default. Can be overridden by using the filter `gravityview_datatables_table_class`
* Improved: Speed!
	* Added `form` item to global `$gravityview_view` data instead of looking it up in functions. Improves `gv_value()` and `gv_label()` speed.
	* Added `replace_variables()` method to `GravityView_API` to reduce time to process merge tags by checking if there are any curly brackets first.
* Improved: "No Views found" text now more helpful for getting started.
* Fixed: Approve Entries column not displaying when clicking Forms > Entries link in admin menu
* Fixed: Field Settings gear no longer showing for widgets without options
* Fixed: Added Gravity Forms minimum version notice when using < 1.8
* Fixed: Column "Data Source" content being displayed in other columns

= 1.0.4 =
* Added: __DataTables integration__ Created a new view type for existing forms that uses the [DataTables](http://datatables.net) script.
We're just getting started with what can be done with DataTables. We'll have much more cool stuff like [DataTables Extensions](http://datatables.net/extensions/index).
* Added: "Add All Fields" option to bottom of the "Add Field" selector
* Added: Per-field-type options structure to allow for different field types to override default Field Settings
	* Added: Choose how to display User data. In the User field settings, you can now choose to display the "Display Name", username, or ID
	* Added: Custom date format using [PHP date format](https://www.php.net//manual/en/function.date.php) available for Entry Date and Date fields
	* Fixed: Default setting values working again
	* Fixed: Field type settings now working
* Added: `search_field` parameter to the shortcode. This allows you to specify a field ID where you want the search performed (The search itself is defined in `search_value`)
* Added: [Using the Shortcode](https://docs.gravityview.co/article/73-using-the-shortcode) help article
* Added: Data Source added to the Views page
* Fixed: Field labels escaping issue (`It's an Example` was displaying as `It\'s an Example`)
* Fixed: Settings "gear" not showing when adding a new field
* Fixed: Sorting issues
	- Remove the option to sort by composite fields like Name, Address, Product; Gravity Forms doesn't process those sort requests properly
	- Remove List and Paragraph fields from being sortable
	- Known bug: Price fields are sorted alphabetically, not numerically. For example, given $20,000, $2,000 and $20, Gravity Forms will sort the array like this: $2,000, $20, $20,000. We've filed a bug report with Gravity Forms.
* Improved: Added visibility toggles to some Field Settings. For example, if the "Show Label" setting is not checked, then the "Custom Label" setting is hidden.
* Modified how data is sent to the template: removed the magic methods getter/setters setting the `$var` variable - not data is stored directly as object parameters.
* Added many translations. Thanks everyone!
	* Bengali translation by [@tareqhi](https://www.transifex.com/accounts/profile/tareqhi/)
	* German translation by [@seschwarz](https://www.transifex.com/accounts/profile/seschwarz/)
	* Turkish translation by [@suhakaralar](https://www.transifex.com/accounts/profile/suhakaralar/)
	* Dutch translation by [@leooosterloo](https://www.transifex.com/accounts/profile/leooosterloo/)
	* If you'd like to contribute translations, [please sign up here](https://www.transifex.com/projects/p/gravityview/). Thanks again to all who have contributed!

= 1.0.3 =
* Added: Sort by field, sort direction, Start & End date now added to Post view
	- Note: When using the shortcode, the shortcode settings override the View settings.
* Fixed: Fatal errors caused by Gravity Forms not existing.
* Added a setting for Support Email - please make sure your email is accurate; otherwise we won't be able to respond to the feedback you send
* Fixed: Custom CSS classes didn't apply to images in list view
* Improved Settings layout
* Tweak: Hide WordPress SEO, Genesis, and WooThemes metaboxes until a View has been created
* Tweak: Field layout improvements; drag-and-drop works smoother now
* Tweak: Add icon to Multiple Entries / Single Entry tabs
* Tweak: Dialog boxes now have a backdrop
* Fixed: Don't show field/widget settings link if there are no settings (like on the Show Pagination Info widget)
* Fixed: Security warning by the WordFence plugin: it didn't like a line in a sample entry data .csv file
* Fixed: Don't show welcome screen on editing the plugin using the WordPress Plugin Editor
* Tweak: Close "Add Field" and "Add Widget" boxes by pressing the escape key
* Added: Hungarian translation. Thanks, [@dbalage](https://www.transifex.com/accounts/profile/dbalage/)!
* Added: Italian translation. Thanks, [@ClaraDiGennaro](https://www.transifex.com/accounts/profile/ClaraDiGennaro/)
* If you'd like to contribute translations, [please sign up here](https://www.transifex.com/projects/p/gravityview/).

= 1.0.2 =
* Added: Show Views in Nav menu builder
* Fixed: "Add Fields" selector no longer closes when clicking to drag the scrollbar
* Fixed: Issue affecting Gravity Forms styles when Gravity Forms' "No Conflict Mode" is enabled
* Fixed: Footer widget areas added back to Single Entry views using Listing layout
* Changed the look and feel of the Add Fields dialog and field settings. Let us know what you think!

= 1.0.1 =
* Added: "Getting Started" link to the Views menu
* Fixed: Fatal error for users with Gravity Forms versions 1.7 or older
* Fixed: Entries in trash no longer show in View
* Tweak: When modifying the "Only visible to logged in users with role" setting, if choosing a role other than "Any", check the checkbox.
* Tweak: `gravityview_field_visibility_caps` filter to add/remove capabilities from the field dropdowns
* Added: Translation files. If you'd like to contribute translations, [please sign up here](https://www.transifex.com/projects/p/gravityview/).

= 1.0 =

* Liftoff!

== Upgrade Notice ==

= 1.0.1 =
* Added: "Getting Started" link to the Views menu
* Fixed: Fatal error for users with Gravity Forms versions 1.7 or older
* Fixed: Entries in trash no longer show in View
* Tweak: When modifying the "Only visible to logged in users with role" setting, if choosing a role other than "Any", check the checkbox.
* Tweak: `gravityview_field_visibility_caps` filter to add/remove capabilities from the field dropdowns
* Added: Translation files. If you'd like to contribute translations, [please sign up here](https://www.transifex.com/projects/p/gravityview/).

= 1.0 =

* Liftoff!<|MERGE_RESOLUTION|>--- conflicted
+++ resolved
@@ -23,10 +23,6 @@
 
 = develop =
 
-<<<<<<< HEAD
-* Added: Custom Content now supports syntax highlighting, making it much easier to write HTML
-	- To disable, click on the Users sidebar menu, select Profile. Check the box labeled "Disable syntax highlighting when editing code" and save your profile
-=======
 * Ready for Gravity Forms 2.5!
 * New: Brand-new lightbox script, now using [Fancybox](http://fancyapps.com/fancybox/3/). It's fast, it's beautiful, and mobile-optimized.
 	- Fixes issue with Gravity Forms images not loading in lightboxes due to secure URLs
@@ -44,7 +40,6 @@
 * Added: Better support for the Consent field
 * Improved layout of the Manage Add-Ons screen
 	- Improved: Add `?cache` to the Manage Add-Ons screen to refresh access after upgrading a license
->>>>>>> b7c42487
 * Added: A dropdown in the "All Views" screen to filter Views by the layout (Table, List, DataTables, DIY, Map, etc.)
 * Added: Export entries in TSV format by adding `/tsv/` to the View URL
 * Fixed: Updating an entry associated with an unactivated user (Gravity Forms User Registration) would also change entry creator's information

--- conflicted
+++ resolved
@@ -24,15 +24,12 @@
 = develop =
 
 #### 🚀 Added
-<<<<<<< HEAD
+* Added a new setting to the File Upload field to disable secure download URLs for images, audio, and video files. This greatly improves performance.
 * New `lightbox` attribute for the `[gv_entry_link]` shortcode to open the link in a lightbox.
-	- Supports `action` attribute values: `read`, `edit`
+  - Supports `action` attribute values: `read`, `edit`.
 
 #### ✨ Improved
 * Security of the `[gv_entry_link]` shortcode.
-=======
-* Added a new setting to the File Upload field to disable secure download URLs for images, audio, and video files. This greatly improves performance.
->>>>>>> 6d983991
 
 #### 🐛 Fixed
 * Range filter applied to the Date Created field returned incorrect results when only a start date was entered.
@@ -43,8 +40,6 @@
 * Filters for customizing secure download bypass behavior:
   - `gk/gravityview/fields/fileupload/secure-links/bypass` controls bypass per field/View/user;
   - `gk/gravityview/fields/fileupload/secure-links/allowed-extensions` customizes allowed file types.
-
-#### 💻 Developer Updates
 * Deprecated `GravityView_Entry_Link_Shortcode` class. Use `GV\Shortcodes\gv_entry_link` instead.
 
 = 2.44 on August 21, 2025 =

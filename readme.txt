--- conflicted
+++ resolved
@@ -33,11 +33,9 @@
 
 #### 🐛 Fixed
 * Range filter applied to the Date Created field returned incorrect results when only a start date was entered.
-<<<<<<< HEAD
-* In some complex situations a File Upload field would not show existing images on the Edit Entry Form.
-=======
 * Field filter form in the View editor now properly filters accented characters (e.g., typing "e" now matches "é").
 * Approval-related notifications no longer fire when saving an entry if the Approve Entries field remains unchanged; notifications now send only when the approval status actually changes (applies to Edit Entry, front‑end approval, admin bulk actions, and merge‑tag approval updates).
+* In some complex situations a File Upload field would not show existing images on the Edit Entry Form.
 
 #### 💻 Developer Updates
 * Filters for customizing secure download bypass behavior:
@@ -47,7 +45,6 @@
 
 #### 💻 Developer Updates
 * Deprecated `GravityView_Admin_Notices` class in favour of the new notices functionality provided by Foundation.
->>>>>>> 75d3e18f
 
 = 2.44 on August 21, 2025 =
 

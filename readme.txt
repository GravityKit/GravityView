--- conflicted
+++ resolved
@@ -20,20 +20,17 @@
 
 == Changelog ==
 
-<<<<<<< HEAD
-= 1.16.3 =
-
-* Fixed: Date range search not working
+= 1.16.3 on February 28 =
+
+* Fixed: Date range search not working properly
 * Fixed: Display fields with calculation enabled on the Edit Entry view
 * Tweak: Start and end date in search are included in the results
-=======
 * Fixed: Large images in a gallery not resizing (when using [.gv-gallery](http://docs.gravityview.co/article/247-create-a-gallery))
 
 __Developer Notes:__
 
 * Added: `gravityview/approve_entries/bulk_actions` filter to modify items displayed in the Gravity Forms Entries "Bulk action" dropdown, in the "GravityView" `<optgroup>`
 * Added: `gravityview/edit_entry/button_labels` filter to modify the Edit Entry view buttons labels (defaults: `Cancel` and `Update`)
->>>>>>> 540d9537
 
 = 1.16.2.2 on February 17 =
 

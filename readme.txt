--- conflicted
+++ resolved
@@ -23,11 +23,8 @@
 
 = develop =
 
-<<<<<<< HEAD
+* Fixed: Fatal error on some hosts due to a conflict with one of the plugin dependencies (psr/log)
 * Fixed: PHP 8.1 notices
-=======
-* Fixed: Fatal error on some hosts due to a conflict with one of the plugin dependencies (psr/log)
->>>>>>> 39d4fe50
 
 = 2.16.2 on December 14, 2022 =
 

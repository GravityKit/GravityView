=== GravityView ===
Tags: gravity forms, directory, gravity forms directory
Requires at least: 4.7
Tested up to: 6.2
Requires PHP: 7.2.0
Stable tag: trunk
Contributors: The GravityKit Team
License: GPL 3 or higher

Beautifully display and edit your Gravity Forms entries.

== Description ==

Beautifully display your Gravity Forms entries. Learn more on [gravitykit.com](https://www.gravitykit.com).

== Installation ==

1. Upload plugin files to your plugins folder, or install using WordPress' built-in Add New Plugin installer
2. Activate the plugin
3. Follow the instructions

== Changelog ==

<<<<<<< HEAD
= 2.18.4 on August 24, 2023 =

* Added: A "Direct Access" summary in the Publish box in the View editor, making it easy to see and modify whether a View is directly accessible
* Improved: Introduced a gear icon to the editor tabs that brings you directly to the Settings metabox
* Improved: After saving, Views now remember the last active tab in the Settings metabox
* Updated: The video on the Getting Started page
* Fixed: Addressed a fatal error caused by providing an incorrect parameter type to a WordPress function
=======
= 2.18.5 on September 1, 2023 =

* Fixed: Fatal error caused by GravityView version 2.18.4

= 2.18.4 on August 31, 2023 =

* Added: A "Direct Access" summary in the Publish box in the View editor that makes it easy to see and modify whether a View is accessible directly
* Improved: Views will now remember the Settings tab you are on after you save a View
* Fixed: Resolved a fatal error that occurred under certain circumstances due to passing the wrong parameter type to a WordPress function
* Updated: The video on the Getting Started page
* Updated: [Foundation](https://www.gravitykit.com/foundation/) to version 1.2
>>>>>>> 7530632d

= 2.18.3 on July 20, 2023 =

* Fixed: Incorrect total entry count and hidden pagination when View contains an Entry Edit field

= 2.18.2 on July 12, 2023 =

* Fixed: Performance issue
* Fixed: [WP-CLI](https://wp-cli.org/) not displaying available GravityKit product updates
* Updated: [Foundation](https://www.gravitykit.com/foundation/) to version 1.1.1

__Developer Notes:__

* Added: `gk/gravityview/view/entries/cache` filter to provide control over the caching of View entries (default: `true`)

= 2.18.1 on June 20, 2023 =

* Fixed: PHP warning message that appeared when attempting to edit a View

= 2.18 on June 20, 2023 =

* Fixed: Issue where "Edit Entry" link was not appearing under the Single Entry layout when the View was filtered using the "Created By" criterion with the "{user:ID}" merge tag
* Fixed: REST API response breaking the functionality of Maps Layout 2.0
* Updated: [Foundation](https://www.gravitykit.com/foundation/) to version 1.1

__Developer Notes:__

* Deprecated: `get_gravityview()` and the `the_gravityview()` global functions
* Added: `GravityView_Field_Delete_Link` class to render the Delete Entry link instead of relying on filtering
	- `delete_link` will now be properly returned in the `GravityView_Fields::get_all('gravityview');` response

= 2.17.8 on May 16, 2023 =

* Improved: Performance when using Gravity Forms 2.6.9 or older
* Improved: Form ID now appears beside the form title for easier data source selection in the View editor
* Fixed: Fatal error when adding a GravityView block in Gutenberg editor
* Fixed: Error when activating an installed but deactivated View type (e.g., Maps) from within the View editor
* Fixed: File Upload fields may incorrectly show empty values

__Developer Notes:__

* Added: `gk/gravityview/metaboxes/data-source/order-by` filter to modify the default sorting order of forms in the View editor's data source dropdown menu (default: `title`)
* Added: `gk/gravityview/renderer/should-display-configuration-notice` filter to control the display of View configuration notices (default: `true`)

= 2.17.7 on May 4, 2023 =

* Fixed: Fatal error when using the Radio input types in the Search Bar (introduced in 2.17.6)

= 2.17.6 on May 3, 2023 =

* Added: Filter entries by payment status using a drop-down, radio, multi-select, or checkbox inputs in the Search Bar (previously, only searchable using a text input)
* Modified: Added "(Inactive)" suffix to inactive forms in the Data Source dropdown
* Fixed: Incompatibility with some plugins/themes that use Laravel components
* Fixed: Appearance of Likert survey fields when using Gravity Forms Survey Add-On Version 3.8 or newer
* Fixed: Appearance of the Poll widget when using Gravity Forms Poll Add-On Version 4.0 or newer
* Fixed: `[gvlogic]` not working when embedded in a Post or Page
* Fixed: `[gvlogic if="context" is="multiple"]` not working when a View is embedded
* Fixed: Consent field always showing checked status when there are two or more Consent fields in the form
* Fixed: Selecting all entries on the Entries page would not properly apply all the search filters

__Developer Notes:__

* Added: `gk/gravityview/common/get_forms` filter to modify the forms returned by `GVCommon::get_forms()`
* Modified: Removed `.hidden` from compiled CSS files to prevent potential conflicts with other plugins/themes (use `.gv-hidden` instead)
* Modified: Added `gvlogic`-related shortcodes to the `no_texturize_shortcodes` array to prevent shortcode attributes from being encoding
* Modified: Updated Gravity Forms CSS file locations for the Survey, Poll, and Quiz Add-Ons
* Modified: Likert survey responses are now wrapped in `div.gform-settings__content.gform-settings-panel__content` to match the Gravity Forms Survey Add-On 3.8 appearance
* Fixed: Properly suppress PHP warnings when calling `GFCommon::gv_vars()` in the Edit View screen
* Updated: [Foundation](https://www.gravitykit.com/foundation/) to version 1.0.12
* Updated: TrustedLogin to version 1.5.1

= 2.17.5 on April 12, 2023 =

* Fixed: Do not modify the Single Entry title when the "Prevent Direct Access" setting is enabled for a View
* Fixed: Fatal error when performing a translations scan with the WPML plugin

= 2.17.4 on April 7, 2023 =

* Fixed: Fatal error rendering some Maps Layout Views introduced in 2.17.2
* Fixed: When a View is embedded multiple times on the same page, Edit Entry, Delete Entry, and Duplicate Entry links could be hidden after the first View
* Fixed: "The Single Entry layout has not been configured" notice shows when embedding a View into another View's Single Entry page using a Custom Content field

= 2.17.3 on April 6, 2023 =

* Fixed: Fatal error rendering multiple Views on the same page/post introduced in 2.17.2

__Developer Updates:__

* Added: A `$context` argument of `\GV\Template_Context` is now passed to `\GV\Widget\pre_render_frontend()`

= 2.17.2 on April 5, 2023 =

**Note: GravityView now requires Gravity Forms 2.5.1 or newer**

* Added: "No Entries Behavior" option to hide the View when there are no entries visible to the current user (not applied to search results)
* Fixed: Performance issue introduced in 2.17 that resulted in a large number of queries
* Fixed: PHP 8+ fatal error when displaying connected Views in the Gravity Forms form editor or forms list
* Fixed: PHP 8+ warning messages when creating a new View
* Fixed: PHP warning when a View checks for the ability to edit an entry that has just been deleted using code
* Fixed: On sites running the GiveWP plugin, the View Editor would look bad
* Updated: [Foundation](https://www.gravitykit.com/foundation/) to version 1.0.11

__Developer Updates:__

* Added: View blocks are also parsed when running `\GV\View_Collection::from_content()`
* Added: New filter, to be used by Multiple Forms extension: `gravityview/view/get_entries/should_apply_legacy_join_is_approved_query_conditions`
* Modified: `gravityview()->views->get()` now parses the content of the global `$post` object and will detect View shortcodes or blocks stored in the `$post->post_content`
* Modified: `gravityview()->views->get()` now may return a `GV\View_Collection` object when it detects multiple Views in the content
* Updated: HTML tags that had used `.hidden` now use the `.gv-hidden` CSS class to prevent potential conflicts with other plugins/themes

= 2.17.1 on February 20, 2023 =

* Updated: [Foundation](https://www.gravitykit.com/foundation/) to version 1.0.9

= 2.17 on February 13, 2023 =

**Note: GravityView now requires PHP 7.2 or newer**

* It's faster than ever to create a new View! (Table and DataTables View types only)
	- Fields configured in the [Gravity Forms Entry Columns](https://docs.gravityforms.com/entries/#h-entry-columns) are added to the Multiple Entries layout
	- The first field in the Multiple Entries layout is linked to the Single Entry layout
	- All form fields are added to the Single Entry layout
	- An Edit Entry Link field is added to the bottom of the Single Entry layout
* Added: New "No Entries Behavior" setting: when a View has no entries visible to the current user, you can now choose to display a message, show a Gravity Forms form, or redirect to a URL
* Modified: The field picker now uses Gravity Forms field icons
* Fixed: ["Pre-filter choices"](https://docs.gravitykit.com/article/701-show-choices-that-exist) Search Bar setting not working for Address fields
* Fixed: `[gventry]` shortcode not working the Entry ID is set to "first" or "last"
* Fixed: Fatal error when using the Gravity Forms Survey Add-On
* Tweak: The field picker in the View editor now uses Gravity Forms field icons

__Developer Updates:__

* Modified: If you use the `gravityview/template/text/no_entries` or `gravitview_no_entries_text` filters, the output is now passed through the `wpautop()` function prior to applying the filters, not after
	* Added `$unformatted_output` parameter to the `gravityview/template/text/no_entries` filter to return the original value before being passed through `wpautop()`
* Modified: Container classes for no results output change based on the "No Entries Behavior" setting:
	- `.gv-no-results.gv-no-results-text` when set to "Show a Message"
	- `.gv-no-results.gv-no-results-form` when set to "Display a Form"
	- Updated `templates/views/list/list-body.php`, `templates/views/table/table-body.php`
* Added: `$form_id` parameter to `gravityview_get_directory_fields()` function and `GVCommon::get_directory_fields()` method

= 2.16.6 on January 12, 2023 =

* Fixed: Fatal error due to an uncaught PHP exception
* Fixed: It was not possible to select any content inside the field settings window in the View editor

= 2.16.5 on January 5, 2023 =

* Updated: [Foundation](https://www.gravitykit.com/foundation/) to version 1.0.8
* Improved: Internal changes to allow using Custom Content fields on the Edit Screen with the [DIY Layout](https://www.gravitykit.com/extensions/diy-layout/)

= 2.16.4 on December 23, 2022 =

* Fixed: Prevent possible conflict in the View editor with themes/plugins that use Bootstrap's tooltip library

= 2.16.3 on December 21, 2022 =

* Fixed: Caching wouldn't always clear when an entry was added or modified
* Fixed: Fatal error on some hosts due to a conflict with one of the plugin dependencies (psr/log)
* Fixed: PHP 8.1 notices
* Fixed: View scripts and styles not loading for some logged-in users

= 2.16.2 on December 14, 2022 =

* Fixed: Views would take an abnormally long time to load
* Fixed: Fatal error on some hosts that use weak security keys and salts

= 2.16.1 on December 7, 2022 =

* Fixed: Date picker and other JavaScript not working on the Edit Entry screen
* Fixed: JavaScript error preventing the Search Bar widget properties from opening when creating a new View
* Fixed: CodeMirror editor initializing multiple times when opening the custom content field properties in the View
* Fixed: Secure download link for the file upload field was not showing the file name as the link text
* Fixed: The saved View would not recognize fields added from a joined form when using the [Multiple Forms](https://www.gravitykit.com/extensions/multiple-forms/) extension

= 2.16.0.4 on December 2, 2022 =

* Fixed: Incompatibility with some plugins/themes that could result in a blank WordPress Dashboard

= 2.16.0.3 on December 2, 2022 =

* Fixed: Fatal error when downloading plugin translations

= 2.16.0.2 on December 1, 2022 =

* Fixed: Fatal error when Maps isn't installed

= 2.16.0.1 on December 1, 2022 =

* Fixed: Admin menu not expanded when on a GravityView page

= 2.16 on December 1, 2022 =

* Added: New WordPress admin menu where you can now centrally manage all your GravityKit product licenses and settings ([learn more about the new GravityKit menu](https://www.gravitykit.com/foundation/))
    - Go to the WordPress sidebar and check out the GravityKit menu!
    - We have automatically migrated your existing licenses and settings, which were previously entered in the Views→Settings page
    - Request support using the "Grant Support Access" menu item
* Added: Support for defining `alt` text in File Upload fields
* Added: "Pre-Filter Choices" Search Bar setting will only display choices that exist in submitted entries ([learn more about Pre-Filter Choices](https://docs.gravitykit.com/article/701-s))
* Improved: When creating a new View, it is now possible to install a View type (if included in the license) straight from the View editor
* Improved: Reduce the number of queries when displaying a View
* Improved: The Edit View screen loads faster
* Fixed: Merge Tags were not processed inside Custom Content fields when using the [`[gventry]` edit mode](https://docs.gravitykit.com/article/463-gventry-shortcode)
* Fixed: Gravity Forms poll results was not being refreshed after editing a Poll field in GravityView Edit Entry
* Fixed: Survey field "Rating" stars were not displaying properly in the frontend
* Fixed: JavaScript error when creating a new View
* Fixed: JavaScript error when opening field settings in a new View
* Fixed: Merge Tag picker not initializing when changing View type for an existing View
* Fixed: "Field connected to XYZ field was deleted from the form" notice when adding a new field to a View created from a form preset
* Fixed: Edit Entry may partially save changes if form fields have conditional logic; thanks, Jurriaan!
* Fixed: View presets not working
* Fixed: "This View is configured using the View type, which is disabled" notice when creating a new View after activating or installing a View type (e.g., Maps, DIY, DataTables)
* Fixed: Incorrect search mode is set when one of the View search widget fields uses a "date range" input type
* Fixed: Multiple files upload error (e.g., when editing an entry using GravityEdit)

__Developer Updates:__

* Added: `gravityview/template/field/survey/rating/before` filter that fires before the Survey field rating stars markup
* Added: `$return_view` parameter to `\GV\Request::is_view()` method, reducing the need to build a \GV\View object when simply checking if a request is a View
* Added: `$expiration` parameter to `GravityView_Cache::set()` method to allow for different cache lifetimes
* Fixed: `GravityView_Cache` was not used when the `WP_DEBUG` constant was set to `true`. This resulted in the cache being effectively disabled on many sites.
	- Improved: Only run `GravityView_Cache::use_cache()` once per request
	- Added: `GRAVITYVIEW_DISABLE_CACHE` constant to disable the cache. Note: `gravityview_use_cache` filter will still be run.

= 2.15 on September 21, 2022 =

* Added: Entire View contents are wrapped in a container, allowing for better styling ([learn about, and how to modify, the container](https://docs.gravitykit.com/article/867-modifying-the-view-container-div))
* Added: When submitting a search form, the page will scroll to the search form
* Modified: Select and Multiselect search inputs will now use the connected field's "Placeholder" values, if defined in Gravity Forms ([read about Search Bar placeholders](https://docs.gravitykit.com/article/866-search-bar-placeholder))
* Improved: Date comparisons when using `[gvlogic]` with `greater_than` or `less_than` comparisons
* Fixed: Reduced the number of database queries to render a View, especially when using Custom Content, Entry Link, Edit Link, and Delete Link fields
* Fixed: Removed the Gravity Forms Partial Entries Add-On privacy notice when using Edit Entry because auto-saving in Edit Entry is not supported
* Fixed: The "entry approval is changed" notification, if configured, was being sent for new form submissions
* Fixed: Views would not render in PHP 8.1
* Fixed: Multiple PHP 8 and PHP 8.1 warnings

__Developer Updates:__

* Added: `gravityview/widget/search/append_view_id_anchor` filter to control appending the unique View anchor ID to the search URL (enabled by default)
* Added: `gravityview/view/wrapper_container` filter to wrap to optionally wrap the View in a container (enabled by default) — [see examples of modifying the container](https://docs.gravitykit.com/article/867-modifying-the-view-container-div)
* Added: `gravityview/view/anchor_id` filter to control the unique View anchor ID
* Modified the following template files:
	- `includes/widgets/search-widget/templates/search-field-multiselect.php`
	- `includes/widgets/search-widget/templates/search-field-select.php`
	- `templates/views/list.php`
	- `templates/views/table.php`
	- `templates/fields/field-custom.php`
	- `templates/fields/field-duplicate_link-html.php`
	- `templates/fields/field-delete_link-html.php`
	- `templates/fields/field-edit_link-html.php`
	- `templates/fields/field-entry_link-html.php`
	- `templates/fields/field-website-html.php`
	- `templates/deprecated/fields/custom.php`
	- `templates/deprecated/fields/website.php`

= 2.14.7 on July 31, 2022 =

* Fixed: GravityView plugin updates were not shown in the plugin update screen since version 2.14.4 (April 27, 2022)

= 2.14.6 on May 27, 2022 =

* [GravityView (the company) is now GravityKit!](https://www.gravitykit.com/rebrand/)
* Fixed: Embedding Edit Entry context directly in a page/post using the `[gventry edit="1"]` shortcode ([learn more](https://docs.gravitykit.com/article/463-gventry-shortcode))
* Fixed: Edit Entry link wasn't working in the Single Entry context of an embedded View
* Fixed: Search Bar GravityView widget was not saving the chosen fields
* Fixed: Gravity PDF shortcodes would not be processed when bulk-approving entries using GravityView. Thanks, Jake!
* Fixed: Sometimes embedding a GravityView shortcode in the block editor could cause a fatal error
* Fixed: Multiple PHP 8 warnings

__Developer Updates:__

* Added: `redirect_url` parameter to the `gravityview/edit_entry/success` filter
* Added `redirect_url` and `back_link` parameters to the `gravityview/shortcodes/gventry/edit/success` filter

= 2.14.5 on May 4, 2022 =

* Added: A link that allows administrators to disable the "Show only approved entries" View setting from the front-end
* Fixed: Configuring new Search Bar WordPress widgets wasn't working in WordPress 5.8+
* Fixed: Styling of form settings dropdowns on the Gravity Forms "Forms" page

= 2.14.4 on April 27, 2022 =

* Added: Search Bar support for the [Chained Selects](https://www.gravityforms.com/add-ons/chained-selects/) field type
* Improved: Plugin updater script now supports auto-updates and better supports multisite installations
* Improved: If a View does not support joined forms, log as a notice, not an error
* Fixed: Merge Tag picker behavior when using Gravity Forms 2.6
* Fixed: Deleting a file when editing an entry as a non-administrator user on Gravity Forms 2.6.1 results in a server error
* Fixed: When The Events Calendar Pro plugin is active, Views became un-editable
* Tweak: Additional translation strings related to View editing

Note: We will be requiring Gravity Forms 2.5 and WordPress 5.3 in the near future; please upgrade!

__Developer Updates:__

* Added: Search URLs now support `input_{field ID}` formats as well as `filter_{field ID}`; the following will both be treated the same:
	- `/view/example/?filter_3=SEARCH`
	- `/view/example/?input_3=SEARCH`
* Added: In the admin, CSS classes are now added to the `body` tag based on Gravity Forms version. See `GravityView_Admin_Views::add_gf_version_css_class()`
* Modified: Allow non-admin users with "edit entry" permissions to delete uploaded files
* Updated: EDD_SL_Plugin_Updater script to version 1.9.1

= 2.14.3 on March 24, 2022 =

* Added: Support for displaying WebP images
* Improved: Internal logging of notices and errors
* Fixed: Images hosted on Dropbox sometimes would not display properly on the Safari browser. Thanks, Kevin M. Dean!

__Developer Updates:__

* Added: `GravityView_Image::get_image_extensions()` static method to fetch full list of extension types interpreted as images by GravityView.
* Added: `webp` as a valid image extension

= 2.14.2.1 on March 11, 2022 =

* Fixed: Empty values in search widget fields may return incorrect results

__Developer Updates:__

* Added: `gravityview/search/ignore-empty-values` filter to control strict matching of empty field values

= 2.14.2 on March 10, 2022 =

* Fixed: Potential fatal error on PHP 8 when exporting View entries in CSV and TSV formats
* Fixed: Search widget would cause a fatal error when the Number field is used with the "is" operator
* Fixed: Search widget returning incorrect results when a field value is blank and the operator is set to "is"
* Fixed: Gravity Forms widget icon not showing
* Fixed: Gravity Forms widget not displaying available forms when the View is saved

= 2.14.1 on January 25, 2022 =

* Tested with WordPress 5.9
* Improved: The [Members plugin](https://wordpress.org/plugins/members/) now works with No-Conflict Mode enabled
* Improved: Performance when saving Views with many fields
* Improved: Performance when loading the Edit View screen when a View has many fields
* Fixed: Gravity Forms widget used in the View editor would initialize on all admin pages
* Fixed: PHP notice when editing an entry in Gravity Forms that was created by user that no longer exists
* Fixed: Error activating on sites that use the Danish language
* Fixed: Entry approval scripts not loading properly when using Full Site Editing themes in WordPress 5.9
* Updated: TrustedLogin client to Version 1.2, which now supports logins for WordPress Multisite installations
* Updated: Polish translation. Thanks, Dariusz!

__Developer Updates:__

* Modified: Refactored drag & drop in the View editor to improve performance: we only initialize drag & drop on the active tab instead of globally.
	* Added: `gravityview/tab-ready` jQuery trigger to `body` when each GravityView tab is ready (drag & drop initialized). [See example of binding to this event](https://gist.github.com/zackkatz/a2844e9f6b68879e79ba7d6f66ba0850).

= 2.14.0.1 on December 30, 2021 =

Fixed: Deprecated filter message when adding fields to the View

= 2.14 on December 21, 2021 =

This would be a minor version update (2.13.5), except that we renamed many functions. See "Developer Updates" for this release below.

* Added: `{is_starred}` Merge Tag. [Learn more about using `{is_starred}`](https://docs.gravityview.co/article/820-the-isstarred-merge-tag)
* Fixed: Media files uploaded to Dropbox were not properly embedded
* Fixed: JavaScript error when trying to edit entry's creator
* Fixed: Recent Entries widget would cause a fatal error on WP 5.8 or newer
* Fixed: When using Multiple Forms, editing an entry in a joined form now works properly if the "Edit Entry" tab has not been configured
* Fixed: View settings not hiding automatically on page load

__Developer Updates:__

We renamed all instances of `blacklist` to `blocklist` and `whitelist` to `allowlist`. All methods and filters have been deprecated using `apply_filters_deprecated()` and `_deprecated_function()`. [See a complete list of modified methods and filters](https://docs.gravityview.co/article/816-renamed-filters-methods-in-2-14).

= 2.13.4 on November 4, 2021 =

* Fixed: View scripts and styles would not load when manually outputting the contents of the `[gravityview]` shortcode

__Developer Updates:__

* Added: `gravityview/shortcode/before-processing` action that runs before the GravityView shortcode is processed
* Added: `gravityview/edit_entry/cancel_onclick` filter to modify the "Back" link `onclick` HTML attribute
	- Modified: `/includes/extensions/edit-entry/partials/form-buttons.php` file to add the filter

= 2.13.3 on October 14, 2021 =

* Fixed: Edit Entry would not accept zero as a value for a Number field marked as required
* Modified: Refined the capabilities assigned to GravityView support when access is granted using TrustedLogin. Now our support will be able to debug theme-related issues and use the [Code Snippets](https://wordpress.org/plugins/code-snippets/) plugin.

= 2.13.2 on October 7, 2021 =

* Fixed: Entry Approval not working when using DataTables in responsive mode (requires DataTables 2.4.9 or newer).

__Developer Updates:__

* Updated: Upgraded to [Fancybox 4](https://fancyapps.com/docs/ui/fancybox).
* Updated: [TrustedLogin Client](https://github.com/trustedlogin/client) to Version 1.0.2.
* Modified: Added Code Snippets CSS file to No Conflict allow list.
* Modified: Moved internal (but public) method `GravityView_Admin_ApproveEntries::process_bulk_action` to new `GravityView_Bulk_Actions` class.

= 2.13.1 on September 27, 2021 =

* Improved: Views now load faster due to improved template caching.
* Added: Ability to configure an "Admin Label" for Custom Content widgets. This makes it easier to see your widget configuration a glance.
* Fixed: Issue where non-support users may see a "Revoke TrustedLogin" admin bar link.

= 2.13 on September 23, 2021 =

* Added: Integrated with TrustedLogin, the easiest & most secure way to grant access to your website. [Learn more about TrustedLogin](https://www.trustedlogin.com/about/easy-and-safe/).
	- Need to share access with support? Click the new "Grant Support Access" link in the "Views" menu.

= 2.12.1 on September 1, 2021 =

* Fixed: The Gravity Forms widget in the View editor would always use the source form of the View
* Fixed: The field picker didn't use available translations
* Fixed: Importing [exported Views](https://docs.gravityview.co/article/119-importing-and-exporting-configured-views) failed when Custom Content or [DIY Layout](https://www.gravitykit.com/extensions/diy-layout/) fields included line breaks.
* Fixed: When first installing GravityView, the message was for an invalid license instead of inactive.
* Fixed: The "Affiliate ID" setting would not toggle properly when loading GravityView settings. [P.S. — Become an affiliate and earn money referring GravityView!](https://www.gravitykit.com/account/affiliates/#about-the-program)
* Tweak: Changed the icon of the Presets preview

= 2.12 on July 29, 2021 =

* Fixed: Add latest Yoast SEO scripts to the No-Conflict approved list
* Fixed: Updating an entry with a multi-file upload field may erase existing contents when using Gravity Forms 2.5.8

= 2.11 on July 15, 2021 =

* Added: Settings to customize "Update", "Cancel", and "Delete" button text in Edit Entry
* Improved: Much better Gravity Forms Survey Add-On integration! [Learn more in the release announcement](https://www.gravitykit.com/gravityview-2-11/).
	- Ratings can be displayed as text or stars
	- Multi-row Likert fields can be shown as Text or Score
	- Improved display of a single row from a multi-row Likert field
	- Single checkbox inputs are now supported
* Improved: Search widget clear/reset button behavior
* Improved: Allow unassigning an entry's Entry Creator when editing an entry
* Improved: When editing an entry, clicking the "Cancel" button will take you to the prior browser page rather than a specific URL
* Improved: Conditionally update "Clear Search" button text in the Search Bar
* Fixed: When Time fields were submitted with a single `0` for hour and minute inputs, instead of displaying midnight (`0:0`), it would display the current time
* Fixed: Delete Entry links did not work when custom entry slugs were enabled
* Fixed: Editing an entry in Gravity Forms that was created by a logged-out user forced an entry to be assigned to a user
* Fixed: Missing download/delete icons for file upload field in Edit Entry when running Gravity Forms ≥ 2.5.6.4
* Fixed: A broken German translation file caused a fatal error (only for the `de_DE` localization)
* Updated: Dutch translation (thanks René S.!) and German translation (thanks Aleksander K-W.!)

__Developer Updates:__

* Added: `gravityview/template/field/survey/glue` filter to modify how the multi-row Likert field values are combined. Default: `; `
* Modified: `templates/deprecated/fields/time.php` and `templates/fields/field-time-html.php` to include the commented `strtotime()` check
* Modified: `includes/extensions/edit-entry/partials/form-buttons.php` to add Cancel button enhancements
* Fixed: `gravityview/search/sieve_choices` didn't filter by Created By
* Fixed: `\GV\Utils::get()` didn't properly support properties available using PHP magic methods. Now supports overriding using the `__isset()` magic method.
* Updated: EDD auto-updates library to version 1.8

= 2.10.3.2 on June 2, 2021 =

* Improved: Loading of plugin dependencies
* Fixed: Field's required attribute was ignored in certain scenarios when using Edit Entry

= 2.10.3.1 on May 27, 2021 =

* Fixed: The "delete file" button was transparent in Edit Entry when running Gravity Forms 2.5 or newer
* Security enhancements

= 2.10.3 on May 20, 2021 =

* Added: Support for the [All in One SEO](https://wordpress.org/plugins/all-in-one-seo-pack/) plugin
* Fixed: GravityView styles and scripts not loading when embedding View as a block shortcode in GeneratePress
* Fixed: PHP notice appearing when a translation file is not available for the chosen locale
* Fixed: Search clear button disappearing when using GravityView Maps layout

__Developer Updates:__

* Added: `gravityview/fields/custom/form` filter to modify form used as the source for View entries
* Added: `gravityview/fields/custom/entry` filter to modify entry being displayed

= 2.10.2.2 on April 19, 2021 =

* Improved: Previous fix for an issue that affected HTML rendering of some posts and pages

= 2.10.2.1 on April 13, 2021 =

* Fixed: Issue introduced in Version 2.10.2 that affected HTML rendering of some posts and pages
* Fixed: Undefined function error for sites running WordPress 4.x introduced in Version 2.10.2

= 2.10.2 on April 12, 2021 =

* Fixed: Using the GravityView shortcode inside a [reusable block](https://wordpress.org/news/2021/02/gutenberg-tutorial-reusable-blocks/) in the WordPress Editor would prevent CSS and JavaScript from loading
* Fixed: "Open in new tab/window" checkbox is missing from Link to Single Entry and Link to Edit Entry links
* Fixed: Searching while on a paginated search result fails; it shows no entries because the page number isn't removed
* Fixed: Sorting by Entry ID resulted in a MySQL error

= 2.10.1 on March 31, 2021 =

* Added: Allow comparing multiple values when using `[gvlogic]` shortcode
	- Use `&&` to match all values `[gvlogic if="abc" contains="a&&b"]`
	- Use `||` to match any values `[gvlogic if="abc" equals="abc||efg"]`
* Added: `{site_url}` Merge Tag that returns the current site URL. This can be helpful when migrating sites or deploying from staging to live.
* Fixed: Paragraph fields have a "Link to single entry" field setting, even though it doesn't make sense
* Fixed: PDF and Text files were not opened in a lightbox
* Fixed: Show File Upload files as links if they aren't an image, audio, or video file (like a .zip, .txt, or .pdf file)
* Fixed: Lightbox script was being loaded for Views even if it was not being used
* Fixed: Don't show the icon for the "Source URL" field in the View editor
* Fixed: Change Entry Creator not working properly on non-English sites
* Updated _so many translations_! Thank you to all the translators!
	- Arabic translation (thanks Salman!)
	- Dutch translation (thanks Desiree!)
	- Russian translation (thanks Victor S.!)
	- Romanian (thanks Cazare!)
	- Chinese (thanks Edi Weigh!)
	- Turkish (thanks Süha!)
	- Swedish (thanks Adam!)
	- Portuguese (thanks Luis and Rafael!)
	- Dutch (thanks Erik!)
	- Norwegian (thanks Aleksander!)
	- Italian (thanks Clara!)
	- Hungarian (thanks dbalage!)
	- Hebrew
	- French
	- Canadian French (thanks Nicolas!)
	- Finnish (thanks Jari!)
	- Iranian (thanks amir!)
	- Mexican Spanish (thanks Luis!)
	- Spanish (thanks Joaquin!)
	- German (thanks Hubert!)
	- Danish (thanks Lisbeth!)
	- Bosnian (thanks Damir!)
	- Bengali (thanks Akter!)

= 2.10 on March 9, 2021 =

* A beautiful visual refresh for the View editor!
	- Brand new field picker for more easily creating your View
	- Visually see when Single Entry and Edit Entry layouts haven't been configured
	- See at a glance which fields link to Single Entry and Edit Entry
	- Manage and activate layouts from the View editor
	- Added: Show a notice when "Show only approve entries" setting is enabled for a View and no entries are displayed because of the setting
	- Added: Custom Content now supports syntax highlighting, making it much easier to write HTML (to disable, click on the Users sidebar menu, select Profile. Check the box labeled "Disable syntax highlighting when editing code" and save your profile)
	- Added: Warning when leaving Edit View screen if there are unsaved changes
	- Added: See the details of the current field while configuring field settings
	- Added: "Clear all" link to remove all fields from the View editor at once
	- Fixed: It was possible to drag and drop a field while the field settings screen was showing. Now it's not!
	- Fixed: See when fields have been deleted from a form
* New: Brand-new lightbox script, now using [Fancybox](http://fancyapps.com/fancybox/3/). It's fast, it's beautiful, and mobile-optimized.
	- Fixes issue with Gravity Forms images not loading in lightboxes due to secure URLs
* Ready for Gravity Forms 2.5!
* Added: Better support for the Consent field
* Improved layout of the Manage Add-Ons screen
	- Added a "Refresh" link to the Manage Add-Ons screen. This is helpful if you've upgraded your license and are ready to get started!
	- Allow enabling/disabling installed add-ons regardless of license status
* Added: A dropdown in the "All Views" screen to filter Views by the layout (Table, List, DataTables, DIY, Map, etc.)
* Added: Export entries in TSV format by adding `/tsv/` to the View URL
* Fixed: Approval Status field contains HTML in CSV and TSV exports
* Fixed: Updating an entry associated with an unactivated user (Gravity Forms User Registration) would also change entry creator's information
* Fixed: PHP warning `The magic method must have public visibility` appearing in PHP 8.0
* Fixed: PHP notice `Undefined property: stdClass::$icons` appearing on Plugins page
* Fixed: "At least one field must be filled out" validation errors (thanks <a href="https://gravitypdf.com">Gravity PDF</a>!)

__Developer Updates:__

* New: FancyBox is now being used for the lightbox
	- Thickbox is no longer used
	- Modify settings using `gravityview/lightbox/provider/fancybox/settings`
	- [See options available here](https://fancyapps.com/fancybox/3/docs/#options)
	- If you prefer, a [Featherlight lightbox option is available](https://github.com/gravityview/gv-snippets/tree/addon/featherlight-lightbox)
	- Easily add support for your own lightbox script by extending the new `GravityView_Lightbox_Provider` abstract class (the [Featherbox lightbox script](https://github.com/gravityview/gv-snippets/tree/addon/featherlight-lightbox) is a good example).
	- Modified: Formally deprecated the mis-spelled `gravity_view_lightbox_script` and `gravity_view_lightbox_style` filters in favor of  `gravityview_lightbox_script` and `gravityview_lightbox_style` (finally!)
	- Fixed: `gravityview_lightbox_script` filter wasn't being applied
	- Removed `gravityview/fields/fileupload/allow_insecure_lightbox` filter, since it's no longer needed
* Modified: `$_GET` args are now passed to links by default.
	- Added: Prevent entry links (single, edit, duplicate) from including $_GET query args by returning false to the filter `gravityview/entry_link/add_query_args`
	- Added: Prevent entry links being added to *delete* links by returning false to the filter `gravityview/delete-entry/add_query_args`
* Added: `gv_get_query_args()` function to return $_GET query args, with reserved args removed
	- Added: `gravityview/api/reserved_query_args` filter to modify internal reserved URL query args
* Added: `field-is_approved-html.php` and `field-is_approved-csv.php` template files for the Is Approved field
* Modified: Removed
* Modified: `templates/fields/field-entry_link-html.php` template to add `gv_get_query_args()` functionality
* Breaking CSS change: Removed `.gv-list-view` CSS class from the List layout container `<div>`. The CSS class was also used in the looped entry containers, making it hard to style. This issue was introduced in GravityView 2.0. For background, see [the GitHub issue](https://github.com/gravityview/GravityView/issues/1026).

= 2.9.4 on January 25, 2021 =

* Added: Apply `{get}` merge tag replacements in `[gvlogic]` attributes and content
* Modified: Made View Settings changes preparing for a big [Math by GravityView](https://www.gravitykit.com/extensions/math/) update!
* Fixed: "Change Entry Creator" would not work with Gravity Forms no-conflict mode enabled

__Developer Updates:__

* Added: `gravityview/metaboxes/multiple_entries/after` action to `includes/admin/metabox/views/multiple-entries.php` to allow extending Multiple Entries View settings

= 2.9.3 on December 15, 2020 =

* Improved: Add search field to the Entry Creator drop-down menu
* Tweak: Hide field icons (for now) when editing a View...until our refreshed design is released 😉
* Fixed: Some JavaScript warnings on WordPress 5.6
* Fixed: Uncaught error when one of GravityView's methods is used before WordPress finishes loading
* Fixed: Duplicate Entry link would only be displayed to users with an administrator role
* Fixed: Search entries by Payment Date would not yield results
* Fixed: Lightbox didn't work with secure images
* New: New lightbox gallery mode for File Upload fields with Multi-File Upload enabled

__Developer Updates:__

* Added: `gravityview/search-trim-input` filter to strip or preserve leading/trailing whitespaces in Search Bar values
* Added: Future WordPress version compatibility check
* Tweak: Improved logging output
* Modified: `gravityview_date_created_adjust_timezone` default is now set to false (use UTC value)

= 2.9.2.1 on October 26, 2020 =

* Improved: Plugin license information layout when running Gravity Forms 2.5
* Fixed: View Settings overflow their container (introduced in 2.9.2)

= 2.9.2 on October 21, 2020 =

* Added: GravityView is now 100% compatible with upcoming [Gravity Forms 2.5](https://www.gravityforms.com/gravity-forms-2-5-beta-2/)!
* Added: New View setting to redirect users to a custom URL after deleting an entry
* Added: An option to display "Powered by GravityView" link under your Views. If you're a [GravityView affiliate](https://www.gravitykit.com/account/affiliate/), you can earn 20% of sales generated from your link!
* Improved: Duplicate Entry field is only visible for logged-in users with edit or duplicate entry permissions
* Modified: Remove HTML from Website and Email fields in CSV output
* Fixed: Possible fatal error when Gravity Forms is inactive
* Fixed: Export of View entries as a CSV would result in a 404 error on some hosts
* Fixed: Entries filtered by creation date using relative dates (e.g., "today", "-1 day") did not respect WordPress's timezone offset
* Fixed: Partial entries edited in GravityView were being duplicated
* Fixed: Trying to activate a license disabled due to a refund showed an empty error message
* Tweak: Improvements to tooltip behavior in View editor
* Tweak: When "Make Phone Number Clickable" is checked, disable the "Link to single entry" setting in Phone field settings
* Tweak: Don't show "Open links in new window" for Custom Content field
* Tweak: Removed "Open link in the same window?" setting from Website field
	- Note: For existing Views, if both "Open link in the same window?" and "Open link in a new tab or window?" settings were checked, the link will now _not open in a new tab_. We hope no one had them both checked; this would have caused a rift in space-time and a room full of dark-matter rainbows.

__Developer Updates:__

* Added brand-new unit testing and acceptance testing...stay tuned for a write-up on how to easily run the GravityView test suite
* Changed: `/templates/fields/field-website-html.php` and `/templates/deprecated/fields/website.php` to use new `target=_blank` logic
* Fixed: License key activation when `GRAVITYVIEW_LICENSE_KEY` was defined
* Deprecated: Never used method `GravityView_Delete_Entry::set_entry()`

= 2.9.1 on September 1, 2020 =

* Improved: Changed the Support Port icon & text to make it clearer
* Updated: Updater script now handles WordPress 5.5 auto-updates
* Fixed: Add Yoast SEO 14.7 scripts to the No-Conflict approved list
* Fixed: Available Gravity Forms forms weren't appearing in the Gravity Forms widget when configuring a View

__Developer Updates:__

* Improved: Gravity Forms 2.5 beta support
* Fixed: Issue when server doesn't support `GLOB_BRACE`
* Fixed: Removed references to non-existent source map files

= 2.9.0.1 on July 23, 2020 =

* Fixed: Loading all Gravity Forms forms on the frontend
	* Fixes Map Icons field not working
	* Fixes conflict with gAppointments and Gravity Perks
* Fixed: Fatal error when Gravity Forms is inactive

= 2.9 on July 16, 2020 =

* Added: A "Gravity Forms" widget to easily embed a form above and below a View
* Added: Settings for changing the "No Results" text and "No Search Results" text
* Added: "Date Updated" field to field picker and sorting options
* Modified: When clicking the "GravityView" link in the Admin Toolbar, go to GravityView settings
* Improved: Add new Yoast SEO plugin scripts to the No-Conflict approved list
* Improved: Add Wicked Folders plugin scripts to the No-Conflict approved list
* Fixed: Don't allow sorting by the Duplicate field
* Fixed: Multi-site licenses not being properly shared with single sites when GravityView is not Network Activated
* Fixed: Potential fatal error for Enfold theme

__Developer Updates:__

* Fixed: Settings not able to be saved when using the `GRAVITYVIEW_LICENSE_KEY` constant
* Fixed: License not able to be activated when using the `GRAVITYVIEW_LICENSE_KEY` constant
* Fixed: Potential PHP warning when using the `{created_by}` Merge Tag
* Modified: Added index of the current file in the loop to the `gravityview/fields/fileupload/file_path` filter

= 2.8.1 on April 22, 2020 =

* Added: Better inline documentation for View Settings
* Improved: When clicking "Add All Form Fields" in the "+ Add Field" picker
* Modified: Changed default settings for new Views to "Show only approved entries"
* Modified: When adding a field to a table-based layout, "+ Add Field" now says "+ Add Column"
* Fixed: Single Entry "Hide empty fields" not working in Table and DataTables layouts

= 2.8 on April 16, 2020 =

* Added: User Fields now has many more options, including avatars, first and last name combinations, and more
* Added: A new [Gravatar (Globally Recognized Avatar)](https://en.gravatar.com) field
* Added: "Display as HTML" option for Paragraph fields - By default, safe HTML will be shown. If disabled, only text will be shown.
* Added: Support for Gravity Forms Partial Entries Add-On. When editing an entry, the entry's "Progress" will now be updated.
* Modified: Sort forms by title in Edit View, rather than Date Created (thanks, Rochelle!)
* Modified: The [`{created_by}` Merge Tag](https://docs.gravityview.co/article/281-the-createdby-merge-tag)
	* When an entry was created by a logged-out user, `{created_by}` will now show details for a logged-out user (ID `0`), instead of returning an unmodified Merge Tag
	* When `{created_by}` is passed without any modifiers, it now will return the ID of the user who created the entry
	* Fixed PHP warning when `{created_by}` Merge Tag was passed without any modifiers
* Fixed: The "Single Entry Title" setting was not working properly
* Fixed: Recent Entries widget filters not being applied
* Updated translations: Added Formal German translation (thanks, Felix K!) and updated Polish translation (thanks, Dariusz!)

__Developer Updates:__

* Added: `gravityview/fields/textarea/allow_html` filter to toggle whether Paragraph field output should allow HTML or should be sanitized with `esc_html()`
* Added: `gravityview/field/created_by/name_display` filter for custom User Field output.
* Added: `gravityview/field/created_by/name_display/raw` allow raw (unescaped) output for `gravityview/field/created_by/name_display`.
* Added: `gravityview/fields/gravatar/settings` filter to modify the new Gravatar field's settings
* Added: `gravityview/search/sieve_choices` filter in Version 2.5 that enables only showing choices in the Search Bar that exist in entries ([learn more about this filter](https://docs.gravityview.co/article/701-show-choices-that-exist))
* Modified: `gravityview_get_forms()` and `GVCommon::get_forms()` have new `$order_by` and `$order` parameters (Thanks, Rochelle!)
* Fixed: `gravityview/edit_entry/user_can_edit_entry` and `gravityview/capabilities/allow_logged_out` were not reachable in Edit Entry and Delete Entry since Version 2.5

= 2.7.1 on February 24, 2020 =

* Fixed: Fatal error when viewing entries using WPML or Social Sharing & SEO extensions

= 2.7 on February 20, 2020 =

* Added: "Enable Edit Locking" View setting to toggle on and off entry locking (in the "Edit Entry" tab of the View Settings)
* Fixed: Broken Toolbar link to Gravity Forms' entry editing while editing an entry in GravityView
* Fixed: PHP undefined index when editing an entry with empty File Upload field
* Fixed: When adding a field in the View Configuration, the browser window would resize

__Developer Updates:__

* Modified: The way Hidden Fields are rendered in Edit Entry no fields are configured. [Read what has changed around Hidden Fields](https://docs.gravityview.co/article/678-edit-entry-hidden-fields-field-visibility#timeline)
	* Fixed: Rendering Hidden Fields as `input=hidden` when no fields are configured in Edit Entry (fixing a regression in 2.5)
	* Modified: The default value for the `gravityview/edit_entry/reveal_hidden_field` filter is now `false`
	* Added: `gravityview/edit_entry/render_hidden_field` filter to modify whether to render Hidden Field HTML in Edit Entry (default: `true`)
* Modified: Changed `GravityView_Edit_Entry_Locking::enqueue_scripts()` visibility to protected

= 2.6 on February 12, 2020 =

* Added: Implement Gravity Forms Entry Locking - see when others are editing an entry at the same time ([learn more](https://docs.gravityview.co/article/676-entry-locking))
* Added: Easily duplicate entries in Gravity Forms using the new "Duplicate" link in Gravity Forms Entries screen ([read how](https://docs.gravityview.co/article/675-duplicate-gravity-forms-entry))
* Improved: Speed up loading of Edit View screen
* Improved: Speed of adding fields in the View Configuration screen
* Modified: Reorganized some settings to be clearer
* Fixed: Potential fatal error when activating extensions with GravityView not active
* Updated: Russian translation (thank you, Victor S!)

__Developer Updates:__

* Added: `gravityview/duplicate/backend/enable` filter to disable adding a "Duplicate" link for entries
* Added: `gravityview/request/is_renderable` filter to modify what request classes represent valid GravityView requests
* Added: `gravityview/widget/search/form/action` filter to change search submission URL as needed
* Added: `gravityview/entry-list/link` filter to modify Other Entries links as needed
* Added: `gravityview/edit/link` filter to modify Edit Entry link as needed
* Fixed: A rare issue where a single entry is prevented from displaying with Post Category filters
* Modified: Important! `gravityview_get_entry()` and `GVCommon::get_entry()` require a View object as the fourth parameter. While the View will be retrieved from the context if the parameter is missing, it's important to supply it.
* Modified: `GVCommon::check_entry_display` now requires a View object as the second parameter. Not passing it will return an error.
* Modified: `gravityview/common/get_entry/check_entry_display` filter has a third View parameter passed from `GVCommon::get_entry`
* Modified: Bumped future minimum Gravity Forms version to 2.4

= 2.5.1 on December 14, 2019 =

* Modified: "Show Label" is now off by default for non-table layouts
* Improved: The View Configuration screen has been visually simplified. Fewer borders, larger items, and rounder corners.
* Accessibility improvements. Thanks to [Rian Rietveld](https://rianrietveld.com) and Gravity Forms for their support.
	- Color contrast ratios now meet [Web Content Accessibility Guidelines (WCAG) 2.0](https://www.w3.org/TR/WCAG20/) recommendations
	- Converted links that act as buttons to actual buttons
	- Added keyboard navigation support for "Add Field" and "Add Widget" pickers
	- Auto-focus the field search field when Add Field is opened
	- Improved Search Bar HTML structure for a better screen reader experience
	- Added ARIA labels for Search Bar configuration buttons
	- Improved touch target size and spacing for Search Bar add/remove field buttons
* Fixed: "Search All" with Multiple Forms plugin now works as expected in both "any" and "all" search modes.

__Developer Updates:__

* Added: `gravityview_lightbox_script` and `gravityview_lightbox_style` filters.
* Deprecated: `gravity_view_lightbox_script` and `gravity_view_lightbox_style` filters. Use `gravityview_lightbox_script` and `gravityview_lightbox_style` instead.

= 2.5 on December 5, 2019 =

This is a **big update**! Lots of improvements and fixes.

#### All changes:

* **GravityView now requires WordPress 4.7 or newer.**
* Added: A new "Duplicate Entry" allows you to duplicate entries from the front-end
* View Configuration
    * Added: You can now add labels for Custom Content in the View editor (this helps keep track of many Custom Content fields at once!)
    * Modified: New Views will be created with a number of default widgets preset
    * Fixed: View configuration could be lost when the "Update" button was clicked early in the page load or multiple times rapidly
    * Fixed: Some users were unable to edit a View, although having the correct permissions
* Improved CSV output
    * Modified: Multiple items in exported CSVs are now separated by a semicolon instead of new line. This is more consistent with formatting from other services.
    * Fixed: Checkbox output in CSVs will no longer contain HTML by default
    * Fixed: Textarea (Paragraph) output in CSVs will no longer contain `<br />` tags by default
* Edit Entry
    * Added: Directly embed the Edit Entry screen using the shortcode `[gventry edit="1"]`
    * Fixed: Editing an entry with Approve/Disapprove field hidden would disapprove an unapproved entry
    * Fixed: Field visibility when editing entries. Hidden fields remain hidden unless explicitly allowed via field configuration.
    * Fixed: Hidden calculation fields were being recalculated on Edit Entry
* Sorting and Search
    * Fixed: User sorting does not work when the `[gravityview]` shortcode defines a sorting order
    * Fixed: Proper sorting capabilities for Time and Date fields
    * Fixed: Page Size widget breaks when multiple search filters are set
    * Fixed: Page Size widget resets itself when a search is performed
* [Multiple Forms](https://www.gravitykit.com/extensions/multiple-forms/) fixes
    * Fixed: Global search not working with joined forms
    * Fixed: Custom Content fields now work properly with Multiple Forms
    * Fixed: [Gravity PDF](https://gravitypdf.com) support with Multiple Forms plugin and Custom Content fields
    * Fixed: Entry Link, Edit Link and Delete Link URLs may be incorrect with some Multiple Forms setups
* Integrations
    * Added: "Show as score" setting for Gravity Forms Survey fields
    * Added: Support for [Gravity Forms Pipe Add-On](https://www.gravityforms.com/add-ons/pipe-video-recording/)
    * Added: Track the number of pageviews entries get by using the new `[gv_pageviews]` shortcode integration with the lightweight [Pageviews](https://pageviews.io/) plugin
    * Fixed: [GP Nested Forms](https://gravitywiz.com/documentation/gravity-forms-nested-forms/) compatibility issues
    * Fixed: PHP warnings appeared when searching Views for sites running GP Populate Anything with "Default" permalinks enabled
* Improved: When a View is embedded on a post or page with an incompatible URL Slug, show a warning ([read more](https://docs.gravityview.co/article/659-reserved-urls))
* Fixed: Number field decimal precision formatting not being respected
* Fixed: Lifetime licenses showed "0" instead of "Unlimited" sites available
* Updated: Polish translation (Thanks, Dariusz!)

__Developer Updates:__

* Added: `[gventry edit="1"]` mode where edit entry shortcodes can be used now (experimental)
* Added: `gravityview/template/field/csv/glue` filter to modify the glue used to separate multiple values in the CSV export (previously "\n", now default is ';')
* Added: `gravityview/shortcodes/gventry/edit/success` filter to modify [gventry] edit success message
* Added: `gravityview/search/sieve_choices` filter that sieves Search Widget field filter choices to only ones that have been used in entries (a UI is coming soon)
* Added: `gravityview/search/filter_details` filter for developers to modify search filter configurations
* Added: `gravityview/admin/available_fields` filter for developers to add their own assignable fields to View configurations
* Added: `gravityview/features/paged-edit` A super-secret early-bird filter to enable multiple page forms in Edit Entry
* Added: `$form_id` parameter for the `gravityview_template_$field_type_options` filter
* Added: `gravityview/security/require_unfiltered_html` filter now has 3 additional parameters: `user_id`, `cap` and `args`.
* Added: `gravityview/gvlogic/atts` filter for `[gvlogic]`
* Added: `gravityview/edit_entry/page/success` filter to alter the message between edit entry pages.
* Added: `gravityview/approve_entries/update_unapproved_meta` filter to modify entry update approval status.
* Added: `gravityview/search/searchable_fields/whitelist` filter to modify allowed URL-based searches.
* Fixed: Some issues with `unfiltered_html` user capabilities being not enough to edit a View
* Fixed: Partial form was being passed to `gform_after_update_entry` filter after editing an entry. Full form will now be passed.
* Fixed: Widget form IDs would not change when form ID is changed in the View Configuration screen
* Fixed: Intermittent `[gvlogic2]` and nested `else` issues
    * The `[gvlogic]` shortcode has been rewritten for more stable, stateless behavior
* Fixed: `GravityView_Entry_Notes::get_notes()` can return null; cast `$notes` as an array in `templates/fields/field-notes-html.php` and `includes/extensions/entry-notes/fields/notes.php` template files
* Fixed: Prevent error logs from filling with "union features not supported"
* Modified: Cookies will no longer be set for Single Entry back links
* Modified: Default 250px `image_width` setting for File Upload images is now easily overrideable
* Removed: The `gravityview/gvlogic/parse_atts/after` action is no longer available. See `gravityview/gvlogic/atts` filter instead
* Removed: The `GVLogic_Shortcode` class is now a lifeless stub. See `\GV\Shortcodes\gvlogic`.
* Deprecated: `gravityview_get_current_view_data` — use the `\GV\View` API instead

= 2.4.1.1 on August 27, 2019 =

* Fixed: Inconsistent sorting behavior for Views using Table layouts
* Fixed: Searching all fields not searching Multi Select fields
* Fixed: Error activating GravityView when Gravity Forms is disabled
* Fixed: "Getting Started" and "List of Changes" page layouts in WordPress 5.3
* Fixed: Don't show error messages twice when editing a View with a missing form
* Tweak: Don't show "Create a View" on trashed forms action menus

= 2.4 on July 17, 2019 =

**We tightened security by limiting who can edit Views. [Read how to grant Authors and Editors access](https://docs.gravityview.co/article/598-non-administrator-edit-view).**

* Added: A new Result Number field and `{sequence}` Merge Tag [learn all about it!](https://docs.gravityview.co/article/597-the-sequence-merge-tag)
* Added: `{date_updated}` Merge Tag ([see all GravityView Merge Tags](https://docs.gravityview.co/article/76-merge-tags))
* Added: Option to output all CSV entries, instead of a single page of results
* Fixed: Settings compatibility issues on Multisite
* Fixed: CSV output for address fields contained Google Maps link
* Fixed: When editing an entry in Gravity Forms, clicking the "Cancel" button would not exit edit mode
* Fixed: Some fatal errors when Gravity Forms is deactivated while GravityView is active
* Fixed: Search All Fields functionality with latest Gravity Forms

__Developer Updates:__

* **Breaking Change:** Users without the `unfiltered_html` capability can no longer edit Views.
* Added: `gravityview/security/allow_unfiltered_html` to not require `unfiltered_html`. Dangerous!
* Added: `gravityview/template/field/address/csv/delimiter` filter for CSV output of addresses

= 2.3.2 on May 3, 2019 =

* Re-fixed: Conditional Logic breaks in Edit Entry if the condition field is not present

__Developer Updates:__

* Fixed: `strtolower()` warnings in `class-frontend-views.php`
* Fixed: `gravityview/fields/fileupload/link_atts` filter didn't work on link-wrapped images
* Fixed: PHP notice triggered when using the Poll widget
* Updated: Updater script, which should improve license check load time

= 2.3.1 on April 18, 2019 =

* Added: Entry Approval now features a popover that allows you to select from all approval statuses
* Fixed: Issues accessing Edit Entry for Views using [Multiple Forms](https://www.gravitykit.com/extensions/multiple-forms/)
* Fixed: Issues with Edit Entry where fields were duplicated. This temporarily reverts the conditional logic fix added in 2.3.
* Fixed: Maps will now properly use global API key settings on Multisite installations

__Developer Updates:__

* Fixed: Issues searching Address fields that contain custom states
* Added: `gravityview/approve_entries/popover_placement` filter to modify the placement of the approval popover (default: right)

= 2.3 on April 2, 2019 =

**Gravity Forms 2.3 is required**. Some functionality will not work if you are using Gravity Forms 2.2. If this affects you, please [let us know](mailto:support@gravityview.co?subject=Gravity%20Forms%202.3%20Requirement)

* Added: Multi-Sorting! Example: Sort first by Last Name, then sort those results by First Name [Read more about multi-sorting](https://docs.gravityview.co/article/570-sorting-by-multiple-columns)
    - Works great with our [DataTables extension](https://www.gravitykit.com/extensions/datatables/), too!
* Added: `[gvlogic logged_in="true"]` support to easily check user login status - [read how it works](https://docs.gravityview.co/article/252-gvlogic-shortcode#logged-in-parameter)
* Added: Dropdown, Radio and Link input support for searching product fields
* Fixed: Conditional Logic breaks in Edit Entry if the condition field is not present
* Fixed: Sorting numbers with decimals
* Fixed: CSV output of List and File Upload fields
* Fixed: "Hide empty fields" setting not working Product and Quantity fields
* Fixed: Month and day reversed in multi-input date search fields
* Fixed: Join issues with embedded Views when using [Multiple Forms](https://www.gravitykit.com/extensions/multiple-forms/)
* Fixed: Other Entries empty text override was not working
* Updated: 100% translated for Dutch, German, and French

__Developer Updates:__

* Added: `gravityview/search/created_by/text` filter to override dropdown and radio text in "created by" search UI
* Added: `gravityview/approve_entries/after_submission` filter to prevent `is_approved` meta from being added automatically after entry creation
* Modified: List and File Upload fields are now output as objects/arrays in REST API JSON
* Modified: [Business Hours](https://wordpress.org/plugins/gravity-forms-business-hours/) field support in CSV and JSON output
* Fixed: Fatal error when custom templates are loaded without `\GV\Template_Context`
* Fixed: Potential PHP warning with PHP 7.2
* Added notice for users to upgrade to PHP 5.6, since WordPress will be bumping the minimum version soon


= 2.2.5 on February 4, 2019 =

* Added: Support for nested dropdown selection in Search Bar
* Fixed: State search dropdown type for custom address types
* Fixed: Don't show Credit Card fields on the Edit Entry screen (#1219)
* REST API and CSV fixes
    * Fixed: Email field being output as links in CSV
    * Fixed: CSVs could not contain more than one special field (Entry ID, Custom Content, etc.)
    * Fixed: CSV and JSON REST API did not output duplicate headers (Entry ID, Custom Content, etc.)
    * Fixed: JSON REST API endpoint did not render Custom Content fields
    * Modified: In the REST API duplicate keys are now suffixed with (n), for example: id(1), id(2), instead of not showing them at all
* Updated: Script used to provide built-in Support Port
* Updated: Russian translation by [@awsswa59](https://www.transifex.com/user/profile/awsswa59/)

__Developer Updates:__

* Added: `gravityview/edit_entry/before_update` hook
* Added: `gravityview/api/field/key` filter to customize the generated REST API entry JSON keys
* Added: `gravityview/template/csv/field/raw` filter to allow raw output of specific fields
* Modified: CSV REST API endpoint returns binary data instead of JSON-encoded data

= 2.2.4 on January 14, 2019 =

* Fixed: Other Entries field would display all entries without filtering
* Fixed: Entry Date searches not working (broken in 2.2)
* Fixed: CSV outputting wrong date formats for Date and Date Created fields
* Fixed: CSV outputting empty content for Custom Content fields
* Fixed: Changelog formatting so that the 2.2.1, 2.2.2, and 2.2.3 updates are shown
* Fixed: The picture of Floaty was _really big_ in the Getting Started screen
* Updated Translations for Italian and Iranian. Thanks, Farhad!

= 2.2.3 on December 20, 2018 =

* Fixed: Issue loading translation files on Windows IIS servers

__Developer Updates:__

* Added: Third argument to `gravityview_search_operator` filter (the current `\GV\View` object)
* Added: `GravityView_Image::is_valid_extension()` to determine whether an extension is valid for an image
* Fixed: Search operator overrides that broke in 2.2
* Modified: SVG files are now processed as images in GravityView
* Modified: Changed translation file loading order to remove paths that didn't work! [See this article for the updated paths](https://docs.gravityview.co/article/530-translation-string-loading-order).

= 2.2.2 on December 11, 2018 =

* Added: Support for the new [Multiple Forms beta](https://www.gravitykit.com/extensions/multiple-forms/)!
* **Minor CSS Change**: Reduced Search Bar negative margins to fix the Search Bar not aligning properly
* Fixed: Calculation fields that were not added to the Edit Entry fields were being emptied (except the price)
* Updated translations - thank you, translators!
    - Turkish translated by [@suhakaralar](https://www.transifex.com/accounts/profile/suhakaralar/)
    - Russian translated by [@awsswa59](https://www.transifex.com/user/profile/awsswa59/)
    - Polish translated by [@dariusz.zielonka](https://www.transifex.com/user/profile/dariusz.zielonka/)

__Developer Updates:__

* Template Change: Updated `widget-poll.php` template to display poll results for all Multiple Forms fields
* Added: `gravityview/query/class` filter to allow query class overrides, needed for Multiple Forms extension
* Added: `gravityview/approve_entries/autounapprove/status` filter to change the approval status set when an entry is modified in Edit Entry
* Added: `$unions` property to `\GV\View`, for future use with [Multiple Forms plugin](https://www.gravitykit.com/extensions/multiple-forms/)

= 2.2.1 on December 4, 2018 =

* Confirmed compatibility with WordPress 5.0 and the new Gutenberg editor ([use the shortcode block to embed](https://docs.gravityview.co/article/526-does-gravityview-support-gutenberg))
* Added: Support for upcoming [Multiple Forms plugin](https://www.gravitykit.com/extensions/multiple-forms/)
* Fixed: Edit Entry writes incorrectly-formatted empty values in some cases.
* Fixed: "Hide View data until search is performed" not working for [Maps layout](https://www.gravitykit.com/extensions/maps/)
* Fixed: Entries are not accessible when linked to from second page of results
* Fixed: Search redirects to home page when previewing an unpublished View

__Developer Updates:__

* Fixed: Error loading GravityView when server has not defined `GLOB_BRACE` value for the `glob()` function
* Added: `gravityview/entry/slug` filter to modify entry slug. It runs after the slug has been generated by `GravityView_API::get_entry_slug()`
* Added: `\GV\Entry::is_multi()` method to check whether the request's entry is a `Multi_Entry` (contains data from multiple entries because of joins)

= 2.2 on November 28, 2018 =

* Yes, GravityView is fully compatible with Gravity Forms 2.4!
* Added: Choose where users go after editing an entry
* Added: Search entries by approval status with new "Approval Status" field in the Search Bar
* Added: More search input types added for "Created By" searches
* Added: When searching "Created By", set the input type to "text" to search by user email, login and name fields
* Fixed: Issue installing plugins from the Extensions page on a Multisite network
* Fixed: When a View is embedded on the homepage of a site, Single Entry and Edit Entry did not work (404 not found error)
* Fixed: Stray "Advanced Custom Fields" editor at the bottom of Edit View pages
* Fixed: Labels and quantities removed when editing an entry that had product calculations
* Fixed: When multiple Views are embedded on a page, Single Entry could sometimes show "You are not allowed to view this content"
* Fixed: Major search and filtering any/all mode combination issues, especially with "Show only approved entries" mode, A-Z Filters, Featured Entries, Advanced Filtering plugins
* Fixed: Support all [documented date formats](https://docs.gravityview.co/article/115-changing-the-format-of-the-search-widgets-date-picker) in Search Bar date fields
* Fixed: Issues with [Advanced Filtering](https://www.gravitykit.com/extensions/advanced-filter/) date fields (including human strings, less than, greater than)
* Fixed: Security issue when Advanced Filter was configured with an "Any form field" filter (single entries were not properly secured)
* Fixed: The Quiz Letter Grade is lost if Edit Entry does not contain all Gravity Forms Quiz Add-On fields

__Developer Updates:__

* Updated: `search-field-select.php` template to gracefully handle array values
* Added: Filters for new "Created By" search. [Learn how to modify what fields are searched](https://docs.gravityview.co/article/523-created-by-text-search).

= 2.1.1 on October 26, 2018 =

* Added: A "Connected Views" menu on the Gravity Forms Forms page - hover over a form to see the new Connected Views menu!
* Fixed: Additional slashes being added to the custom date format for Date fields
* Fixed: Quiz Letter Grade not updated after editing an entry that has Gravity Forms Quiz fields
* Fixed: Single Entry screen is inaccessible when the category is part of a URL path (using the `%category%` tag in the site's Permalinks settings)
* Fixed: Issue where GravityView CSS isn't loading in the Dashboard for some customers
* Fixed: Display uploaded files using Gravity Forms' secure link URL format, if enabled
* Updated Polish translation. Dziękuję Ci, [@dariusz.zielonka](https://www.transifex.com/user/profile/dariusz.zielonka/)!

__Developer Updates:__

* Added: `gravityview/template/table/use-legacy-style` filter to  use the legacy Table layout stylesheet without any responsive layout styles (added in GravityView 2.1) - [Here's code you can use](https://gist.github.com/zackkatz/45d869e096cd5114a87952d292116d3f)
* Added: `gravityview/view/can_render` filter to allow you to override whether a View can be rendered or not
* Added: `gravityview/widgets/search/datepicker/format` filter to allow you to modify only the format used, rather than using the `gravityview_search_datepicker_class` filter
* Fixed: Fixed an issue when using [custom entry slugs](https://docs.gravityview.co/article/57-customizing-urls) where non-unique values across forms cause the entries to not be accessible
* Fixed: Undefined index PHP warning in the GravityView Extensions screen
* Fixed: Removed internal usage of deprecated GravityView functions
* Limitation: "Enable lightbox for images" will not work on images when using Gravity Forms secure URL format. [Contact support](mailto:support@gravityview.co) for a work-around, or use a [different lightbox script](https://docs.gravityview.co/article/277-using-the-foobox-lightbox-plugin-instead-of-the-default).

= 2.1.0.2 and 2.1.0.3 on September 28, 2018 =

* Fixed: Slashes being added to field quotes
* Fixed: Images showing as links for File Upload fields

= 2.1.0.1 on September 27, 2018 =

* Fixed: Responsive table layout labels showing sorting icon HTML
* Fixed: Responsive table layout showing table footer

= 2.1 on September 27, 2018 =

* Added: You can now send email notifications when an entry is approved, disapproved, or the approval status has changed. [Learn how](https://docs.gravityview.co/article/488-notification-when-entry-approved)
* Added: Automatically un-approve an entry when it has been updated by an user without the ability to moderate entries
* Added: Easy way to install GravityView Extensions and our stand-alone plugins [Learn how](https://docs.gravityview.co/article/489-managing-extensions)
* Added: Enable CSV output for Views [Learn how](https://docs.gravityview.co/article/491-csv-export)
* Added: A "Page Size" widget allows users to change the number of entries per page
* Added: Support for displaying a single input value of a Chained Select field
* Added: The Table layout is now mobile-responsive!
* Improved: Added a shortcut to reset entry approval on the front-end of a View: "Option + Click" on the Entry Approval field
* Fixed: Custom date format not working with the `{date_created}` Merge Tag
* Fixed: Embedding a View inside an embedded entry didn't work
* Fixed: "Link to entry" setting not working for File Upload fields
* Fixed: Approval Status field not showing anything
* Updated translations - thank you, translators!
    - Polish translated by [@dariusz.zielonka](https://www.transifex.com/user/profile/dariusz.zielonka/)
    - Russian translated by [@awsswa59](https://www.transifex.com/user/profile/awsswa59/)
    - Turkish translated by [@suhakaralar](https://www.transifex.com/accounts/profile/suhakaralar/)
    - Chinese translated by [@michaeledi](https://www.transifex.com/user/profile/michaeledi/)

__Developer Notes:__

* Added: Process shortcodes inside [gv_entry_link] shortcodes
* Added: `gravityview/shortcodes/gv_entry_link/output` filter to modify output of the `[gv_entry_link]` shortcode
* Added `gravityview/widget/page_size/settings` and `gravityview/widget/page_size/page_sizes` filters to modify new Page Size widget
* Modified: Added `data-label` attributes to all Table layout cells to make responsive layout CSS-only
* Modified: Added responsive CSS to the Table layout CSS ("table-view.css")
* Improved: Reduced database lookups when using custom entry slugs
* Introduced `\GV\View->can_render()` method to reduce code duplication
* Fixed: Don't add `gvid` unless multiple Views embedded in a post
* Fixed: PHP 5.3 warning in when using `array_combine()` on empty arrays
* Fixed: Apply `addslashes` to View Configuration when saving, fixing `{date_created}` format
* REST API: Allow setting parent post or page with the REST API request using `post_id={id}` ([learn more](https://docs.gravityview.co/article/468-rest-api))
* REST API: Added `X-Item-Total` header and meta to REST API response

= 2.0.14.1 on July 19, 2018 =

* Fixed: Potential XSS ("Cross Site Scripting") security issue. **Please update.**
* Fixed: GravityView styles weren't being loaded for some users

= 2.0.14 on July 9, 2018 =

* Added: Allow filtering entries by Unapproved status in Gravity Forms
* Added: Reset entry approval status by holding down Option/Alt when clicking entry approval icon
* Fixed: Merge Tags not working in field Custom Labels
* Fixed: Enable sorting by approval status all the time, not just when a form has an Approval field
* Fixed: When a View is saved without a connected form, don't show "no longer exists" message
* Fixed: Inline Edit plugin not updating properly when GravityView is active

__Developer Notes:__

* Added: `gravityview/approve_entries/after_submission/default_status` filter to modify the default status of an entry as it is created.
* Modified: No longer delete `is_approved` entry meta when updating entry status - leave the value to be `GravityView_Entry_Approval_Status::UNAPPROVED` (3)
* Fixed: Allow for "in" and "not_in" comparisons when using `GravityView_GFFormsModel::is_value_match`
* Tweak: If "Search Mode" key is set, but there is no value, use "all"
* Tweak: Reduced number of database queries when rendering a View

= 2.0.13.1 on June 26, 2018 =

* Fixed: Custom Content fields not working with DIY Layout
* Fixed: Error when displaying plugin updates on a single site of a Multisite installation

= 2.0.13 on June 25, 2018 =

* Fixed: When View is embedded in a page, the "Delete Entry" link redirects the user to the View URL instead of embedded page URL
* Fixed: Custom Content fields not working with DIY Layout since 2.0.11
* Fixed: Fatal error when migrating settings from (very) old versions of GravityView
* Fixed: oEmbed not working when using "plain" URLs with numeric View ID slugs

__Developer Notes__

* Added: Code to expose Entry Notes globally, to fix conflict with DataTables (future DataTables update required)
* Added: `data-viewid` attribute to the Search Bar form with the current View ID
* Added: Current Post ID parameter to the `gravityview/edit-entry/publishing-action/after` action

= 2.0.12 on June 12, 2018 =

* Fixed: On the Plugins page, "Update now" not working for GravityView Premium Plugins, Views & Extensions
* Fixed: Always show that plugin updates are available, even if a license is expired

= 2.0.11 on June 12, 2018 =

* Added: Search for fields by name when adding fields to your View configuration (it's really great!)
* Fixed: GravityView license details not saving when the license was activated (only when the Update Settings button was clicked)
* Fixed: Entry filtering for single entries
* Fixed: Per-user language setting not being used in WordPress 4.7 or newer

__Developer Notes__

* Added: `\GV\View::get_joins()` method to fetch array of `\GV\Joins` connected with a View
* Added: `\GV\View::get_joined_forms()` method to get array of `\GV\GF_Forms` connected with a View

= 2.0.10 on June 6, 2018 =

* Fixed: Password-protected Views were showing "You are not allowed to view this content" instead of the password form
* Fixed: When Map View is embedded, Search Bar pointed to View URL, not page URL

= 2.0.9 on June 1, 2018 =

* Added: Allow passing `{get}` Merge Tags to [gventry] and [gvfield] shortcodes
* Fixed: Searching by entry creator using the Search Bar wasn't working
* Fixed: Edit Entry showing "Invalid link" warnings when multiple Views are embedded on a page
* Fixed: Issues with legacy template back-compatiblity (A-Z Filters) and newer API widgets (Maps)
* Fixed: Translations for entry "meta", like "Created By" or "Date Created"
* Fixed: When searching State/Province with the Search Bar, use "exact match" search

__Developer Notes__

* Added: Auto-prefixing for all CSS rules, set to cover 99.7% of browsers. We were already prefixing, so it doesn't change much, but it will update automatically from now on, based on browser support.

= 2.0.8.1 on May 31, 2018 =

* Fixed: Standalone map fields not displaying on the [Maps layout](https://www.gravitykit.com/extensions/maps/)
* Fixed: `[gv_entry_link]` when embedded in a post or page, not a View
* Fixed: `[gv_entry_link]` returning a broken link when the entry isn't defined
* Fixed: Conflict with Testimonials Widget plugin (and other plugins) loading outdated code
* Fixed: PHP notice when displaying Gravity Flow "Workflow" field

= 2.0.8 on May 25, 2018 =

* Fixed: Table layout not using field Column Width settings
* Fixed: With "Show Label" disabled, "Custom Label" setting is being displayed (if set)
* Fixed: List Field columns were being shown as searchable in Search Bar
* Fixed: Conflict with Gravity Forms Import Entries file upload process
* Fixed: Empty searches could show results when "Hide View data until search is performed" is enabled
* Fixed: When "Start Date" and "End Date" are the same day, results may not be accurate

__Developer Updates__

* Fixed: `gv_value()` didn't have necessary View global data set for backward compatibility (`gv_value()` is now deprecated! Use `Use \GV\Field_Template::render()` instead.)

= 2.0.7.1 on May 24, 2018 =

* Fixed: Merge Tags not being shown in Custom Content fields in Edit Entry
* Fixed: "gvGlobals not defined" JavaScript error on Edit Entry screen affecting some themes
* Fixed: Don't clear Search Bar configuration when switching View layouts

= 2.0.7 on May 23, 2018 =

* Fixed: Entry visibility when View is embedded
* Fixed: Don't show widgets if we're oEmbedding an entry
* Fixed: Don't apply "Hide Until Search" on entry pages
* Fixed: "Hide View data until search is performed" not working for Views on embedded pages
* Fixed: Restore Advanced Custom Fields plugin compatibility
* Tweak: When activating a license, remove the notice immediately
* Fixed: Maps API key settings resetting after 24 hours

__Developer Updates__

* Changed: gravityview_get_context() now returns empty string if not GravityView post type

= 2.0.6.1 on May 21, 2018 =

* Fixed: "Hide View data until search is performed" not working
* Added: Support for SiteOrigin Page Builder and LiveMesh SiteOrigin Widgets
* Fixed: Enfold Theme layout builder no longer rendering Views

= 2.0.6 on May 17, 2018 =

* Fixed: Conflicts with Yoast SEO & Jetpack plugins that prevent widgets from displaying
* Fixed: Some fields display as HTML (fixes Gravity Flow Discussion field, for example)
* Fixed: Some Merge Tag modifiers not working, such as `:url` for List fields
* Fixed: Give Floaty a place to hang out on the GravityView Settings screen with new Gravity Forms CSS

__Developer Updates__

* Fixed: Backward-compatibility for using global `$gravityview_view->_current_field` (don't use in new code!)

= 2.0.5 on May 16, 2018 =

* Fixed: Entry Link fields and `[gv_entry_link]` shortcode not working properly with DataTables when embedded
* Fixed: Do not output other shortcodes in single entry mode
* Fixed: Error when deleting an entry
* Fixed: When multiple Views are embedded on a page, and one or more has Advanced Filters enabled, no entries will be displayed
* Fixed: PHP warning with `[gravitypdf]` shortcode
* Fixed: When multiple table layout Views are embedded on a page, there are multiple column sorting links displayed
* Fixed: Error displaying message that a license is expired

= 2.0.4 on May 12, 2018 =

* Fixed: Slow front-end performance, affecting all layout types
* Fixed: Search not performing properly
* Fixed: "Enable sorting by column" option for Table layouts
* GravityView will require Gravity Forms 2.3 in the future; please make sure you're using the latest version of Gravity Forms!

__Developer Updates__

* Fixed: `GravityView_frontend::get_view_entries()` search generation
* Fixed: `gravityview_get_template_settings()` not returning settings
* Tweak: Cache View and Field magic getters into variables for less overhead.

= 2.0.3 on May 10, 2018 =

* Fixed: Compatibility with `[gravitypdf]` shortcode
* Fixed: When using `[gravityview]` shortcode, the `page_size` setting wasn't being respected
* Fixed: `[gravityview detail="last_entry" /]` not returning the correct entry
* Fixed: Widgets not being properly rendered when using oEmbed
* Fixed: Note fields not rendering properly

__Developer Notes__

* Fixed: `GravityView_View::getInstance()` not returning information about a single entry
* Added: `gravityview/shortcode/detail/$key` filter

= 2.0.1 & 2.0.2 on May 9, 2018 =

* Fixed: Widgets not displayed when a View is embedded
* Fixed: Saving new settings can cause fatal error
* Fixed: Prevent commonly-used front end function from creating an error in the Dashboard
* Fixed: Hide labels if "Show Label" is not checked
* Fixed: CSS borders on List layout
* Fixed: Error when fetching GravityView Widget with DataTables Extension 2.2
* Fixed: Fail gracefully when GravityView Maps is installed on a server running PHP 5.2.4

= Version 2.0 on May 8, 2018 =

We are proud to share this release with you: we have been working on this release since 2016, and although most of the changes won’t be seen, GravityView has a brand-new engine that will power the plugin into the future! ��
\- Zack with GravityView

---

**Note: GravityView now requires PHP 5.3 or newer**

_This is a major release. Please back up your site before updating._ We have tested the plugin thoroughly, but we suggest backing up your site before updating all plugins.

**New functionality**

* `[gventry]`: embed entries in a post, page or a View ([learn more](https://docs.gravityview.co/article/462-gvfield-embed-gravity-forms-field-values))
* `[gvfield]`: embed single field values ([learn more](https://docs.gravityview.co/article/462-gvfield-embed-gravity-forms-field-values))
* [Many new Merge Tag modifiers](https://docs.gravityview.co/article/350-merge-tag-modifiers) - These enable powerful new abilities when using the Custom Content field!
* Use oEmbed with Custom Content fields - easily embed YouTube videos, Tweets (and much more) on your Custom Content field
* "Is Starred" field - display whether an entry is "Starred" in Gravity Forms or not, and star/unstar it from the front end of your site
* Added Bosnian, Iranian, and Canadian French translations, updated many others (thank you all!)

**Smaller changes**

* Added `{gv_entry_link}` Merge Tag, alias of `[gv_entry_link]` shortcode in `{gv_entry_link:[post id]:[action]}` format. This allows you to use `{gv_entry_link}` inside HTML tags, where you are not able to use the `[gv_entry_link]` shortcode.
* Default `[gvlogic]` comparison is now set to `isnot=""`; this way, you can just use `[gvlogic if="{example:1}"]` instead of `[gvlogic if="{example:1}" isnot=""]` to check if a field has a value.

**Developer Updates**

This release is the biggest ever for developers! Even so, we have taken great care to provide backward compatibility with GravityView 1.x. Other than increasing the minimum version of PHP to 5.3, **no breaking changes were made.**

* We have rewritten the plugin from the ground up. [Learn all about it here](https://github.com/gravityview/GravityView/wiki/The-Future-of-GravityView).
* New REST API! Fetch GravityView details and entries using the WordPress REST API endpoint. It's disabled by default, but can be enabled or disabled globally on GravityView Settings screen, or per-View in View Settings. [Learn about the endpoints](https://github.com/gravityview/GravityView/wiki/REST-API).
* New `gravityview()` API wrapper function, now used for easy access to everything you could want
* New template structure ([learn how to migrate your custom template files](https://github.com/gravityview/GravityView/wiki/Template-Migration))
* We have gotten rid of global state; actions and filters are now passed a `$context` argument, a [`\GV\Template_Context` object](https://github.com/gravityview/GravityView/blob/v2.0/future/includes/class-gv-context-template.php)
* When HTML 5 is enabled in Gravity Forms, now the Search All field will use `type="search"`
* _Countless_ new filters and actions! Additional documentation will be coming, both on [docs.gravityview.co](https://docs.gravityview.co) as well as [codex.gravityview.co](https://codex.gravityview.co).

A special thanks to [Gennady](https://codeseekah.com) for your tireless pursuit of better code, insistence on backward compatibility, and your positive attitude. ��

= 1.22.6 on April 4, 2018 =

* Fixed: Line breaks being added to `[gvlogic]` shortcode output
* Fixed: Gravity Forms 2.3 compatibility notice
* Fixed: "The ID is required." message when configuring the GravityView Search WordPress widget
* Fixed: Slashes were being added to Post Image details

__Developer Updates:__

* Added `gravityview/edit_entry/reveal_hidden_field` filter, which allows you to prevent Hidden fields from becoming Text fields in Edit Entry context
* Added `gravityview/edit_entry/field_visibility` filter to set field visibility on Edit Entry (default is always "visible")

= 1.22.5 on January 25, 2018 =

* Improves support for [DIY Layout](https://www.gravitykit.com/extensions/diy-layout/), a layout for designers & developers to take full advantage of GravityView
* Tweak: Show "Embed Shortcode" helper if a View has widgets configured but not Fields
* Fixed: Add Note support for Gravity Forms 2.3 (it's coming soon)
* Fixed: `tabindex` not properly set for Update/Cancel/Delete buttons in Edit Entry
* Fixed: Hide Yoast SEO Content & SEO Analysis functionality when editing a View
* Fixed: Line breaks were being added to Custom Content fields and widgets, even when "Automatically add paragraphs to content" wasn't checked

__Developer Updates:__

* Add `$nl2br`, `$format`, `$aux_data` parameters to `GravityView_API::replace_variables()` to be consistent with `GFCommon::replace_variables()`

= 1.22.4? =

Yes, we skipped a minor release (1.22.4 exists only in our hearts). Thanks for noticing!

= 1.22.3 on December 21, 2017 =

* Added: Support for displaying files uploaded using the Gravity Forms Dropbox Addon (thanks, @mgratch and @ViewFromTheBox!)
* Added: Merge Tags now are replaced when in `[gvlogic]` shortcodes not in a View
* Fixed: Filtering by date in Advanced Filters prevented single entries from being visible
* Fixed: `gravityview/capabilities/allow_logged_out` filter wasn't living up to its name (allowing logged-out visitors to edit entries)

__Developer Updates:__

* Modified: We're reverting changes made to Advanced Custom Field plugin compatibility
* Added: `gravityview/fields/fileupload/file_path` filter in `class-gravityview-field-fileupload.php`
* Modified: Removed `!important` from the CSS height rule for the `.gv-notes .gv-note-add textarea` rule

= 1.22.2 on December 7, 2017 =

* Fixed: Fatal error when running Ultimate Member 2.0 beta
* Fixed: Issue deleting entries when Advanced Filter rules don't match
* Fixed: Delete Entry messages not displaying when entry is deleted
* Fixed: ACF shortcodes in WYSIWYG fields no longer processed since 1.22.1
* Fixed: Fatal error when using old installations of Gravity Forms

__Developer Updates:__

* Added: `gravityview/edit_entry/unset_hidden_field_values` filter to prevent deleting values for fields hidden by Conditional Logic

= 1.22.1.1 on November 30, 2017 =

* Fixed: When displaying Email fields, PHP warning about `StandalonePHPEnkoder.php`

= 1.22.1 on November 29, 2017 =

* Moved "Custom Content" field to top of field picker, in what Rafael calls the "Best idea of 2017 �""
* Added: When Gravity Forms 2.3 is released, support for "Random" entry order will be enabled
* Fixed: Entry oEmbeds not working when using "Plain" URL formats to embed
* Fixed: Only published Views showing in Gravity Forms "Connected Views" menu
* Fixed: Deleting entries can cause entries to be displayed from a different View when Advanced Filters is activated and multiple Views are embedded on a page
* Fixed: Infinite loop when using `[gravityview]` shortcode inside ACF fields

__Developer Updates:__

* Added: `GravityView_HTML_Elements` class for generating commonly-used HTML elements
* Added: Way to disable front-end cookies for our friends in Europe ([see code here](https://gist.github.com/zackkatz/354a71dc47ffef072ed725706cf455ed))
* Added: `gravityview/metaboxes/data-source/before` and `gravityview/metaboxes/data-source/after` hooks
* Added: Second `$args` param added to `gravityview_get_connected_views()` function
* Modified: Pass fifth parameter `$input_type` to `GravityView_Template::assign_field_options` method

= 1.22 on September 4, 2017=

* Added: Support for Gravity Forms 2.3
* Fixed: Fatal error when Divi (and other Elegant Themes) try to load GravityView widgets while editing a post with a sidebar block in it—now the sidebar block will not be rendered
* Fixed: Inline Edit plugin not working when displaying a single entry
* Fixed: Featured Entries plugin not adding correct CSS selector to the single entry container

__Developer Updates:__

* Modified: Template files `list-header.php`, `list-single.php`, `table-header.php`, `table-single.php`
* Fixed: When `GRAVITYVIEW_LICENSE_KEY` constant is defined, it will always be used, and the license field will be disabled
* Fixed: List View and Table View templates have more standardized CSS selectors for single & multiple contexts ([Learn more](https://docs.gravityview.co/article/63-css-guide))
* Fixed: Permalink issue when embedding a View on a page, then making it the site's Front Page
* Fixed: Transient cache issues when invalidating cache
* Fixed: `gv_empty()` now returns false for an array with all empty values
* Fixed: Delay plugin compatibility checks until `plugins_loaded`

= 1.21.5.3 on July 24, 2017 =

* Fixed: For some field types, the value "No" would be interpreted as `false`
* Fixed: In Edit Entry, when editing a form that has a Post Custom Field field type—configured as checkboxes—file upload fields would not be saved
* Fixed: If a form connected to a View is in the trash, there will be an error when editing the View
* Fixed: Embedding single entries with WordPress 4.8
* Fixed: Fatal error when using older version of WPML

= 1.21.5.2 on June 26, 2017 =

* Tweak: Improved plugin speed by reducing amount of information logged
* Fixed: Duplicate descriptions on the settings screen
* Fixed: Our "No-Conflict Mode" made the settings screen look bad. Yes, we recognize the irony.
* Updated: Translations - thank you, translators!
    - Turkish translation by [@suhakaralar](https://www.transifex.com/accounts/profile/suhakaralar/)
    - Dutch translations by Thom

= 1.21.5.1 on June 13, 2017 =

* Modified: We stopped allowing any HTML in Paragraph Text fields in 1.21.5, but this functionality was used by lots of people. We now use a different function to allow safe HTML by default.
* Added: `gravityview/fields/textarea/allowed_kses` filter to modify the allowed HTML to be displayed.

= 1.21.5 on June 8, 2017 =

* Added: The `{current_post}` Merge Tag adds information about the current post. [Read more about it](https://docs.gravityview.co/article/412-currentpost-merge-tag).
* Added: `gravityview/gvlogic/parse_atts/after` action to modify `[gvlogic]` shortcode attributes after it's been parsed
* Added: A new setting to opt-in for access to the latest pre-release versions of GravityView (in Views > Settings)
* Added: Support for Restrict Content Pro when in "No-Conflict Mode"
* Fixed: Saving an entry could strip the entry creator information. Now, when the entry creator is not in the "Change Entry Creator" users list, we add them back in to the list.
* Fixed: Potential security issue
* Fixed: Multiple notifications could sometimes be sent when editing an entry in GravityView.
* Fixed: Gravity Forms tooltip scripts being loaded admin-wide.
* Updated: Dutch translations (thanks, Thom!)

= 1.21.4 on April 13, 2017 =

* Fixed: "Enable sorting by column" not visible when using table-based View Presets
* Fixed: Error activating the plugin when Gravity Forms is not active
* Fixed: Numeric sorting
* Fixed: Compatibility issue with WPML 3.6.1 and lower
* Tweak: When using `?cache` to disable entries caching, cached data is removed

= 1.21.3 on April 4, 2017 =

* Fixed: Post Images stopped working in Edit Entry
* Fixed: Conflict with our Social Sharing & SEO Extension
* Fixed: Unable to search for a value of `0`
* Fixed: Inaccurate search results when using the `search_field` and `search_value` settings in the `[gravityview]` shortcode
    - The search mode will now always be set to `all` when using these settings

__Developer Updates:__

* We decided to not throw exceptions in the new `gravityview()` wrapper function. Instead, we will log errors via Gravity Forms logging.

= 1.21.2 on March 31, 2017 =

* Added: Support for embedding `[gravityview]` shortcodes in Advanced Custom Fields (ACF) fields
* Fixed: PHP warnings and notices

= 1.21.1 on March 30, 2017 =

* Fixed: Advanced Filters no longer filtered ��
* Fixed: Fatal error when viewing Single Entry with a Single Entry Title setting that included Merge Tags
* Fixed: Cache wasn't cleared when an entry was created using Gravity Forms API (thanks Steve with Gravity Flow!)

= 1.21 on March 29, 2017 =

* Fixed: Edit Entry compatibility with Gravity Forms 2.2
* Fixed: Single Entry not accessible when filtering a View by Gravity Flow's "Final Status" field
* Fixed: Needed to re-save permalink settings for Single Entry and Edit Entry to work
* Fixed: Incorrect pagination calculations when passing `offset` via the `[gravityview]` shortcode

__Developer Updates:__

* Modified: `GVCommon::check_entry_display()` now returns WP_Error instead of `false` when an error occurs. This allows for additional information to be passed.
* Added: `gravityview/search-all-split-words` filter to change search behavior for the "Search All" search input. Default (`true`) converts words separated by spaces into separate search terms. `false` will search whole word.
* Much progress has been made on the `gravityview()` wrapper function behind the scenes. Getting closer to parity all the time.

= 1.20.1 on March 1, 2017 =

* Added: Support for comma-separated email addresses when adding a note and using "Other email address"
* Fixed: Edit Entry issue with File Uploads not saving properly
* Fixed: Support for `offset` attribute in the `[gravityview]` shortcode
* Updated: Auto-upgrade script

= 1.20 on February 24, 2017 =

* Added: Product Fields are now editable
    - Quantity,
    - Product fields are hidden if the entry contains external transaction data
    - Support for Coupon Addon
* Fixed: Single Entry not accessible when filtering by a Checkbox field in the Advanced Filters Extension
* Fixed: WPML links to Single Entry not working if using directory or sub-domain URL formats
* Fixed: Product field prices not always formatted as a currency
* Fixed: Product fields sometimes appeared twice in the Add Field field picker
* Fixed: PHP warning when updating entries. Thanks for reporting, Werner!
* Modified: Don't show CAPTCHA fields in Edit Entry
* Fixed: "Trying to get property of non-object" bug when updating an entry connected to Gravity Forms User Registration
* Fixed: Yoast SEO scripts and styles not loading properly on Edit View screen
* Updated: Minimum version of Gravity Forms User Registration updated to 3.2

__Developer Notes:__


* Added: `GVCommon::entry_has_transaction_data()` to check whether entry array contains payment gateway transaction information
* Added: `gravityview/edit_entry/hide-coupon-fields` to modify whether to hide Coupon fields in Edit Entry (default: `false`)
* Added: `GravityView_frontend::get_view_entries_parameters()` method to get the final entry search parameters for a View without fetching the entries as well
* Added: `GVCommon::get_product_field_types()` to fetch Gravity Forms product field types array
* Added: `gravityview/edit_entry/field_blacklist` filter to modify what field types should not be shown in Edit Entry
* Added: `GravityView_Plugin_Hooks_Gravity_Forms_Coupon` class
* Added: Third `GravityView_Edit_Entry_Render` parameter to `gravityview/edit_entry/field_value`, `gravityview/edit_entry/field_value_{field_type}` filters and `gravityview/edit_entry/after_update` action
* Updated: `list-body.php` and `list-single.php` template files to prevent empty `<div>` from rendering (and looking bad) when there are no fields configured for the zones
* Updated: `fields/product.php` template file
* Updated: Flexibility library for IE CSS flexbox support
* Modified: `gravityview/edit_entry/hide-product-fields` default will now be determined by whether entry has gateway transaction information
* Modified: Only print errors when running the unit tests if the `--debug` setting is defined, like `phpunit --debug --verbose`
* Modified: If overriding `get_field_input()` using `GravityView_Field`, returning empty value will now result in the default `GF_Field` input being used
* Modified: GravityView_Edit_Entry_User_Registration::restore_display_name() now returns a value instead of void
* Tweak: Edit Entry links no longer require `page=gf_entries&view=entry` at the end of the URL (in case you noticed)

= 1.19.4 on January 19, 2017 =

* **GravityView requirements will soon be updated**: Gravity Forms Version 2.0+, PHP 5.3+
* Updated: GravityView now requires WordPress 4.0 or newer
* Fixed: Search Bar search not working for states in the United States
* Fixed: WPML conflict where Single Entry or Edit Entry screens are inaccessible
* Fixed: Prevent PHP error when displaying GravityView using `get_gravityview()`
* Updated translations:
    - �� Danish *100% translated*d*
    - �� Norwegian *100% translated*d*
    - �� Swedish translation updateded

__Developer Notes: __

* New: We're starting the migration to a new wrapper API that will awesome. We will be rolling out new functionality and documentation over time. For now, we are just using it to load the plugin. [Very exciting time](https://i.imgur.com/xmkONOD.gif)!
* Fixed: Issue fetching image sizes when using `GravityView_Image` class and fetching from a site with invalid SSL cert.
* Added: `gravityview_directory_link` to modify the URL to the View directory context (in `GravityView_API::directory_link()`)

= 1.19.3 on January 9, 2017 =

First update of 2017! We've got great things planned for GravityView and our Extensions. As always, [contact us](mailto:support@gravityview.co) with any questions or feedback. We don't bite!

* Fixed: List field inputs not loading in Edit Entry when values were empty or the field was hidden initially because of Conditional Logic
* Fixed: Prevent Approve Entry and Delete Entry fields from being added to Edit Entry field configuration
* Fixed: Don't render Views outside "the loop", prevents conflicts with other plugins that run `the_content` filter outside normal places
* Fixed: Only display "You have attempted to view an entry that is not visible or may not exist." warning once when multiple Views are embedded on a page
* Fixed: The `[gravityview]` shortcode would not be parsed properly due to HTML encoding when using certain page builders, including OptimizePress
* Fixed: Potential errors when non-standard form fields are added to Edit Entry configurations ("Creating default object from empty value" and "Cannot use object of type stdClass as array")
* Updated translations:
    - �� Chinese *100% translated* (thank you, Michael Edi!)!)
    - �� French *100% translated*d*
    - �� Brazilian Portuguese *100% translated* (thanks, Rafael!)!)
    - �� Dutch translation updated (thank you, Erik van Beek!)!)
    - �� Swedish translation updateded
    - Updated Spanish (Spain + Mexican) and German (`de` + `de_DE`) with each other

__Developer Notes:__

* `GVCommon::get_form_from_entry_id()` now correctly fetches forms with any status
* Moved `GravityView_Support_Port::get_related_plugins_and_extensions()` to `GV_License_Handler` class
* Updated the `install.sh` bash script
    - The 6th parameter now prevents database creation, and the 7th is the Gravity Forms source file
    - Script no longer breaks if there is a space in a directory name
    - `/tmp/` is no longer created in the GravityView directory; it's installed in the server's `/tmp/` directory
* Fixed Travis CI integration

= 1.19.2 on December 21, 2016 =

* Added: Search Bar now supports displaying State and Country fields as Select, List, or Radio input types (before, only text fields)
* Fixed: Single entries not accessible when a View has filters based on Gravity Forms "Advanced" fields like Address and Name
* Added: There is now a warning when a View tab has not been configured. The question "Why aren't my entries showing up?" is often due to a lack of configuration.
* Added: Notice for future PHP requirements.
    * Reminder: GravityView will soon require PHP 5.3. 97.6% of sites are already compatible.
* Fixed: Conflict with another plugin that prevented the Field Settings from being reachable in the Edit View screen
* Fixed: GravityView widgets repeating twice for some customers

__Developer Notes:__

* Added: `GravityView_View::getContextFields()` method allows fetching the fields configured for each View context (`directory`, `single`, `edit`)
    * Modified: `templates/list-body.php` and `templates/list-single.php` to add a check for context fields before rendering
* Added: `$field_id` as fourth argument passed to `gravityview/extension/search/input_type` filter
* Added: Added `$cap` and `$object_id` parameters to `GVCommon::generate_notice()` to be able to check caps before displaying a notice

= 1.19.1 on November 15, 2016 =

* Fixed: When creating a new View, the "form doesn't exist" warning would display

= 1.19 on November 14, 2016 =

* New: __Front-end entry moderation__! You can now approve and disapprove entries from the front of a View - [learn how to use front-end entry approval](https://docs.gravityview.co/article/390-entry-approval)
    - Add entry moderation to your View with the new "Approve Entries" field
    - Displaying the current approval status by using the new "Approval Status" field
    - Views have a new "Show all entries to administrators" setting. This allows administrators to see entries with any approval status. [Learn how to use this new setting](https://docs.gravityview.co/article/390-entry-approval#clarify-step-16)
* Fixed: Approval values not updating properly when using the "Approve/Reject" and "User Opt-In" fields
* Tweak: Show inactive forms in the Data Source form dropdown
* Tweak: If a View is connected to a form that is in the trash or does not exist, an error message is now shown
* Tweak: Don't show "Lost in space?" message when searching existing Views
* Added: New Russian translation - thank you, [George Kovalev](https://www.transifex.com/user/profile/gkovaleff/)!
    - Updated: Spanish translation (thanks [@matrixmercury](https://www.transifex.com/user/profile/matrixmercury/))

__Developer Notes:__

* Added: `field-approval.css` CSS file. [Learn how to override the design here](https://docs.gravityview.co/article/388-front-end-approval-css).
* Modified: Removed the bottom border on the "No Results" text (`.gv-no-results` CSS selector)
* Fixed: Deprecated `get_bloginfo()` usage

= 1.18.1 on November 3, 2016 =

* Updated: 100% Chinese translation—thank you [Michael Edi](https://www.transifex.com/user/profile/michaeledi/)!
* Fixed: Entry approval not working when using [custom entry slugs](https://docs.gravityview.co/article/57-customizing-urls)
* Fixed: `Undefined index: is_active` warning is shown when editing entries with User Registration Addon active
* Fixed: Strip extra whitespace in Entry Note field templates

= 1.18 on October 11, 2016 =

* Updated minimum requirements: WordPress 3.5, Gravity Forms 1.9.14
* Modified: Entries that are unapproved (not approved or disapproved) are shown as yellow circles
* Added: Shortcut to create a View for an existing form
* Added: Entry Note emails now have a message "This note was sent from {url}" to provide context for the note recipient
* Fixed: Edit Entry did not save other field values when Post fields were in the Edit Entry form
* Fixed: When using "Start Fresh" View presets, form fields were not being added to the "Add Field" field picker
* Fixed: Hidden visible inputs were showing in the "Add Field" picker (for example, the "Middle Name" input was hidden in the Name field, but showing as an option)
* Fixed: Fatal error when editing Post Content and Post Image fields
* Fixed: Lightbox images not loading
* Fixed: Lightbox loading indicator displaying below the overlay
* Fixed: "New form created" message was not shown when saving a draft using a "Start Fresh" View preset
* Gravity Forms User Registration Addon changes:
    * Gravity Forms User Registration 2.0 is no longer supported
    * Fixed Processing "Update User" feeds
    * Fixed: Inactive User Registration feeds were being processed
    * Fixed: User Registration "Update User" feeds were being processed, even if the Update Conditions weren't met
    * Fixed: Unable to use `gravityview/edit_entry/user_registration/trigger_update` filter
* Fixed: Prevent negative entry counts when approving and disapproving entries
* Fixed: PHP notice when WooCommerce Memberships is active
* Tweak: Entry Note emails now have paragraphs automatically added to them
* Tweak: When the global "Show Support Port" setting is "Hide", always hide; if set to "Show", respect each user's Support Port display preference
* Updated: Complete German translation—thank you [hubert123456](https://www.transifex.com/user/profile/hubert123456/)!

__Developer Notes__

* Migrated `is_approved` entry meta values; statuses are now managed by the `GravityView_Entry_Approval_Status` class
    - "Approved" => `1`, use `GravityView_Entry_Approval_Status::APPROVED` constant
    - "0" => `2`, use `GravityView_Entry_Approval_Status::DISAPPROVED` constant
    - Use `$new_value = GravityView_Entry_Approval_Status::maybe_convert_status( $old_value )` to reliably translate meta values
* Added: `GVCommon::get_entry_id()` method to get the entry ID from a slug or ID
* Added: `gravityview_go_back_url` filter to modify the link URL used for the single entry back-link in `gravityview_back_link()` function
* Added: `gravityview/field/notes/wpautop_email` filter to disable `wpautop()` on Entry Note emails
* Added: `$email_footer` to the `gravityview/field/notes/email_content` filter content
* Modified: `note-add-note.php` template: added `current-url` hidden field
* Modified: `list-single.php` template file: added `.gv-grid-col-1-3` CSS class to the `.gv-list-view-content-image` container
* Fixed: Mask the Entry ID in the link to lightbox files

= 1.17.4 on September 7, 2016 =

* Added: Support for editing [Gravity Perks Unique ID](https://gravitywiz.com/documentation/gp-unique-id/) fields
* Fixed: Issue searching and sorting fields with multiple inputs (like names)
* Fixed: Restore Gravity Forms Quiz Addon details in the field picker

__Developer Notes__

* Added: `gravityview_get_directory_widgets()`, `gravityview_set_directory_widgets()` wrapper functions to get and set View widget configurations
* Added: Second `$apply_filter` parameter to `GVCommon::get_directory_fields()` function to set whether or not to apply the `gravityview/configuration/fields` filter

= 1.17.3 on August 31, 2016 =

* Added: Search Bar support for Gravity Forms Survey fields: filter by survey responses
* Added: Search Bar support for Gravity Flow: search entries by the current Step, Step Status, or Workflow Status
* Added: `[gvlogic]` and other shortcodes now can be used inside Email field settings content
* Added: Support for embedding Views in the front page of a site; the [GravityView - Allow Front Page Views plugin](https://github.com/gravityview/gravityview-front-page-views) is no longer required
* Tweak: In Edit View, holding down the option (or alt) key while switching forms allows you to change forms without resetting field configurations - this is useful if you want to switch between duplicate forms
* Fixed: Restored correct Gravity Flow status and workflow values
* Fixed: Conflict when editing an entry in Gravity Flow
* Fixed: Tooltip title text of the field and widget "gear" icon
* Changed the plugin author from "Katz Web Services, Inc." to "GravityView" - it seemed like it was time!

__Developer Notes__

* Modified: `gravityview_get_forms()` function and `GVCommon::get_forms()` method to be compatible with `GFAPI::get_forms()`. Now accepts `$active` and `$trash` arguments, as well as returning all form data (not just `id` and `title` keys)
* Modified: `template/fields/post_image.php` file to use `gravityview_get_link()` to generate the anchor link
* Modified: `rel="noopener noreferrer"` now added to all links generated using `gravityview_get_link()` with `target="_blank"`. This fixes a generic security issue (not specific to GravityView) when displaying links to submitted websites and "Open link in new window" is checked - [read more about it here](https://dev.to/ben/the-targetblank-vulnerability-by-example)
* Modified: Don't convert underscores to periods if not numeric in `GravityView_Widget_Search::prepare_field_filter()` - this fixes searching entry meta
* Modified: Added third `gravityview_search_field_label` parameter: `$field` - it's the field configuration array passed by the Search Bar
* Modified: HTML tags are now stripped from Email field body and subject content
* Modified: Moved `GravityView_Admin_View_Item`, `GravityView_Admin_View_Field`, and `GravityView_Admin_View_Widget` to their own files
* Added: Deprecation notices for methods that haven't been used since Version 1.2!

= 1.17.2 on August 9, 2016 =

* Fixed: "Start Fresh" fails when there are no pre-existing forms in Gravity Forms
* Fixed: Edit Entry not saving values for fields that were initially hidden
* Added: Support for embedding Views in Ultimate Member profile tabs
* Fixed: File Upload fields potentially displaying PHP warnings
* Fixed: Check plugin and theme existence before loading hooks
* Fixed: "Hide empty fields" not working when "Make Phone Number Clickable" is checked for Phone fields
* Fixed: Potential PHP warning when adding Password fields in Edit View
* Fixed: Dutch (Netherlands) `nl_NL` translation file fixed
* Fixed: Divi theme shortcode buttons and modal form added to Edit View screen
* Fixed: Possible for Approve Entries checkbox to use the wrong Form ID
* Fixed: Search issues with special characters
    - Searches that contained ampersands `&` were not working
    - Searches containing plus signs `+` were not working
    - The "Select" Search Bar input type would not show the active search if search term contained an `&`
* Fixed: Multisite issue: when Users are logged-in but not added to any sites, they aren't able to see View content
* Fixed: Never show GravityView Toolbar menu to users who aren't able to edit Views, Forms, or Entries
* Fixed: Allow passing `post_id` in `[gravityview]` shortcode
* Tweak: Use system fonts instead of Open Sans in the admin
* Modified: The default setting for "No-Conflict Mode" is now "On". GravityView _should look good_ on your site!
* Updated translations (thank you!)
    - Turkish translation by Süha Karalar
    - Chinese translation by Michael Edi

__Developer Notes:__

* Added: `gravityview_view_saved` action, triggered after a View has been saved in the admin
* Modified: Changed the Phone field template to use `gravityview_get_link()` to generate the anchor tag
* Added: `gravityview/common/get_entry_id_from_slug/form_id` filter to modify the form ID used to generate entry slugs, in order to avoid hash collisions with data from other forms

= 1.17.1 on June 27 =
* Fixed: Entry approval with Gravity Forms 2.0
    * Added: Approved/Disapproved filters to Gravity Forms "Entries" page
    * Fixed: Bulk Approve/Disapprove
    * Fixed: Approve column and Bulk Actions not visible on Gravity Forms Entries page
    * Tweak: Improved speed of approving/disapproving entries
* Fixed: "Reply To" reference fixed in `GVCommon::send_email()` function
* Added: Improved logging for creation of Custom Slug hash ids
* Translations updated:
    - Updated Chinese translation by [@michaeledi](https://www.transifex.com/user/profile/michaeledi/)
    - Updated Persian translation by [@azadmojtaba](https://www.transifex.com/user/profile/azadmojtaba/)

= 1.17 on June 14 =

* Fully compatible with Gravity Forms 2.0
* Added: Entry Notes field
    - Add and delete Entry Notes from the frontend
    - Allows users to email Notes when they are added
    - Display notes to logged-out users
    - New [user capabilities](https://docs.gravityview.co/article/311-gravityview-capabilities) to limit access (`gravityview_add_entry_notes`, `gravityview_view_entry_notes`, `gravityview_delete_entry_notes`, `gravityview_email_entry_notes`)
* Added: Merge Tag modifiers - now set a maximum length of content, and automatically add paragraphs to Merge Tags. [Read how to use the new Merge Tag modifiers](https://docs.gravityview.co/article/350-merge-tag-modifiers).
    - `:maxwords:{number}` - Limit output to a set number of words
    - `:wpautop` - Automatically add line breaks and paragraphs to content
    - `:timestamp` - Convert dates into timestamp values
* Modified: Major changes to the Search Bar design
* Added: Field setting to display the input value, label, or check mark, depending on field type. Currently supported: Checkbox, Radio, Drop Down fields.
* Added: RTL ("right to left") language support in default and List template styles (Added: `gv-default-styles-rtl.css` and `list-view-rtl.css` stylesheets)
* Added: Option to make Phone numbers click-to-call
* Added: GravityView parent menu to Toolbar; now you can edit the form connected to a View directly from the View
    * Changed: Don't show Edit View in the Admin Bar; it's now under the GravityView parent menu
    * Fixed: Don't remove Edit Post/Page admin bar menu item
* Added: Support for [Gravity Flow](https://gravityflow.io) "Workflow Step" and Workflow "Final Status" fields
* Added: Support for Password fields. You probably shouldn't display them (in most cases!) but now you *can*
* Modified: When deleting/trashing entries with GravityView, the connected posts created by Gravity Forms will now also be deleted/trashed
* Edit Entry improvements
    * Added: Edit Entry now fully supports [Gravity Forms Content Templates](https://www.gravityhelp.com/documentation/article/create-content-template/)
    * Fixed: Edit Entry didn't pre-populate List inputs if they were part of a Post Custom Field field type
    * Fixed: Updating Post Image fields in Edit Entry when the field is not set to "Featured Image" in Gravity Forms
    * Fixed: "Rank" and "Ratings" Survey Field types not being displayed properly in Edit Entry
    * Fixed: Signature field not displaying existing signatures in Edit Entry
    * Fixed: Post Category fields will now update to show the Post's current categories
    * Fixed: Allow multiple Post Category fields in Edit Entry
    * Fixed: PHP warning caused when a form had "Anti-spam honeypot" enabled
* Fixed: When inserting a GravityView shortcode using the "Add View" button, the form would flow over the window
* Fixed: [Church Themes](https://churchthemes.com) theme compatibility
* Fixed: Inactive and expired licenses were being shown the wrong error message
* Fixed: Moving domains would prevent GravityView from updating
* Fixed: When using the User Opt-in field together with the View setting "Show Only Approved Entries", entries weren't showing
* Fixed: If a label is set for Search Bar "Link" fields, use the label. Otherwise, "Show only:" will be used
* Fixed: Showing the first column of a List field was displaying all the field's columns
* Translations: New Persian translation by [@azadmojtaba](https://www.transifex.com/user/profile/azadmojtaba/) (thank you!)

__Developer Notes__

* Templates changed:
    * `list-single.php` and `list-body.php`: changed `#gv_list_{entry_id}` to `#gv_list_{entry slug}`. If using custom entry slugs, the ID attribute will change. Otherwise, no change.
    * `list-body.php`: Removed `id` attribute from entry title `<h3>`
* Added: Override GravityView CSS files by copying them to a template's `/gravityview/css/` sub-directory
* Added: `gravityview_css_url()` function to check for overriding CSS files in templates
* Added: `gravityview_use_legacy_search_style` filter; return `true` to use previous Search Bar stylesheet
* Major CSS changes for the Search Bar.
    - Search inputs `<div>`s now have additional CSS classes based on the input type: `.gv-search-field-{input_type}` where `{input_type}` is:
    `search_all` (search everything text box), `link`, `date`, `checkbox` (list of checkboxes), `single_checkbox`, `text`, `radio`, `select`,
    `multiselect`, `date_range`, `entry_id`, `entry_date`
    - Added `gv-search-date-range` CSS class to containers that have date ranges
    - Moved `gv-search-box-links` CSS class from the `<p>` to the `<div>` container
    - Fixed: `<label>` `for` attribute was missing quotes
* Added:
    - `gravityview/edit_entry/form_fields` filter to modify the fields displayed in Edit Entry form
    - `gravityview/edit_entry/field_value_{field_type}` filter to change the value of an Edit Entry field for a specific field type
    - `gravityview/edit-entry/render/before` action, triggered before the Edit Entry form is rendered
    - `gravityview/edit-entry/render/after` action, triggered after the Edit Entry form is rendered
* Fixed: PHP Warning for certain hosting `open_basedir` configurations
* Added: `gravityview/delete-entry/delete-connected-post` Filter to modify behavior when entry is deleted. Return false to prevent posts from being deleted or trashed when connected entries are deleted or trashed. See `gravityview/delete-entry/mode` filter to modify the default behavior, which is "delete".
* Added: `gravityview/edit_entry/post_content/append_categories` filter to modify whether post categories should be added to or replaced?
* Added: `gravityview/common/get_form_fields` filter to modify fields used in the "Add Field" selector, View "Filters" dropdowns, and Search Bar
* Added: `gravityview/search/searchable_fields` filter to modify fields used in the Search Bar field dropdown
* Added: `GVCommon::send_email()`, a public alias of `GFCommon::send_email()`
* Added: `GravityView_Field_Notes` class, with lots of filters to modify output
* Added: `$field_value` parameter to `gravityview_get_field_label()` function and `GVCommon::get_field_label()` method
* Added: `$force` parameter to `GravityView_Plugin::frontend_actions()` to force including files
* Modified: Added second parameter `$entry` to `gravityview/delete-entry/trashed` and `gravityview/delete-entry/deleted` actions
* Fixed: An image with no `src` output a broken HTML `<img>` tag

= 1.16.5.1 on April 7 =

* Fixed: Edit Entry links didn't work

= 1.16.5 on April 6 =

* Fixed: Search Bar inputs not displaying for Number fields
* Fixed: Compatibility issue with [ACF](https://wordpress.org/plugins/advanced-custom-fields/) plugin when saving a View
* Fixed (for real this time): Survey field values weren't displaying in Edit Entry
* Tweak: Made it clearer when editing a View that GravityView is processing in the background
* Added: Chinese translation (thanks, Edi Weigh!)
* Updated: German translation (thanks, [@akwdigital](https://www.transifex.com/user/profile/akwdigital/)!)

__Developer Notes__

* Added: `gravityview/fields/custom/decode_shortcodes` filter to determine whether to process shortcodes inside Merge Tags in Custom Content fields. Off by default, for security reasons.
* Fixed: Potential fatal errors when activating GravityView if Gravity Forms isn't active
* Updated: Gamajo Template Loader to Version 1.2
* Verified compatibility with WordPress 4.5

= 1.16.4.1 on March 23 =
* Fixed: Major display issue caused by output buffering introduced in 1.16.4. Sorry!

= 1.16.4 on March 21 =
* Fixed: `[gravityview]` shortcodes sometimes not rendering inside page builder shortcodes
* Fixed: Individual date inputs (Day, Month, Year) always would show full date.
* Fixed: Quiz and Poll fields weren't displaying properly
* Fixed: Survey field CSS styles weren't enqueued properly when viewing survey results
* Fixed: Survey field values weren't displaying in Edit Entry. We hope you "likert" this update a lot ;-)
* Added: Option to set the search mode ("any" or "all") on the GravityView Search WordPress widget.
* Added: Option to show/hide "Show Answer Explanation" for Gravity Forms Quiz Addon fields
* Tweak: Don't show GravityView Approve Entry column in Gravity Forms Entries table if there are no entries
* Updated: Turkish translation. Thanks, [@suhakaralar](https://www.transifex.com/accounts/profile/suhakaralar/)!
* Tested and works with [Gravity Forms 2.0 Beta 1](https://www.gravityforms.com/gravity-forms-v2-0-beta-1-released/)

__Developer Notes:__

* Tweak: Updated `templates/fields/date.php` template to use new `GravityView_Field_Date::date_display()` method.
* Added `gv-widgets-no-results` and `gv-container-no-results` classes to the widget and View container `<div>`s. This will make it easier to hide empty View content and/or Widgets.
* Added: New action hooks when entry is deleted (`gravityview/delete-entry/deleted`) or trashed (`gravityview/delete-entry/trashed`).
* Added: Use the hook `gravityview/search/method` to change the default search method from `GET` to `POST` (hiding the search filters from the View url)
* Added: `gravityview/extension/search/select_default` filter to modify default value for Drop Down and Multiselect Search Bar fields.
* Added: `gravityview_get_input_id_from_id()` helper function to get the Input ID from a Field ID.

= 1.16.3 on February 28 =

* Fixed: Date range search not working
* Fixed: Display fields with calculation enabled on the Edit Entry view
* Fixed: Large images in a gallery not resizing (when using [.gv-gallery](https://docs.gravityview.co/article/247-create-a-gallery))
* Tweak: Start and end date in search are included in the results

__Developer Notes:__

* Added: `gravityview/approve_entries/bulk_actions` filter to modify items displayed in the Gravity Forms Entries "Bulk action" dropdown, in the "GravityView" `<optgroup>`
* Added: `gravityview/edit_entry/button_labels` filter to modify the Edit Entry view buttons labels (defaults: `Cancel` and `Update`)
* Added: `gravityview/approve_entries/add-note` filter to modify whether to add a note when the entry has been approved or disapproved (default: `true`)
* Fixed: Removed deprecated `get_currentuserinfo()` function usage

= 1.16.2.2 on February 17 =

* This fixes Edit Entry issues introduced by 1.16.2.1. If you are running 1.16.2.1, please update. Sorry for the inconvenience!

= 1.16.2.1 on February 16 =

* Fixed: Edit Entry calculation fields not being able to calculate values when the required fields weren't included in Edit Entry layout
* Fixed: Prevent Section fields from being searchable
* Fixed: Setting User Registration 3.0 "create" vs "update" feed type

= 1.16.2 on February 15 =

* Added: Support for Post Image field on the Edit Entry screen
* Added: Now use any Merge Tags as `[gravityview]` parameters
* Fixed: Support for User Registration Addon Version 3
* Fixed: Support for rich text editor for Post Body fields
* Fixed: Admin-only fields may get overwritten when fields aren't visible during entry edit by user (non-admin)
* Fixed: Address fields displayed hidden inputs
* Fixed: Merge Tag dropdown list can be too wide when field names are long
* Fixed: When sorting, recent entries disappeared from results
* Fixed: Searches that included apostrophes  or ampersands returned no results
* Fixed: Zero values not set in fields while in Edit Entry
* Fixed: Re-calculate fields where calculation is enabled after entry is updated
* Fixed: Warning message when Number fields not included in custom Edit Entry configurations
* Translation updates:
    - Bengali - thank you [@tareqhi](https://www.transifex.com/accounts/profile/tareqhi/) for 100% translation!
    - Turkish by [@dbalage](https://www.transifex.com/accounts/profile/dbalage/)


__Developer Notes:__

* Reminder: <strong>GravityView will soon require PHP 5.3</strong>
* Added: `gravityview/widgets/container_css_class` filter to modify widget container `<div>` CSS class
    - Added `gv-widgets-{zone}` class to wrapper (`{zone}` will be either `header` or `footer`)
* Fixed: Conflict with some plugins when `?action=delete` is processed in the Admin ([#624](https://github.com/gravityview/GravityView/issues/624), reported by [dcavins](https://github.com/dcavins))
* Fixed: Removed `icon` CSS class name from the table sorting icon links. Now just `gv-icon` instead of `icon gv-icon`.
* Fixed: "Clear" search link now set to `display: inline-block` instead of `display: block`
* Added: `gravityview/common/get_entry/check_entry_display` filter to disable validating whether to show entries or not against View filters
* Fixed: `GravityView_API::replace_variables` no longer requires `$form` and `$entry` arguments

= 1.16.1 on January 21 =

* Fixed: GravityView prevented Gravity Forms translations from loading
* Fixed: Field Width setting was visible in Edit Entry
* Fixed: Don't display embedded Gravity Forms forms when editing an entry in GravityView

__Developer Notes:__

* Added: `gravityview_excerpt_more` filter. Modify the "Read more" link used when "Maximum Words" setting is enabled and the output is truncated.
    * Removed: `excerpt_more` filter on `textarea.php` - many themes use permalink values to generate links.

= 1.16 on January 14 =
* Happy New Year! We have big things planned for GravityView in 2016, including a new View Builder. Stay tuned :-)
* Added: Merge Tags. [See all GravityView Merge Tags](https://docs.gravityview.co/article/76-merge-tags)
    * `{date_created}` The date an entry was created. [Read how to use it here](https://docs.gravityview.co/article/331-date-created-merge-tag).
    * `{payment_date}` The date the payment was received. Formatted using [the same modifiers](https://docs.gravityview.co/article/331-date-created-merge-tag) as `{date_created}`
    * `{payment_status}` The current payment status of the entry (ie "Processing", "Pending", "Active", "Expired", "Failed", "Cancelled", "Approved", "Reversed", "Refunded", "Voided")
    * `{payment_method}` The way the entry was paid for (ie "Credit Card", "PayPal", etc.)
    * `{payment_amount}` The payment amount, formatted as the currency (ie `$75.25`). Use `{payment_amount:raw}` for the un-formatted number (ie `75.25`)
    * `{currency}` The currency with which the entry was submitted (ie "USD", "EUR")
    * `{is_fulfilled}` Whether the order has been fulfilled. Displays "Not Fulfilled" or "Fulfilled"
    * `{transaction_id}` the ID of the transaction returned by the payment gateway
    * `{transaction_type}` Indicates the transaction type of the entry/order. "Single Payment" or "Subscription".
* Fixed: Custom merge tags not being replaced properly by GravityView
* Fixed: Connected form links were not visible in the Data Source metabox
* Fixed: Inaccurate "Key missing" error shown when license key is invalid
* Fixed: Search Bar could show "undefined" search fields when security key has expired. Now, a helpful message will appear.
* Tweak: Only show Add View button to users who are able to publish Views
* Tweak: Reduce the number of database calls by fetching forms differently
* Tweak: Only show license key notices to users who have capability to edit settings, and only on GravityView pages
* Tweak: Improved load time of Views screen in the admin
* Tweak: Make sure entry belongs to correct form before displaying
* Tweak: Removed need for one database call per displayed entry
* Translations, thanks to:
    - Brazilian Portuguese by [@marlosvinicius](https://www.transifex.com/accounts/profile/marlosvinicius.info/)
    - Mexican Spanish by [@janolima](https://www.transifex.com/accounts/profile/janolima/)

__Developer Notes:__

* New: Added `get_content()` method to some `GravityView_Fields` subclasses. We plan on moving this to the parent class soon. This allows us to not use `/templates/fields/` files for every field type.
* New: `GVCommon::format_date()` function formats entry and payment dates in more ways than `GFCommon::format_date`
* New: `gravityview_get_terms_choices()` function generates array of categories ready to be added to Gravity Forms $choices array
* New: `GVCommon::has_product_field()` method to check whether a form has product fields
* New: Added `add_filter( 'gform_is_encrypted_field', '__return_false' );` before fetching entries
* Added: `gv-container-{view id}` CSS class to `gv_container_class()` function output. This will be added to View container `<div>`s
* Added: `$group` parameter to `GravityView_Fields::get_all()` to get all fields in a specified group
* Added: `gravityview_field_entry_value_{field_type}_pre_link` filter to modify field values before "Show As Link" setting is applied
* Added: Second parameter `$echo` (boolean) to `gv_container_class()`
* Added: Use the `$is_sortable` `GravityView_Field` variable to define whether a field is sortable. Overrides using the  `gravityview/sortable/field_blacklist` filter.
* Fixed: `gv_container_class()` didn't return value
* Fixed: Don't add link to empty field value
* Fixed: Strip extra whitespace in `gravityview_sanitize_html_class()`
* Fixed: Don't output widget structural HTML if there are no configured widgets
* Fixed: Empty HTML `<h4>` label container output in List layout, even when "Show Label" was unchecked
* Fixed: Fetching the current entry can improperly return an empty array when using `GravityView_View->getCurrentEntry()` in DataTables extension
* Fixed: `gravityview/sortable/formfield_{form}_{field_id}` filter [detailed here](https://docs.gravityview.co/article/231-how-to-disable-the-sorting-control-on-one-table-column)
* Fixed: `gravityview/sortable/field_blacklist` filter docBlock fixed
* Tweak: Set `max-width: 50%` for `div.gv-list-view-content-image`
* Tweak: Moved `gv_selected()` to `helper-functions.php` from `class-api.php`

= 1.15.2 on December 3 =

* Fixed: Approval column not being added properly on the Form Entries screen for Gravity Forms 1.9.14.18+
* Fixed: Select, multi-select, radio, checkbox, and post category field types should use exact match search
* Fixed: Cannot delete entry notes from Gravity Forms Entry screen
* Fixed: Date Range search field label not working
* Fixed: Date Range searches did not include the "End Date" day
* Fixed: Support Port docs not working on HTTPS sites
* Fixed: When deleting an entry, only show "Entry Deleted" message for the deleted entry's View
* Fixed: "Open link in a new tab or window?" setting for Paragraph Text fields
* Fixed: Custom Labels not being used as field label in the View Configuration screen
    * Tweak: Custom Labels will be used as the field label, even when the "Show Label" checkbox isn't checked
* Tweak: Show available plugin updates, even when license is expired
* Tweak: Improve spacing of the Approval column on the Entries screen
* Tweak: Added support for new accessibility labels added in WordPress 4.4

__Developer Notes:__

* Fixed: Make `gravityview/fields/fileupload/link_atts` filter available when not using lightbox with File Uploads field
* Renamed files:
    - `includes/fields/class.field.php` => `includes/fields/class-gravityview-field.php`
    - `includes/class-logging.php` => `includes/class-gravityview-logging.php`
    - `includes/class-image.php` => `includes/class-gravityview-image.php`
    - `includes/class-migrate.php` => `includes/class-gravityview-migrate.php`
    - `includes/class-change-entry-creator.php` => `includes/class-gravityview-change-entry-creator.php`
* New: `gravityview/delete-entry/verify_nonce` Override Delete Entry nonce validation. Return true to declare nonce valid.
* New: `gravityview/entry_notes/add_note` filter to modify GravityView note properties before being added
* New: `gravityview_post_type_supports` filter to modify `gravityview` post type support values
* New: `gravityview_publicly_queryable` filter to modify whether Views be accessible using `example.com/?post_type=gravityview`. Default: Whether the current user has `read_private_gravityviews` capability (Editor or Administrator by default)

= 1.15.1 on October 27 =
* New: Use `{get}` Merge Tags as `[gravityview]` attributes
* Fixed: Edit Entry and Delete Entry links weren't working in DataTables
* Fixed: Some Gravity Forms Merge Tags weren't working, like `{embed_post:post_title}`
* Fixed: Display Checkbox and Radio field labels in the Search Bar
	* New: If you prefer how the searches looked before the labels were visible, you can set the "Label" for the search field to a blank space. That will hide the label.
	* Removed extra whitespace from search field `<label>`s
* Fixed: Update the required Gravity Forms version to 1.9.9.10
* Fixed: Section fields should not be affected by "Hide empty fields" View setting
* Fixed: Add ability to check post custom fields for `[gravityview]` shortcode. This fixes issues with some themes and page builder plugins.
* Fixed: Return type wasn't boolean for `has_gravityview_shortcode()` function
* Tweak: Improve notifications logic
	* Only show notices to users with appropriate capabilities
	* Allow dismissing all notices
	* Clear dismissed notices when activating the plugin
	* Fixed showing notice to enter license key
* Tweak: Added previously-supported `{created_by:roles}` Merge Tag to available tags dropdown
* Tweak: Allow overriding `gravityview_sanitize_html_class()` function
* Tweak: Make `GravityView_Merge_Tags::replace_get_variables()` method public
* Tweak: Rename `GravityView_Merge_Tags::_gform_replace_merge_tags()` method `GravityView_Merge_Tags::replace_gv_merge_tags()` for clarity

= 1.15 on October 15 =
* Added: `{get}` Merge Tag that allows passing data via URL to be safely displayed in Merge Tags. [Learn how this works](https://docs.gravityview.co/article/314-the-get-merge-tag).
	- Example: When adding `?first-name=Floaty` to a URL, the Custom Content `My name is {get:first-name}` would be replaced with `My name is Floaty`
* Added: GravityView Capabilities: restrict access to GravityView functionality to certain users and roles. [Learn more](https://docs.gravityview.co/article/311-gravityview-capabilities).
	- Fixed: Users without the ability to create Gravity Forms forms are able to create a new form via "Start Fresh"
	- Only add the Approve Entries column if user has the `gravityview_moderate_entries` capability (defaults to Editor role or higher)
	- Fixed: Contributors now have access to the GravityView "Getting Started" screen
* Added: `[gv_entry_link]` shortcode to link directly to an entry. [Learn more](https://docs.gravityview.co/article/287-edit-entry-and-delete-entry-shortcodes).
	- Existing `[gv_delete_entry_link]` and `[gv_edit_entry_link]` shortcodes will continue to work
* Added: Ability to filter View by form in the Admin. [Learn more](https://docs.gravityview.co/article/313-the-views-list-on-the-dashboard).
* Added: Option to delete GravityView data when the plugin is uninstalled, then deleted. [Learn more](https://docs.gravityview.co/article/312-how-to-delete-the-gravityview-data-when-the-plugin-is-uninstalled).
* Added: New support "Beacon" to easily search documentation and ask support questions
* Added: Clear search button to the Search Widget (WP widget)
* Fixed: `number_format()` PHP warning on blank Number fields
* Fixed: `{created_by}` merge tags weren't being escaped using `esc_html()`
* Fixed: Checkmark icons weren't always available when displaying checkbox input field
* Fixed: When "Shorten Link Display" was enabled for Website fields, "Link Text" wasn't respected
* Fixed: Only process "Create" Gravity Forms User Registration Addon feeds, by default the user role and the user display name format persist
* Fixed: Error with List field  `Call to undefined method GF_Field::get_input_type()`
* Fixed: BuddyPress/bbPress `bbp_setup_current_user()` warning
* Fixed: `gravityview_is_admin_page()` wasn't recognizing the Settings page as a GravityView admin page
* Fixed: Custom Content Widgets didn't replace Merge Tags
* Fixed: PHP Warnings
* Fixed: WordPress Multisite fatal error when Gravity Forms not Network Activated
* Tweak: Don't show Data Source column in Views screen to users who don't have permissions to see any of the data anyway
* Tweak: Entry notes are now created using `GravityView_Entry_Notes` class
* Tweak: Improved automated code testing
* Tweak: Added `gravityview/support_port/display` filter to enable/disable displaying Support Port
* Tweak: Added `gravityview/support_port/show_profile_setting` filter to disable adding the Support Port setting on User Profile pages
* Tweak: Removed `gravityview/admin/display_live_chat` filter
* Tweak: Removed `gravityview_settings_capability` filter
* Tweak: Escape form name in dropdowns

= 1.14.2 & 1.14.3 on September 17 =
* Fixed: Issue affecting Gravity Forms User Registration Addon. Passwords were being reset when an user edited their own entry.

= 1.14.1 on September 16 =
* Fixed: Error with older versions of Maps Premium View

= 1.14 on September 16 =
* Added: Search Bar now supports custom label text
* Added: Show the value of a single column of a "Multiple Columns" List field
* Added: Sorting by time now works. Why is this "Added" and not "Fixed"? Because Gravity Forms doesn't natively support sorting by time!
* Added: Display the roles of the entry creator by using `{created_by:roles}` Merge Tag
* Fixed: Field containers were being rendered even when empty
* Fixed: Widgets were not being displayed when using page builders and themes that pre-process shortcodes
* Fixed: Don't show "Width %" setting when in Single Entry configuration
* Fixed: Error in extension class that assumes GravityView is active
* Fixed: Add check for `{all_fields_display_empty}` Gravity Forms merge tag
* Fixed: Hide metabox until View Data Source is configured
* Fixed: Search Bar "Link" input type wasn't highlighting properly based on the value of the filter
* Fixed: Improved speed of getting users for Search Bar and GravityView Search Widgets with "Submitted by" fields, and in the Edit Entry screen (the Change Entry Creator dropdown)
* Fixed: Conflict with other icon fonts in the Dashboard
* Fixed: Allow HTML in Source URL "Link Text" field setting
* Fixed: Gravity Forms User Registration Addon conflicts
	- When editing an entry, an user's roles and display name were reset to the Addon's feed configuration settings
	- Users receive "Password Updated" emails in WordPress 4.3+, even if the password wasn't changed
* Fixed: Prevent sorting by List fields, which aren't sortable due to their data storage method
* Tweak: Support for plugin banner images in the plugin changelog screen
* Tweak: Updated default Search Bar configuration to be a single input with "Search Everything"
* Tweak: Sort user dropdown by display name instead of username
* Tweak: Reduce size of AJAX responses
* Tweak: Add "Template" column to the All Views list table - now you can better see what template is being used
* Tweak: Remove redundant close icon for field and widget settings
* Tweak: When adding notes via GravityView, set the note type to `gravityview` to allow for better searchability
* Added: Automated code testing
* Updated: Bengali translation by [@tareqhi](https://www.transifex.com/accounts/profile/tareqhi/). Thank you!

= 1.13.1 on August 26 =
* Fixed: Potential XSS security issue. **Please update.**
* Fixed: The cache was not being reset properly for entry changes, including:
	- Starring/unstarring
	- Moving to/from the trash
	- Changing entry owner
	- Being marked as spam
* Fixed: Delete entry URL not properly passing some parameters (only affecting pages with multiple `[gravityview]` shortcodes)
* Added: `gravityview/delete-entry/mode` filter. When returning "trash", "Delete Entry" moves entries to the trash instead of permanently deleting them.
* Added: `gravityview/admin/display_live_chat` filter to disable live chat widget
* Added: `gravityview/delete-entry/message` filter to modify the "Entry Deleted" message content
* Tweak: Improved license activation error handling by linking to relevant account functions
* Tweak: Added settings link to plugin page actions
* Tweak: Improved code documentation
* Updated Translations:
	- Bengali translation by [@tareqhi](https://www.transifex.com/accounts/profile/tareqhi/)
	- Turkish translation by [@suhakaralar](https://www.transifex.com/accounts/profile/suhakaralar/)
* New: Released a new [GravityView Codex](http://codex.gravityview.co) for developers

= 1.13 on August 20 =
* Fixed: Wildcard search broken for Gravity Forms 1.9.12+
* Fixed: Edit Entry validation messages not displaying for Gravity Forms 1.9.12+
* Added: Number field settings
	- Format number: Display numbers with thousands separators
	- Decimals: Precision of the number of decimal places. Leave blank to use existing precision.
* Added: `detail` parameter to the `[gravityview]` shortcode. [Learn more](https://docs.gravityview.co/article/73-using-the-shortcode#detail-parameter)
* Added: `context` parameter to the `[gvlogic]` shortcode to show/hide content based on current mode (Multiple Entries, Single Entry, Edit Entry). [Learn more](https://docs.gravityview.co/article/252-gvlogic-shortcode#context)
* Added: Allow to override the entry saved value by the dynamic populated value on the Edit Entry view using the `gravityview/edit_entry/pre_populate/override` filter
* Added: "Edit View" link in the Toolbar when on an embedded View screen
* Added: `gravityview_is_hierarchical` filter to enable defining a Parent View
* Added: `gravityview/merge_tags/do_replace_variables` filter to enable/disable replace_variables behavior
* Added: `gravityview/edit_entry/verify_nonce` filter to override nonce validation in Edit Entry
* Added: `gravityview_strip_whitespace()` function to strip new lines, tabs, and multiple spaces and replace with single spaces
* Added: `gravityview_ob_include()` function to get the contents of a file using combination of `include()` and `ob_start()`
* Fixed: Edit Entry link not showing for non-admins when using the DataTables template
* Fixed: Cache wasn't being used for `get_entries()`
* Fixed: Extension class wasn't properly checking requirements
* Fixed: Issue with some themes adding paragraphs to Javascript tags in the Edit Entry screen
* Fixed: Duplicated information in the debugging logs
* Updated: "Single Entry Title" and "Back Link Label" settings now support shortcodes, allowing for you to use [`[gvlogic]`](https://docs.gravityview.co/article/252-gvlogic-shortcode)
* Updated: German and Portuguese translations

= 1.12 on August 5 =
* Fixed: Conflicts with Advanced Filter extension when using the Recent Entries widget
* Fixed: Sorting icons were being added to List template fields when embedded on the same page as Table templates
* Fixed: Empty Product fields would show a string (", Qty: , Price:") instead of being empty. This prevented "Hide empty fields" from working
* Fixed: When searching on the Entry Created date, the date used GMT, not blog timezone
* Fixed: Issue accessing settings page on Multisite
* Fixed: Don't show View post types if GravityView isn't valid
* Fixed: Don't redirect to the List of Changes screen if you've already seen the screen for the current version
* Fixed: When checking license status, the plugin can now fix PHP warnings caused by other plugins that messed up the requests
* Fixed: In Multisite, only show notices when it makes sense to
* Added: `gravityview/common/sortable_fields` filter to override which fields are sortable
* Tweak: Extension class added ability to check for required minimum PHP versions
* Tweak: Made the `GravityView_Plugin::$theInstance` private and renamed it to `GravityView_Plugin::$instance`. If you're a developer using this, please use `GravityView_Plugin::getInstance()` instead.
* Updated: French translation

= 1.11.2 on July 22 =
* Fixed: Bug when comparing empty values with `[gvlogic]`
* Fixed: Remove extra whitespace when comparing values using `[gvlogic]`
* Modified: Allow Avada theme Javascript in "No-Conflict Mode"
* Updated: French translation

= 1.11.1 on July 20 =
* Added: New filter hook to customise the cancel Edit Entry link: `gravityview/edit_entry/cancel_link`
* Fixed: Extension translations
* Fixed: Dropdown inputs with long field names could overflow field and widget settings
* Modified: Allow Genesis Framework CSS and Javascript in "No-Conflict Mode"
* Updated: Danish translation (thanks [@jaegerbo](https://www.transifex.com/accounts/profile/jaegerbo/)!) and German translation

= 1.11 on July 15 =
* Added: GravityView now updates WordPress user profiles when an entry is updated while using the Gravity Forms User Registration Add-on
* Fixed: Removed User Registration Add-on validation when updating an entry
* Fixed: Field custom class not showing correctly on the table header
* Fixed: Editing Time fields wasn't displaying saved value
* Fixed: Conflicts with the date range search when search inputs are empty
* Fixed: Conflicts with the Other Entries field when placing a search:
    - Developer note: the filter hook `gravityview/field/other_entries/args` was replaced by "gravityview/field/other_entries/criteria". If you are using this filter, please [contact support](mailto:support@gravityview.co) before updating so we can help you transition
* Updated: Turkish translation (thanks [@suhakaralar](https://www.transifex.com/accounts/profile/suhakaralar/)!) and Mexican translation (thanks [@jorgepelaez](https://www.transifex.com/accounts/profile/jorgepelaez/)!)

= 1.10.1 on July 2 =
* Fixed: Edit Entry link and Delete Entry link in embedded Views go to default view url
* Fixed: Duplicated fields on the Edit Entry view
* Fixed: Warning on bulk edit

= 1.10 on June 26 =
* Update: Due to the new Edit Entry functionality, GravityView now requires Gravity Forms 1.9 or higher
* Fixed: Editing Hidden fields restored
* Fixed: Edit Entry and Delete Entry may not always show in embedded Views
* Fixed: Search Bar "Clear" button Javascript warning in Internet Explorer
* Fixed: Edit Entry styling issues with input sizes. Edit Entry now uses 100% Gravity Forms styles.
* Added: `[gv_edit_entry_link]` and `[gv_delete_entry_link]` shortcodes. [Read how to use them](https://docs.gravityview.co/article/287-edit-entry-and-delete-entry-shortcodes)

= 1.9.1 on June 24 =
* Fixed: Allow "Admin Only" fields to appear in Edit Entry form
	- New behavior: If the Edit Entry tab isn't configured in GravityView (which means all fields will be shown by default), GravityView will hide "Admin Only" fields from being edited by non-administrators. If the Edit Entry tab is configured, then GravityView will use the field settings in the configuration, overriding Gravity Forms settings.
* Tweak: Changed `gravityview/edit-entry/hide-product-fields` filter to `gravityview/edit_entry/hide-product-fields` for consistency

= 1.9 on June 23 =
* Added: Edit Entry now takes place in the Gravity Forms form layout, not in the previous layout. This means:
	- Edit Entry now supports Conditional Logic - as expected, fields will show and hide based on the form configuration
	- Edit Entry supports [Gravity Forms CSS Ready Classes](https://docs.gravityforms.com/list-of-css-ready-classes/) - the layout you have configured for your form will be used for Edit Entry, too.
	- If you customized the CSS of your Edit Entry layout, **you will need to update your stylesheet**. Sorry for the inconvenience!
	- If visiting an invalid Edit Entry link, you are now provided with a back link
	- Product fields are now hidden by default, since they aren't editable. If you want to instead display the old message that "product fields aren't editable," you can show them using the new `gravityview/edit_entry/hide-product-fields` filter
* Added: Define column widths for fields in each field's settings (for Table and DataTable View Types only)
* Added: `{created_by}` Merge Tag that displays information from the creator of the entry ([learn more](https://docs.gravityview.co/article/281-the-createdby-merge-tag))
* Added: Edit Entry field setting to open link in new tab/window
* Added: CSS classes to the Update/Cancel/Delete buttons ([learn more](https://docs.gravityview.co/article/63-css-guide#edit-entry))
* Fixed: Shortcodes not processing properly in DataTables Extension
* Tweak: Changed support widget to a Live Chat customer support and feedback form widget

= 1.8.3 on June 12 =
* Fixed: Missing title and subtitle field zones on `list-single.php` template

= 1.8.2 on June 10 =
* Fixed: Error on `list-single.php` template

= 1.8.1 on June 9 =
* Added: New search filter for Date fields to allow searching over date ranges ("from X to Y")
* Updated: The minimum required version of Gravity Forms is now 1.8.7. **GravityView will be requiring Gravity Forms 1.9 soon.** Please update Gravity Forms if you are running an older version!
* Fixed: Conflicts with [A-Z Filter Extension](https://www.gravitykit.com/extensions/a-z-filter/) and View sorting due to wrong field mapping
* Fixed: The "links" field type on the GravityView WordPress search widget was opening the wrong page
* Fixed: IE8 Javascript error when script debugging is on. Props, [@Idealien](https://github.com/Idealien). [Issue #361 on Github](https://github.com/katzwebservices/GravityView/issues/361)
* Fixed: PHP warning when trashing entries. [Issue #370 on Github](https://github.com/katzwebservices/GravityView/issues/370)
* Tweak: Updated the `list-single.php`, `table-body.php`, `table-single.php` templates to use `GravityView_View->getFields()` method

= 1.8 on May 26 =
* View settings have been consolidated to a single location. [Learn more about the new View Settings layout](https://docs.gravityview.co/article/275-view-settings).
* Added: Custom Link Text in Website fields
* Added: Poll Addon GravityView widget
* Added: Quiz Addon support: add Quiz score fields to your View configuration
* Added: Possibility to search by entry creator on Search Bar and Widget
* Fixed: `[gvlogic]` shortcode now properly handles comparing empty values.
    * Use `[gvlogic if="{example} is=""]` to determine if a value is blank.
    * Use `[gvlogic if="{example} isnot=""]` to determine if a value is not blank.
    * See "Matching blank values" in the [shortcode documentation](https://docs.gravityview.co/article/252-gvlogic-shortcode)
* Fixed: Sorting by full address. Now defaults to sorting by city. Use the `gravityview/sorting/address` filter to modify what data to use ([here's how](https://gist.github.com/zackkatz/8b8f296c6f7dc99d227d))
* Fixed: Newly created entries cannot be directly accessed when using the custom slug feature
* Fixed: Merge Tag autocomplete hidden behind the Field settings (did you know you can type `{` in a field that has Merge Tags enabled and you will get autocomplete?)
* Fixed: For sites not using [Permalinks](http://codex.wordpress.org/Permalinks), the Search Bar was not working for embedded Views
* Tweak: When GravityView is disabled, only show "Could not activate the Extension; GravityView is not active." on the Plugins page
* Tweak: Added third parameter to `gravityview_widget_search_filters` filter that passes the search widget arguments
* Updated Translations:
    - Italian translation by [@Lurtz](https://www.transifex.com/accounts/profile/Lurtz/)
	- Bengali translation by [@tareqhi](https://www.transifex.com/accounts/profile/tareqhi/)
    - Danish translation by [@jaegerbo](https://www.transifex.com/accounts/profile/jaegerbo/)

= 1.7.6.2 on May 12 =
* Fixed: PHP warning when trying to update an entry with the approved field.
* Fixed: Views without titles in the "Connected Views" dropdown would appear blank

= 1.7.6.1 on May 7 =
* Fixed: Pagination links not working when a search is performed
* Fixed: Return false instead of error if updating approved status fails
* Added: Hooks when an entry approval is updated, approved, or disapproved:
    - `gravityview/approve_entries/updated` - Approval status changed (passes $entry_id and status)
    - `gravityview/approve_entries/approved` - Entry approved (passes $entry_id)
    - `gravityview/approve_entries/disapproved` - Entry disapproved (passes $entry_id)

= 1.7.6 on May 5 =
* Added WordPress Multisite settings page support
    - By default, settings aren't shown on single blogs if GravityView is Network Activated
* Fixed: Security vulnerability caused by the usage of `add_query_arg` / `remove_query_arg`. [Read more about it](https://blog.sucuri.net/2015/04/security-advisory-xss-vulnerability-affecting-multiple-wordpress-plugins.html)
* Fixed: Not showing the single entry when using Advanced Filter (`ANY` mode) with complex fields types like checkboxes
* Fixed: Wrong width for the images in the list template (single entry view)
* Fixed: Conflict with the "The Events Calendar" plugin when saving View Advanced Filter configuration
* Fixed: When editing an entry in the frontend it gets unapproved when not using the approve form field
* Added: Option to convert text URI, www, FTP, and email addresses on a paragraph field in HTML links
* Fixed: Activate/Check License buttons weren't properly visible
* Added: `gravityview/field/other_entries/args` filter to modify arguments used to generate the Other Entries list. This allows showing other user entries from any View, not just the current view
* Added: `gravityview/render/hide-empty-zone` filter to hide empty zone. Use `__return_true` to prevent wrapper `<div>` from being rendered
* Updated Translations:
	- Bengali translation by [@tareqhi](https://www.transifex.com/accounts/profile/tareqhi/)
	- Turkish translation by [@suhakaralar](https://www.transifex.com/accounts/profile/suhakaralar/)
	- Hungarian translation by [@Darqebus](https://www.transifex.com/accounts/profile/Darqebus/)

= 1.7.5.1 on April 10 =
* Fixed: Path issue with the A-Z Filters Extension

= 1.7.5 on April 10 =
* Added: `[gvlogic]` Shortcode - allows you to show or hide content based on the value of merge tags in Custom Content fields! [Learn how to use the shortcode](https://docs.gravityview.co/article/252-gvlogic-shortcode).
* Fixed: White Screen error when license key wasn't set and settings weren't migrated (introduced in 1.7.4)
* Fixed: No-Conflict Mode not working (introduced in 1.7.4)
* Fixed: PHP notices when visiting complex URLs
* Fixed: Path to plugin updater file, used by Extensions
* Fixed: Extension global settings layout improved (yet to be implemented)
* Tweak: Restructure plugin file locations
* Updated: Dutch translation by [@erikvanbeek](https://www.transifex.com/accounts/profile/erikvanbeek/). Thanks!

= 1.7.4.1 on April 7 =
* Fixed: Fatal error when attempting to view entry that does not exist (introduced in 1.7.4)
* Updated: Turkish translation by [@suhakaralar](https://www.transifex.com/accounts/profile/suhakaralar/). Thanks!

= 1.7.4 on April 6 =
* Modified: The List template is now responsive! Looks great on big and small screens.
* Fixed: When editing an entry in the frontend it gets unapproved
* Fixed: Conflicts between the Advanced Filter extension and the Single Entry mode (if using `ANY` mode for filters)
* Fixed: Sorting by full name. Now sorts by first name by default.
    * Added `gravityview/sorting/full-name` filter to sort by last name ([see how](https://gist.github.com/zackkatz/cd42bee4f361f422824e))
* Fixed: Date and Time fields now properly internationalized (using `date_i18n` instead of `date`)
* Added: `gravityview_disable_change_entry_creator` filter to disable the Change Entry Creator functionality
* Modified: Migrated to use Gravity Forms settings
* Modified: Updated limit to 750 users (up from 300) in Change Entry Creator dropdown.
* Confirmed WordPress 4.2 compatibility
* Updated: Dutch translation (thanks, [@erikvanbeek](https://www.transifex.com/accounts/profile/erikvanbeek/)!)

= 1.7.3 on March 25 =
* Fixed: Prevent displaying a single Entry that doesn't match configured Advanced Filters
* Fixed: Issue with permalink settings needing to be re-saved after updating GravityView
* Fixed: Embedding entries when not using permalinks
* Fixed: Hide "Data Source" metabox links in the Screen Options tab in the Admin
* Added: `gravityview_has_archive` filter to enable View archive (see all Views by going to [sitename.com]/view/)
* Added: Third parameter to `GravityView_API::entry_link()` method:
    * `$add_directory_args` *boolean* True: Add URL parameters to help return to directory; False: only include args required to get to entry
* Tweak: Register `entry` endpoint even when not using rewrites
* Tweak: Clear `GravityView_View->_current_entry` after the View is displayed (fixes issue with Social Sharing Extension, coming soon!)
* Added: Norwegian translation (thanks, [@aleksanderespegard](https://www.transifex.com/accounts/profile/aleksanderespegard/)!)

= 1.7.2 on March 18 =
* Added: Other Entries field - Show what other entries the entry creator has in the current View
* Added: Ability to hide the Approve/Reject column when viewing Gravity Forms entries ([Learn how](https://docs.gravityview.co/article/248-how-to-hide-the-approve-reject-entry-column))
* Fixed: Missing Row Action links for non-View types (posts, pages)
* Fixed: Embedded DataTable Views with `search_value` not filtering correctly
* Fixed: Not possible to change View status to 'Publish'
* Fixed: Not able to turn off No-Conflict mode on the Settings page (oh, the irony!)
* Fixed: Allow for non-numeric search fields in `gravityview_get_entries()`
* Fixed: Social icons displaying on GravityView settings page
* Tweak: Improved Javascript & PHP speed and structure

= 1.7.1 on March 11 =
* Fixed: Fatal error on the `list-body.php` template

= 1.7 on March 10 =
* Added: You can now edit most Post Fields in Edit Entry mode
    - Supports Post Content, Post Title, Post Excerpt, Post Tags, Post Category, and most Post Custom Field configurations ([Learn more](https://docs.gravityview.co/article/245-editable-post-fields))
* Added: Sort Table columns ([read how](https://docs.gravityview.co/article/230-how-to-enable-the-table-column-sorting-feature))
* Added: Post ID field now available - shows the ID of the post that was created by the Gravity Forms entry
* Fixed: Properly reset `$post` after Live Post Data is displayed
* Tweak: Display spinning cursor while waiting for View configurations to load
* Tweak: Updated GravityView Form Editor buttons to be 1.9 compatible
* Added: `gravityview/field_output/args` filter to modify field output settings before rendering
* Fixed: Don't show date field value if set to Unix Epoch (1/1/1970), since this normally means that in fact, no date has been set
* Fixed: PHP notices when choosing "Start Fresh"
* Fixed: If Gravity Forms is installed using a non-standard directory name, GravityView would think it wasn't activated
* Fixed: Fixed single entry links when inserting views with `the_gravityview()` template tag
* Updated: Portuguese translation (thanks, Luis!)
* Added: `gravityview/fields/email/javascript_required` filter to modify message displayed when encrypting email addresses and Javascript is disabled
* Added: `GFCommon:js_encrypt()` method to encrypt text for Javascript email encryption
* Fixed: Recent Entries widget didn't allow externally added settings to save properly
* Fixed: Delete Entry respects previous pagination and sorting
* Tweak: Updated View Presets to have improved Search Bar configurations
* Fixed: `gravityview/get_all_views/params` filter restored (Modify Views returned by the `GVCommon::get_all_views()` method)
* GravityView will soon require Gravity Forms 1.9 or higher. If you are running Gravity Forms Version 1.8.x, please update to the latest version.

= 1.6.2 on February 23 =
* Added: Two new hooks in the Custom Content field to enable conditional logic or enable `the_content` WordPress filter which will trigger the Video embed ([read how](https://docs.gravityview.co/article/227-how-can-i-transform-a-video-link-into-a-player-using-the-custom-content-field))
* Fixed: Issue when embedding multiple DataTables views in the same page
* Tweak: A more robust "Save View" procedure to prevent losing field configuration on certain browsers
* Updated Translations:
	- Bengali translation by [@tareqhi](https://www.transifex.com/accounts/profile/tareqhi/)
	- Turkish translation by [@suhakaralar](https://www.transifex.com/accounts/profile/suhakaralar/)

= 1.6.1 on February 17 =
* Added: Allow Recent Entries to have an Embed Page ID
* Fixed: # of Recent Entries not saving
* Fixed: Link to Embed Entries how-to on the Welcome page
* Fixed: Don't show "Please select View to search" message until Search Widget is saved
* Fixed: Minor Javascript errors for new WordPress Search Widget
* Fixed: Custom template loading from the theme directory
* Fixed: Adding new search fields to the Search Bar widget in the Edit View screen
* Fixed: Entry creators can edit their own entries in Gravity Forms 1.9+
* Fixed: Recent Entries widget will be hidden in the Customizer preview until View ID is configured
* Tweak: Added Floaty icon to Customizer widget selectors
* Updated: Hungarian, Norwegian, Portuguese, Swedish, Turkish, and Spanish translations (thanks to all the translators!)

= 1.6 on February 12 =
* Our support site has moved to [docs.gravityview.co](https://docs.gravityview.co). We hope you enjoy the improved experience!
* Added: GravityView Search Widget - Configure a WordPress widget that searches any of your Views. [Read how to set it up](https://docs.gravityview.co/article/222-the-search-widget)
* Added: Duplicate View functionality allows you to clone a View from the All Views screen. [Learn more](https://docs.gravityview.co/article/105-how-to-duplicate-or-copy-a-view)
* Added: Recent Entries WordPress Widget - show the latest entries for your View. [Learn more](https://docs.gravityview.co/article/223-the-recent-entries-widget)
* Added: Embed Single Entries - You can now embed entries in a post or page! [See how](https://docs.gravityview.co/article/105-how-to-duplicate-or-copy-a-view)
* Fixed: Fatal errors caused by Gravity Forms 1.9.1 conflict
* Fixed: Respect Custom Input Labels added in Gravity Forms 1.9
* Fixed: Edit Entry Admin Bar link
* Fixed: Single Entry links didn't work when previewing a draft View
* Fixed: Edit entry validation hooks not running when form has multiple pages
* Fixed: Annoying bug where you would have to click Add Field / Add Widget buttons twice to open the window
* Added: `gravityview_get_link()` function to standardize generating HTML anchors
* Added: `GravityView_API::entry_link_html()` method to generate entry link HTML
* Added: `gravityview_field_entry_value_{$field_type}` filter to modify the value of a field (in `includes/class-api.php`)
* Added: `field_type` key has been added to the field data in the global `$gravityview_view->field_data` array
* Added: `GravityView_View_Data::maybe_get_view_id()` method to determine whether an ID, post content, or object passed to it is a View or contains a View shortcode.
* Added: Hook to customise the text message "You have attempted to view an entry that is not visible or may not exist." - `gravityview/render/entry/not_visible`
* Added: Included in hook `gravityview_widget_search_filters` the labels for search all, entry date and entry id.
* Tweak: Allow [WordPress SEO](http://wordpress.org/plugins/wordpress-seo/) scripts and styles when in "No Conflict Mode"
* Fixed: For Post Dynamic Data, make sure Post ID is set
* Fixed: Make sure search field choices are available before displaying field

= 1.5.4 on January 29, 2015 =
* Added: "Hide View data until search is performed" setting - only show the Search Bar until a search is entered
* Added: "Clear" button to your GravityView Search Bar - allows easy way to remove all searches & filters
* Added: You can now add Custom Content GravityView Widgets (not just fields) - add custom text or HTMLin the header or footer of a View
* Added: `gravityview/comments_open` filter to modify whether comments are open or closed for GravityView posts (previously always false)
* Added: Hook to filter the success Edit Entry message and link `gravityview/edit_entry/success`
* Added: Possibility to add custom CSS classes to multiple view widget wrapper ([Read how](https://www.gravitykit.com/support/documentation/204144575/))
* Added: Field option to enable Live Post Data for Post Image field
* Fixed: Loading translation files for Extensions
* Fixed: Edit entry when embedding multiple views for the same form in the same page
* Fixed: Conflicts with Advanced Filter extension when embedding multiple views for the same form in the same page
* Fixed: Go Back link on embedded single entry view was linking to direct view url instead of page permalink
* Fixed: Searches with quotes now work properly
* Tweak: Moved `includes/css/`, `includes/js/` and `/images/` folders into `/assets/`
* Tweak: Improved the display of the changelog (yes, "this is *so* meta!")
* Updated: Swedish translation - thanks, [@adamrehal](https://www.transifex.com/accounts/profile/adamrehal/)
* Updated: Hungarian translation - thanks, [@Darqebus](https://www.transifex.com/accounts/profile/Darqebus/) (a new translator!) and [@dbalage](https://www.transifex.com/accounts/profile/dbalage/)

= 1.5.3 on December 22 =
* Fixed: When adding more than 100 fields to the View some fields weren't saved.
* Fixed: Do not set class tickbox for non-images files
* Fixed: Display label "Is Fulfilled" on the search bar
* Fixed: PHP Notice with Gravity Forms 1.9 and PHP 5.4+
* Tested with Gravity Forms 1.9beta5 and WordPress 4.1
* Updated: Turkish translation by [@suhakaralar](https://www.transifex.com/accounts/profile/suhakaralar/) and Hungarian translation by [@dbalage](https://www.transifex.com/accounts/profile/dbalage/). Thanks!

= 1.5.2 on December 11 =
* Added: Possibility to show the label of Dropdown field types instead of the value ([learn more](https://www.gravitykit.com/support/documentation/202889199/ "How to display the text label (not the value) of a dropdown field?"))
* Fixed: Sorting numeric columns (field type number)
* Fixed: View entries filter for Featured Entries extension
* Fixed: Field options showing delete entry label
* Fixed: PHP date formatting now keeps backslashes from being stripped
* Modified: Allow license to be defined in `wp-config.php` ([Read how here](https://www.gravitykit.com/support/documentation/202870789/))
* Modified: Added `$post_id` parameter as the second argument for the `gv_entry_link()` function. This is used to define the entry's parent post ID.
* Modified: Moved `GravityView_API::get_entry_id_from_slug()` to `GVCommon::get_entry_id_from_slug()`
* Modified: Added second parameter to `gravityview_get_entry()`, which forces the ability to fetch an entry by ID, even if custom slugs are enabled and `gravityview_custom_entry_slug_allow_id` is false.
* Updated Translations:
	- Bengali translation by [@tareqhi](https://www.transifex.com/accounts/profile/tareqhi/)
	- Romanian translation by [@ArianServ](https://www.transifex.com/accounts/profile/ArianServ/)
	- Mexican Spanish translation by [@jorgepelaez](https://www.transifex.com/accounts/profile/jorgepelaez/)

= 1.5.1 on December 2 =

* Added: Delete Entry functionality!
	- New "User Delete" setting allows the user who created an entry to delete it
	- Adds a "Delete" link in the Edit Entry form
	- Added a new "Delete Link" Field to the Field Picker
* Fixed: DataTables Extension hangs when a View has Custom Content fields
* Fixed: Search Bar - When searching on checkbox field type using multiselect input not returning results
* Fixed: Search Bar - supports "Match Any" search mode by default ([learn more](https://www.gravitykit.com/support/documentation/202722979/ "How do I modify the Search mode?"))
* Fixed: Single Entry View title when view is embedded
* Fixed: Refresh the results cache when an entry is deleted or is approved/disapproved
* Fixed: When users are created using the User Registration Addon, the resulting entry is now automatically assigned to them
* Fixed: Change cache time to one day (from one week) so that Edit Link field nonces aren't invalidated
* Fixed: Incorrect link shortening for domains when it is second-level (for example, `example.co.uk` or `example.gov.za`)
* Fixed: Cached directory link didn't respect page numbers
* Fixed: Edit Entry Admin Bar link wouldn't work when using Custom Entry Slug
* Added: Textarea field now supports an option to trim the number of words shown
* Added: Filter to alter the default behaviour of wrapping images (or image names) with a link to the content object ([learn more](https://www.gravitykit.com/support/documentation/202705059/ "Read the support doc for the filter"))
* Updated: Portuguese translation (thanks [@luistinygod](https://www.transifex.com/accounts/profile/luistinygod/)), Mexican translation (thanks, [@jorgepelaez](https://www.transifex.com/accounts/profile/jorgepelaez/)), Turkish translation (thanks [@suhakaralar](https://www.transifex.com/accounts/profile/suhakaralar/))

= 1.5 on November 12 =
* Added: New "Edit Entry" configuration
	- Configure which fields are shown when editing an entry
	- Set visibility for the fields (Entry Creator, Administrator, etc.)
	- Set custom edit labels
* Fixed: Single entry view now respects View settings
	- If an entry isn't included in View results, the single entry won't be available either
	- If "Show Only Approved" is enabled, prevent viewing of unapproved entries
	- Respects View filters, including those added by the Advanced Filtering extension
* Fixed: Single entry Go back button context on Embedded Views
* Fixed: Delete signature fields in Edit Entry (requires the Gravity Forms Signature Addon)
* Fixed: Gravity Forms tooltip translations being overridden
* Added: Choose to open the link from a website field in the same window (field option)
* Updated: Spanish (Mexican) translation by [@jorgepelaez](https://www.transifex.com/accounts/profile/jorgepelaez/), Dutch translation by [@erikvanbeek](https://www.transifex.com/accounts/profile/erikvanbeek/) and [@leooosterloo](https://www.transifex.com/accounts/profile/leooosterloo/), Turkish translation by [@suhakaralar](https://www.transifex.com/accounts/profile/suhakaralar/)

= 1.4 on October 28 =
* Added: Custom entry slug capability. Instead of `/entry/123`, you can now use entry values in the URL, like `/entry/{company name}/` or `/entry/{first name}-{last name}/`. Requires some customization; [learn more here](https://www.gravitykit.com/support/documentation/202239919)
* Fixed: GravityView auto-updater script not showing updates
* Fixed: Edit Entry when a form has required Upload Fields
* Fixed: "Return to Directory" link not always working for sites in subdirectories
* Fixed: Broken links to single entries when viewing paginated results
* Fixed: Loaded field configurations when using "Start Fresh" presets
* Fixed: Searches ending in a space caused PHP warning
* Fixed: Custom "Edit Link Text" settings respected
* Fixed: Don't rely on Gravity Forms code for escaping query
* Fixed: When multiple Views are displayed on a page, Single Entry mode displays empty templates.
* Fixed: PHP error when displaying Post Content fields using Live Data for a post that no longer is published
* Tweak: Search Bar "Links" Input Type
	- Make link bold when filter is active
	- Clicking on an active filter removes the filter
* Tweak: Fixed updates for Multisite installations
* Modified: Now you can override which post a single entry links to. For example, if a shortcode is embedded on a home page and you want single entries to link to a page with an embedded View, not the View itself, you can pass the `post_id` parameter. This accepts the ID of the page where the View is embedded.
* Modified: Added `$add_pagination` parameter to `GravityView_API::directory_link()`
* Added: Indonesian translation (thanks, [@sariyanta](https://www.transifex.com/accounts/profile/sariyanta/))!
* Updated: Swedish translation 100% translated - thanks, [@adamrehal](https://www.transifex.com/accounts/profile/adamrehal/)!
* Updated: Dutch translation (thanks, [@leooosterloo](https://www.transifex.com/accounts/profile/leooosterloo/))!

= 1.3 on October 13 =
* Speed improvements - [Learn more about GravityView caching](https://www.gravitykit.com/support/documentation/202827685/)
	- Added caching functionality that saves results to be displayed
	- Automatically clean up expired caches
	- Reduce number of lookups for where template files are located
	- Store the path to the permalink for future reference when rendering a View
	- Improve speed of Gravity Forms fetching field values
* Modified: Allow `{all_fields}` and `{pricing_fields}` Merge Tags in Custom Content field. [See examples of how to use these fields](https://www.gravitykit.com/support/documentation/201874189/).
* Fixed: Message restored when creating a new View
* Fixed: Searching advanced input fields
* Fixed: Merge Tags available immediately when adding a new field
* Fixed: Issue where jQuery Cookie script wouldn't load due to `mod_security` issues. [Learn more here](http://docs.woothemes.com/document/jquery-cookie-fails-to-load/)
* Fixed (hopefully): Auto-updates for WordPress Multisite
* Fixed: Clicking overlay to close field/widget settings no longer scrolls to top of page
* Fixed: Make sure Gravity Forms scripts are added when embedding Gravity Forms shortcodes in a Custom Field
* Fixed: Remove double images of Floaty in the warning message when GravityView is disabled
* Fixed: PHP warnings related to Section field descriptions
* Fixed: When using an advanced input as a search field in the Search Bar, the label would always show the parent field's label (Eg: "Address" when it should have shown "City")
	- Added: `gravityview_search_field_label` filter to allow modifying search bar labels
* Fixed: Field label disappears on closing settings if the field title is empty
* Fixed: Sub-fields retain label after opening field settings in the View Configuration
* Modified: Allow passing an array of form IDs to `gravityview_get_entries()`
* Tweak: If the View hasn't been configured yet, don't show embed shortcode in Publish metabox
* Tweak: Add version info to scripts and styles to clear caches with plugin updates
* Added: Swedish translation (thanks, [@adamrehal](https://www.transifex.com/accounts/profile/adamrehal/))!
* Updated: Spanish (Mexican) translation by, [@jorgepelaez](https://www.transifex.com/accounts/profile/jorgepelaez/), Dutch translation by [@erikvanbeek](https://www.transifex.com/accounts/profile/erikvanbeek/), and Turkish translation by [@suhakaralar](https://www.transifex.com/accounts/profile/suhakaralar/)
* Updated: Changed Turkish language code from `tr` to `tr_TR` to match WordPress locales

= 1.2 on October 8 =
* Added: New Search Bar!
	- No longer check boxes in each field to add a field to the search form
	- Add any searchable form fields, not just fields added to the View
	- Easy new drag & drop way to re-order fields
	- Horizontal and Vertical layouts
	- Choose how your search fields are displayed (if you have a checkbox field, for example, you can choose to have a drop-down, a multiselect field, checkboxes, radio buttons, or filter links)
	- Existing search settings will be migrated over on upgrade
* Added: "Custom Content" field type
	- Insert arbitrary text or HTML in a View
	- Supports shortcodes (including Gravity Forms shortcodes)!
* Added: Support for Gravity Forms Section & HTML field types
* Added: Improved textarea field support. Instead of using line breaks, textareas now output with paragraphs.
	- Added new `/templates/fields/textarea.php` file
* Added: A new File Upload field setting. Force uploads to be displayed as links and not visually embedded by checking the "Display as a Link" checkbox.
* Added: Option to disable "Map It" link for the full Address field.
	- New `gravityview_get_map_link()` function with `gravityview_map_link` filter. To learn how to modify the map link, [refer to this how-to article](https://www.gravitykit.com/support/documentation/201608159)
	- The "Map It" string is now translatable
* Added: When editing a View, there are now links in the Data Source box to easily access the Form: edit form, form entries, form settings and form preview
* Added: Additional information in the "Add Field" or "Add Widget" picker (also get details about an item by hovering over the name in the View Configuration)
* Added: Change Entry Creator functionality. Easily change the creator of an entry when editing the entry in the Gravity Forms Edit Entry page
	- If you're using the plugin downloaded from [the how-to page](https://www.gravitykit.com/support/documentation/201991205/), you can de-activate it
* Modified: Changed translation textdomain to `gravityview` instead of `gravity-view`
* Modified: Always show label by default, regardless of whether in List or Table View type
* Modified: It's now possible to override templates on a Form ID, Post ID, and View ID basis. This allows custom layouts for a specific View, rather than site-wide. See "Template File Hierarchy" in [the override documentation](http://gravityview.co/support/documentation/202551113/) to learn more.
* Modified: File Upload field output no longer run through `wpautop()` function
* Modified: Audio and Video file uploads are now displayed using WordPress' built-in [audio](http://codex.wordpress.org/Audio_Shortcode) and [video](http://codex.wordpress.org/Video_Shortcode) shortcodes (requires WordPress 3.6 or higher)
	- Additional file type support
	- Added `gravityview_video_settings` and `gravityview_audio_settings` filters to modify the parameters passed to the shortcode
* Fixed: Shortcode attributes not overriding View defaults
* Fixed: Uploading and deleting files works properly in Edit Entry mode
* Fixed: Configurations get truncated when configuring Views with many fields
* Fixed: Empty `<span class="gv-field-label">` tags no longer output
	- Modified: `gv_field_label()` no longer returns the label with a trailing space. Instead, we use the `.gv-field-label` CSS class to add spacing using CSS padding.
* Fixed: Conflict with Relevanssi plugin
* Fixed: If a date search isn't valid, remove the search parameter so it doesn't cause an error in Gravity Forms
* Fixed: Email field was displaying label even when email was empty.
* Settings page improvements
	- When changing the license value and saving the form, GravityView now re-checks the license status
	- Improved error messages
	- Made license settings translatable
* Modified: Added support for Gravity Forms "Post Image" field captions, titles, and descriptions.
* Updated list of allowed image formats to include `.bmp`, `.jpe`, `.tiff`, `.ico`
* Modified: `/templates/fields/fileupload.php` file - removed the logic for how to output the different file types and moved it to the `gravityview_get_files_array()` function in `includes/class-api.php`
* Modified: `gv_value()` no longer needs the `$field` parameter
* Tweak: Fixed email setting description text.
* Tweak: Don't show Entry Link field output on single entry
* Tweak: Improved Javascript performance in the Admin
* Tweak: "Custom Label" is now shown as the field title in View Configuration
* Tweak: Fixed "Left Footer" box not properly cleared
* Tweak: Show warning if the Directory plugin is running
* Tweak: Use icon font in Edit Entry mode for the download/delete file buttons. Now stylable using `.gv-edit-entry-wrapper .dashicons` CSS class.
* Updated: Turkish translation by [@suhakaralar](https://www.transifex.com/accounts/profile/suhakaralar/), Dutch translation by [@leooosterloo](https://www.transifex.com/accounts/profile/leooosterloo/), Portuguese translation by [@luistinygod](https://www.transifex.com/accounts/profile/luistinygod/)

= 1.1.6 on September 8 =
* Fixed: Approve / Disapprove all entries using Gravity Forms bulk edit entries form (previously, only visible entries were affected)
* Added: Email field settings
	- Email addresses are now encrypted by default to prevent scraping by spammers
	- Added option to display email plaintext or as a link
	- Added subject and body settings: when the link is clicked, you can choose to have these values pre-filled
* Added: Source URL field settings, including show as a link and custom link text
* Added: Signature field improvements (when using the Gravity Forms Signature Add-on) - now shows full size
* Fixed: Empty truncated URLs no longer get shown
* Fixed: License Activation works when No-Conflict Mode is enabled
* Fixed: When creating a new View, "View Type" box was visible when there were no existing Gravity Forms
* Fixed: Fields not always saving properly when adding lots of fields with the "Add All Fields" button
* Fixed: Recognizing single entry when using WordPress "Default" Permalink setting
* Fixed: Date Created field now respects the blog's timezone setting, instead of using UTC time
* Fixed: Edit Entry issues
	* Fixed form validation errors when a scheduled form has expired and also when a form has reached its entry limit
	* Fixed PHP warning messages when editing entries
	* When an Edit Entry form is submitted and there are errors, the submitted values stay in the form; the user won't need to fill in the form again.
* Fixed: Product sub-fields (Name, Quantity & Price) displayed properly
* Fixed: Empty entry display when using Job Board preset caused by incorrect template files being loaded
* Fixed: Files now can be deleted when a non-administrator is editing an entry
* Fixed: PHP Notices on Admin Views screen for users without edit all entries capabilities
* Modified: Added ability to customize and translate the Search Bar's date picker. You can now fully customize the date picker.
	* Added: Full localization for datepicker calendar (translate the days of the week, month, etc)
	* Modified: Changed year picker to +/- 5 years instead of +20/-100
* Tweak: Enabled Merge Tags for Table view "Custom CSS Class" field settings
* Tweak: In the Edit View screen, show a link icon when a field is being used as a link to the Single Entry mode
* Tweak: Added helper text when a new form is created by GravityView
* Tweak: Renamed "Description" drop zone to "Other Fields" to more accurately represent use
* Tweak: Remove all fields from a zone by holding down the Alt key while clicking the remove icon

#### Developers

* Modified: `template/fields/date_created.php` file
* Added: `gravityview_date_created_adjust_timezone` filter to disable timezone support and use UTC (returns boolean)
* Added: `get_settings()` and `get_setting()` methods to the `GravityView_Widget` class. This allows easier access to widget settings.
* Modified: Added `gravityview_js_localization` filter to add Javascript localization
* Added: `gravityview_datepicker_settings` filter to modify the datepicker settings using the setting names from the [jQuery DatePicker options](http://api.jqueryui.com/datepicker/)
* Modified: `gravityview_entry_class` filter to modify the CSS class for each entry wrapper
* Modified: Added `gravityview_widget_search_filters` filter to allow reordering search filters, so that they display in a different order in search widget
* Modified: Addded `gravityview_default_page_size` filter to modify default page size for Views (25 by default)
* Modified: Added actions to the `list-body.php` template file:
	- `gravityview_list_body_before`: Before the entry output
	- `gravityview_entry_before`: Inside the entry wrapper
	- `gravityview_entry_title_before`, `gravityview_entry_title_after`: Before and after the entry title and subtitle output
	- `gravityview_entry_content_before`, `gravityview_entry_content_after`: Before and after the entry content area (image and description zones)
	- `gravityview_entry_footer_before`, `gravityview_entry_footer_after`: Before and after the entry footer
	- `gravityview_entry_after`: Before the entry wrapper closing tag
	- `gravityview_list_body_after`: After entry output
* Modified: Added `gravityview_get_entry_ids()` function to fetch array of entry IDs (not full entry arrays) that match a search result
* Tweak: Removed duplicate `GravityView_frontend::hide_field_check_conditions()` and `GravityView_frontend::filter_fields()` methods
* Modified: Added `get_cap_choices()` method to be used for fetching GravityView roles array

= 1.1.5 =
* Added: "Edit" link in Gravity Forms Entries screen
* Fixed: Show tooltips when No Conflict Mode is enabled
* Fixed: Merge Vars for labels in Single Entry table layouts
* Fixed: Duplicate "Edit Entry" fields in field picker
* Fixed: Custom date formatting for Date Created field
* Fixed: Searching full names or addresses now works as expected
* Fixed: Custom CSS classes are now added to cells in table-based Views
* Updated: Turkish translation by [@suhakaralar](https://www.transifex.com/accounts/profile/suhakaralar/)
* Tweak: Redirect to Changelog instead of Getting Started if upgrading

= 1.1.4 =
* Fixed: Sort & Filter box not displaying
* Fixed: Multi-select fields now display as drop-down field instead of text field in the search bar widget
* Fixed: Edit Entry now compatibile with Gravity Forms forms when "No Duplicates" is enabled
* Added: `gravityview_field_output()` function to generate field output.
* Added: `gravityview_page_links_args` filter to modify the Page Links widget output. Passes standard [paginate_links()](http://codex.wordpress.org/Function_Reference/paginate_links) arguments.
* Modified: `list-body.php` and `list-single.php` template files - field output are now generated using the `gravityview_field_output()` function

= 1.1.3 =
* Fixed: Fatal error on activation when running PHP 5.2
* Fixed: PHP notice when in No-Conflict mode

= 1.1.2 =
* Added: Extensions framework to allow for extensions to auto-update
* Fixed: Entries not displaying in Visual Composer plugin editor
* Fixed: Allow using images as link to entry
* Fixed: Updated field layout in Admin to reflect actual layout of listings (full-width title and subtitle above image)
* Fixed: Editing entry updates the Approved status
* Fixed: When trying to access an entry that doesn't exist (it had been permanently deleted), don't throw an error
* Fixed: Default styles not being enqueued when embedded using the shortcode (fixes vertical pagination links)
* Fixed: Single entry queries were being run twice
* Fixed: Added Enhanced Display style in Edit Entry mode
* Modified: How single entries are accessed; now allows for advanced filtering. Converted `gravityview_get_entry()` to use `GFAPI::get_entries()` instead of `GFAPI::get_entry()`
* Modified: Form ID can be 0 in `gravityview_get_entries()`
* Modified: Improved Edit Entry styling
* Modified: Convert to using `GravityView_View_Data::get_default_args()` instead of duplicating the settings arrays. Used for tooltips, insert shortcode dialog and View metaboxes.
* Modified: Add a check for whether a view exists in `GravityView_View_Data::add_view()`
* Modified: Convert `GravityView_Admin_Views::render_select_option()` to use the key as the value and the value as the label instead of using associative array with `value` and `label` keys.
* Translation updates - thank you, everyone!
	* Romanian translation by [@ArianServ](https://www.transifex.com/accounts/profile/ArianServ/)
	* Finnish translation by [@harjuja](https://www.transifex.com/accounts/profile/harjuja/)
	* Spanish translation by [@jorgepelaez](https://www.transifex.com/accounts/profile/jorgepelaez/)

= 1.1.1 =
* __We fixed license validation and auto-updates__. Sorry for the inconvenience!
* Added: View Setting to allow users to edit only entries they created.
* Fixed: Could not edit an entry with Confirm Email fields
* Fixed: Field setting layouts not persisting
* Updated: Bengali translation by [@tareqhi](https://www.transifex.com/accounts/profile/tareqhi/)
* Fixed: Logging re-enabled in Admin
* Fixed: Multi-upload field button width no longer cut off
* Tweak: Added links to View Type picker to live demos of presets.
* Tweak: Added this "List of Changes" tab.

= 1.1 =
* Refactored (re-wrote) View data handling. Now saves up to 10 queries on each page load.
* Fixed: Infinite loop for rendering `post_content` fields
* Fixed: Page length value now respected for DataTables
* Fixed: Formatting of DataTables fields is now processed the same way as other fields. Images now work, for example.
* Modified: Removed redundant `gravityview_hide_empty_fields` filters
* Fixed/Modified: Enabled "wildcard" search instead of strict search for field searches.
* Added: `gravityview_search_operator` filter to modify the search operator used by the search.
* Added: `gravityview_search_criteria` filter to modify all search criteria before being passed to Gravity Forms
* Added: Website Field setting to display shortened link instead of full URL
* Fixed: Form title gets replaced properly in merge tags
* Modified: Tweaked preset templates

= 1.0.10 =
* Added: "Connected Views" in the Gravity Forms Toolbar. This makes it simple to see which Views are using the current form as a data source.
* Fixed: Edit Entry link in Multiple Entries view

= 1.0.9 on July 18 =
* Added: Time field support, with date format default and options
* Added: "Event Listings" View preset
* Added: "Show Entry On Website" Gravity Forms form button. This is meant to be an opt-in checkbox that the user sees and can control, unlike the "Approve/Reject" button, which is designed for adminstrators to manage approval.
* Modified: Improved horizontal search widget layout
* Modified: Improved "Start Fresh" and "Switch View" visual logic when Starting Fresh and switching forms
* Fixed: Single Entry showing 404 errors
* Fixed: PHP notice on WooCommerce pages
* Fixed: Don't display empty date/time value
* Fixed: Only show Edit Entry link to logged-in users
* Fixed: Re-enabled "Minimum Gravity Forms Version" error message
* Updated: Dutch translation by [@leooosterloo](https://www.transifex.com/accounts/profile/leooosterloo/) (100% coverage, thank you!)
* Tweak: Added "Preview" link to Data Source
* Modified: Created new `class-post-types.php` include file to handle post type & URL rewrite actions.

= 1.0.8.1 on July 17 =
* Fixed: DataTables
	- Restored pageSize
	- Prevented double-initilization
	- FixedHeader & FixedColumns work (now prevent scrolling)
	- Changed default Scroller height from 400 to 500px
* Fixed: Filtering by date
* Fixed: PHP warning in `gv_class()`
* Fixed: Debug Bar integration not printing Warnings
* Removed settings panel tracking script

= 1.0.7 & 1.0.8 on July 17 =
* __Edit Entry__ - you can add an Edit Entry link using the "Add Field" buttons in either the Multiple Entries or Single Entry tab.
	- For now, if the user has the ability to edit entries in Gravity Forms, they’ll be able to edit entries in GravityView. Moving forward, we'll be adding refined controls over who can edit which entries.
	- It supports modifying existing Entry uploads and the great Multiple-File Upload field.
* Modified: Approved Entry functionality
	* Approve/Reject Entries now visible on all forms, regardless of whether the form has an "Approved" field.
	* The Approved field now supports being renamed
* Added: Very cool DataTables extensions:
	* Scroller: dynamically load in new entries as you scroll - no need for pagination)
	* TableTools: Export your entries to CSV and PDF
	* FixedHeader: As you scroll a large DataTable result, the headers of the table stay at the top of the screen. Also, FixedColumns, which does the same for the main table column.
* Added: Shortcodes for outputting Widgets such as pagination and search. Note: they only work on embedded views if the shortcode has already been processed. This is going to be improved.
* Added: Search form fields now displayed horizontally by default.
* Added: Easy links to "Edit Form", "Settings" and "Entries" for the Data Source Gravity Forms form in the All Views admin screen
* Added: Integration with the [Debug Bar](http://wordpress.org/plugins/debug-bar/) plugin - very helpful for developers to see what's going on behind the scenes.
* Fixed: Insert View embed code.
* Fixed: Now supports View shortcodes inside other shortcodes (such as `[example][gravityview][/example]`)
* Fixed: Conflict with WordPress SEO OpenGraph meta data generators
* Fixed: Enforced image max-width so images don't spill out of their containers
* Fixed: Sanitized "Custom Class" field setting values to make sure the HTML doesn't break.
* Fixed: Search field with "default" permalink structure
* Fixed: 1.0.8 fixes an issue accessing single entries that was introduced in 1.0.7
* Modified: Updated `GravityView_Admin_Views::is_gravityview_admin_page()` to fetch post if not yet set.
* Modified: Enabled merge tags in Custom Class field settings
* Modified: Set margin and padding to `0` on pagination links to override theme conflicts
* Modified: Updated `gv_class()` calls to pass form and entry fields to allow for merge tags
* Modified: Default visibility capabilities: added "Can View/Edit Gravity Forms Entries" as options
* Modified: Added custom `class` attribute sanitizer function
`gravityview_sanitize_html_class`
* Tweak: Improved the Embed View form layout
* Tweak: Hide "Switch View" button when already choosing a view
* Tweak: Moved shortcode hint to Publish metabox and added ability to easily select the text
* Tweak: Added tooltips to fields in the View editor
* Tweak: Remove WordPress SEO score calculation on Views
* Tweak: Use `$User->ID` instead of `$User->id` in Name fields
* Tweak: Added tooltip capability to field settings by using `tooltip` parameter. Uses the Gravity Forms tooltip array key.
* Translation updates - thank you, everyone! The # of strings will stay more stable once the plugin's out of beta :-)
	* Added: Portuguese translation by [@luistinygod](https://www.transifex.com/accounts/profile/luistinygod/) - thanks!
	* Updated: Bengali translation by [@tareqhi](https://www.transifex.com/accounts/profile/tareqhi/)
	* Updated: Turkish translation by [@suhakaralar](https://www.transifex.com/accounts/profile/suhakaralar/)
	* Updated: Dutch translation by [@leooosterloo](https://www.transifex.com/accounts/profile/leooosterloo/)
	* If you'd like to contribute translations, [please sign up here](https://www.transifex.com/projects/p/gravityview/).


= 1.0.6 on June 26 =
* Fixed: Fatal error when Gravity Forms is inactive
* Fixed: Undefined index for `id` in Edit View
* Fixed: Undefined variable: `merge_class`
* Fixed: Javascript error when choosing a Start Fresh template. (Introduced by the new Merge Tags functionality in 1.0.5)
* Fixed: Merge Tags were available in Multiple Entries view for the Table layout
* Fixed: Remove Merge Tags when switching forms
* Fixed: That darn settings gear showing up when it shouldn't
* Fixed: Disappearing dialog when switching forms
* Fixed: Display of Entry Link field
* Fixed: Per-field settings weren't working
	* Added: "Link to the post" setting for Post fields
	* Added: "Use live post data" setting for Post fields. Allows you to use the current post information (like title, tags, or content) instead of the original submitted data.
	* Added: Link to category or tag setting for Post Categories and Post Tags fields
	* Added: "Link Text" setting for the Entry Link field
* Modified: Moved admin functionality into new files
	- AJAX calls now live in `class-ajax.php`
	- Metaboxes now live in `class-metabox.php`
* Tweak: Updated change forms dialog text
* Tweak: Removed "use as search filter" from Link to Entry field options
* Translation updates.
	* Added: French translation by [@franckt](https://www.transifex.com/accounts/profile/franckt/) - thanks!
	* Updated: Bengali translation by [@tareqhi](https://www.transifex.com/accounts/profile/tareqhi/)
	* Updated: Turkish translation by [@suhakaralar](https://www.transifex.com/accounts/profile/suhakaralar/)
	* If you'd like to contribute translations, [please sign up here](https://www.transifex.com/projects/p/gravityview/).

= 1.0.5 =
* Added: Lightbox for images (in View Settings metabox)
* Added: Merge Tags - You can now modify labels and settings using dynamic text based on the value of a field. (requires Gravity Forms 1.8.6 or higher)
* Added: Customize the return to directory link anchor text (in the View Settings metabox, under Single Entry Settings)
* Added: Set the title for the Single Entry
* Added: Choose whether to hide empty fields on a per-View basis
* Improved: DataTables styling now set to `display` by default. Can be overridden by using the filter `gravityview_datatables_table_class`
* Improved: Speed!
	* Added `form` item to global `$gravityview_view` data instead of looking it up in functions. Improves `gv_value()` and `gv_label()` speed.
	* Added `replace_variables()` method to `GravityView_API` to reduce time to process merge tags by checking if there are any curly brackets first.
* Improved: "No Views found" text now more helpful for getting started.
* Fixed: Approve Entries column not displaying when clicking Forms > Entries link in admin menu
* Fixed: Field Settings gear no longer showing for widgets without options
* Fixed: Added Gravity Forms minimum version notice when using < 1.8
* Fixed: Column "Data Source" content being displayed in other columns

= 1.0.4 =
* Added: __DataTables integration__ Created a new view type for existing forms that uses the [DataTables](http://datatables.net) script.
We're just getting started with what can be done with DataTables. We'll have much more cool stuff like [DataTables Extensions](http://datatables.net/extensions/index).
* Added: "Add All Fields" option to bottom of the "Add Field" selector
* Added: Per-field-type options structure to allow for different field types to override default Field Settings
	* Added: Choose how to display User data. In the User field settings, you can now choose to display the "Display Name", username, or ID
	* Added: Custom date format using [PHP date format](https://www.php.net//manual/en/function.date.php) available for Entry Date and Date fields
	* Fixed: Default setting values working again
	* Fixed: Field type settings now working
* Added: `search_field` parameter to the shortcode. This allows you to specify a field ID where you want the search performed (The search itself is defined in `search_value`)
* Added: [Using the Shortcode](https://docs.gravityview.co/article/73-using-the-shortcode) help article
* Added: Data Source added to the Views page
* Fixed: Field labels escaping issue (`It's an Example` was displaying as `It\'s an Example`)
* Fixed: Settings "gear" not showing when adding a new field
* Fixed: Sorting issues
	- Remove the option to sort by composite fields like Name, Address, Product; Gravity Forms doesn't process those sort requests properly
	- Remove List and Paragraph fields from being sortable
	- Known bug: Price fields are sorted alphabetically, not numerically. For example, given $20,000, $2,000 and $20, Gravity Forms will sort the array like this: $2,000, $20, $20,000. We've filed a bug report with Gravity Forms.
* Improved: Added visibility toggles to some Field Settings. For example, if the "Show Label" setting is not checked, then the "Custom Label" setting is hidden.
* Modified how data is sent to the template: removed the magic methods getter/setters setting the `$var` variable - not data is stored directly as object parameters.
* Added many translations. Thanks everyone!
	* Bengali translation by [@tareqhi](https://www.transifex.com/accounts/profile/tareqhi/)
	* German translation by [@seschwarz](https://www.transifex.com/accounts/profile/seschwarz/)
	* Turkish translation by [@suhakaralar](https://www.transifex.com/accounts/profile/suhakaralar/)
	* Dutch translation by [@leooosterloo](https://www.transifex.com/accounts/profile/leooosterloo/)
	* If you'd like to contribute translations, [please sign up here](https://www.transifex.com/projects/p/gravityview/). Thanks again to all who have contributed!

= 1.0.3 =
* Added: Sort by field, sort direction, Start & End date now added to Post view
	- Note: When using the shortcode, the shortcode settings override the View settings.
* Fixed: Fatal errors caused by Gravity Forms not existing.
* Added a setting for Support Email - please make sure your email is accurate; otherwise we won't be able to respond to the feedback you send
* Fixed: Custom CSS classes didn't apply to images in list view
* Improved Settings layout
* Tweak: Hide WordPress SEO, Genesis, and WooThemes metaboxes until a View has been created
* Tweak: Field layout improvements; drag-and-drop works smoother now
* Tweak: Add icon to Multiple Entries / Single Entry tabs
* Tweak: Dialog boxes now have a backdrop
* Fixed: Don't show field/widget settings link if there are no settings (like on the Show Pagination Info widget)
* Fixed: Security warning by the WordFence plugin: it didn't like a line in a sample entry data .csv file
* Fixed: Don't show welcome screen on editing the plugin using the WordPress Plugin Editor
* Tweak: Close "Add Field" and "Add Widget" boxes by pressing the escape key
* Added: Hungarian translation. Thanks, [@dbalage](https://www.transifex.com/accounts/profile/dbalage/)!
* Added: Italian translation. Thanks, [@ClaraDiGennaro](https://www.transifex.com/accounts/profile/ClaraDiGennaro/)
* If you'd like to contribute translations, [please sign up here](https://www.transifex.com/projects/p/gravityview/).

= 1.0.2 =
* Added: Show Views in Nav menu builder
* Fixed: "Add Fields" selector no longer closes when clicking to drag the scrollbar
* Fixed: Issue affecting Gravity Forms styles when Gravity Forms' "No Conflict Mode" is enabled
* Fixed: Footer widget areas added back to Single Entry views using Listing layout
* Changed the look and feel of the Add Fields dialog and field settings. Let us know what you think!

= 1.0.1 =
* Added: "Getting Started" link to the Views menu
* Fixed: Fatal error for users with Gravity Forms versions 1.7 or older
* Fixed: Entries in trash no longer show in View
* Tweak: When modifying the "Only visible to logged in users with role" setting, if choosing a role other than "Any", check the checkbox.
* Tweak: `gravityview_field_visibility_caps` filter to add/remove capabilities from the field dropdowns
* Added: Translation files. If you'd like to contribute translations, [please sign up here](https://www.transifex.com/projects/p/gravityview/).

= 1.0 =

* Liftoff!

== Upgrade Notice ==

= 1.0.1 =
* Added: "Getting Started" link to the Views menu
* Fixed: Fatal error for users with Gravity Forms versions 1.7 or older
* Fixed: Entries in trash no longer show in View
* Tweak: When modifying the "Only visible to logged in users with role" setting, if choosing a role other than "Any", check the checkbox.
* Tweak: `gravityview_field_visibility_caps` filter to add/remove capabilities from the field dropdowns
* Added: Translation files. If you'd like to contribute translations, [please sign up here](https://www.transifex.com/projects/p/gravityview/).

= 1.0 =

* Liftoff!<|MERGE_RESOLUTION|>--- conflicted
+++ resolved
@@ -21,15 +21,10 @@
 
 == Changelog ==
 
-<<<<<<< HEAD
-= 2.18.4 on August 24, 2023 =
-
-* Added: A "Direct Access" summary in the Publish box in the View editor, making it easy to see and modify whether a View is directly accessible
+= develop =
+
 * Improved: Introduced a gear icon to the editor tabs that brings you directly to the Settings metabox
-* Improved: After saving, Views now remember the last active tab in the Settings metabox
-* Updated: The video on the Getting Started page
-* Fixed: Addressed a fatal error caused by providing an incorrect parameter type to a WordPress function
-=======
+
 = 2.18.5 on September 1, 2023 =
 
 * Fixed: Fatal error caused by GravityView version 2.18.4
@@ -41,7 +36,6 @@
 * Fixed: Resolved a fatal error that occurred under certain circumstances due to passing the wrong parameter type to a WordPress function
 * Updated: The video on the Getting Started page
 * Updated: [Foundation](https://www.gravitykit.com/foundation/) to version 1.2
->>>>>>> 7530632d
 
 = 2.18.3 on July 20, 2023 =
 

--- conflicted
+++ resolved
@@ -20,11 +20,8 @@
 
 == Changelog ==
 
-<<<<<<< HEAD
 * Fixed: Sorting icons were being added to List template fields when embedded on the same page as Table templates
-=======
 * Fixed: Empty Product fields would show a string (", Qty: , Price:") instead of being empty. This prevented "Hide empty fields" from working
->>>>>>> 8f3a81bb
 
 = 1.11.2 on July 22 =
 * Fixed: Bug when comparing empty values with `[gvlogic]`

=== GravityView ===
Tags: gravity forms, directory, gravity forms directory
Requires at least: 4.7
Tested up to: 6.8.1
Requires PHP: 7.4.0
Stable tag: trunk
Contributors: The GravityKit Team
License: GPL 3 or higher

Beautifully display and edit your Gravity Forms entries.

== Description ==

Beautifully display your Gravity Forms entries. Learn more on [gravitykit.com](https://www.gravitykit.com).

== Installation ==

1. Upload plugin files to your plugins folder, or install using WordPress' built-in Add New Plugin installer
2. Activate the plugin
3. Follow the instructions

== Changelog ==

= develop =

#### 🚀 Added

* GravityBoard widget to embed a board in a View.

#### 🐛 Fixed

* For some users, adding a Chained Selects Add-On field to the Search Bar causes JavaScript code to be visible and the field would not work as expected.
<<<<<<< HEAD
* When "Preview as shortcode" was enabled in the View editor, some blocks would not render properly on the frontend.
=======
* Added a compatibility notice when using Formidable Views and GravityView at the same time.
>>>>>>> 69cb2481

#### 💻 Developer Updates

* `requires` and `requires-not` field setting conditional display were not working correctly for radio buttons.
* Added `GVCommon::is_rest_request()` method to check if the current request is a REST request, a clone of the `wp_is_serving_rest_request()` function.

#### 🔧 Updated

* Use `filemtime()` instead of plugin version for CSS file versioning.

= 2.40 on May 29, 2025 =

This release fixes issues with editing entries that include File Upload fields and downloading files with spaces in their filenames, corrects CSV export of Survey Add-On values, and adds support for the `{get}` merge tag inside the `[gv_entry_link]` shortcode.

#### 🚀 Added
* Support for the `{get}` merge tag inside the `[gv_entry_link]` shortcode.

#### 🐛 Fixed
* Multiple issues with the File Upload field on the Edit Entry screen.
* CSV export of Survey Add-On fields now correctly outputs data values instead of raw HTML markup.
* Filenames with spaces in File Upload field links were incorrectly encoded, preventing files from opening or downloading. Thanks, Jake!

= 2.39.1 on April 25, 2025 =

This hotfix resolves a fatal error that occurred when updating the plugin from version 2.38 or earlier.

#### 🐛 Fixed
* Fatal error when updating the plugin from version 2.38 or earlier.

#### 🔧 Updated
* [Foundation](https://www.gravitykit.com/foundation/) to version 1.2.25.

= 2.39 on April 24, 2025 =

This update speeds up form loading in the View editor, fixes GravityEdit compatibility and translation issues in WordPress 6.8, and includes other fixes and improvements.

#### 🐛 Fixed
* Uploaded files are kept on the Edit Entry form if validation fails.

#### ✨ Improved
* Faster form fetching in the Data Source dropdown in the View editor.
* Expand/contract button is no longer shown in View editor warning dialogs.

#### 🐛 Fixed
* Compatibility issue with GravityEdit when using the Layout Builder template.
* PHP notice in WordPress 6.8 caused by initializing product translations too early.

#### 🔧 Updated
* [Foundation](https://www.gravitykit.com/foundation/) to version 1.2.24.

#### 💻 Developer Updates
* The `$forms` array passed to the `gravityview/metaboxes/data-source/before` and `gravityview/metaboxes/data-source/after` filters now includes only form IDs as keys and titles as values, instead of full form objects.
* The `gk/gravityview/common/get_forms` filter is no longer applied to forms shown in the Data Source dropdown.
* Added `gk/gravityview/lightbox/entry/link` filter to modify the markup of Single Entry and Edit Entry links that open in a lightbox.

= 2.38 on April 9, 2025 =

This release adds a new setting for Edit Entry locking and fixes issues with multi-page form entry editing, shortcode rendering inside the Layout Builder template, entry locking, and more.

#### 🚀 Added
* View editor setting to control how frequently requests to take control of a locked entry are checked when Edit Locking is enabled.

#### 🐛 Fixed
* Navigation between pages in multi-page forms was broken when editing entries.
* GravityView View field in the Single Entry layout may not display results when accessed from a paginated View.
* `[gv_entry_link]` shortcode was not rendering inside the Custom Content field when using the Layout Builder template.
* Fatal error when a Chained Selects Add-On search field was added to the Search Bar, then removed from the connected form.
* Entry locking not working in certain cases.
* Browser performance issue when a View is rendered in the Elementor preview area.

#### 💻 Developer Updates
* Added `gk/gravityview/edit-entry/user-can-edit-field` filter to allow modifying field visibility in Edit Entry.

= 2.37 on March 24, 2025 =

This release enhances dialogs in the View editor, improves button and link positioning on the Edit Entry page, and resolves missing settings, embed issues in page builders, unsaved changes warnings, and more.

#### 🚀 Added
* Expand/contract button to field and widget settings in the View editor.
  - When the dialog is expanded, the code editor will expand to the full width of the dialog.

#### ✨ Improved
* The display of action buttons/links on the Edit Entry page.

#### 🐛 Fixed
* Missing settings in the View editor for customizing next/previous page button text on the Edit Entry screen.
* Missing hooks in the Layout Builder template prevented extensions like Ratings & Reviews from working.
* Broken Entry Edit link inside the lightbox when viewing a single entry.
* Settings text may not wrap correctly in the View editor.
* The "Are you sure you want to leave this page?" unsaved changes warning appears after opening field settings and navigating away from the Edit View page, even if no changes were made.
* Embedding a View via a page builder (e.g., Elementor) prevented a GravityView View field in the Single Entry layout from rendering.

= 2.36 on March 13, 2025 =

This update introduces a new notification event for duplicated entries, along with fixes and improvements to GravityView blocks, shortcodes, and Views using joined data from multiple forms.

#### 🚀 Added
* New notification event "GravityView - Entry is duplicated" that runs when entries are duplicated using GravityView.

#### ✨ Improved
* Forms in the form selection filter on the Views page are now sorted alphabetically.
* Security enhancements for GravityView blocks and shortcodes.

#### 🐛 Fixed
* View Details block could not be previewed when enhanced security was enabled on the View.
* Adding the GravityView shortcode or View block in the block editor prevented content from being saved when the View was configured to redirect on no entries.
* `[gravityview]` shortcode not returning results when the `search_value` attribute value contains an apostrophe.
* Issues in Views using joined data ([Multiple Forms](https://www.gravitykit.com/extensions/multiple-forms/) extension):
  - Single Entry layout not working in a lightbox;
  - Invalid `GravityView > Edit Entry` link in the top admin bar when editing an entry;
  - PHP notice triggered when editing entries in a lightbox.

= 2.35 on February 12, 2025 =

This update adds random sorting to the GravityView block, improves how partial entries are handled, and fixes several issues, including a fatal error in Gravity Forms 2.9.3 or newer.

#### 🚀 Added
* Random sorting option in the GravityView block.

#### ✨ Improved
* Partial entries no longer appear as "Unapproved" on the Entries page.

#### 🐛 Fixed
* Random sorting was not working when overriding the View sorting using the `sort_direction` shortcode attribute.
* Entry notes not displaying in the DataTables extension when the first View field is a Date field.
* Gravity Flow fields were displaying as available when Gravity Flow was not active.
* Result Number field would not reset counts when multiple Views were displayed on the same page.
* Random sorting of View entries did not work unless View caching was explicitly disabled.
* Fatal error in Gravity Forms 2.9.3 or newer when editing an entry with a File Upload field.

#### 🔧 Updated
* [Foundation](https://www.gravitykit.com/foundation/) to version 1.2.23.

= 2.34.2 on February 4, 2025 =

This release fixes a PHP notice in WordPress 6.7+ and a display issue in Views using the Layout Builder template.

#### 🐛 Fixed
* `function _load_textdomain_just_in_time was called incorrectly` PHP notice in WordPress 6.7 or newer.
* Display issue caused by a malformed `div` tag in the Layout Builder View template.

= 2.34.1 on January 30, 2025 =

This update resolves multiple issues, including problems with search bar visibility in Layout Builder, entry management in multisite environments, and non-functional entry locking and notes, among others.

#### 🐛 Fixed
* The Search Bar would not always be visible in Views using the Layout Builder.
* Users belonging to the main network site in a multisite environment couldn’t delete their own entries on subsites.
* Entry locking not working.
* JavaScript error preventing entry notes from being added when using the Twenty Twenty-Two theme or newer.
* Using a comma in the `:format` merge tag modifier with Date fields caused partial results to be returned.

#### 💻 Developer Updates
* Added `gk/gravityview/edit-entry/renderer/enqueue-entry-lock-assets` filter to override whether to load the entry lock UI assets.
* Added `gk/gravityview/edit-entry/renderer/entry-lock-dialog-markup` filter to modify the entry locking UI dialog window markup.

= 2.34 on January 9, 2025 =

This release introduces the [Layout Builder](https://www.gravitykit.com/announcing-gravityview-2-34-all-new-layout-builder) that allows creating custom layouts with rows and columns directly in the View editor, adds support for exporting entries by Approval Status, and includes various fixes and improvements.

#### 🚀 Added
* New Layout Builder View type for creating custom layouts with single or multi-column configurations and adjustable widths.
* Support for using entry Approval Status in conditional logic rules on the Gravity Forms Export Entries page.

#### ✨ Improved
* Entries added via the Gravity Forms API or while GravityView is inactive can now be filtered using the "Unapproved" status on the Entries page.

#### 🐛 Fixed
* Fatal error when searching entries by Approval Status in Views joined with another form using the Multiple Forms extension.
* Some [merge tag modifiers](https://docs.gravitykit.com/article/350-merge-tag-modifiers) (e.g., `:maxwords`) not being processed.
* WordPress's timezone offset not applying to Date field output with the `:format` merge tag modifier.

= 2.33.2 on December 31, 2024 =

This update removes debugging code from the Entry Notes field.

#### 🐛 Fixed
* Debugging code being shown in the Entry Notes field output.
* Output of the User Activation field not being sanitized.

= 2.33.1 on December 30, 2024 =

This update removes debugging code from the Entry Notes field.

#### 🐛 Fixed

* Debugging code being shown in the Entry Notes field output.

= 2.33 on December 19, 2024 =

This release introduces support for the Source ID meta (Gravity Forms 2.9+), adds a new User Activation field to the View editor, and includes various fixes and enhancements.

#### 🚀 Added
* Support for the Source ID meta introduced in Gravity Forms 2.9.
* New User Activation field in the View editor to activate users added by the Gravity Forms User Registration add-on.
* Client-side validation of View editor settings to prevent incorrect values.
* `:initials` merge tag modifier for Name fields to display initials.
* `:format` merge tag modifier for field inputs (e.g., `{Event Field:1.1:format:Y-m-d}`).

#### 🐛 Fixed
* Merge tags in redirect URLs were not processed after editing or deleting an entry in the lightbox.
* Individual Checkboxes field inputs incorrectly exported in CSV.
* Custom permalinks not being used in embedded Views.
* Deprecated filter notice when both the Advanced Filter extension (version 3 or newer) and Gravity Flow are active.
* Labels for fields with empty values disappearing in mobile view when joining forms using the Multiple Forms extension.
* Views defaulting to English instead of the site's language for users without certain capabilities.

#### 🔧 Updated
* [Foundation](https://www.gravitykit.com/foundation/) to version 1.2.22.

#### 💻 Developer Updates
* Added `gravityview/template/field/csv/tick` filter to programmatically modify the checkbox "check" output in CSV.
* Added `gravityview/shortcode/after-processing` action after a `[gravityview]` shortcode is finished.

= 2.32 on November 21, 2024 =

This release adds a new form notification option for updated entries, resolves file upload issues on the Edit Entry screen, and includes developer-focused enhancements.

#### 🚀 Added
* New notification option for forms, triggered when an entry is updated.

#### 🐛 Fixed
* File upload field issues on the Edit Entry screen:
  - Delete/download icons not displaying in Gravity Forms 2.9+;
  - Unable to select files for upload when the form field's "Multiple Files" setting was enabled without a "Maximum Number of Files" value.

#### 🔧 Updated
* [Foundation](https://www.gravitykit.com/foundation/) to version 1.2.21.

#### 💻 Developer Updates
* Added `gk/gravityview/view/entries/join-conditions` filter to modify the join conditions applied when retrieving View entries.
* Added `gk/gravityview/template/options` filter to programmatically modify field settings in the View editor.
* Added `gravityview/row-added` JavaScript event, triggered when a new row is added to a widget or field area.

= 2.31.1 on November 8, 2024 =

This hotfix release resolves display issues with certain View layouts.

#### 🐛 Fixed
* Rendering issue affecting certain View layouts, such as Maps, introduced in the previous release.

= 2.31 on November 4, 2024 =

This release introduces [flexible widget positioning](https://docs.gravitykit.com/article/1027-dynamic-widget-placement?utm_source=gravityview&utm_medium=changelog&utm_campaign=release) in Views, enhances entry-in-a-lightbox functionality, and adds support for the Gravity Forms 2.9+ Image Choice field. It also addresses compatibility issues with LiteSpeed, Divi, and LifterLMS, along with various other fixes and improvements.

#### 🚀 Added
* Ability to position widgets in the View editor using predefined layouts, offering a range of single or multi-column configurations with varying widths.
* View setting to control what happens when a user clicks the Cancel link when editing an entry in the lightbox.
* Support for the upcoming Image Choice field in Gravity Forms 2.9+.

#### 🐛 Fixed
* GravityView tab not displaying in certain cases under GravityKit > Settings menu.
* Widgets could not be configured after being added to a new, unsaved View.
* Compatibility with the Divi theme that prevented the Signature field from being edited on the Edit Entry screen.
* Conflict with the LiteSpeed plugin that caused a fatal error when redirecting users after duplicating an entry.
* JavaScript enqueued in the site's footer was not executed when editing an entry in the lightbox.
* It was not possible to add new entry notes when viewing a single entry in the lightbox.
* Validation error displayed when adding merge tags to the Entry Slug setting input in the View editor.
* The search box in the Change Entry Creator field did not return results when editing an entry on the Forms > Entries screen.
* Fatal error when activating LifterLMS with GravityView active.
* Searching across all fields not working as expected when the search value contains special characters or accents (e.g., ä, ß, İ).

#### 🔧 Updated
* [Foundation](https://www.gravitykit.com/foundation/) to version 1.2.20.

#### 💻 Developer Updates
* Added `gk/gravityview/lightbox/entry/before-output` action that fires before the entry content is output in the lightbox.
* Added `gk/gravityview/lightbox/entry/output/head-before` action that fires after the <head> tag is opened.
* Added `gk/gravityview/lightbox/entry/output/head-after` action that fires before the </head> tag is closed.
* Added `gk/gravityview/lightbox/entry/output/content-before` action that fires after the <body> tag is opened and before the content is rendered.
* Added `gk/gravityview/lightbox/entry/output/content-after` action that fires after the content is rendered and before the footer.
* Added `gk/gravityview/lightbox/entry/output/footer-after` action that fires after the footer and before the closing </body> tag.
* Added `gravityview/fields/image_choice/image_markup` filter to modify the Image Choice field (Gravity Forms 2.9+) markup.
* Added `gravityview/fields/image_choice/output_label` filter to control whether to display the value or label of an Image Choice field.

= 2.30.1 on October 15, 2024 =

This hotfix release resolves an issue with the Multiple Forms extension.

#### 🐛 Fixed
* Fatal error in the View editor when using joined data from multiple forms.

= 2.30 on October 14, 2024 =

This release adds the ability to change the entry creator from the Edit Entry screen, improves upload handling, fixes various bugs, and updates internal components.

#### 🚀 Added
* Entry creator can now be changed from the Edit Entry screen.
* `{now}`, `{yesterday}`, and `{tomorrow}` relative date merge tags.

#### ✨ Improved
* Handling of multi-file uploads on the Edit Entry screen.

#### 🐛 Fixed
* Entry loading inside a lightbox did not work in some cases when BuddyPress was active.
* Resending notifications from the Entries screen did not work when sending to all entries filtered by approval status.
* Conflict with the Wordfence plugin caused a fatal error when redirecting users after deleting an entry.
* Fatal error when rendering a GravityView View field with a non-existent View ID.
* Survey field (Rating type) values were displayed in reverse order when a View was embedded inside another View.
* Unexpected scrolling in the View editor after adding a field.
* PHP notice when rendering a View with a field associated with an inactive add-on.
* Entry duplication not working on the Entries page.

#### 🔧 Updated
* [Foundation](https://www.gravitykit.com/foundation/) to version 1.2.19.

= 2.29 on October 1, 2024 =

This release introduces a much-requested [lightbox feature](https://docs.gravitykit.com/article/1020-opening-and-editing-entry-details-in-a-lightbox-modal-popup) for displaying and editing entries, settings for customizing View URLs, new options for [displaying Name field initials](https://docs.gravitykit.com/article/1021-show-name-fields-as-initials) and Custom Content fields in full width, and a merge tag modifier to show date field values in a human-readable format. Several bugs have also been fixed.

#### 🚀 Added
* Ability to edit and display entries inside a lightbox.
* Global and individual View settings to customize the URL structure for all or specific Views.
* `:human` merge tag modifier for date fields to display in human-readable format (e.g., `10 minutes ago`, `5 days from now`).
* Option to display the Name field value as initials.
* Option to display Custom Content field full width on the Single Entry screen.

#### 🐛 Fixed
* Clearing search removed all URL query parameters and, in some cases, redirected to the homepage.
* Searching the View added duplicate search parameters to the URL.
* PHP 8.2 deprecation notice related to dynamic property creation.
* Entries not displaying when a View using DataTables was embedded in a Single Entry page with the List layout.
* PHP warning when displaying a View with an Event field without an active Gravity Forms Event Fields Add-On.
* Sorting entries in random order was not working.
* Multi Select field values starting with a square bracket were not displayed as selected on the Edit Entry screen.

#### 🔧 Updated
* [Foundation](https://www.gravitykit.com/foundation/) to version 1.2.18.

#### 💻 Developer Updates
* Added `gk/gravityview/field/name/display` filter to modify the Name field display value.
* Added `gk/gravityview/permalinks/reserved-terms` filter to modify the list of reserved terms that are excluded from permalinks.

= 2.28 on August 29, 2024 =

This update adds support for plain-text URLs in entry moderation merge tags, and fixes several bugs, including critical errors in the View editor. Starting with this version, PHP 7.4 or newer is required.

**Note: GravityView now requires PHP 7.4 or newer.**

#### 🚀 Added
* Modifier for entry moderation merge tags to output plain-text URLs (e.g., `{gv_approve_entry:url}`).

#### 🐛 Fixed
* "Text domain not found" error when trying to install a layout during the View creation process.
* Fatal error in the View editor when the user does not have the necessary capabilities to install plugins.
* Merge tag support in the Source URL "Link Text" field setting.
* Deprecated filter notice when using GravityView Maps 3.1.0 or newer.
* PHP 8.2 deprecation notice due to passing an empty value to `htmlspecialchars()` and creating dynamic class properties.
* The maximum number of files allowed in the File Upload field was not respected when editing an entry.
* Sorting the View by the Name field yielded incorrect results.

#### 🔧 Updated
* [TrustedLogin](https://www.trustedlogin.com/) to version 1.9.0.

#### 💻 Developer Updates
* Added `gk/gravityview/view/entries/query/sorting-parameters` filter to modify the sorting parameters applied during the retrieval of View entries.

= 2.27.1 on August 14, 2024 =

This release fixes an issue with adding fields in the View editor's Edit Entry layout when the Multiple Forms extension is enabled.

#### 🐛 Fixed
* Fields added to the Edit Entry layout in the View editor could not be configured and would disappear after saving the View when Multiple Forms was enabled.

= 2.27 on August 13, 2024 =

This update resolves several issues related to the Multiple Forms extension, fixes the recently introduced `:format` merge tag modifier to return the Time field value in the local timezone, and adds a new filter to control which fields are added by default when creating a new View.

#### 🐛 Fixed
* Time zone selection in the Search Bar did not persist after searching a View, causing it to reset upon page refresh.
* Fields added to the View could not be configured and would disappear after saving the View when Multiple Forms was enabled.
* Fatal error occurred on the Edit Entry screen when Multiple Forms was enabled.
* The `:format` merge tag modifier on the Time field returned a UTC-adjusted time value.

#### 💻 Developer Updates
* Added `gk/gravityview/view/configuration/multiple-entries/initialize-with-all-form-fields` filter that, when set to `true`, initializes the Multiple Entries layout with all form fields when creating a new View. The default is `false`, which populates the View with only the fields configured in the Gravity Forms Entries table.

= 2.26 on August 8, 2024 =

This update resolves various issues, including compatibility with Yoast SEO, improves performance through enhanced View entries caching, and adds new functionality.

#### 🚀 Added
* Ability to modify the entry creator’s information on the Edit Entry screen.
* Merge tag modifier for formatting Date and Time fields (e.g., `{Date Field:1:format:Y-m-d}`).
* Placeholders in View Settings to inform you that additional functionality is available.

#### ✨ Improved
* The "Sort By" option in the GravityView Gutenberg block now offers a dropdown selection of fields instead of requiring manual entry of the field ID.
* Caching of View entries to prevent unnecessary database queries. Thanks, Shehroz!

#### 🐛 Fixed
* Timeout issue when rendering a page/post with GravityView Gutenberg blocks when Yoast SEO is active.
* View editor fields added to the Single or Edit Entry layouts inheriting options from the View type set in the Multiple Entries layout.
* An issue in the Search Bar widget configuration where adding a Date field caused the search mode ("any" and "all") to no longer be toggleable.
* `[gv_entry_link]` shortcode not rendering inside the Custom HTML block.

#### 🔧 Updated
* [Foundation](https://www.gravitykit.com/foundation/) and [TrustedLogin](https://www.trustedlogin.com/) to versions 1.2.17 and 1.8.0, respectively.

#### 💻 Developer Updates
* Added `gk/gravityview/feature/upgrade/disabled` filter to disable the functionality placeholders. Return `true` to disable the placeholders.
* Added `gk/gravityview/metabox/content/before` and `gk/gravityview/metabox/content/after` actions, triggered before and after the View metabox is rendered.

= 2.25 on June 5, 2024 =

This update improves how entries are automatically marked as "Read" and adds a new View setting to control this functionality.

**Note: GravityView now requires Gravity Forms 2.6 (released in March 2022) or newer.**

#### 🚀 Added
* New View setting under the Single Entry tab to mark an entry as "Read". [Read more about the feature](https://docs.gravitykit.com/article/1008-marking-entries-as-read).

#### ✨ Improved
* Marking an entry as "Read" is now handled in the backend and also supports the Multiple Forms extension.

#### 🐛 Fixed
* Appearance of the Merge Tag picker in the field settings of the View editor.

#### 💻 Developer Updates
* Removed the `gk/gravityview/field/is-read/print-script` filter in favor of the improved functionality that marks entries as "Read".

= 2.24 on May 28, 2024 =

This release introduces the ability to use different view types for Multiple Entries and Single Entry layouts, adds a new View field to display an entry's read status, and fixes issues with the File Upload field, product search, and merge tag processing in entry-based notifications. [Read the announcement](https://www.gravitykit.com/announcing-gravityview-2-24/) for more details.

#### 🚀 Added
* Ability to select different View types for Multiple Entries and Single Entry layouts. [Learn all about the new View type switcher!](https://www.gravitykit.com/announcing-gravityview-2-24/)
* "Read Status" field to display whether an entry has been read or not.
  - Customize the labels for "Read" and "Unread" statuses.
  - Sort a View by "Read Status".
* Entries are now marked as "Read" when users who have the ability to edit entries visit an entry in the front-end.

#### 🐛 Fixed
* File Upload field values not rendering in the View if filenames have non-Latin characters.
* Product search now returns correct results when using all search input types in the search bar.
* View's Export Link widget would not respect date range search filters.
* Removed the unsupported "date" input type for the Date Entry field under the Search Bar widget settings.
* Merge tags in GravityView notifications are now properly processed for fields dynamically populated by Gravity Wiz's Populate Anything add-on.

#### 💻 Developer Updates
* Added `gk/gravityview/field/is-read/print-script` filter to modify whether to print the script in the frontend that marks an entry as "Read".
* Added `gk/gravityview/field/is-read/label` filter to change the "Is Read" field's "Read" and "Unread" labels.
* Added `gk/gravityview/entry-approval/choices` filter to modify strings used for entry approval ("Approved", "Unapproved", "Disapproved", etc.).

= 2.23 on May 17, 2024 =

This update adds support for Nested Forms' entry meta, addresses several bugs, including critical ones, and improves GravityKit's Settings and Manage Your Kit screens.

#### 🚀 Added
* Support for Gravity Wiz's Gravity Forms Nested Forms entry meta (parent form and entry IDs, child form field ID) in the View editor and merge tags.

#### 🐛 Fixed
* Export link View widget would cause a fatal error during multi-word searches.
* Fatal error when the search bar is configured with a Gravity Flow field and the Gravity Flow plugin is not active.
* Duplicating entries no longer fails to refresh the entry list when View-based caching is enabled.
* View cache not being invalidated when updating entries on a form joined using the Multiple Forms extension.
* Number field output now respects the form field's format settings, such as decimals and currency.

#### 🔧 Updated
* [Foundation](https://www.gravitykit.com/foundation/) to version 1.2.14.
  - Added an option to subscribe to GravityKit's newsletter from the Manage Your Kit screen.
  - Added a setting in GravityKit > Settings > GravityKit to specify the GravityKit menu position in the Dashboard.
  - Improved internal check for product updates that could still interfere with third-party plugin updates. Thanks, Aaron!
  - Fixed a bug that prevented WordPress from loading third-party plugin translations after their updates. Thanks, Jérôme!
  - Success message now shows correct product name after activation/deactivation.

#### 💻 Developer Updates
* Added `gk/gravityview/entry/approval-link/params` filter to modify entry approval link parameters.

= 2.22 on April 16, 2024 =

This release introduces [support for search modifiers](https://docs.gravitykit.com/article/995-gravityview-search-modifiers) and [range-based searching for numeric fields](https://docs.gravitykit.com/article/996-number-range-search), enables easy duplication and precise insertion of View fields and widgets, and resolves critical issues with Yoast SEO and LifterLMS. [Read the announcement](https://www.gravitykit.com/gravityview-2-22/) for more details.

#### 🚀 Added
* Support for negative, positive, and exact-match search modifiers in the Search Bar.
* Range-based search for Number, Product (user-defined price), Quantity and Total fields in the Search Bar.
* Ability to duplicate View fields and widgets, and to insert them at a desired position.

#### 🐛 Fixed
* Editing an entry with Yoast SEO active resulted in changes being saved twice.
* Views secured with a secret code did not display inside LifterLMS dashboards.
* View editor display issues when LifterLMS is active.
* Fatal error when editing posts/pages containing GravityView blocks.

#### 🔧 Updated
* [Foundation](https://www.gravitykit.com/foundation/) to version 1.2.12.
  - Fixed a bug that hid third-party plugin updates on the Plugins and Updates pages.
  - Resolved a dependency management issue that incorrectly prompted for a Gravity Forms update before activating, installing, or updating GravityKit products.

__Developer Updates:__
* `gk/gravityview/common/quotation-marks` filter to modify the quotation marks used for exact-match searches.
* `gk/gravityview/search/number-range/step` filter to adjust the interval between numbers in input fields for range-based searches.

= 2.21.2 on March 28, 2024 =

This update fixes an issue with previewing GravityView blocks for Views with enhanced security and resolves a problem where blocks were previously rendered only for logged-in users.

#### 🐛 Fixed
* Previewing a GravityView block for a View that has enhanced security enabled no longer results in a notice about a missing `secret` shortcode attribute.
* GravityView blocks now render for all users, not just those who are logged in.

= 2.21.1 on March 22, 2024 =

This hotfix release addresses a critical error that occurred when activating the plugin without Gravity Forms installed.

#### 🐛 Fixed
* Critical error when activating the plugin without Gravity Forms installed.

= 2.21 on March 18, 2024 =

This release enhances security, introduces support for LifterLMS, adds a new CSV/TSV export widget to the View editor along with the option to add Gravity Flow fields to the Search Bar, addresses PHP 8.2 deprecation notices, fixes a conflict with BuddyBoss Platform, and improves performance with updates to essential components.

#### 🚀 Added
* A View editor widget to export entries in CSV or TSV formats.
* Support for SVG images.
* Support for Gravity Flow's "Workflow User" and "Workflow Multi-User" fields inside the Search Bar.
* Integration with LifterLMS that allows embedding Views inside Student Dashboards.
* Notice to inform administrators that an embedded View was moved to "trash" and an option to restore it.
* Click-to-copy shortcode functionality in the View editor and when listing existing Views.

#### 🐛 Fixed
* PHP 8.2 deprecation notices.
* Fields linked to single entry layouts are now exported as plain text values, not hyperlinks, in CSV/TSV files.
* Issue preventing the saving of pages/posts with GravityView Gutenberg blocks when BuddyBoss Platform is active.

#### 🔐 Security
* Enhanced security by adding a `secret` attribute to shortcodes and blocks connected to Views.

#### 🔧 Updated
* [Foundation](https://www.gravitykit.com/foundation/) to version 1.2.11.
  - GravityKit product updates are now showing on the Plugins page.
  - Database options that are no longer used are now automatically removed.

* Added: You can now search exact-match phrases by wrapping a search term in quotes (e.g., `"blue motorcycle"`). This will search for text exactly matching `"blue motorcycle"`)

__Developer Updates:__

* Added: `gk/gravityview/widget/search/clear-button/params` filter to modify the parameters of the Clear button in the search widget.

= 2.20.2 on March 4, 2024 =

This release enhances performance by optimizing caching and managing transients more effectively.

#### ✨ Improved
* Enhanced detection of duplicate queries, resulting in fewer cache records stored in the database.

#### 🔧 Updated
* Updated [Foundation](https://www.gravitykit.com/foundation/) to version 1.2.10.
  - Transients are no longer autoloaded.

= 2.20.1 on February 29, 2024 =

This release fixes an issue with View caching and improves compatibility with the Advanced Custom Fields plugin.

#### 🐛 Fixed
* Disappearing pagination and incorrect entry count when View caching is enabled.
* Potential timeout issue when embedding GravityView shortcodes with Advanced Custom Fields plugin.
* PHP 8.1+ deprecation notice.

= 2.20 on February 22, 2024 =

This release introduces new settings for better control over View caching, adds support for the Advanced Post Creation Add-On when editing entries, fixes a fatal error when exporting entries to CSV, and updates internal components for better performance and compatibility.

#### 🚀 Added
* Global and View-specific settings to control caching of View entries. [Learn more about GravityView caching](https://docs.gravitykit.com/article/58-about-gravityview-caching).
* Support for the [Advanced Post Creation Add-On](https://www.gravityforms.com/add-ons/advanced-post-creation/) when editing entries in GravityView's Edit Entry mode.

#### ✨ Improved
* If Gravity Forms is not installed and/or activated, a notice is displayed to alert users when creating new or listing existing Views.

#### 🐛 Fixed
* Deprecation notice in PHP 8.1+ when displaying a View with file upload fields.
* Fatal error when exporting entries to CSV.

#### 🔧 Updated
* [Foundation](https://www.gravitykit.com/foundation/) to version 1.2.9.
  - GravityKit products that are already installed can now be activated without a valid license.
  - Fixed PHP warning messages that appeared when deactivating the last active product with Foundation installed.

#### 🐛 Fixed
* The GravityView capabilities for a specific role were overwritten on every admin request.

= 2.19.6 on February 7, 2024 =

This update introduces the ability to send notifications using Gravity Forms when an entry is deleted, improves sorting and survey field ratings, and updates key components for better performance and compatibility.

#### 🚀 Added
* Ability to send notifications using Gravity Forms when an entry is deleted by selecting the "GravityView - Entry is deleted" event from the event dropdown in Gravity Forms notifications settings.

#### 🐛 Fixed
* Sorting the View by entry ID in ascending and descending order would yield the same result.
* Survey fields without a rating would show a 1-star rating.
* Editing Gravity Forms [Custom Post Fields](https://docs.gravityforms.com/post-custom/#h-general-settings) with a Field Type set to "File Uploads" inside in Edit Entry.

#### 🔧 Updated
* [Foundation](https://www.gravitykit.com/foundation/) and [TrustedLogin](https://www.trustedlogin.com/) to versions 1.2.8 and 1.7.0, respectively.
  - Transients are now set and retrieved correctly when using object cache plugins.
  - Fixed a JavaScript warning that occurred when deactivating license keys and when viewing products without the necessary permissions.
  - Resolved PHP warning messages on the Plugins page.

__Developer Updates:__

* Added: `GravityView_Notifications` class as a wrapper for Gravity Forms notifications.
* Modified: Added the current `\GV\View` object as a second parameter for the `gravityview/search-all-split-words` and `gravityview/search-trim-input` filters.
* Modified: Attach listeners in the View editor to `$( document.body )` instead of `$('body')` for speed improvements.

= 2.19.5 on December 7, 2023 =

* Fixed: PHP 8.1+ deprecation notice when editing an entry with the Gravity Forms User Registration add-on enabled
* Updated: [Foundation](https://www.gravitykit.com/foundation/) to version 1.2.6

= 2.19.4 on November 2, 2023 =

* Improved: View editor performance, especially with Views with a large number of fields
* Improved: "Link to Edit Entry," "Link to Single Entry," and "Delete Entry" fields are now more easily accessible at the top of the field picker in the View editor
* Fixed: PHP 8.1+ deprecation notice

= 2.19.3 on October 25, 2023 =

* Fixed: Using merge tags as values for search and start/end date override settings was not working in Views embedded as a field
* Fixed: Deprecation notice in PHP 8.2+

= 2.19.2 on October 19, 2023 =

* Fixed: Merge tags were still not working in the Custom Content field after the fix in 2.19.1

= 2.19.1 on October 17, 2023 =

* Fixed: PHP 8+ deprecation notice appearing on 404 pages
* Fixed: Merge tags not working in the Custom Content field
* Improved: PHP 8.1 compatibility

= 2.19 on October 12, 2023 =

* Added: Embed a Gravity Forms form using a field in the View editor
* Added: Embed a GravityView View using a field in the View editor
* Added: New Custom Code tab in the View Setting metabox to add custom CSS and JavaScript to the View
* Fixed: Appearance of HTML tables nested within View fields, including Gravity Forms Survey Add-On fields
* Fixed: Clicking the "?" tooltip icon would not go to the article if the Support Port is disabled
* Tweak: Improved Chained Select field output when the Chained Select Add-On is disabled
* Updated: [Foundation](https://www.gravitykit.com/foundation/) to version 1.2.5

__Developer Updates:__

* Added: Entries submitted using the new Gravity Forms Field will have `gk_parent_entry_id` and `gk_parent_form_id` entry meta added to them to better support connecting Views

= 2.18.7 on September 21, 2023 =

* Added: Support for embedding Views inside [WooCommerce Account Pages](https://iconicwp.com/products/woocommerce-account-pages/)
* Improved: `[gvlogic]` shortcode now works with the [Dashboard Views](https://github.com/GravityKit/Dashboard-Views) add-on in the WordPress admin area
* Fixed: The Recent Entries widget results would be affected when browsing a View: the search query, page number, and sorting would affect the displayed entries
* Fixed: Activation of View types (e.g., Maps, DataTables) would fail in the View editor
* Fixed: Image preview (file upload field) not working if the file is uploaded to Dropbox using the Gravity Forms Dropbox add-on
* Updated: [Foundation](https://www.gravitykit.com/foundation/) to version 1.2.4

__Developer Updates:__

* Added: `gk/gravityview/approve-link/return-url` filter to modify the return URL after entry approval
* Added: Second parameter to the `GravityView_Fields::get_all()` method to allow for filtering by context
* Improved: Added third argument to `gravityview_get_connected_views()` to prevent including joined forms in the search
* Implemented: The `GravityView_Field::$contexts` property is now respected; if defined, fields that are not in a supported context will not render

= 2.18.6 on September 7, 2023 =

* Improved: Introduced a gear icon to the editor tabs that brings you directly to the Settings metabox
* Improved: Support for RTL languages
* Updated: [Foundation](https://www.gravitykit.com/foundation/) to version 1.2.2

= 2.18.5 on September 1, 2023 =

* Fixed: Fatal error caused by GravityView version 2.18.4

= 2.18.4 on August 31, 2023 =

* Added: A "Direct Access" summary in the Publish box in the View editor that makes it easy to see and modify whether a View is accessible directly
* Improved: Views will now remember the Settings tab you are on after you save a View
* Fixed: Resolved a fatal error that occurred under certain circumstances due to passing the wrong parameter type to a WordPress function
* Updated: The video on the Getting Started page
* Updated: [Foundation](https://www.gravitykit.com/foundation/) to version 1.2

= 2.18.3 on July 20, 2023 =

* Fixed: Incorrect total entry count and hidden pagination when View contains an Entry Edit field

= 2.18.2 on July 12, 2023 =

* Fixed: Performance issue
* Fixed: [WP-CLI](https://wp-cli.org/) not displaying available GravityKit product updates
* Updated: [Foundation](https://www.gravitykit.com/foundation/) to version 1.1.1

__Developer Notes:__

* Added: `gk/gravityview/view/entries/cache` filter to provide control over the caching of View entries (default: `true`)

= 2.18.1 on June 20, 2023 =

* Fixed: PHP warning message that appeared when attempting to edit a View

= 2.18 on June 20, 2023 =

* Fixed: Issue where "Edit Entry" link was not appearing under the Single Entry layout when the View was filtered using the "Created By" criterion with the "{user:ID}" merge tag
* Fixed: REST API response breaking the functionality of Maps Layout 2.0
* Updated: [Foundation](https://www.gravitykit.com/foundation/) to version 1.1

__Developer Notes:__

* Deprecated: `get_gravityview()` and the `the_gravityview()` global functions
* Added: `GravityView_Field_Delete_Link` class to render the Delete Entry link instead of relying on filtering
	- `delete_link` will now be properly returned in the `GravityView_Fields::get_all('gravityview');` response

= 2.17.8 on May 16, 2023 =

* Improved: Performance when using Gravity Forms 2.6.9 or older
* Improved: Form ID now appears beside the form title for easier data source selection in the View editor
* Fixed: Fatal error when adding a GravityView block in Gutenberg editor
* Fixed: Error when activating an installed but deactivated View type (e.g., Maps) from within the View editor
* Fixed: File Upload fields may incorrectly show empty values

__Developer Notes:__

* Added: `gk/gravityview/metaboxes/data-source/order-by` filter to modify the default sorting order of forms in the View editor's data source dropdown menu (default: `title`)
* Added: `gk/gravityview/renderer/should-display-configuration-notice` filter to control the display of View configuration notices (default: `true`)

= 2.17.7 on May 4, 2023 =

* Fixed: Fatal error when using the Radio input types in the Search Bar (introduced in 2.17.6)

= 2.17.6 on May 3, 2023 =

* Added: Filter entries by payment status using a drop-down, radio, multi-select, or checkbox inputs in the Search Bar (previously, only searchable using a text input)
* Modified: Added "(Inactive)" suffix to inactive forms in the Data Source dropdown
* Fixed: Incompatibility with some plugins/themes that use Laravel components
* Fixed: Appearance of Likert survey fields when using Gravity Forms Survey Add-On Version 3.8 or newer
* Fixed: Appearance of the Poll widget when using Gravity Forms Poll Add-On Version 4.0 or newer
* Fixed: `[gvlogic]` not working when embedded in a Post or Page
* Fixed: `[gvlogic if="context" is="multiple"]` not working when a View is embedded
* Fixed: Consent field always showing checked status when there are two or more Consent fields in the form
* Fixed: Selecting all entries on the Entries page would not properly apply all the search filters

__Developer Notes:__

* Added: `gk/gravityview/common/get_forms` filter to modify the forms returned by `GVCommon::get_forms()`
* Modified: Removed `.hidden` from compiled CSS files to prevent potential conflicts with other plugins/themes (use `.gv-hidden` instead)
* Modified: Added `gvlogic`-related shortcodes to the `no_texturize_shortcodes` array to prevent shortcode attributes from being encoding
* Modified: Updated Gravity Forms CSS file locations for the Survey, Poll, and Quiz Add-Ons
* Modified: Likert survey responses are now wrapped in `div.gform-settings__content.gform-settings-panel__content` to match the Gravity Forms Survey Add-On 3.8 appearance
* Fixed: Properly suppress PHP warnings when calling `GFCommon::gv_vars()` in the Edit View screen
* Updated: [Foundation](https://www.gravitykit.com/foundation/) to version 1.0.12
* Updated: TrustedLogin to version 1.5.1

= 2.17.5 on April 12, 2023 =

* Fixed: Do not modify the Single Entry title when the "Prevent Direct Access" setting is enabled for a View
* Fixed: Fatal error when performing a translations scan with the WPML plugin

= 2.17.4 on April 7, 2023 =

* Fixed: Fatal error rendering some Maps Layout Views introduced in 2.17.2
* Fixed: When a View is embedded multiple times on the same page, Edit Entry, Delete Entry, and Duplicate Entry links could be hidden after the first View
* Fixed: "The Single Entry layout has not been configured" notice shows when embedding a View into another View's Single Entry page using a Custom Content field

= 2.17.3 on April 6, 2023 =

* Fixed: Fatal error rendering multiple Views on the same page/post introduced in 2.17.2

__Developer Updates:__

* Added: A `$context` argument of `\GV\Template_Context` is now passed to `\GV\Widget\pre_render_frontend()`

= 2.17.2 on April 5, 2023 =

**Note: GravityView now requires Gravity Forms 2.5.1 or newer**

* Added: "No Entries Behavior" option to hide the View when there are no entries visible to the current user (not applied to search results)
* Fixed: Performance issue introduced in 2.17 that resulted in a large number of queries
* Fixed: PHP 8+ fatal error when displaying connected Views in the Gravity Forms form editor or forms list
* Fixed: PHP 8+ warning messages when creating a new View
* Fixed: PHP warning when a View checks for the ability to edit an entry that has just been deleted using code
* Fixed: On sites running the GiveWP plugin, the View Editor would look bad
* Updated: [Foundation](https://www.gravitykit.com/foundation/) to version 1.0.11

__Developer Updates:__

* Added: View blocks are also parsed when running `\GV\View_Collection::from_content()`
* Added: New filter, to be used by Multiple Forms extension: `gravityview/view/get_entries/should_apply_legacy_join_is_approved_query_conditions`
* Modified: `gravityview()->views->get()` now parses the content of the global `$post` object and will detect View shortcodes or blocks stored in the `$post->post_content`
* Modified: `gravityview()->views->get()` now may return a `GV\View_Collection` object when it detects multiple Views in the content
* Updated: HTML tags that had used `.hidden` now use the `.gv-hidden` CSS class to prevent potential conflicts with other plugins/themes

= 2.17.1 on February 20, 2023 =

* Updated: [Foundation](https://www.gravitykit.com/foundation/) to version 1.0.9

= 2.17 on February 13, 2023 =

**Note: GravityView now requires PHP 7.2 or newer**

* It's faster than ever to create a new View! (Table and DataTables View types only)
	- Fields configured in the [Gravity Forms Entry Columns](https://docs.gravityforms.com/entries/#h-entry-columns) are added to the Multiple Entries layout
	- The first field in the Multiple Entries layout is linked to the Single Entry layout
	- All form fields are added to the Single Entry layout
	- An Edit Entry Link field is added to the bottom of the Single Entry layout
* Added: New "No Entries Behavior" setting: when a View has no entries visible to the current user, you can now choose to display a message, show a Gravity Forms form, or redirect to a URL
* Modified: The field picker now uses Gravity Forms field icons
* Fixed: ["Pre-filter choices"](https://docs.gravitykit.com/article/701-show-choices-that-exist) Search Bar setting not working for Address fields
* Fixed: `[gventry]` shortcode not working the Entry ID is set to "first" or "last"
* Fixed: Fatal error when using the Gravity Forms Survey Add-On
* Tweak: The field picker in the View editor now uses Gravity Forms field icons

__Developer Updates:__

* Modified: If you use the `gravityview/template/text/no_entries` or `gravitview_no_entries_text` filters, the output is now passed through the `wpautop()` function prior to applying the filters, not after
	* Added `$unformatted_output` parameter to the `gravityview/template/text/no_entries` filter to return the original value before being passed through `wpautop()`
* Modified: Container classes for no results output change based on the "No Entries Behavior" setting:
	- `.gv-no-results.gv-no-results-text` when set to "Show a Message"
	- `.gv-no-results.gv-no-results-form` when set to "Display a Form"
	- Updated `templates/views/list/list-body.php`, `templates/views/table/table-body.php`
* Added: `$form_id` parameter to `gravityview_get_directory_fields()` function and `GVCommon::get_directory_fields()` method

= 2.16.6 on January 12, 2023 =

* Fixed: Fatal error due to an uncaught PHP exception
* Fixed: It was not possible to select any content inside the field settings window in the View editor

= 2.16.5 on January 5, 2023 =

* Updated: [Foundation](https://www.gravitykit.com/foundation/) to version 1.0.8
* Improved: Internal changes to allow using Custom Content fields on the Edit Screen with the [DIY Layout](https://www.gravitykit.com/extensions/diy-layout/)

= 2.16.4 on December 23, 2022 =

* Fixed: Prevent possible conflict in the View editor with themes/plugins that use Bootstrap's tooltip library

= 2.16.3 on December 21, 2022 =

* Fixed: Caching wouldn't always clear when an entry was added or modified
* Fixed: Fatal error on some hosts due to a conflict with one of the plugin dependencies (psr/log)
* Fixed: PHP 8.1 notices
* Fixed: View scripts and styles not loading for some logged-in users

= 2.16.2 on December 14, 2022 =

* Fixed: Views would take an abnormally long time to load
* Fixed: Fatal error on some hosts that use weak security keys and salts

= 2.16.1 on December 7, 2022 =

* Fixed: Date picker and other JavaScript not working on the Edit Entry screen
* Fixed: JavaScript error preventing the Search Bar widget properties from opening when creating a new View
* Fixed: CodeMirror editor initializing multiple times when opening the custom content field properties in the View
* Fixed: Secure download link for the file upload field was not showing the file name as the link text
* Fixed: The saved View would not recognize fields added from a joined form when using the [Multiple Forms](https://www.gravitykit.com/extensions/multiple-forms/) extension

= 2.16.0.4 on December 2, 2022 =

* Fixed: Incompatibility with some plugins/themes that could result in a blank WordPress Dashboard

= 2.16.0.3 on December 2, 2022 =

* Fixed: Fatal error when downloading plugin translations

= 2.16.0.2 on December 1, 2022 =

* Fixed: Fatal error when Maps isn't installed

= 2.16.0.1 on December 1, 2022 =

* Fixed: Admin menu not expanded when on a GravityView page

= 2.16 on December 1, 2022 =

* Added: New WordPress admin menu where you can now centrally manage all your GravityKit product licenses and settings ([learn more about the new GravityKit menu](https://www.gravitykit.com/foundation/))
    - Go to the WordPress sidebar and check out the GravityKit menu!
    - We have automatically migrated your existing licenses and settings, which were previously entered in the Views→Settings page
    - Request support using the "Grant Support Access" menu item
* Added: Support for defining `alt` text in File Upload fields
* Added: "Pre-Filter Choices" Search Bar setting will only display choices that exist in submitted entries ([learn more about Pre-Filter Choices](https://docs.gravitykit.com/article/701-s))
* Improved: When creating a new View, it is now possible to install a View type (if included in the license) straight from the View editor
* Improved: Reduce the number of queries when displaying a View
* Improved: The Edit View screen loads faster
* Fixed: Merge Tags were not processed inside Custom Content fields when using the [`[gventry]` edit mode](https://docs.gravitykit.com/article/463-gventry-shortcode)
* Fixed: Gravity Forms poll results was not being refreshed after editing a Poll field in GravityView Edit Entry
* Fixed: Survey field "Rating" stars were not displaying properly in the frontend
* Fixed: JavaScript error when creating a new View
* Fixed: JavaScript error when opening field settings in a new View
* Fixed: Merge Tag picker not initializing when changing View type for an existing View
* Fixed: "Field connected to XYZ field was deleted from the form" notice when adding a new field to a View created from a form preset
* Fixed: Edit Entry may partially save changes if form fields have conditional logic; thanks, Jurriaan!
* Fixed: View presets not working
* Fixed: "This View is configured using the View type, which is disabled" notice when creating a new View after activating or installing a View type (e.g., Maps, DIY, DataTables)
* Fixed: Incorrect search mode is set when one of the View search widget fields uses a "date range" input type
* Fixed: Multiple files upload error (e.g., when editing an entry using GravityEdit)

__Developer Updates:__

* Added: `gravityview/template/field/survey/rating/before` filter that fires before the Survey field rating stars markup
* Added: `$return_view` parameter to `\GV\Request::is_view()` method, reducing the need to build a \GV\View object when simply checking if a request is a View
* Added: `$expiration` parameter to `GravityView_Cache::set()` method to allow for different cache lifetimes
* Fixed: `GravityView_Cache` was not used when the `WP_DEBUG` constant was set to `true`. This resulted in the cache being effectively disabled on many sites.
	- Improved: Only run `GravityView_Cache::use_cache()` once per request
	- Added: `GRAVITYVIEW_DISABLE_CACHE` constant to disable the cache. Note: `gravityview_use_cache` filter will still be run.

= 2.15 on September 21, 2022 =

* Added: Entire View contents are wrapped in a container, allowing for better styling ([learn about, and how to modify, the container](https://docs.gravitykit.com/article/867-modifying-the-view-container-div))
* Added: When submitting a search form, the page will scroll to the search form
* Modified: Select and Multiselect search inputs will now use the connected field's "Placeholder" values, if defined in Gravity Forms ([read about Search Bar placeholders](https://docs.gravitykit.com/article/866-search-bar-placeholder))
* Improved: Date comparisons when using `[gvlogic]` with `greater_than` or `less_than` comparisons
* Fixed: Reduced the number of database queries to render a View, especially when using Custom Content, Entry Link, Edit Link, and Delete Link fields
* Fixed: Removed the Gravity Forms Partial Entries Add-On privacy notice when using Edit Entry because auto-saving in Edit Entry is not supported
* Fixed: The "entry approval is changed" notification, if configured, was being sent for new form submissions
* Fixed: Views would not render in PHP 8.1
* Fixed: Multiple PHP 8 and PHP 8.1 warnings

__Developer Updates:__

* Added: `gravityview/widget/search/append_view_id_anchor` filter to control appending the unique View anchor ID to the search URL (enabled by default)
* Added: `gravityview/view/wrapper_container` filter to wrap to optionally wrap the View in a container (enabled by default) — [see examples of modifying the container](https://docs.gravitykit.com/article/867-modifying-the-view-container-div)
* Added: `gravityview/view/anchor_id` filter to control the unique View anchor ID
* Modified the following template files:
	- `includes/widgets/search-widget/templates/search-field-multiselect.php`
	- `includes/widgets/search-widget/templates/search-field-select.php`
	- `templates/views/list.php`
	- `templates/views/table.php`
	- `templates/fields/field-custom.php`
	- `templates/fields/field-duplicate_link-html.php`
	- `templates/fields/field-delete_link-html.php`
	- `templates/fields/field-edit_link-html.php`
	- `templates/fields/field-entry_link-html.php`
	- `templates/fields/field-website-html.php`
	- `templates/deprecated/fields/custom.php`
	- `templates/deprecated/fields/website.php`

= 2.14.7 on July 31, 2022 =

* Fixed: GravityView plugin updates were not shown in the plugin update screen since version 2.14.4 (April 27, 2022)

= 2.14.6 on May 27, 2022 =

* [GravityView (the company) is now GravityKit!](https://www.gravitykit.com/rebrand/)
* Fixed: Embedding Edit Entry context directly in a page/post using the `[gventry edit="1"]` shortcode ([learn more](https://docs.gravitykit.com/article/463-gventry-shortcode))
* Fixed: Edit Entry link wasn't working in the Single Entry context of an embedded View
* Fixed: Search Bar GravityView widget was not saving the chosen fields
* Fixed: Gravity PDF shortcodes would not be processed when bulk-approving entries using GravityView. Thanks, Jake!
* Fixed: Sometimes embedding a GravityView shortcode in the block editor could cause a fatal error
* Fixed: Multiple PHP 8 warnings

__Developer Updates:__

* Added: `redirect_url` parameter to the `gravityview/edit_entry/success` filter
* Added `redirect_url` and `back_link` parameters to the `gravityview/shortcodes/gventry/edit/success` filter

= 2.14.5 on May 4, 2022 =

* Added: A link that allows administrators to disable the "Show only approved entries" View setting from the front-end
* Fixed: Configuring new Search Bar WordPress widgets wasn't working in WordPress 5.8+
* Fixed: Styling of form settings dropdowns on the Gravity Forms "Forms" page

= 2.14.4 on April 27, 2022 =

* Added: Search Bar support for the [Chained Selects](https://www.gravityforms.com/add-ons/chained-selects/) field type
* Improved: Plugin updater script now supports auto-updates and better supports multisite installations
* Improved: If a View does not support joined forms, log as a notice, not an error
* Fixed: Merge Tag picker behavior when using Gravity Forms 2.6
* Fixed: Deleting a file when editing an entry as a non-administrator user on Gravity Forms 2.6.1 results in a server error
* Fixed: When The Events Calendar Pro plugin is active, Views became un-editable
* Tweak: Additional translation strings related to View editing

Note: We will be requiring Gravity Forms 2.5 and WordPress 5.3 in the near future; please upgrade!

__Developer Updates:__

* Added: Search URLs now support `input_{field ID}` formats as well as `filter_{field ID}`; the following will both be treated the same:
	- `/view/example/?filter_3=SEARCH`
	- `/view/example/?input_3=SEARCH`
* Added: In the admin, CSS classes are now added to the `body` tag based on Gravity Forms version. See `GravityView_Admin_Views::add_gf_version_css_class()`
* Modified: Allow non-admin users with "edit entry" permissions to delete uploaded files
* Updated: EDD_SL_Plugin_Updater script to version 1.9.1

= 2.14.3 on March 24, 2022 =

* Added: Support for displaying WebP images
* Improved: Internal logging of notices and errors
* Fixed: Images hosted on Dropbox sometimes would not display properly on the Safari browser. Thanks, Kevin M. Dean!

__Developer Updates:__

* Added: `GravityView_Image::get_image_extensions()` static method to fetch full list of extension types interpreted as images by GravityView.
* Added: `webp` as a valid image extension

= 2.14.2.1 on March 11, 2022 =

* Fixed: Empty values in search widget fields may return incorrect results

__Developer Updates:__

* Added: `gravityview/search/ignore-empty-values` filter to control strict matching of empty field values

= 2.14.2 on March 10, 2022 =

* Fixed: Potential fatal error on PHP 8 when exporting View entries in CSV and TSV formats
* Fixed: Search widget would cause a fatal error when the Number field is used with the "is" operator
* Fixed: Search widget returning incorrect results when a field value is blank and the operator is set to "is"
* Fixed: Gravity Forms widget icon not showing
* Fixed: Gravity Forms widget not displaying available forms when the View is saved

= 2.14.1 on January 25, 2022 =

* Tested with WordPress 5.9
* Improved: The [Members plugin](https://wordpress.org/plugins/members/) now works with No-Conflict Mode enabled
* Improved: Performance when saving Views with many fields
* Improved: Performance when loading the Edit View screen when a View has many fields
* Fixed: Gravity Forms widget used in the View editor would initialize on all admin pages
* Fixed: PHP notice when editing an entry in Gravity Forms that was created by user that no longer exists
* Fixed: Error activating on sites that use the Danish language
* Fixed: Entry approval scripts not loading properly when using Full Site Editing themes in WordPress 5.9
* Updated: TrustedLogin client to Version 1.2, which now supports logins for WordPress Multisite installations
* Updated: Polish translation. Thanks, Dariusz!

__Developer Updates:__

* Modified: Refactored drag & drop in the View editor to improve performance: we only initialize drag & drop on the active tab instead of globally.
	* Added: `gravityview/tab-ready` jQuery trigger to `body` when each GravityView tab is ready (drag & drop initialized). [See example of binding to this event](https://gist.github.com/zackkatz/a2844e9f6b68879e79ba7d6f66ba0850).

= 2.14.0.1 on December 30, 2021 =

Fixed: Deprecated filter message when adding fields to the View

= 2.14 on December 21, 2021 =

This would be a minor version update (2.13.5), except that we renamed many functions. See "Developer Updates" for this release below.

* Added: `{is_starred}` Merge Tag. [Learn more about using `{is_starred}`](https://docs.gravitykit.com/article/820-the-isstarred-merge-tag)
* Fixed: Media files uploaded to Dropbox were not properly embedded
* Fixed: JavaScript error when trying to edit entry's creator
* Fixed: Recent Entries widget would cause a fatal error on WP 5.8 or newer
* Fixed: When using Multiple Forms, editing an entry in a joined form now works properly if the "Edit Entry" tab has not been configured
* Fixed: View settings not hiding automatically on page load

__Developer Updates:__

We renamed all instances of `blacklist` to `blocklist` and `whitelist` to `allowlist`. All methods and filters have been deprecated using `apply_filters_deprecated()` and `_deprecated_function()`. [See a complete list of modified methods and filters](https://docs.gravitykit.com/article/816-renamed-filters-methods-in-2-14).

= 2.13.4 on November 4, 2021 =

* Fixed: View scripts and styles would not load when manually outputting the contents of the `[gravityview]` shortcode

__Developer Updates:__

* Added: `gravityview/shortcode/before-processing` action that runs before the GravityView shortcode is processed
* Added: `gravityview/edit_entry/cancel_onclick` filter to modify the "Back" link `onclick` HTML attribute
	- Modified: `/includes/extensions/edit-entry/partials/form-buttons.php` file to add the filter

= 2.13.3 on October 14, 2021 =

* Fixed: Edit Entry would not accept zero as a value for a Number field marked as required
* Modified: Refined the capabilities assigned to GravityView support when access is granted using TrustedLogin. Now our support will be able to debug theme-related issues and use the [Code Snippets](https://wordpress.org/plugins/code-snippets/) plugin.

= 2.13.2 on October 7, 2021 =

* Fixed: Entry Approval not working when using DataTables in responsive mode (requires DataTables 2.4.9 or newer).

__Developer Updates:__

* Updated: Upgraded to [Fancybox 4](https://fancyapps.com/docs/ui/fancybox).
* Updated: [TrustedLogin Client](https://github.com/trustedlogin/client) to Version 1.0.2.
* Modified: Added Code Snippets CSS file to No Conflict allow list.
* Modified: Moved internal (but public) method `GravityView_Admin_ApproveEntries::process_bulk_action` to new `GravityView_Bulk_Actions` class.

= 2.13.1 on September 27, 2021 =

* Improved: Views now load faster due to improved template caching.
* Added: Ability to configure an "Admin Label" for Custom Content widgets. This makes it easier to see your widget configuration a glance.
* Fixed: Issue where non-support users may see a "Revoke TrustedLogin" admin bar link.

= 2.13 on September 23, 2021 =

* Added: Integrated with TrustedLogin, the easiest & most secure way to grant access to your website. [Learn more about TrustedLogin](https://www.trustedlogin.com/about/easy-and-safe/).
	- Need to share access with support? Click the new "Grant Support Access" link in the "Views" menu.

= 2.12.1 on September 1, 2021 =

* Fixed: The Gravity Forms widget in the View editor would always use the source form of the View
* Fixed: The field picker didn't use available translations
* Fixed: Importing [exported Views](https://docs.gravitykit.com/article/119-importing-and-exporting-configured-views) failed when Custom Content or [DIY Layout](https://www.gravitykit.com/extensions/diy-layout/) fields included line breaks.
* Fixed: When first installing GravityView, the message was for an invalid license instead of inactive.
* Fixed: The "Affiliate ID" setting would not toggle properly when loading GravityView settings. [P.S. — Become an affiliate and earn money referring GravityView!](https://www.gravitykit.com/account/affiliates/#about-the-program)
* Tweak: Changed the icon of the Presets preview

= 2.12 on July 29, 2021 =

* Fixed: Add latest Yoast SEO scripts to the No-Conflict approved list
* Fixed: Updating an entry with a multi-file upload field may erase existing contents when using Gravity Forms 2.5.8

= 2.11 on July 15, 2021 =

* Added: Settings to customize "Update", "Cancel", and "Delete" button text in Edit Entry
* Improved: Much better Gravity Forms Survey Add-On integration! [Learn more in the release announcement](https://www.gravitykit.com/gravityview-2-11/).
	- Ratings can be displayed as text or stars
	- Multi-row Likert fields can be shown as Text or Score
	- Improved display of a single row from a multi-row Likert field
	- Single checkbox inputs are now supported
* Improved: Search widget clear/reset button behavior
* Improved: Allow unassigning an entry's Entry Creator when editing an entry
* Improved: When editing an entry, clicking the "Cancel" button will take you to the prior browser page rather than a specific URL
* Improved: Conditionally update "Clear Search" button text in the Search Bar
* Fixed: When Time fields were submitted with a single `0` for hour and minute inputs, instead of displaying midnight (`0:0`), it would display the current time
* Fixed: Delete Entry links did not work when custom entry slugs were enabled
* Fixed: Editing an entry in Gravity Forms that was created by a logged-out user forced an entry to be assigned to a user
* Fixed: Missing download/delete icons for file upload field in Edit Entry when running Gravity Forms ≥ 2.5.6.4
* Fixed: A broken German translation file caused a fatal error (only for the `de_DE` localization)
* Updated: Dutch translation (thanks René S.!) and German translation (thanks Aleksander K-W.!)

__Developer Updates:__

* Added: `gravityview/template/field/survey/glue` filter to modify how the multi-row Likert field values are combined. Default: `; `
* Modified: `templates/deprecated/fields/time.php` and `templates/fields/field-time-html.php` to include the commented `strtotime()` check
* Modified: `includes/extensions/edit-entry/partials/form-buttons.php` to add Cancel button enhancements
* Fixed: `gravityview/search/sieve_choices` didn't filter by Created By
* Fixed: `\GV\Utils::get()` didn't properly support properties available using PHP magic methods. Now supports overriding using the `__isset()` magic method.
* Updated: EDD auto-updates library to version 1.8

= 2.10.3.2 on June 2, 2021 =

* Improved: Loading of plugin dependencies
* Fixed: Field's required attribute was ignored in certain scenarios when using Edit Entry

= 2.10.3.1 on May 27, 2021 =

* Fixed: The "delete file" button was transparent in Edit Entry when running Gravity Forms 2.5 or newer
* Security enhancements

= 2.10.3 on May 20, 2021 =

* Added: Support for the [All in One SEO](https://wordpress.org/plugins/all-in-one-seo-pack/) plugin
* Fixed: GravityView styles and scripts not loading when embedding View as a block shortcode in GeneratePress
* Fixed: PHP notice appearing when a translation file is not available for the chosen locale
* Fixed: Search clear button disappearing when using GravityView Maps layout

__Developer Updates:__

* Added: `gravityview/fields/custom/form` filter to modify form used as the source for View entries
* Added: `gravityview/fields/custom/entry` filter to modify entry being displayed

= 2.10.2.2 on April 19, 2021 =

* Improved: Previous fix for an issue that affected HTML rendering of some posts and pages

= 2.10.2.1 on April 13, 2021 =

* Fixed: Issue introduced in Version 2.10.2 that affected HTML rendering of some posts and pages
* Fixed: Undefined function error for sites running WordPress 4.x introduced in Version 2.10.2

= 2.10.2 on April 12, 2021 =

* Fixed: Using the GravityView shortcode inside a [reusable block](https://wordpress.org/news/2021/02/gutenberg-tutorial-reusable-blocks/) in the WordPress Editor would prevent CSS and JavaScript from loading
* Fixed: "Open in new tab/window" checkbox is missing from Link to Single Entry and Link to Edit Entry links
* Fixed: Searching while on a paginated search result fails; it shows no entries because the page number isn't removed
* Fixed: Sorting by Entry ID resulted in a MySQL error

= 2.10.1 on March 31, 2021 =

* Added: Allow comparing multiple values when using `[gvlogic]` shortcode
	- Use `&&` to match all values `[gvlogic if="abc" contains="a&&b"]`
	- Use `||` to match any values `[gvlogic if="abc" equals="abc||efg"]`
* Added: `{site_url}` Merge Tag that returns the current site URL. This can be helpful when migrating sites or deploying from staging to live.
* Fixed: Paragraph fields have a "Link to single entry" field setting, even though it doesn't make sense
* Fixed: PDF and Text files were not opened in a lightbox
* Fixed: Show File Upload files as links if they aren't an image, audio, or video file (like a .zip, .txt, or .pdf file)
* Fixed: Lightbox script was being loaded for Views even if it was not being used
* Fixed: Don't show the icon for the "Source URL" field in the View editor
* Fixed: Change Entry Creator not working properly on non-English sites
* Updated _so many translations_! Thank you to all the translators!
	- Arabic translation (thanks Salman!)
	- Dutch translation (thanks Desiree!)
	- Russian translation (thanks Victor S.!)
	- Romanian (thanks Cazare!)
	- Chinese (thanks Edi Weigh!)
	- Turkish (thanks Süha!)
	- Swedish (thanks Adam!)
	- Portuguese (thanks Luis and Rafael!)
	- Dutch (thanks Erik!)
	- Norwegian (thanks Aleksander!)
	- Italian (thanks Clara!)
	- Hungarian (thanks dbalage!)
	- Hebrew
	- French
	- Canadian French (thanks Nicolas!)
	- Finnish (thanks Jari!)
	- Iranian (thanks amir!)
	- Mexican Spanish (thanks Luis!)
	- Spanish (thanks Joaquin!)
	- German (thanks Hubert!)
	- Danish (thanks Lisbeth!)
	- Bosnian (thanks Damir!)
	- Bengali (thanks Akter!)

= 2.10 on March 9, 2021 =

* A beautiful visual refresh for the View editor!
	- Brand new field picker for more easily creating your View
	- Visually see when Single Entry and Edit Entry layouts haven't been configured
	- See at a glance which fields link to Single Entry and Edit Entry
	- Manage and activate layouts from the View editor
	- Added: Show a notice when "Show only approve entries" setting is enabled for a View and no entries are displayed because of the setting
	- Added: Custom Content now supports syntax highlighting, making it much easier to write HTML (to disable, click on the Users sidebar menu, select Profile. Check the box labeled "Disable syntax highlighting when editing code" and save your profile)
	- Added: Warning when leaving Edit View screen if there are unsaved changes
	- Added: See the details of the current field while configuring field settings
	- Added: "Clear all" link to remove all fields from the View editor at once
	- Fixed: It was possible to drag and drop a field while the field settings screen was showing. Now it's not!
	- Fixed: See when fields have been deleted from a form
* New: Brand-new lightbox script, now using [Fancybox](http://fancyapps.com/fancybox/3/). It's fast, it's beautiful, and mobile-optimized.
	- Fixes issue with Gravity Forms images not loading in lightboxes due to secure URLs
* Ready for Gravity Forms 2.5!
* Added: Better support for the Consent field
* Improved layout of the Manage Add-Ons screen
	- Added a "Refresh" link to the Manage Add-Ons screen. This is helpful if you've upgraded your license and are ready to get started!
	- Allow enabling/disabling installed add-ons regardless of license status
* Added: A dropdown in the "All Views" screen to filter Views by the layout (Table, List, DataTables, DIY, Map, etc.)
* Added: Export entries in TSV format by adding `/tsv/` to the View URL
* Fixed: Approval Status field contains HTML in CSV and TSV exports
* Fixed: Updating an entry associated with an unactivated user (Gravity Forms User Registration) would also change entry creator's information
* Fixed: PHP warning `The magic method must have public visibility` appearing in PHP 8.0
* Fixed: PHP notice `Undefined property: stdClass::$icons` appearing on Plugins page
* Fixed: "At least one field must be filled out" validation errors (thanks <a href="https://gravitypdf.com">Gravity PDF</a>!)

__Developer Updates:__

* New: FancyBox is now being used for the lightbox
	- Thickbox is no longer used
	- Modify settings using `gravityview/lightbox/provider/fancybox/settings`
	- [See options available here](https://fancyapps.com/fancybox/3/docs/#options)
	- If you prefer, a [Featherlight lightbox option is available](https://github.com/gravityview/gv-snippets/tree/addon/featherlight-lightbox)
	- Easily add support for your own lightbox script by extending the new `GravityView_Lightbox_Provider` abstract class (the [Featherbox lightbox script](https://github.com/gravityview/gv-snippets/tree/addon/featherlight-lightbox) is a good example).
	- Modified: Formally deprecated the mis-spelled `gravity_view_lightbox_script` and `gravity_view_lightbox_style` filters in favor of  `gravityview_lightbox_script` and `gravityview_lightbox_style` (finally!)
	- Fixed: `gravityview_lightbox_script` filter wasn't being applied
	- Removed `gravityview/fields/fileupload/allow_insecure_lightbox` filter, since it's no longer needed
* Modified: `$_GET` args are now passed to links by default.
	- Added: Prevent entry links (single, edit, duplicate) from including $_GET query args by returning false to the filter `gravityview/entry_link/add_query_args`
	- Added: Prevent entry links being added to *delete* links by returning false to the filter `gravityview/delete-entry/add_query_args`
* Added: `gv_get_query_args()` function to return $_GET query args, with reserved args removed
	- Added: `gravityview/api/reserved_query_args` filter to modify internal reserved URL query args
* Added: `field-is_approved-html.php` and `field-is_approved-csv.php` template files for the Is Approved field
* Modified: Removed
* Modified: `templates/fields/field-entry_link-html.php` template to add `gv_get_query_args()` functionality
* Breaking CSS change: Removed `.gv-list-view` CSS class from the List layout container `<div>`. The CSS class was also used in the looped entry containers, making it hard to style. This issue was introduced in GravityView 2.0. For background, see [the GitHub issue](https://github.com/gravityview/GravityView/issues/1026).

= 2.9.4 on January 25, 2021 =

* Added: Apply `{get}` merge tag replacements in `[gvlogic]` attributes and content
* Modified: Made View Settings changes preparing for a big [Math by GravityView](https://www.gravitykit.com/extensions/math/) update!
* Fixed: "Change Entry Creator" would not work with Gravity Forms no-conflict mode enabled

__Developer Updates:__

* Added: `gravityview/metaboxes/multiple_entries/after` action to `includes/admin/metabox/views/multiple-entries.php` to allow extending Multiple Entries View settings

= 2.9.3 on December 15, 2020 =

* Improved: Add search field to the Entry Creator drop-down menu
* Tweak: Hide field icons (for now) when editing a View...until our refreshed design is released 😉
* Fixed: Some JavaScript warnings on WordPress 5.6
* Fixed: Uncaught error when one of GravityView's methods is used before WordPress finishes loading
* Fixed: Duplicate Entry link would only be displayed to users with an administrator role
* Fixed: Search entries by Payment Date would not yield results
* Fixed: Lightbox didn't work with secure images
* New: New lightbox gallery mode for File Upload fields with Multi-File Upload enabled

__Developer Updates:__

* Added: `gravityview/search-trim-input` filter to strip or preserve leading/trailing whitespaces in Search Bar values
* Added: Future WordPress version compatibility check
* Tweak: Improved logging output
* Modified: `gravityview_date_created_adjust_timezone` default is now set to false (use UTC value)

= 2.9.2.1 on October 26, 2020 =

* Improved: Plugin license information layout when running Gravity Forms 2.5
* Fixed: View Settings overflow their container (introduced in 2.9.2)

= 2.9.2 on October 21, 2020 =

* Added: GravityView is now 100% compatible with upcoming [Gravity Forms 2.5](https://www.gravityforms.com/gravity-forms-2-5-beta-2/)!
* Added: New View setting to redirect users to a custom URL after deleting an entry
* Added: An option to display "Powered by GravityView" link under your Views. If you're a [GravityView affiliate](https://www.gravitykit.com/account/affiliate/), you can earn 20% of sales generated from your link!
* Improved: Duplicate Entry field is only visible for logged-in users with edit or duplicate entry permissions
* Modified: Remove HTML from Website and Email fields in CSV output
* Fixed: Possible fatal error when Gravity Forms is inactive
* Fixed: Export of View entries as a CSV would result in a 404 error on some hosts
* Fixed: Entries filtered by creation date using relative dates (e.g., "today", "-1 day") did not respect WordPress's timezone offset
* Fixed: Partial entries edited in GravityView were being duplicated
* Fixed: Trying to activate a license disabled due to a refund showed an empty error message
* Tweak: Improvements to tooltip behavior in View editor
* Tweak: When "Make Phone Number Clickable" is checked, disable the "Link to single entry" setting in Phone field settings
* Tweak: Don't show "Open links in new window" for Custom Content field
* Tweak: Removed "Open link in the same window?" setting from Website field
	- Note: For existing Views, if both "Open link in the same window?" and "Open link in a new tab or window?" settings were checked, the link will now _not open in a new tab_. We hope no one had them both checked; this would have caused a rift in space-time and a room full of dark-matter rainbows.

__Developer Updates:__

* Added brand-new unit testing and acceptance testing...stay tuned for a write-up on how to easily run the GravityView test suite
* Changed: `/templates/fields/field-website-html.php` and `/templates/deprecated/fields/website.php` to use new `target=_blank` logic
* Fixed: License key activation when `GRAVITYVIEW_LICENSE_KEY` was defined
* Deprecated: Never used method `GravityView_Delete_Entry::set_entry()`

= 2.9.1 on September 1, 2020 =

* Improved: Changed the Support Port icon & text to make it clearer
* Updated: Updater script now handles WordPress 5.5 auto-updates
* Fixed: Add Yoast SEO 14.7 scripts to the No-Conflict approved list
* Fixed: Available Gravity Forms forms weren't appearing in the Gravity Forms widget when configuring a View

__Developer Updates:__

* Improved: Gravity Forms 2.5 beta support
* Fixed: Issue when server doesn't support `GLOB_BRACE`
* Fixed: Removed references to non-existent source map files

= 2.9.0.1 on July 23, 2020 =

* Fixed: Loading all Gravity Forms forms on the frontend
	* Fixes Map Icons field not working
	* Fixes conflict with gAppointments and Gravity Perks
* Fixed: Fatal error when Gravity Forms is inactive

= 2.9 on July 16, 2020 =

* Added: A "Gravity Forms" widget to easily embed a form above and below a View
* Added: Settings for changing the "No Results" text and "No Search Results" text
* Added: "Date Updated" field to field picker and sorting options
* Modified: When clicking the "GravityView" link in the Admin Toolbar, go to GravityView settings
* Improved: Add new Yoast SEO plugin scripts to the No-Conflict approved list
* Improved: Add Wicked Folders plugin scripts to the No-Conflict approved list
* Fixed: Don't allow sorting by the Duplicate field
* Fixed: Multi-site licenses not being properly shared with single sites when GravityView is not Network Activated
* Fixed: Potential fatal error for Enfold theme

__Developer Updates:__

* Fixed: Settings not able to be saved when using the `GRAVITYVIEW_LICENSE_KEY` constant
* Fixed: License not able to be activated when using the `GRAVITYVIEW_LICENSE_KEY` constant
* Fixed: Potential PHP warning when using the `{created_by}` Merge Tag
* Modified: Added index of the current file in the loop to the `gravityview/fields/fileupload/file_path` filter

= 2.8.1 on April 22, 2020 =

* Added: Better inline documentation for View Settings
* Improved: When clicking "Add All Form Fields" in the "+ Add Field" picker
* Modified: Changed default settings for new Views to "Show only approved entries"
* Modified: When adding a field to a table-based layout, "+ Add Field" now says "+ Add Column"
* Fixed: Single Entry "Hide empty fields" not working in Table and DataTables layouts

= 2.8 on April 16, 2020 =

* Added: User Fields now has many more options, including avatars, first and last name combinations, and more
* Added: A new [Gravatar (Globally Recognized Avatar)](https://en.gravatar.com) field
* Added: "Display as HTML" option for Paragraph fields - By default, safe HTML will be shown. If disabled, only text will be shown.
* Added: Support for Gravity Forms Partial Entries Add-On. When editing an entry, the entry's "Progress" will now be updated.
* Modified: Sort forms by title in Edit View, rather than Date Created (thanks, Rochelle!)
* Modified: The [`{created_by}` Merge Tag](https://docs.gravitykit.com/article/281-the-createdby-merge-tag)
	* When an entry was created by a logged-out user, `{created_by}` will now show details for a logged-out user (ID `0`), instead of returning an unmodified Merge Tag
	* When `{created_by}` is passed without any modifiers, it now will return the ID of the user who created the entry
	* Fixed PHP warning when `{created_by}` Merge Tag was passed without any modifiers
* Fixed: The "Single Entry Title" setting was not working properly
* Fixed: Recent Entries widget filters not being applied
* Updated translations: Added Formal German translation (thanks, Felix K!) and updated Polish translation (thanks, Dariusz!)

__Developer Updates:__

* Added: `gravityview/fields/textarea/allow_html` filter to toggle whether Paragraph field output should allow HTML or should be sanitized with `esc_html()`
* Added: `gravityview/field/created_by/name_display` filter for custom User Field output.
* Added: `gravityview/field/created_by/name_display/raw` allow raw (unescaped) output for `gravityview/field/created_by/name_display`.
* Added: `gravityview/fields/gravatar/settings` filter to modify the new Gravatar field's settings
* Added: `gravityview/search/sieve_choices` filter in Version 2.5 that enables only showing choices in the Search Bar that exist in entries ([learn more about this filter](https://docs.gravitykit.com/article/701-show-choices-that-exist))
* Modified: `gravityview_get_forms()` and `GVCommon::get_forms()` have new `$order_by` and `$order` parameters (Thanks, Rochelle!)
* Fixed: `gravityview/edit_entry/user_can_edit_entry` and `gravityview/capabilities/allow_logged_out` were not reachable in Edit Entry and Delete Entry since Version 2.5

= 2.7.1 on February 24, 2020 =

* Fixed: Fatal error when viewing entries using WPML or Social Sharing & SEO extensions

= 2.7 on February 20, 2020 =

* Added: "Enable Edit Locking" View setting to toggle on and off entry locking (in the "Edit Entry" tab of the View Settings)
* Fixed: Broken Toolbar link to Gravity Forms' entry editing while editing an entry in GravityView
* Fixed: PHP undefined index when editing an entry with empty File Upload field
* Fixed: When adding a field in the View Configuration, the browser window would resize

__Developer Updates:__

* Modified: The way Hidden Fields are rendered in Edit Entry no fields are configured. [Read what has changed around Hidden Fields](https://docs.gravitykit.com/article/678-edit-entry-hidden-fields-field-visibility#timeline)
	* Fixed: Rendering Hidden Fields as `input=hidden` when no fields are configured in Edit Entry (fixing a regression in 2.5)
	* Modified: The default value for the `gravityview/edit_entry/reveal_hidden_field` filter is now `false`
	* Added: `gravityview/edit_entry/render_hidden_field` filter to modify whether to render Hidden Field HTML in Edit Entry (default: `true`)
* Modified: Changed `GravityView_Edit_Entry_Locking::enqueue_scripts()` visibility to protected

= 2.6 on February 12, 2020 =

* Added: Implement Gravity Forms Entry Locking - see when others are editing an entry at the same time ([learn more](https://docs.gravitykit.com/article/676-entry-locking))
* Added: Easily duplicate entries in Gravity Forms using the new "Duplicate" link in Gravity Forms Entries screen ([read how](https://docs.gravitykit.com/article/675-duplicate-gravity-forms-entry))
* Improved: Speed up loading of Edit View screen
* Improved: Speed of adding fields in the View Configuration screen
* Modified: Reorganized some settings to be clearer
* Fixed: Potential fatal error when activating extensions with GravityView not active
* Updated: Russian translation (thank you, Victor S!)

__Developer Updates:__

* Added: `gravityview/duplicate/backend/enable` filter to disable adding a "Duplicate" link for entries
* Added: `gravityview/request/is_renderable` filter to modify what request classes represent valid GravityView requests
* Added: `gravityview/widget/search/form/action` filter to change search submission URL as needed
* Added: `gravityview/entry-list/link` filter to modify Other Entries links as needed
* Added: `gravityview/edit/link` filter to modify Edit Entry link as needed
* Fixed: A rare issue where a single entry is prevented from displaying with Post Category filters
* Modified: Important! `gravityview_get_entry()` and `GVCommon::get_entry()` require a View object as the fourth parameter. While the View will be retrieved from the context if the parameter is missing, it's important to supply it.
* Modified: `GVCommon::check_entry_display` now requires a View object as the second parameter. Not passing it will return an error.
* Modified: `gravityview/common/get_entry/check_entry_display` filter has a third View parameter passed from `GVCommon::get_entry`
* Modified: Bumped future minimum Gravity Forms version to 2.4

= 2.5.1 on December 14, 2019 =

* Modified: "Show Label" is now off by default for non-table layouts
* Improved: The View Configuration screen has been visually simplified. Fewer borders, larger items, and rounder corners.
* Accessibility improvements. Thanks to [Rian Rietveld](https://rianrietveld.com) and Gravity Forms for their support.
	- Color contrast ratios now meet [Web Content Accessibility Guidelines (WCAG) 2.0](https://www.w3.org/TR/WCAG20/) recommendations
	- Converted links that act as buttons to actual buttons
	- Added keyboard navigation support for "Add Field" and "Add Widget" pickers
	- Auto-focus the field search field when Add Field is opened
	- Improved Search Bar HTML structure for a better screen reader experience
	- Added ARIA labels for Search Bar configuration buttons
	- Improved touch target size and spacing for Search Bar add/remove field buttons
* Fixed: "Search All" with Multiple Forms plugin now works as expected in both "any" and "all" search modes.

__Developer Updates:__

* Added: `gravityview_lightbox_script` and `gravityview_lightbox_style` filters.
* Deprecated: `gravity_view_lightbox_script` and `gravity_view_lightbox_style` filters. Use `gravityview_lightbox_script` and `gravityview_lightbox_style` instead.

= 2.5 on December 5, 2019 =

This is a **big update**! Lots of improvements and fixes.

#### All changes:

* **GravityView now requires WordPress 4.7 or newer.**
* Added: A new "Duplicate Entry" allows you to duplicate entries from the front-end
* View Configuration
    * Added: You can now add labels for Custom Content in the View editor (this helps keep track of many Custom Content fields at once!)
    * Modified: New Views will be created with a number of default widgets preset
    * Fixed: View configuration could be lost when the "Update" button was clicked early in the page load or multiple times rapidly
    * Fixed: Some users were unable to edit a View, although having the correct permissions
* Improved CSV output
    * Modified: Multiple items in exported CSVs are now separated by a semicolon instead of new line. This is more consistent with formatting from other services.
    * Fixed: Checkbox output in CSVs will no longer contain HTML by default
    * Fixed: Textarea (Paragraph) output in CSVs will no longer contain `<br />` tags by default
* Edit Entry
    * Added: Directly embed the Edit Entry screen using the shortcode `[gventry edit="1"]`
    * Fixed: Editing an entry with Approve/Disapprove field hidden would disapprove an unapproved entry
    * Fixed: Field visibility when editing entries. Hidden fields remain hidden unless explicitly allowed via field configuration.
    * Fixed: Hidden calculation fields were being recalculated on Edit Entry
* Sorting and Search
    * Fixed: User sorting does not work when the `[gravityview]` shortcode defines a sorting order
    * Fixed: Proper sorting capabilities for Time and Date fields
    * Fixed: Page Size widget breaks when multiple search filters are set
    * Fixed: Page Size widget resets itself when a search is performed
* [Multiple Forms](https://www.gravitykit.com/extensions/multiple-forms/) fixes
    * Fixed: Global search not working with joined forms
    * Fixed: Custom Content fields now work properly with Multiple Forms
    * Fixed: [Gravity PDF](https://gravitypdf.com) support with Multiple Forms plugin and Custom Content fields
    * Fixed: Entry Link, Edit Link and Delete Link URLs may be incorrect with some Multiple Forms setups
* Integrations
    * Added: "Show as score" setting for Gravity Forms Survey fields
    * Added: Support for [Gravity Forms Pipe Add-On](https://www.gravityforms.com/add-ons/pipe-video-recording/)
    * Added: Track the number of pageviews entries get by using the new `[gv_pageviews]` shortcode integration with the lightweight [Pageviews](https://pageviews.io/) plugin
    * Fixed: [GP Nested Forms](https://gravitywiz.com/documentation/gravity-forms-nested-forms/) compatibility issues
    * Fixed: PHP warnings appeared when searching Views for sites running GP Populate Anything with "Default" permalinks enabled
* Improved: When a View is embedded on a post or page with an incompatible URL Slug, show a warning ([read more](https://docs.gravitykit.com/article/659-reserved-urls))
* Fixed: Number field decimal precision formatting not being respected
* Fixed: Lifetime licenses showed "0" instead of "Unlimited" sites available
* Updated: Polish translation (Thanks, Dariusz!)

__Developer Updates:__

* Added: `[gventry edit="1"]` mode where edit entry shortcodes can be used now (experimental)
* Added: `gravityview/template/field/csv/glue` filter to modify the glue used to separate multiple values in the CSV export (previously "\n", now default is ';')
* Added: `gravityview/shortcodes/gventry/edit/success` filter to modify [gventry] edit success message
* Added: `gravityview/search/sieve_choices` filter that sieves Search Widget field filter choices to only ones that have been used in entries (a UI is coming soon)
* Added: `gravityview/search/filter_details` filter for developers to modify search filter configurations
* Added: `gravityview/admin/available_fields` filter for developers to add their own assignable fields to View configurations
* Added: `gravityview/features/paged-edit` A super-secret early-bird filter to enable multiple page forms in Edit Entry
* Added: `$form_id` parameter for the `gravityview_template_$field_type_options` filter
* Added: `gravityview/security/require_unfiltered_html` filter now has 3 additional parameters: `user_id`, `cap` and `args`.
* Added: `gravityview/gvlogic/atts` filter for `[gvlogic]`
* Added: `gravityview/edit_entry/page/success` filter to alter the message between edit entry pages.
* Added: `gravityview/approve_entries/update_unapproved_meta` filter to modify entry update approval status.
* Added: `gravityview/search/searchable_fields/whitelist` filter to modify allowed URL-based searches.
* Fixed: Some issues with `unfiltered_html` user capabilities being not enough to edit a View
* Fixed: Partial form was being passed to `gform_after_update_entry` filter after editing an entry. Full form will now be passed.
* Fixed: Widget form IDs would not change when form ID is changed in the View Configuration screen
* Fixed: Intermittent `[gvlogic2]` and nested `else` issues
    * The `[gvlogic]` shortcode has been rewritten for more stable, stateless behavior
* Fixed: `GravityView_Entry_Notes::get_notes()` can return null; cast `$notes` as an array in `templates/fields/field-notes-html.php` and `includes/extensions/entry-notes/fields/notes.php` template files
* Fixed: Prevent error logs from filling with "union features not supported"
* Modified: Cookies will no longer be set for Single Entry back links
* Modified: Default 250px `image_width` setting for File Upload images is now easily overrideable
* Removed: The `gravityview/gvlogic/parse_atts/after` action is no longer available. See `gravityview/gvlogic/atts` filter instead
* Removed: The `GVLogic_Shortcode` class is now a lifeless stub. See `\GV\Shortcodes\gvlogic`.
* Deprecated: `gravityview_get_current_view_data` — use the `\GV\View` API instead

= 2.4.1.1 on August 27, 2019 =

* Fixed: Inconsistent sorting behavior for Views using Table layouts
* Fixed: Searching all fields not searching Multi Select fields
* Fixed: Error activating GravityView when Gravity Forms is disabled
* Fixed: "Getting Started" and "List of Changes" page layouts in WordPress 5.3
* Fixed: Don't show error messages twice when editing a View with a missing form
* Tweak: Don't show "Create a View" on trashed forms action menus

= 2.4 on July 17, 2019 =

**We tightened security by limiting who can edit Views. [Read how to grant Authors and Editors access](https://docs.gravitykit.com/article/598-non-administrator-edit-view).**

* Added: A new Result Number field and `{sequence}` Merge Tag [learn all about it!](https://docs.gravitykit.com/article/597-the-sequence-merge-tag)
* Added: `{date_updated}` Merge Tag ([see all GravityView Merge Tags](https://docs.gravitykit.com/article/76-merge-tags))
* Added: Option to output all CSV entries, instead of a single page of results
* Fixed: Settings compatibility issues on Multisite
* Fixed: CSV output for address fields contained Google Maps link
* Fixed: When editing an entry in Gravity Forms, clicking the "Cancel" button would not exit edit mode
* Fixed: Some fatal errors when Gravity Forms is deactivated while GravityView is active
* Fixed: Search All Fields functionality with latest Gravity Forms

__Developer Updates:__

* **Breaking Change:** Users without the `unfiltered_html` capability can no longer edit Views.
* Added: `gravityview/security/allow_unfiltered_html` to not require `unfiltered_html`. Dangerous!
* Added: `gravityview/template/field/address/csv/delimiter` filter for CSV output of addresses

= 2.3.2 on May 3, 2019 =

* Re-fixed: Conditional Logic breaks in Edit Entry if the condition field is not present

__Developer Updates:__

* Fixed: `strtolower()` warnings in `class-frontend-views.php`
* Fixed: `gravityview/fields/fileupload/link_atts` filter didn't work on link-wrapped images
* Fixed: PHP notice triggered when using the Poll widget
* Updated: Updater script, which should improve license check load time

= 2.3.1 on April 18, 2019 =

* Added: Entry Approval now features a popover that allows you to select from all approval statuses
* Fixed: Issues accessing Edit Entry for Views using [Multiple Forms](https://www.gravitykit.com/extensions/multiple-forms/)
* Fixed: Issues with Edit Entry where fields were duplicated. This temporarily reverts the conditional logic fix added in 2.3.
* Fixed: Maps will now properly use global API key settings on Multisite installations

__Developer Updates:__

* Fixed: Issues searching Address fields that contain custom states
* Added: `gravityview/approve_entries/popover_placement` filter to modify the placement of the approval popover (default: right)

= 2.3 on April 2, 2019 =

**Gravity Forms 2.3 is required**. Some functionality will not work if you are using Gravity Forms 2.2. If this affects you, please [let us know](mailto:support@gravitykit.com?subject=Gravity%20Forms%202.3%20Requirement)

* Added: Multi-Sorting! Example: Sort first by Last Name, then sort those results by First Name [Read more about multi-sorting](https://docs.gravitykit.com/article/570-sorting-by-multiple-columns)
    - Works great with our [DataTables extension](https://www.gravitykit.com/extensions/datatables/), too!
* Added: `[gvlogic logged_in="true"]` support to easily check user login status - [read how it works](https://docs.gravitykit.com/article/252-gvlogic-shortcode#logged-in-parameter)
* Added: Dropdown, Radio and Link input support for searching product fields
* Fixed: Conditional Logic breaks in Edit Entry if the condition field is not present
* Fixed: Sorting numbers with decimals
* Fixed: CSV output of List and File Upload fields
* Fixed: "Hide empty fields" setting not working Product and Quantity fields
* Fixed: Month and day reversed in multi-input date search fields
* Fixed: Join issues with embedded Views when using [Multiple Forms](https://www.gravitykit.com/extensions/multiple-forms/)
* Fixed: Other Entries empty text override was not working
* Updated: 100% translated for Dutch, German, and French

__Developer Updates:__

* Added: `gravityview/search/created_by/text` filter to override dropdown and radio text in "created by" search UI
* Added: `gravityview/approve_entries/after_submission` filter to prevent `is_approved` meta from being added automatically after entry creation
* Modified: List and File Upload fields are now output as objects/arrays in REST API JSON
* Modified: [Business Hours](https://wordpress.org/plugins/gravity-forms-business-hours/) field support in CSV and JSON output
* Fixed: Fatal error when custom templates are loaded without `\GV\Template_Context`
* Fixed: Potential PHP warning with PHP 7.2
* Added notice for users to upgrade to PHP 5.6, since WordPress will be bumping the minimum version soon


= 2.2.5 on February 4, 2019 =

* Added: Support for nested dropdown selection in Search Bar
* Fixed: State search dropdown type for custom address types
* Fixed: Don't show Credit Card fields on the Edit Entry screen (#1219)
* REST API and CSV fixes
    * Fixed: Email field being output as links in CSV
    * Fixed: CSVs could not contain more than one special field (Entry ID, Custom Content, etc.)
    * Fixed: CSV and JSON REST API did not output duplicate headers (Entry ID, Custom Content, etc.)
    * Fixed: JSON REST API endpoint did not render Custom Content fields
    * Modified: In the REST API duplicate keys are now suffixed with (n), for example: id(1), id(2), instead of not showing them at all
* Updated: Script used to provide built-in Support Port
* Updated: Russian translation by [@awsswa59](https://www.transifex.com/user/profile/awsswa59/)

__Developer Updates:__

* Added: `gravityview/edit_entry/before_update` hook
* Added: `gravityview/api/field/key` filter to customize the generated REST API entry JSON keys
* Added: `gravityview/template/csv/field/raw` filter to allow raw output of specific fields
* Modified: CSV REST API endpoint returns binary data instead of JSON-encoded data

= 2.2.4 on January 14, 2019 =

* Fixed: Other Entries field would display all entries without filtering
* Fixed: Entry Date searches not working (broken in 2.2)
* Fixed: CSV outputting wrong date formats for Date and Date Created fields
* Fixed: CSV outputting empty content for Custom Content fields
* Fixed: Changelog formatting so that the 2.2.1, 2.2.2, and 2.2.3 updates are shown
* Fixed: The picture of Floaty was _really big_ in the Getting Started screen
* Updated Translations for Italian and Iranian. Thanks, Farhad!

= 2.2.3 on December 20, 2018 =

* Fixed: Issue loading translation files on Windows IIS servers

__Developer Updates:__

* Added: Third argument to `gravityview_search_operator` filter (the current `\GV\View` object)
* Added: `GravityView_Image::is_valid_extension()` to determine whether an extension is valid for an image
* Fixed: Search operator overrides that broke in 2.2
* Modified: SVG files are now processed as images in GravityView
* Modified: Changed translation file loading order to remove paths that didn't work! [See this article for the updated paths](https://docs.gravitykit.com/article/530-translation-string-loading-order).

= 2.2.2 on December 11, 2018 =

* Added: Support for the new [Multiple Forms beta](https://www.gravitykit.com/extensions/multiple-forms/)!
* **Minor CSS Change**: Reduced Search Bar negative margins to fix the Search Bar not aligning properly
* Fixed: Calculation fields that were not added to the Edit Entry fields were being emptied (except the price)
* Updated translations - thank you, translators!
    - Turkish translated by [@suhakaralar](https://www.transifex.com/accounts/profile/suhakaralar/)
    - Russian translated by [@awsswa59](https://www.transifex.com/user/profile/awsswa59/)
    - Polish translated by [@dariusz.zielonka](https://www.transifex.com/user/profile/dariusz.zielonka/)

__Developer Updates:__

* Template Change: Updated `widget-poll.php` template to display poll results for all Multiple Forms fields
* Added: `gravityview/query/class` filter to allow query class overrides, needed for Multiple Forms extension
* Added: `gravityview/approve_entries/autounapprove/status` filter to change the approval status set when an entry is modified in Edit Entry
* Added: `$unions` property to `\GV\View`, for future use with [Multiple Forms plugin](https://www.gravitykit.com/extensions/multiple-forms/)

= 2.2.1 on December 4, 2018 =

* Confirmed compatibility with WordPress 5.0 and the new Gutenberg editor ([use the shortcode block to embed](https://docs.gravitykit.com/article/526-does-gravityview-support-gutenberg))
* Added: Support for upcoming [Multiple Forms plugin](https://www.gravitykit.com/extensions/multiple-forms/)
* Fixed: Edit Entry writes incorrectly-formatted empty values in some cases.
* Fixed: "Hide View data until search is performed" not working for [Maps layout](https://www.gravitykit.com/extensions/maps/)
* Fixed: Entries are not accessible when linked to from second page of results
* Fixed: Search redirects to home page when previewing an unpublished View

__Developer Updates:__

* Fixed: Error loading GravityView when server has not defined `GLOB_BRACE` value for the `glob()` function
* Added: `gravityview/entry/slug` filter to modify entry slug. It runs after the slug has been generated by `GravityView_API::get_entry_slug()`
* Added: `\GV\Entry::is_multi()` method to check whether the request's entry is a `Multi_Entry` (contains data from multiple entries because of joins)

= 2.2 on November 28, 2018 =

* Yes, GravityView is fully compatible with Gravity Forms 2.4!
* Added: Choose where users go after editing an entry
* Added: Search entries by approval status with new "Approval Status" field in the Search Bar
* Added: More search input types added for "Created By" searches
* Added: When searching "Created By", set the input type to "text" to search by user email, login and name fields
* Fixed: Issue installing plugins from the Extensions page on a Multisite network
* Fixed: When a View is embedded on the homepage of a site, Single Entry and Edit Entry did not work (404 not found error)
* Fixed: Stray "Advanced Custom Fields" editor at the bottom of Edit View pages
* Fixed: Labels and quantities removed when editing an entry that had product calculations
* Fixed: When multiple Views are embedded on a page, Single Entry could sometimes show "You are not allowed to view this content"
* Fixed: Major search and filtering any/all mode combination issues, especially with "Show only approved entries" mode, A-Z Filters, Featured Entries, Advanced Filtering plugins
* Fixed: Support all [documented date formats](https://docs.gravitykit.com/article/115-changing-the-format-of-the-search-widgets-date-picker) in Search Bar date fields
* Fixed: Issues with [Advanced Filtering](https://www.gravitykit.com/extensions/advanced-filter/) date fields (including human strings, less than, greater than)
* Fixed: Security issue when Advanced Filter was configured with an "Any form field" filter (single entries were not properly secured)
* Fixed: The Quiz Letter Grade is lost if Edit Entry does not contain all Gravity Forms Quiz Add-On fields

__Developer Updates:__

* Updated: `search-field-select.php` template to gracefully handle array values
* Added: Filters for new "Created By" search. [Learn how to modify what fields are searched](https://docs.gravitykit.com/article/523-created-by-text-search).

= 2.1.1 on October 26, 2018 =

* Added: A "Connected Views" menu on the Gravity Forms Forms page - hover over a form to see the new Connected Views menu!
* Fixed: Additional slashes being added to the custom date format for Date fields
* Fixed: Quiz Letter Grade not updated after editing an entry that has Gravity Forms Quiz fields
* Fixed: Single Entry screen is inaccessible when the category is part of a URL path (using the `%category%` tag in the site's Permalinks settings)
* Fixed: Issue where GravityView CSS isn't loading in the Dashboard for some customers
* Fixed: Display uploaded files using Gravity Forms' secure link URL format, if enabled
* Updated Polish translation. Dziękuję Ci, [@dariusz.zielonka](https://www.transifex.com/user/profile/dariusz.zielonka/)!

__Developer Updates:__

* Added: `gravityview/template/table/use-legacy-style` filter to  use the legacy Table layout stylesheet without any responsive layout styles (added in GravityView 2.1) - [Here's code you can use](https://gist.github.com/zackkatz/45d869e096cd5114a87952d292116d3f)
* Added: `gravityview/view/can_render` filter to allow you to override whether a View can be rendered or not
* Added: `gravityview/widgets/search/datepicker/format` filter to allow you to modify only the format used, rather than using the `gravityview_search_datepicker_class` filter
* Fixed: Fixed an issue when using [custom entry slugs](https://docs.gravitykit.com/article/57-customizing-urls) where non-unique values across forms cause the entries to not be accessible
* Fixed: Undefined index PHP warning in the GravityView Extensions screen
* Fixed: Removed internal usage of deprecated GravityView functions
* Limitation: "Enable lightbox for images" will not work on images when using Gravity Forms secure URL format. [Contact support](mailto:support@gravitykit.com) for a work-around, or use a [different lightbox script](https://docs.gravitykit.com/article/277-using-the-foobox-lightbox-plugin-instead-of-the-default).

= 2.1.0.2 and 2.1.0.3 on September 28, 2018 =

* Fixed: Slashes being added to field quotes
* Fixed: Images showing as links for File Upload fields

= 2.1.0.1 on September 27, 2018 =

* Fixed: Responsive table layout labels showing sorting icon HTML
* Fixed: Responsive table layout showing table footer

= 2.1 on September 27, 2018 =

* Added: You can now send email notifications when an entry is approved, disapproved, or the approval status has changed. [Learn how](https://docs.gravitykit.com/article/488-notification-when-entry-approved)
* Added: Automatically un-approve an entry when it has been updated by an user without the ability to moderate entries
* Added: Easy way to install GravityView Extensions and our stand-alone plugins [Learn how](https://docs.gravitykit.com/article/489-managing-extensions)
* Added: Enable CSV output for Views [Learn how](https://docs.gravitykit.com/article/491-csv-export)
* Added: A "Page Size" widget allows users to change the number of entries per page
* Added: Support for displaying a single input value of a Chained Select field
* Added: The Table layout is now mobile-responsive!
* Improved: Added a shortcut to reset entry approval on the front-end of a View: "Option + Click" on the Entry Approval field
* Fixed: Custom date format not working with the `{date_created}` Merge Tag
* Fixed: Embedding a View inside an embedded entry didn't work
* Fixed: "Link to entry" setting not working for File Upload fields
* Fixed: Approval Status field not showing anything
* Updated translations - thank you, translators!
    - Polish translated by [@dariusz.zielonka](https://www.transifex.com/user/profile/dariusz.zielonka/)
    - Russian translated by [@awsswa59](https://www.transifex.com/user/profile/awsswa59/)
    - Turkish translated by [@suhakaralar](https://www.transifex.com/accounts/profile/suhakaralar/)
    - Chinese translated by [@michaeledi](https://www.transifex.com/user/profile/michaeledi/)

__Developer Notes:__

* Added: Process shortcodes inside [gv_entry_link] shortcodes
* Added: `gravityview/shortcodes/gv_entry_link/output` filter to modify output of the `[gv_entry_link]` shortcode
* Added `gravityview/widget/page_size/settings` and `gravityview/widget/page_size/page_sizes` filters to modify new Page Size widget
* Modified: Added `data-label` attributes to all Table layout cells to make responsive layout CSS-only
* Modified: Added responsive CSS to the Table layout CSS ("table-view.css")
* Improved: Reduced database lookups when using custom entry slugs
* Introduced `\GV\View->can_render()` method to reduce code duplication
* Fixed: Don't add `gvid` unless multiple Views embedded in a post
* Fixed: PHP 5.3 warning in when using `array_combine()` on empty arrays
* Fixed: Apply `addslashes` to View Configuration when saving, fixing `{date_created}` format
* REST API: Allow setting parent post or page with the REST API request using `post_id={id}` ([learn more](https://docs.gravitykit.com/article/468-rest-api))
* REST API: Added `X-Item-Total` header and meta to REST API response

= 2.0.14.1 on July 19, 2018 =

* Fixed: Potential XSS ("Cross Site Scripting") security issue. **Please update.**
* Fixed: GravityView styles weren't being loaded for some users

= 2.0.14 on July 9, 2018 =

* Added: Allow filtering entries by Unapproved status in Gravity Forms
* Added: Reset entry approval status by holding down Option/Alt when clicking entry approval icon
* Fixed: Merge Tags not working in field Custom Labels
* Fixed: Enable sorting by approval status all the time, not just when a form has an Approval field
* Fixed: When a View is saved without a connected form, don't show "no longer exists" message
* Fixed: Inline Edit plugin not updating properly when GravityView is active

__Developer Notes:__

* Added: `gravityview/approve_entries/after_submission/default_status` filter to modify the default status of an entry as it is created.
* Modified: No longer delete `is_approved` entry meta when updating entry status - leave the value to be `GravityView_Entry_Approval_Status::UNAPPROVED` (3)
* Fixed: Allow for "in" and "not_in" comparisons when using `GravityView_GFFormsModel::is_value_match`
* Tweak: If "Search Mode" key is set, but there is no value, use "all"
* Tweak: Reduced number of database queries when rendering a View

= 2.0.13.1 on June 26, 2018 =

* Fixed: Custom Content fields not working with DIY Layout
* Fixed: Error when displaying plugin updates on a single site of a Multisite installation

= 2.0.13 on June 25, 2018 =

* Fixed: When View is embedded in a page, the "Delete Entry" link redirects the user to the View URL instead of embedded page URL
* Fixed: Custom Content fields not working with DIY Layout since 2.0.11
* Fixed: Fatal error when migrating settings from (very) old versions of GravityView
* Fixed: oEmbed not working when using "plain" URLs with numeric View ID slugs

__Developer Notes__

* Added: Code to expose Entry Notes globally, to fix conflict with DataTables (future DataTables update required)
* Added: `data-viewid` attribute to the Search Bar form with the current View ID
* Added: Current Post ID parameter to the `gravityview/edit-entry/publishing-action/after` action

= 2.0.12 on June 12, 2018 =

* Fixed: On the Plugins page, "Update now" not working for GravityView Premium Plugins, Views & Extensions
* Fixed: Always show that plugin updates are available, even if a license is expired

= 2.0.11 on June 12, 2018 =

* Added: Search for fields by name when adding fields to your View configuration (it's really great!)
* Fixed: GravityView license details not saving when the license was activated (only when the Update Settings button was clicked)
* Fixed: Entry filtering for single entries
* Fixed: Per-user language setting not being used in WordPress 4.7 or newer

__Developer Notes__

* Added: `\GV\View::get_joins()` method to fetch array of `\GV\Joins` connected with a View
* Added: `\GV\View::get_joined_forms()` method to get array of `\GV\GF_Forms` connected with a View

= 2.0.10 on June 6, 2018 =

* Fixed: Password-protected Views were showing "You are not allowed to view this content" instead of the password form
* Fixed: When Map View is embedded, Search Bar pointed to View URL, not page URL

= 2.0.9 on June 1, 2018 =

* Added: Allow passing `{get}` Merge Tags to [gventry] and [gvfield] shortcodes
* Fixed: Searching by entry creator using the Search Bar wasn't working
* Fixed: Edit Entry showing "Invalid link" warnings when multiple Views are embedded on a page
* Fixed: Issues with legacy template back-compatiblity (A-Z Filters) and newer API widgets (Maps)
* Fixed: Translations for entry "meta", like "Created By" or "Date Created"
* Fixed: When searching State/Province with the Search Bar, use "exact match" search

__Developer Notes__

* Added: Auto-prefixing for all CSS rules, set to cover 99.7% of browsers. We were already prefixing, so it doesn't change much, but it will update automatically from now on, based on browser support.

= 2.0.8.1 on May 31, 2018 =

* Fixed: Standalone map fields not displaying on the [Maps layout](https://www.gravitykit.com/extensions/maps/)
* Fixed: `[gv_entry_link]` when embedded in a post or page, not a View
* Fixed: `[gv_entry_link]` returning a broken link when the entry isn't defined
* Fixed: Conflict with Testimonials Widget plugin (and other plugins) loading outdated code
* Fixed: PHP notice when displaying Gravity Flow "Workflow" field

= 2.0.8 on May 25, 2018 =

* Fixed: Table layout not using field Column Width settings
* Fixed: With "Show Label" disabled, "Custom Label" setting is being displayed (if set)
* Fixed: List Field columns were being shown as searchable in Search Bar
* Fixed: Conflict with Gravity Forms Import Entries file upload process
* Fixed: Empty searches could show results when "Hide View data until search is performed" is enabled
* Fixed: When "Start Date" and "End Date" are the same day, results may not be accurate

__Developer Updates__

* Fixed: `gv_value()` didn't have necessary View global data set for backward compatibility (`gv_value()` is now deprecated! Use `Use \GV\Field_Template::render()` instead.)

= 2.0.7.1 on May 24, 2018 =

* Fixed: Merge Tags not being shown in Custom Content fields in Edit Entry
* Fixed: "gvGlobals not defined" JavaScript error on Edit Entry screen affecting some themes
* Fixed: Don't clear Search Bar configuration when switching View layouts

= 2.0.7 on May 23, 2018 =

* Fixed: Entry visibility when View is embedded
* Fixed: Don't show widgets if we're oEmbedding an entry
* Fixed: Don't apply "Hide Until Search" on entry pages
* Fixed: "Hide View data until search is performed" not working for Views on embedded pages
* Fixed: Restore Advanced Custom Fields plugin compatibility
* Tweak: When activating a license, remove the notice immediately
* Fixed: Maps API key settings resetting after 24 hours

__Developer Updates__

* Changed: gravityview_get_context() now returns empty string if not GravityView post type

= 2.0.6.1 on May 21, 2018 =

* Fixed: "Hide View data until search is performed" not working
* Added: Support for SiteOrigin Page Builder and LiveMesh SiteOrigin Widgets
* Fixed: Enfold Theme layout builder no longer rendering Views

= 2.0.6 on May 17, 2018 =

* Fixed: Conflicts with Yoast SEO & Jetpack plugins that prevent widgets from displaying
* Fixed: Some fields display as HTML (fixes Gravity Flow Discussion field, for example)
* Fixed: Some Merge Tag modifiers not working, such as `:url` for List fields
* Fixed: Give Floaty a place to hang out on the GravityView Settings screen with new Gravity Forms CSS

__Developer Updates__

* Fixed: Backward-compatibility for using global `$gravityview_view->_current_field` (don't use in new code!)

= 2.0.5 on May 16, 2018 =

* Fixed: Entry Link fields and `[gv_entry_link]` shortcode not working properly with DataTables when embedded
* Fixed: Do not output other shortcodes in single entry mode
* Fixed: Error when deleting an entry
* Fixed: When multiple Views are embedded on a page, and one or more has Advanced Filters enabled, no entries will be displayed
* Fixed: PHP warning with `[gravitypdf]` shortcode
* Fixed: When multiple table layout Views are embedded on a page, there are multiple column sorting links displayed
* Fixed: Error displaying message that a license is expired

= 2.0.4 on May 12, 2018 =

* Fixed: Slow front-end performance, affecting all layout types
* Fixed: Search not performing properly
* Fixed: "Enable sorting by column" option for Table layouts
* GravityView will require Gravity Forms 2.3 in the future; please make sure you're using the latest version of Gravity Forms!

__Developer Updates__

* Fixed: `GravityView_frontend::get_view_entries()` search generation
* Fixed: `gravityview_get_template_settings()` not returning settings
* Tweak: Cache View and Field magic getters into variables for less overhead.

= 2.0.3 on May 10, 2018 =

* Fixed: Compatibility with `[gravitypdf]` shortcode
* Fixed: When using `[gravityview]` shortcode, the `page_size` setting wasn't being respected
* Fixed: `[gravityview detail="last_entry" /]` not returning the correct entry
* Fixed: Widgets not being properly rendered when using oEmbed
* Fixed: Note fields not rendering properly

__Developer Notes__

* Fixed: `GravityView_View::getInstance()` not returning information about a single entry
* Added: `gravityview/shortcode/detail/$key` filter

= 2.0.1 & 2.0.2 on May 9, 2018 =

* Fixed: Widgets not displayed when a View is embedded
* Fixed: Saving new settings can cause fatal error
* Fixed: Prevent commonly-used front end function from creating an error in the Dashboard
* Fixed: Hide labels if "Show Label" is not checked
* Fixed: CSS borders on List layout
* Fixed: Error when fetching GravityView Widget with DataTables Extension 2.2
* Fixed: Fail gracefully when GravityView Maps is installed on a server running PHP 5.2.4

= Version 2.0 on May 8, 2018 =

We are proud to share this release with you: we have been working on this release since 2016, and although most of the changes won’t be seen, GravityView has a brand-new engine that will power the plugin into the future! ��
\- Zack with GravityView

---

**Note: GravityView now requires PHP 5.3 or newer**

_This is a major release. Please back up your site before updating._ We have tested the plugin thoroughly, but we suggest backing up your site before updating all plugins.

**New functionality**

* `[gventry]`: embed entries in a post, page or a View ([learn more](https://docs.gravitykit.com/article/462-gvfield-embed-gravity-forms-field-values))
* `[gvfield]`: embed single field values ([learn more](https://docs.gravitykit.com/article/462-gvfield-embed-gravity-forms-field-values))
* [Many new Merge Tag modifiers](https://docs.gravitykit.com/article/350-merge-tag-modifiers) - These enable powerful new abilities when using the Custom Content field!
* Use oEmbed with Custom Content fields - easily embed YouTube videos, Tweets (and much more) on your Custom Content field
* "Is Starred" field - display whether an entry is "Starred" in Gravity Forms or not, and star/unstar it from the front end of your site
* Added Bosnian, Iranian, and Canadian French translations, updated many others (thank you all!)

**Smaller changes**

* Added `{gv_entry_link}` Merge Tag, alias of `[gv_entry_link]` shortcode in `{gv_entry_link:[post id]:[action]}` format. This allows you to use `{gv_entry_link}` inside HTML tags, where you are not able to use the `[gv_entry_link]` shortcode.
* Default `[gvlogic]` comparison is now set to `isnot=""`; this way, you can just use `[gvlogic if="{example:1}"]` instead of `[gvlogic if="{example:1}" isnot=""]` to check if a field has a value.

**Developer Updates**

This release is the biggest ever for developers! Even so, we have taken great care to provide backward compatibility with GravityView 1.x. Other than increasing the minimum version of PHP to 5.3, **no breaking changes were made.**

* We have rewritten the plugin from the ground up. [Learn all about it here](https://github.com/gravityview/GravityView/wiki/The-Future-of-GravityView).
* New REST API! Fetch GravityView details and entries using the WordPress REST API endpoint. It's disabled by default, but can be enabled or disabled globally on GravityView Settings screen, or per-View in View Settings. [Learn about the endpoints](https://github.com/gravityview/GravityView/wiki/REST-API).
* New `gravityview()` API wrapper function, now used for easy access to everything you could want
* New template structure ([learn how to migrate your custom template files](https://github.com/gravityview/GravityView/wiki/Template-Migration))
* We have gotten rid of global state; actions and filters are now passed a `$context` argument, a [`\GV\Template_Context` object](https://github.com/gravityview/GravityView/blob/v2.0/future/includes/class-gv-context-template.php)
* When HTML 5 is enabled in Gravity Forms, now the Search All field will use `type="search"`
* _Countless_ new filters and actions! Additional documentation will be coming, both on [docs.gravitykit.com](https://docs.gravitykit.com) as well as [codex.gravitykit.com](https://codex.gravitykit.com).

A special thanks to [Gennady](https://codeseekah.com) for your tireless pursuit of better code, insistence on backward compatibility, and your positive attitude. ��

= 1.22.6 on April 4, 2018 =

* Fixed: Line breaks being added to `[gvlogic]` shortcode output
* Fixed: Gravity Forms 2.3 compatibility notice
* Fixed: "The ID is required." message when configuring the GravityView Search WordPress widget
* Fixed: Slashes were being added to Post Image details

__Developer Updates:__

* Added `gravityview/edit_entry/reveal_hidden_field` filter, which allows you to prevent Hidden fields from becoming Text fields in Edit Entry context
* Added `gravityview/edit_entry/field_visibility` filter to set field visibility on Edit Entry (default is always "visible")

= 1.22.5 on January 25, 2018 =

* Improves support for [DIY Layout](https://www.gravitykit.com/extensions/diy-layout/), a layout for designers & developers to take full advantage of GravityView
* Tweak: Show "Embed Shortcode" helper if a View has widgets configured but not Fields
* Fixed: Add Note support for Gravity Forms 2.3 (it's coming soon)
* Fixed: `tabindex` not properly set for Update/Cancel/Delete buttons in Edit Entry
* Fixed: Hide Yoast SEO Content & SEO Analysis functionality when editing a View
* Fixed: Line breaks were being added to Custom Content fields and widgets, even when "Automatically add paragraphs to content" wasn't checked

__Developer Updates:__

* Add `$nl2br`, `$format`, `$aux_data` parameters to `GravityView_API::replace_variables()` to be consistent with `GFCommon::replace_variables()`

= 1.22.4? =

Yes, we skipped a minor release (1.22.4 exists only in our hearts). Thanks for noticing!

= 1.22.3 on December 21, 2017 =

* Added: Support for displaying files uploaded using the Gravity Forms Dropbox Addon (thanks, @mgratch and @ViewFromTheBox!)
* Added: Merge Tags now are replaced when in `[gvlogic]` shortcodes not in a View
* Fixed: Filtering by date in Advanced Filters prevented single entries from being visible
* Fixed: `gravityview/capabilities/allow_logged_out` filter wasn't living up to its name (allowing logged-out visitors to edit entries)

__Developer Updates:__

* Modified: We're reverting changes made to Advanced Custom Field plugin compatibility
* Added: `gravityview/fields/fileupload/file_path` filter in `class-gravityview-field-fileupload.php`
* Modified: Removed `!important` from the CSS height rule for the `.gv-notes .gv-note-add textarea` rule

= 1.22.2 on December 7, 2017 =

* Fixed: Fatal error when running Ultimate Member 2.0 beta
* Fixed: Issue deleting entries when Advanced Filter rules don't match
* Fixed: Delete Entry messages not displaying when entry is deleted
* Fixed: ACF shortcodes in WYSIWYG fields no longer processed since 1.22.1
* Fixed: Fatal error when using old installations of Gravity Forms

__Developer Updates:__

* Added: `gravityview/edit_entry/unset_hidden_field_values` filter to prevent deleting values for fields hidden by Conditional Logic

= 1.22.1.1 on November 30, 2017 =

* Fixed: When displaying Email fields, PHP warning about `StandalonePHPEnkoder.php`

= 1.22.1 on November 29, 2017 =

* Moved "Custom Content" field to top of field picker, in what Rafael calls the "Best idea of 2017 �""
* Added: When Gravity Forms 2.3 is released, support for "Random" entry order will be enabled
* Fixed: Entry oEmbeds not working when using "Plain" URL formats to embed
* Fixed: Only published Views showing in Gravity Forms "Connected Views" menu
* Fixed: Deleting entries can cause entries to be displayed from a different View when Advanced Filters is activated and multiple Views are embedded on a page
* Fixed: Infinite loop when using `[gravityview]` shortcode inside ACF fields

__Developer Updates:__

* Added: `GravityView_HTML_Elements` class for generating commonly-used HTML elements
* Added: Way to disable front-end cookies for our friends in Europe ([see code here](https://gist.github.com/zackkatz/354a71dc47ffef072ed725706cf455ed))
* Added: `gravityview/metaboxes/data-source/before` and `gravityview/metaboxes/data-source/after` hooks
* Added: Second `$args` param added to `gravityview_get_connected_views()` function
* Modified: Pass fifth parameter `$input_type` to `GravityView_Template::assign_field_options` method

= 1.22 on September 4, 2017=

* Added: Support for Gravity Forms 2.3
* Fixed: Fatal error when Divi (and other Elegant Themes) try to load GravityView widgets while editing a post with a sidebar block in it—now the sidebar block will not be rendered
* Fixed: Inline Edit plugin not working when displaying a single entry
* Fixed: Featured Entries plugin not adding correct CSS selector to the single entry container

__Developer Updates:__

* Modified: Template files `list-header.php`, `list-single.php`, `table-header.php`, `table-single.php`
* Fixed: When `GRAVITYVIEW_LICENSE_KEY` constant is defined, it will always be used, and the license field will be disabled
* Fixed: List View and Table View templates have more standardized CSS selectors for single & multiple contexts ([Learn more](https://docs.gravitykit.com/article/63-css-guide))
* Fixed: Permalink issue when embedding a View on a page, then making it the site's Front Page
* Fixed: Transient cache issues when invalidating cache
* Fixed: `gv_empty()` now returns false for an array with all empty values
* Fixed: Delay plugin compatibility checks until `plugins_loaded`

= 1.21.5.3 on July 24, 2017 =

* Fixed: For some field types, the value "No" would be interpreted as `false`
* Fixed: In Edit Entry, when editing a form that has a Post Custom Field field type—configured as checkboxes—file upload fields would not be saved
* Fixed: If a form connected to a View is in the trash, there will be an error when editing the View
* Fixed: Embedding single entries with WordPress 4.8
* Fixed: Fatal error when using older version of WPML

= 1.21.5.2 on June 26, 2017 =

* Tweak: Improved plugin speed by reducing amount of information logged
* Fixed: Duplicate descriptions on the settings screen
* Fixed: Our "No-Conflict Mode" made the settings screen look bad. Yes, we recognize the irony.
* Updated: Translations - thank you, translators!
    - Turkish translation by [@suhakaralar](https://www.transifex.com/accounts/profile/suhakaralar/)
    - Dutch translations by Thom

= 1.21.5.1 on June 13, 2017 =

* Modified: We stopped allowing any HTML in Paragraph Text fields in 1.21.5, but this functionality was used by lots of people. We now use a different function to allow safe HTML by default.
* Added: `gravityview/fields/textarea/allowed_kses` filter to modify the allowed HTML to be displayed.

= 1.21.5 on June 8, 2017 =

* Added: The `{current_post}` Merge Tag adds information about the current post. [Read more about it](https://docs.gravitykit.com/article/412-currentpost-merge-tag).
* Added: `gravityview/gvlogic/parse_atts/after` action to modify `[gvlogic]` shortcode attributes after it's been parsed
* Added: A new setting to opt-in for access to the latest pre-release versions of GravityView (in Views > Settings)
* Added: Support for Restrict Content Pro when in "No-Conflict Mode"
* Fixed: Saving an entry could strip the entry creator information. Now, when the entry creator is not in the "Change Entry Creator" users list, we add them back in to the list.
* Fixed: Potential security issue
* Fixed: Multiple notifications could sometimes be sent when editing an entry in GravityView.
* Fixed: Gravity Forms tooltip scripts being loaded admin-wide.
* Updated: Dutch translations (thanks, Thom!)

= 1.21.4 on April 13, 2017 =

* Fixed: "Enable sorting by column" not visible when using table-based View Presets
* Fixed: Error activating the plugin when Gravity Forms is not active
* Fixed: Numeric sorting
* Fixed: Compatibility issue with WPML 3.6.1 and lower
* Tweak: When using `?cache` to disable entries caching, cached data is removed

= 1.21.3 on April 4, 2017 =

* Fixed: Post Images stopped working in Edit Entry
* Fixed: Conflict with our Social Sharing & SEO Extension
* Fixed: Unable to search for a value of `0`
* Fixed: Inaccurate search results when using the `search_field` and `search_value` settings in the `[gravityview]` shortcode
    - The search mode will now always be set to `all` when using these settings

__Developer Updates:__

* We decided to not throw exceptions in the new `gravityview()` wrapper function. Instead, we will log errors via Gravity Forms logging.

= 1.21.2 on March 31, 2017 =

* Added: Support for embedding `[gravityview]` shortcodes in Advanced Custom Fields (ACF) fields
* Fixed: PHP warnings and notices

= 1.21.1 on March 30, 2017 =

* Fixed: Advanced Filters no longer filtered ��
* Fixed: Fatal error when viewing Single Entry with a Single Entry Title setting that included Merge Tags
* Fixed: Cache wasn't cleared when an entry was created using Gravity Forms API (thanks Steve with Gravity Flow!)

= 1.21 on March 29, 2017 =

* Fixed: Edit Entry compatibility with Gravity Forms 2.2
* Fixed: Single Entry not accessible when filtering a View by Gravity Flow's "Final Status" field
* Fixed: Needed to re-save permalink settings for Single Entry and Edit Entry to work
* Fixed: Incorrect pagination calculations when passing `offset` via the `[gravityview]` shortcode

__Developer Updates:__

* Modified: `GVCommon::check_entry_display()` now returns WP_Error instead of `false` when an error occurs. This allows for additional information to be passed.
* Added: `gravityview/search-all-split-words` filter to change search behavior for the "Search All" search input. Default (`true`) converts words separated by spaces into separate search terms. `false` will search whole word.
* Much progress has been made on the `gravityview()` wrapper function behind the scenes. Getting closer to parity all the time.

= 1.20.1 on March 1, 2017 =

* Added: Support for comma-separated email addresses when adding a note and using "Other email address"
* Fixed: Edit Entry issue with File Uploads not saving properly
* Fixed: Support for `offset` attribute in the `[gravityview]` shortcode
* Updated: Auto-upgrade script

= 1.20 on February 24, 2017 =

* Added: Product Fields are now editable
    - Quantity,
    - Product fields are hidden if the entry contains external transaction data
    - Support for Coupon Addon
* Fixed: Single Entry not accessible when filtering by a Checkbox field in the Advanced Filters Extension
* Fixed: WPML links to Single Entry not working if using directory or sub-domain URL formats
* Fixed: Product field prices not always formatted as a currency
* Fixed: Product fields sometimes appeared twice in the Add Field field picker
* Fixed: PHP warning when updating entries. Thanks for reporting, Werner!
* Modified: Don't show CAPTCHA fields in Edit Entry
* Fixed: "Trying to get property of non-object" bug when updating an entry connected to Gravity Forms User Registration
* Fixed: Yoast SEO scripts and styles not loading properly on Edit View screen
* Updated: Minimum version of Gravity Forms User Registration updated to 3.2

__Developer Notes:__


* Added: `GVCommon::entry_has_transaction_data()` to check whether entry array contains payment gateway transaction information
* Added: `gravityview/edit_entry/hide-coupon-fields` to modify whether to hide Coupon fields in Edit Entry (default: `false`)
* Added: `GravityView_frontend::get_view_entries_parameters()` method to get the final entry search parameters for a View without fetching the entries as well
* Added: `GVCommon::get_product_field_types()` to fetch Gravity Forms product field types array
* Added: `gravityview/edit_entry/field_blacklist` filter to modify what field types should not be shown in Edit Entry
* Added: `GravityView_Plugin_Hooks_Gravity_Forms_Coupon` class
* Added: Third `GravityView_Edit_Entry_Render` parameter to `gravityview/edit_entry/field_value`, `gravityview/edit_entry/field_value_{field_type}` filters and `gravityview/edit_entry/after_update` action
* Updated: `list-body.php` and `list-single.php` template files to prevent empty `<div>` from rendering (and looking bad) when there are no fields configured for the zones
* Updated: `fields/product.php` template file
* Updated: Flexibility library for IE CSS flexbox support
* Modified: `gravityview/edit_entry/hide-product-fields` default will now be determined by whether entry has gateway transaction information
* Modified: Only print errors when running the unit tests if the `--debug` setting is defined, like `phpunit --debug --verbose`
* Modified: If overriding `get_field_input()` using `GravityView_Field`, returning empty value will now result in the default `GF_Field` input being used
* Modified: GravityView_Edit_Entry_User_Registration::restore_display_name() now returns a value instead of void
* Tweak: Edit Entry links no longer require `page=gf_entries&view=entry` at the end of the URL (in case you noticed)

= 1.19.4 on January 19, 2017 =

* **GravityView requirements will soon be updated**: Gravity Forms Version 2.0+, PHP 5.3+
* Updated: GravityView now requires WordPress 4.0 or newer
* Fixed: Search Bar search not working for states in the United States
* Fixed: WPML conflict where Single Entry or Edit Entry screens are inaccessible
* Fixed: Prevent PHP error when displaying GravityView using `get_gravityview()`
* Updated translations:
    - �� Danish *100% translated*d*
    - �� Norwegian *100% translated*d*
    - �� Swedish translation updateded

__Developer Notes: __

* New: We're starting the migration to a new wrapper API that will awesome. We will be rolling out new functionality and documentation over time. For now, we are just using it to load the plugin. [Very exciting time](https://i.imgur.com/xmkONOD.gif)!
* Fixed: Issue fetching image sizes when using `GravityView_Image` class and fetching from a site with invalid SSL cert.
* Added: `gravityview_directory_link` to modify the URL to the View directory context (in `GravityView_API::directory_link()`)

= 1.19.3 on January 9, 2017 =

First update of 2017! We've got great things planned for GravityView and our Extensions. As always, [contact us](mailto:support@gravitykit.com) with any questions or feedback. We don't bite!

* Fixed: List field inputs not loading in Edit Entry when values were empty or the field was hidden initially because of Conditional Logic
* Fixed: Prevent Approve Entry and Delete Entry fields from being added to Edit Entry field configuration
* Fixed: Don't render Views outside "the loop", prevents conflicts with other plugins that run `the_content` filter outside normal places
* Fixed: Only display "You have attempted to view an entry that is not visible or may not exist." warning once when multiple Views are embedded on a page
* Fixed: The `[gravityview]` shortcode would not be parsed properly due to HTML encoding when using certain page builders, including OptimizePress
* Fixed: Potential errors when non-standard form fields are added to Edit Entry configurations ("Creating default object from empty value" and "Cannot use object of type stdClass as array")
* Updated translations:
    - �� Chinese *100% translated* (thank you, Michael Edi!)!)
    - �� French *100% translated*d*
    - �� Brazilian Portuguese *100% translated* (thanks, Rafael!)!)
    - �� Dutch translation updated (thank you, Erik van Beek!)!)
    - �� Swedish translation updateded
    - Updated Spanish (Spain + Mexican) and German (`de` + `de_DE`) with each other

__Developer Notes:__

* `GVCommon::get_form_from_entry_id()` now correctly fetches forms with any status
* Moved `GravityView_Support_Port::get_related_plugins_and_extensions()` to `GV_License_Handler` class
* Updated the `install.sh` bash script
    - The 6th parameter now prevents database creation, and the 7th is the Gravity Forms source file
    - Script no longer breaks if there is a space in a directory name
    - `/tmp/` is no longer created in the GravityView directory; it's installed in the server's `/tmp/` directory
* Fixed Travis CI integration

= 1.19.2 on December 21, 2016 =

* Added: Search Bar now supports displaying State and Country fields as Select, List, or Radio input types (before, only text fields)
* Fixed: Single entries not accessible when a View has filters based on Gravity Forms "Advanced" fields like Address and Name
* Added: There is now a warning when a View tab has not been configured. The question "Why aren't my entries showing up?" is often due to a lack of configuration.
* Added: Notice for future PHP requirements.
    * Reminder: GravityView will soon require PHP 5.3. 97.6% of sites are already compatible.
* Fixed: Conflict with another plugin that prevented the Field Settings from being reachable in the Edit View screen
* Fixed: GravityView widgets repeating twice for some customers

__Developer Notes:__

* Added: `GravityView_View::getContextFields()` method allows fetching the fields configured for each View context (`directory`, `single`, `edit`)
    * Modified: `templates/list-body.php` and `templates/list-single.php` to add a check for context fields before rendering
* Added: `$field_id` as fourth argument passed to `gravityview/extension/search/input_type` filter
* Added: Added `$cap` and `$object_id` parameters to `GVCommon::generate_notice()` to be able to check caps before displaying a notice

= 1.19.1 on November 15, 2016 =

* Fixed: When creating a new View, the "form doesn't exist" warning would display

= 1.19 on November 14, 2016 =

* New: __Front-end entry moderation__! You can now approve and disapprove entries from the front of a View - [learn how to use front-end entry approval](https://docs.gravitykit.com/article/390-entry-approval)
    - Add entry moderation to your View with the new "Approve Entries" field
    - Displaying the current approval status by using the new "Approval Status" field
    - Views have a new "Show all entries to administrators" setting. This allows administrators to see entries with any approval status. [Learn how to use this new setting](https://docs.gravitykit.com/article/390-entry-approval#clarify-step-16)
* Fixed: Approval values not updating properly when using the "Approve/Reject" and "User Opt-In" fields
* Tweak: Show inactive forms in the Data Source form dropdown
* Tweak: If a View is connected to a form that is in the trash or does not exist, an error message is now shown
* Tweak: Don't show "Lost in space?" message when searching existing Views
* Added: New Russian translation - thank you, [George Kovalev](https://www.transifex.com/user/profile/gkovaleff/)!
    - Updated: Spanish translation (thanks [@matrixmercury](https://www.transifex.com/user/profile/matrixmercury/))

__Developer Notes:__

* Added: `field-approval.css` CSS file. [Learn how to override the design here](https://docs.gravitykit.com/article/388-front-end-approval-css).
* Modified: Removed the bottom border on the "No Results" text (`.gv-no-results` CSS selector)
* Fixed: Deprecated `get_bloginfo()` usage

= 1.18.1 on November 3, 2016 =

* Updated: 100% Chinese translation—thank you [Michael Edi](https://www.transifex.com/user/profile/michaeledi/)!
* Fixed: Entry approval not working when using [custom entry slugs](https://docs.gravitykit.com/article/57-customizing-urls)
* Fixed: `Undefined index: is_active` warning is shown when editing entries with User Registration Addon active
* Fixed: Strip extra whitespace in Entry Note field templates

= 1.18 on October 11, 2016 =

* Updated minimum requirements: WordPress 3.5, Gravity Forms 1.9.14
* Modified: Entries that are unapproved (not approved or disapproved) are shown as yellow circles
* Added: Shortcut to create a View for an existing form
* Added: Entry Note emails now have a message "This note was sent from {url}" to provide context for the note recipient
* Fixed: Edit Entry did not save other field values when Post fields were in the Edit Entry form
* Fixed: When using "Start Fresh" View presets, form fields were not being added to the "Add Field" field picker
* Fixed: Hidden visible inputs were showing in the "Add Field" picker (for example, the "Middle Name" input was hidden in the Name field, but showing as an option)
* Fixed: Fatal error when editing Post Content and Post Image fields
* Fixed: Lightbox images not loading
* Fixed: Lightbox loading indicator displaying below the overlay
* Fixed: "New form created" message was not shown when saving a draft using a "Start Fresh" View preset
* Gravity Forms User Registration Addon changes:
    * Gravity Forms User Registration 2.0 is no longer supported
    * Fixed Processing "Update User" feeds
    * Fixed: Inactive User Registration feeds were being processed
    * Fixed: User Registration "Update User" feeds were being processed, even if the Update Conditions weren't met
    * Fixed: Unable to use `gravityview/edit_entry/user_registration/trigger_update` filter
* Fixed: Prevent negative entry counts when approving and disapproving entries
* Fixed: PHP notice when WooCommerce Memberships is active
* Tweak: Entry Note emails now have paragraphs automatically added to them
* Tweak: When the global "Show Support Port" setting is "Hide", always hide; if set to "Show", respect each user's Support Port display preference
* Updated: Complete German translation—thank you [hubert123456](https://www.transifex.com/user/profile/hubert123456/)!

__Developer Notes__

* Migrated `is_approved` entry meta values; statuses are now managed by the `GravityView_Entry_Approval_Status` class
    - "Approved" => `1`, use `GravityView_Entry_Approval_Status::APPROVED` constant
    - "0" => `2`, use `GravityView_Entry_Approval_Status::DISAPPROVED` constant
    - Use `$new_value = GravityView_Entry_Approval_Status::maybe_convert_status( $old_value )` to reliably translate meta values
* Added: `GVCommon::get_entry_id()` method to get the entry ID from a slug or ID
* Added: `gravityview_go_back_url` filter to modify the link URL used for the single entry back-link in `gravityview_back_link()` function
* Added: `gravityview/field/notes/wpautop_email` filter to disable `wpautop()` on Entry Note emails
* Added: `$email_footer` to the `gravityview/field/notes/email_content` filter content
* Modified: `note-add-note.php` template: added `current-url` hidden field
* Modified: `list-single.php` template file: added `.gv-grid-col-1-3` CSS class to the `.gv-list-view-content-image` container
* Fixed: Mask the Entry ID in the link to lightbox files

= 1.17.4 on September 7, 2016 =

* Added: Support for editing [Gravity Perks Unique ID](https://gravitywiz.com/documentation/gp-unique-id/) fields
* Fixed: Issue searching and sorting fields with multiple inputs (like names)
* Fixed: Restore Gravity Forms Quiz Addon details in the field picker

__Developer Notes__

* Added: `gravityview_get_directory_widgets()`, `gravityview_set_directory_widgets()` wrapper functions to get and set View widget configurations
* Added: Second `$apply_filter` parameter to `GVCommon::get_directory_fields()` function to set whether or not to apply the `gravityview/configuration/fields` filter

= 1.17.3 on August 31, 2016 =

* Added: Search Bar support for Gravity Forms Survey fields: filter by survey responses
* Added: Search Bar support for Gravity Flow: search entries by the current Step, Step Status, or Workflow Status
* Added: `[gvlogic]` and other shortcodes now can be used inside Email field settings content
* Added: Support for embedding Views in the front page of a site; the [GravityView - Allow Front Page Views plugin](https://github.com/gravityview/gravityview-front-page-views) is no longer required
* Tweak: In Edit View, holding down the option (or alt) key while switching forms allows you to change forms without resetting field configurations - this is useful if you want to switch between duplicate forms
* Fixed: Restored correct Gravity Flow status and workflow values
* Fixed: Conflict when editing an entry in Gravity Flow
* Fixed: Tooltip title text of the field and widget "gear" icon
* Changed the plugin author from "Katz Web Services, Inc." to "GravityView" - it seemed like it was time!

__Developer Notes__

* Modified: `gravityview_get_forms()` function and `GVCommon::get_forms()` method to be compatible with `GFAPI::get_forms()`. Now accepts `$active` and `$trash` arguments, as well as returning all form data (not just `id` and `title` keys)
* Modified: `template/fields/post_image.php` file to use `gravityview_get_link()` to generate the anchor link
* Modified: `rel="noopener noreferrer"` now added to all links generated using `gravityview_get_link()` with `target="_blank"`. This fixes a generic security issue (not specific to GravityView) when displaying links to submitted websites and "Open link in new window" is checked - [read more about it here](https://dev.to/ben/the-targetblank-vulnerability-by-example)
* Modified: Don't convert underscores to periods if not numeric in `GravityView_Widget_Search::prepare_field_filter()` - this fixes searching entry meta
* Modified: Added third `gravityview_search_field_label` parameter: `$field` - it's the field configuration array passed by the Search Bar
* Modified: HTML tags are now stripped from Email field body and subject content
* Modified: Moved `GravityView_Admin_View_Item`, `GravityView_Admin_View_Field`, and `GravityView_Admin_View_Widget` to their own files
* Added: Deprecation notices for methods that haven't been used since Version 1.2!

= 1.17.2 on August 9, 2016 =

* Fixed: "Start Fresh" fails when there are no pre-existing forms in Gravity Forms
* Fixed: Edit Entry not saving values for fields that were initially hidden
* Added: Support for embedding Views in Ultimate Member profile tabs
* Fixed: File Upload fields potentially displaying PHP warnings
* Fixed: Check plugin and theme existence before loading hooks
* Fixed: "Hide empty fields" not working when "Make Phone Number Clickable" is checked for Phone fields
* Fixed: Potential PHP warning when adding Password fields in Edit View
* Fixed: Dutch (Netherlands) `nl_NL` translation file fixed
* Fixed: Divi theme shortcode buttons and modal form added to Edit View screen
* Fixed: Possible for Approve Entries checkbox to use the wrong Form ID
* Fixed: Search issues with special characters
    - Searches that contained ampersands `&` were not working
    - Searches containing plus signs `+` were not working
    - The "Select" Search Bar input type would not show the active search if search term contained an `&`
* Fixed: Multisite issue: when Users are logged-in but not added to any sites, they aren't able to see View content
* Fixed: Never show GravityView Toolbar menu to users who aren't able to edit Views, Forms, or Entries
* Fixed: Allow passing `post_id` in `[gravityview]` shortcode
* Tweak: Use system fonts instead of Open Sans in the admin
* Modified: The default setting for "No-Conflict Mode" is now "On". GravityView _should look good_ on your site!
* Updated translations (thank you!)
    - Turkish translation by Süha Karalar
    - Chinese translation by Michael Edi

__Developer Notes:__

* Added: `gravityview_view_saved` action, triggered after a View has been saved in the admin
* Modified: Changed the Phone field template to use `gravityview_get_link()` to generate the anchor tag
* Added: `gravityview/common/get_entry_id_from_slug/form_id` filter to modify the form ID used to generate entry slugs, in order to avoid hash collisions with data from other forms

= 1.17.1 on June 27 =
* Fixed: Entry approval with Gravity Forms 2.0
    * Added: Approved/Disapproved filters to Gravity Forms "Entries" page
    * Fixed: Bulk Approve/Disapprove
    * Fixed: Approve column and Bulk Actions not visible on Gravity Forms Entries page
    * Tweak: Improved speed of approving/disapproving entries
* Fixed: "Reply To" reference fixed in `GVCommon::send_email()` function
* Added: Improved logging for creation of Custom Slug hash ids
* Translations updated:
    - Updated Chinese translation by [@michaeledi](https://www.transifex.com/user/profile/michaeledi/)
    - Updated Persian translation by [@azadmojtaba](https://www.transifex.com/user/profile/azadmojtaba/)

= 1.17 on June 14 =

* Fully compatible with Gravity Forms 2.0
* Added: Entry Notes field
    - Add and delete Entry Notes from the frontend
    - Allows users to email Notes when they are added
    - Display notes to logged-out users
    - New [user capabilities](https://docs.gravitykit.com/article/311-gravityview-capabilities) to limit access (`gravityview_add_entry_notes`, `gravityview_view_entry_notes`, `gravityview_delete_entry_notes`, `gravityview_email_entry_notes`)
* Added: Merge Tag modifiers - now set a maximum length of content, and automatically add paragraphs to Merge Tags. [Read how to use the new Merge Tag modifiers](https://docs.gravitykit.com/article/350-merge-tag-modifiers).
    - `:maxwords:{number}` - Limit output to a set number of words
    - `:wpautop` - Automatically add line breaks and paragraphs to content
    - `:timestamp` - Convert dates into timestamp values
* Modified: Major changes to the Search Bar design
* Added: Field setting to display the input value, label, or check mark, depending on field type. Currently supported: Checkbox, Radio, Drop Down fields.
* Added: RTL ("right to left") language support in default and List template styles (Added: `gv-default-styles-rtl.css` and `list-view-rtl.css` stylesheets)
* Added: Option to make Phone numbers click-to-call
* Added: GravityView parent menu to Toolbar; now you can edit the form connected to a View directly from the View
    * Changed: Don't show Edit View in the Admin Bar; it's now under the GravityView parent menu
    * Fixed: Don't remove Edit Post/Page admin bar menu item
* Added: Support for [Gravity Flow](https://gravityflow.io) "Workflow Step" and Workflow "Final Status" fields
* Added: Support for Password fields. You probably shouldn't display them (in most cases!) but now you *can*
* Modified: When deleting/trashing entries with GravityView, the connected posts created by Gravity Forms will now also be deleted/trashed
* Edit Entry improvements
    * Added: Edit Entry now fully supports [Gravity Forms Content Templates](https://www.gravityhelp.com/documentation/article/create-content-template/)
    * Fixed: Edit Entry didn't pre-populate List inputs if they were part of a Post Custom Field field type
    * Fixed: Updating Post Image fields in Edit Entry when the field is not set to "Featured Image" in Gravity Forms
    * Fixed: "Rank" and "Ratings" Survey Field types not being displayed properly in Edit Entry
    * Fixed: Signature field not displaying existing signatures in Edit Entry
    * Fixed: Post Category fields will now update to show the Post's current categories
    * Fixed: Allow multiple Post Category fields in Edit Entry
    * Fixed: PHP warning caused when a form had "Anti-spam honeypot" enabled
* Fixed: When inserting a GravityView shortcode using the "Add View" button, the form would flow over the window
* Fixed: [Church Themes](https://churchthemes.com) theme compatibility
* Fixed: Inactive and expired licenses were being shown the wrong error message
* Fixed: Moving domains would prevent GravityView from updating
* Fixed: When using the User Opt-in field together with the View setting "Show Only Approved Entries", entries weren't showing
* Fixed: If a label is set for Search Bar "Link" fields, use the label. Otherwise, "Show only:" will be used
* Fixed: Showing the first column of a List field was displaying all the field's columns
* Translations: New Persian translation by [@azadmojtaba](https://www.transifex.com/user/profile/azadmojtaba/) (thank you!)

__Developer Notes__

* Templates changed:
    * `list-single.php` and `list-body.php`: changed `#gv_list_{entry_id}` to `#gv_list_{entry slug}`. If using custom entry slugs, the ID attribute will change. Otherwise, no change.
    * `list-body.php`: Removed `id` attribute from entry title `<h3>`
* Added: Override GravityView CSS files by copying them to a template's `/gravityview/css/` sub-directory
* Added: `gravityview_css_url()` function to check for overriding CSS files in templates
* Added: `gravityview_use_legacy_search_style` filter; return `true` to use previous Search Bar stylesheet
* Major CSS changes for the Search Bar.
    - Search inputs `<div>`s now have additional CSS classes based on the input type: `.gv-search-field-{input_type}` where `{input_type}` is:
    `search_all` (search everything text box), `link`, `date`, `checkbox` (list of checkboxes), `single_checkbox`, `text`, `radio`, `select`,
    `multiselect`, `date_range`, `entry_id`, `entry_date`
    - Added `gv-search-date-range` CSS class to containers that have date ranges
    - Moved `gv-search-box-links` CSS class from the `<p>` to the `<div>` container
    - Fixed: `<label>` `for` attribute was missing quotes
* Added:
    - `gravityview/edit_entry/form_fields` filter to modify the fields displayed in Edit Entry form
    - `gravityview/edit_entry/field_value_{field_type}` filter to change the value of an Edit Entry field for a specific field type
    - `gravityview/edit-entry/render/before` action, triggered before the Edit Entry form is rendered
    - `gravityview/edit-entry/render/after` action, triggered after the Edit Entry form is rendered
* Fixed: PHP Warning for certain hosting `open_basedir` configurations
* Added: `gravityview/delete-entry/delete-connected-post` Filter to modify behavior when entry is deleted. Return false to prevent posts from being deleted or trashed when connected entries are deleted or trashed. See `gravityview/delete-entry/mode` filter to modify the default behavior, which is "delete".
* Added: `gravityview/edit_entry/post_content/append_categories` filter to modify whether post categories should be added to or replaced?
* Added: `gravityview/common/get_form_fields` filter to modify fields used in the "Add Field" selector, View "Filters" dropdowns, and Search Bar
* Added: `gravityview/search/searchable_fields` filter to modify fields used in the Search Bar field dropdown
* Added: `GVCommon::send_email()`, a public alias of `GFCommon::send_email()`
* Added: `GravityView_Field_Notes` class, with lots of filters to modify output
* Added: `$field_value` parameter to `gravityview_get_field_label()` function and `GVCommon::get_field_label()` method
* Added: `$force` parameter to `GravityView_Plugin::frontend_actions()` to force including files
* Modified: Added second parameter `$entry` to `gravityview/delete-entry/trashed` and `gravityview/delete-entry/deleted` actions
* Fixed: An image with no `src` output a broken HTML `<img>` tag

= 1.16.5.1 on April 7 =

* Fixed: Edit Entry links didn't work

= 1.16.5 on April 6 =

* Fixed: Search Bar inputs not displaying for Number fields
* Fixed: Compatibility issue with [ACF](https://wordpress.org/plugins/advanced-custom-fields/) plugin when saving a View
* Fixed (for real this time): Survey field values weren't displaying in Edit Entry
* Tweak: Made it clearer when editing a View that GravityView is processing in the background
* Added: Chinese translation (thanks, Edi Weigh!)
* Updated: German translation (thanks, [@akwdigital](https://www.transifex.com/user/profile/akwdigital/)!)

__Developer Notes__

* Added: `gravityview/fields/custom/decode_shortcodes` filter to determine whether to process shortcodes inside Merge Tags in Custom Content fields. Off by default, for security reasons.
* Fixed: Potential fatal errors when activating GravityView if Gravity Forms isn't active
* Updated: Gamajo Template Loader to Version 1.2
* Verified compatibility with WordPress 4.5

= 1.16.4.1 on March 23 =
* Fixed: Major display issue caused by output buffering introduced in 1.16.4. Sorry!

= 1.16.4 on March 21 =
* Fixed: `[gravityview]` shortcodes sometimes not rendering inside page builder shortcodes
* Fixed: Individual date inputs (Day, Month, Year) always would show full date.
* Fixed: Quiz and Poll fields weren't displaying properly
* Fixed: Survey field CSS styles weren't enqueued properly when viewing survey results
* Fixed: Survey field values weren't displaying in Edit Entry. We hope you "likert" this update a lot ;-)
* Added: Option to set the search mode ("any" or "all") on the GravityView Search WordPress widget.
* Added: Option to show/hide "Show Answer Explanation" for Gravity Forms Quiz Addon fields
* Tweak: Don't show GravityView Approve Entry column in Gravity Forms Entries table if there are no entries
* Updated: Turkish translation. Thanks, [@suhakaralar](https://www.transifex.com/accounts/profile/suhakaralar/)!
* Tested and works with [Gravity Forms 2.0 Beta 1](https://www.gravityforms.com/gravity-forms-v2-0-beta-1-released/)

__Developer Notes:__

* Tweak: Updated `templates/fields/date.php` template to use new `GravityView_Field_Date::date_display()` method.
* Added `gv-widgets-no-results` and `gv-container-no-results` classes to the widget and View container `<div>`s. This will make it easier to hide empty View content and/or Widgets.
* Added: New action hooks when entry is deleted (`gravityview/delete-entry/deleted`) or trashed (`gravityview/delete-entry/trashed`).
* Added: Use the hook `gravityview/search/method` to change the default search method from `GET` to `POST` (hiding the search filters from the View url)
* Added: `gravityview/extension/search/select_default` filter to modify default value for Drop Down and Multiselect Search Bar fields.
* Added: `gravityview_get_input_id_from_id()` helper function to get the Input ID from a Field ID.

= 1.16.3 on February 28 =

* Fixed: Date range search not working
* Fixed: Display fields with calculation enabled on the Edit Entry view
* Fixed: Large images in a gallery not resizing (when using [.gv-gallery](https://docs.gravitykit.com/article/247-create-a-gallery))
* Tweak: Start and end date in search are included in the results

__Developer Notes:__

* Added: `gravityview/approve_entries/bulk_actions` filter to modify items displayed in the Gravity Forms Entries "Bulk action" dropdown, in the "GravityView" `<optgroup>`
* Added: `gravityview/edit_entry/button_labels` filter to modify the Edit Entry view buttons labels (defaults: `Cancel` and `Update`)
* Added: `gravityview/approve_entries/add-note` filter to modify whether to add a note when the entry has been approved or disapproved (default: `true`)
* Fixed: Removed deprecated `get_currentuserinfo()` function usage

= 1.16.2.2 on February 17 =

* This fixes Edit Entry issues introduced by 1.16.2.1. If you are running 1.16.2.1, please update. Sorry for the inconvenience!

= 1.16.2.1 on February 16 =

* Fixed: Edit Entry calculation fields not being able to calculate values when the required fields weren't included in Edit Entry layout
* Fixed: Prevent Section fields from being searchable
* Fixed: Setting User Registration 3.0 "create" vs "update" feed type

= 1.16.2 on February 15 =

* Added: Support for Post Image field on the Edit Entry screen
* Added: Now use any Merge Tags as `[gravityview]` parameters
* Fixed: Support for User Registration Addon Version 3
* Fixed: Support for rich text editor for Post Body fields
* Fixed: Admin-only fields may get overwritten when fields aren't visible during entry edit by user (non-admin)
* Fixed: Address fields displayed hidden inputs
* Fixed: Merge Tag dropdown list can be too wide when field names are long
* Fixed: When sorting, recent entries disappeared from results
* Fixed: Searches that included apostrophes or ampersands returned no results
* Fixed: Zero values not set in fields while in Edit Entry
* Fixed: Re-calculate fields where calculation is enabled after entry is updated
* Fixed: Warning message when Number fields not included in custom Edit Entry configurations
* Translation updates:
    - Bengali - thank you [@tareqhi](https://www.transifex.com/accounts/profile/tareqhi/) for 100% translation!
    - Turkish by [@dbalage](https://www.transifex.com/accounts/profile/dbalage/)


__Developer Notes:__

* Reminder: <strong>GravityView will soon require PHP 5.3</strong>
* Added: `gravityview/widgets/container_css_class` filter to modify widget container `<div>` CSS class
    - Added `gv-widgets-{zone}` class to wrapper (`{zone}` will be either `header` or `footer`)
* Fixed: Conflict with some plugins when `?action=delete` is processed in the Admin ([#624](https://github.com/gravityview/GravityView/issues/624), reported by [dcavins](https://github.com/dcavins))
* Fixed: Removed `icon` CSS class name from the table sorting icon links. Now just `gv-icon` instead of `icon gv-icon`.
* Fixed: "Clear" search link now set to `display: inline-block` instead of `display: block`
* Added: `gravityview/common/get_entry/check_entry_display` filter to disable validating whether to show entries or not against View filters
* Fixed: `GravityView_API::replace_variables` no longer requires `$form` and `$entry` arguments

= 1.16.1 on January 21 =

* Fixed: GravityView prevented Gravity Forms translations from loading
* Fixed: Field Width setting was visible in Edit Entry
* Fixed: Don't display embedded Gravity Forms forms when editing an entry in GravityView

__Developer Notes:__

* Added: `gravityview_excerpt_more` filter. Modify the "Read more" link used when "Maximum Words" setting is enabled and the output is truncated.
    * Removed: `excerpt_more` filter on `textarea.php` - many themes use permalink values to generate links.

= 1.16 on January 14 =
* Happy New Year! We have big things planned for GravityView in 2016, including a new View Builder. Stay tuned :-)
* Added: Merge Tags. [See all GravityView Merge Tags](https://docs.gravitykit.com/article/76-merge-tags)
    * `{date_created}` The date an entry was created. [Read how to use it here](https://docs.gravitykit.com/article/331-date-created-merge-tag).
    * `{payment_date}` The date the payment was received. Formatted using [the same modifiers](https://docs.gravitykit.com/article/331-date-created-merge-tag) as `{date_created}`
    * `{payment_status}` The current payment status of the entry (ie "Processing", "Pending", "Active", "Expired", "Failed", "Cancelled", "Approved", "Reversed", "Refunded", "Voided")
    * `{payment_method}` The way the entry was paid for (ie "Credit Card", "PayPal", etc.)
    * `{payment_amount}` The payment amount, formatted as the currency (ie `$75.25`). Use `{payment_amount:raw}` for the un-formatted number (ie `75.25`)
    * `{currency}` The currency with which the entry was submitted (ie "USD", "EUR")
    * `{is_fulfilled}` Whether the order has been fulfilled. Displays "Not Fulfilled" or "Fulfilled"
    * `{transaction_id}` the ID of the transaction returned by the payment gateway
    * `{transaction_type}` Indicates the transaction type of the entry/order. "Single Payment" or "Subscription".
* Fixed: Custom merge tags not being replaced properly by GravityView
* Fixed: Connected form links were not visible in the Data Source metabox
* Fixed: Inaccurate "Key missing" error shown when license key is invalid
* Fixed: Search Bar could show "undefined" search fields when security key has expired. Now, a helpful message will appear.
* Tweak: Only show Add View button to users who are able to publish Views
* Tweak: Reduce the number of database calls by fetching forms differently
* Tweak: Only show license key notices to users who have capability to edit settings, and only on GravityView pages
* Tweak: Improved load time of Views screen in the admin
* Tweak: Make sure entry belongs to correct form before displaying
* Tweak: Removed need for one database call per displayed entry
* Translations, thanks to:
    - Brazilian Portuguese by [@marlosvinicius](https://www.transifex.com/accounts/profile/marlosvinicius.info/)
    - Mexican Spanish by [@janolima](https://www.transifex.com/accounts/profile/janolima/)

__Developer Notes:__

* New: Added `get_content()` method to some `GravityView_Fields` subclasses. We plan on moving this to the parent class soon. This allows us to not use `/templates/fields/` files for every field type.
* New: `GVCommon::format_date()` function formats entry and payment dates in more ways than `GFCommon::format_date`
* New: `gravityview_get_terms_choices()` function generates array of categories ready to be added to Gravity Forms $choices array
* New: `GVCommon::has_product_field()` method to check whether a form has product fields
* New: Added `add_filter( 'gform_is_encrypted_field', '__return_false' );` before fetching entries
* Added: `gv-container-{view id}` CSS class to `gv_container_class()` function output. This will be added to View container `<div>`s
* Added: `$group` parameter to `GravityView_Fields::get_all()` to get all fields in a specified group
* Added: `gravityview_field_entry_value_{field_type}_pre_link` filter to modify field values before "Show As Link" setting is applied
* Added: Second parameter `$echo` (boolean) to `gv_container_class()`
* Added: Use the `$is_sortable` `GravityView_Field` variable to define whether a field is sortable. Overrides using the  `gravityview/sortable/field_blacklist` filter.
* Fixed: `gv_container_class()` didn't return value
* Fixed: Don't add link to empty field value
* Fixed: Strip extra whitespace in `gravityview_sanitize_html_class()`
* Fixed: Don't output widget structural HTML if there are no configured widgets
* Fixed: Empty HTML `<h4>` label container output in List layout, even when "Show Label" was unchecked
* Fixed: Fetching the current entry can improperly return an empty array when using `GravityView_View->getCurrentEntry()` in DataTables extension
* Fixed: `gravityview/sortable/formfield_{form}_{field_id}` filter [detailed here](https://docs.gravitykit.com/article/231-how-to-disable-the-sorting-control-on-one-table-column)
* Fixed: `gravityview/sortable/field_blacklist` filter docBlock fixed
* Tweak: Set `max-width: 50%` for `div.gv-list-view-content-image`
* Tweak: Moved `gv_selected()` to `helper-functions.php` from `class-api.php`

= 1.15.2 on December 3 =

* Fixed: Approval column not being added properly on the Form Entries screen for Gravity Forms 1.9.14.18+
* Fixed: Select, multi-select, radio, checkbox, and post category field types should use exact match search
* Fixed: Cannot delete entry notes from Gravity Forms Entry screen
* Fixed: Date Range search field label not working
* Fixed: Date Range searches did not include the "End Date" day
* Fixed: Support Port docs not working on HTTPS sites
* Fixed: When deleting an entry, only show "Entry Deleted" message for the deleted entry's View
* Fixed: "Open link in a new tab or window?" setting for Paragraph Text fields
* Fixed: Custom Labels not being used as field label in the View Configuration screen
    * Tweak: Custom Labels will be used as the field label, even when the "Show Label" checkbox isn't checked
* Tweak: Show available plugin updates, even when license is expired
* Tweak: Improve spacing of the Approval column on the Entries screen
* Tweak: Added support for new accessibility labels added in WordPress 4.4

__Developer Notes:__

* Fixed: Make `gravityview/fields/fileupload/link_atts` filter available when not using lightbox with File Uploads field
* Renamed files:
    - `includes/fields/class.field.php` => `includes/fields/class-gravityview-field.php`
    - `includes/class-logging.php` => `includes/class-gravityview-logging.php`
    - `includes/class-image.php` => `includes/class-gravityview-image.php`
    - `includes/class-migrate.php` => `includes/class-gravityview-migrate.php`
    - `includes/class-change-entry-creator.php` => `includes/class-gravityview-change-entry-creator.php`
* New: `gravityview/delete-entry/verify_nonce` Override Delete Entry nonce validation. Return true to declare nonce valid.
* New: `gravityview/entry_notes/add_note` filter to modify GravityView note properties before being added
* New: `gravityview_post_type_supports` filter to modify `gravityview` post type support values
* New: `gravityview_publicly_queryable` filter to modify whether Views be accessible using `example.com/?post_type=gravityview`. Default: Whether the current user has `read_private_gravityviews` capability (Editor or Administrator by default)

= 1.15.1 on October 27 =
* New: Use `{get}` Merge Tags as `[gravityview]` attributes
* Fixed: Edit Entry and Delete Entry links weren't working in DataTables
* Fixed: Some Gravity Forms Merge Tags weren't working, like `{embed_post:post_title}`
* Fixed: Display Checkbox and Radio field labels in the Search Bar
	* New: If you prefer how the searches looked before the labels were visible, you can set the "Label" for the search field to a blank space. That will hide the label.
	* Removed extra whitespace from search field `<label>`s
* Fixed: Update the required Gravity Forms version to 1.9.9.10
* Fixed: Section fields should not be affected by "Hide empty fields" View setting
* Fixed: Add ability to check post custom fields for `[gravityview]` shortcode. This fixes issues with some themes and page builder plugins.
* Fixed: Return type wasn't boolean for `has_gravityview_shortcode()` function
* Tweak: Improve notifications logic
	* Only show notices to users with appropriate capabilities
	* Allow dismissing all notices
	* Clear dismissed notices when activating the plugin
	* Fixed showing notice to enter license key
* Tweak: Added previously-supported `{created_by:roles}` Merge Tag to available tags dropdown
* Tweak: Allow overriding `gravityview_sanitize_html_class()` function
* Tweak: Make `GravityView_Merge_Tags::replace_get_variables()` method public
* Tweak: Rename `GravityView_Merge_Tags::_gform_replace_merge_tags()` method `GravityView_Merge_Tags::replace_gv_merge_tags()` for clarity

= 1.15 on October 15 =
* Added: `{get}` Merge Tag that allows passing data via URL to be safely displayed in Merge Tags. [Learn how this works](https://docs.gravitykit.com/article/314-the-get-merge-tag).
	- Example: When adding `?first-name=Floaty` to a URL, the Custom Content `My name is {get:first-name}` would be replaced with `My name is Floaty`
* Added: GravityView Capabilities: restrict access to GravityView functionality to certain users and roles. [Learn more](https://docs.gravitykit.com/article/311-gravityview-capabilities).
	- Fixed: Users without the ability to create Gravity Forms forms are able to create a new form via "Start Fresh"
	- Only add the Approve Entries column if user has the `gravityview_moderate_entries` capability (defaults to Editor role or higher)
	- Fixed: Contributors now have access to the GravityView "Getting Started" screen
* Added: `[gv_entry_link]` shortcode to link directly to an entry. [Learn more](https://docs.gravitykit.com/article/287-edit-entry-and-delete-entry-shortcodes).
	- Existing `[gv_delete_entry_link]` and `[gv_edit_entry_link]` shortcodes will continue to work
* Added: Ability to filter View by form in the Admin. [Learn more](https://docs.gravitykit.com/article/313-the-views-list-on-the-dashboard).
* Added: Option to delete GravityView data when the plugin is uninstalled, then deleted. [Learn more](https://docs.gravitykit.com/article/312-how-to-delete-the-gravityview-data-when-the-plugin-is-uninstalled).
* Added: New support "Beacon" to easily search documentation and ask support questions
* Added: Clear search button to the Search Widget (WP widget)
* Fixed: `number_format()` PHP warning on blank Number fields
* Fixed: `{created_by}` merge tags weren't being escaped using `esc_html()`
* Fixed: Checkmark icons weren't always available when displaying checkbox input field
* Fixed: When "Shorten Link Display" was enabled for Website fields, "Link Text" wasn't respected
* Fixed: Only process "Create" Gravity Forms User Registration Addon feeds, by default the user role and the user display name format persist
* Fixed: Error with List field  `Call to undefined method GF_Field::get_input_type()`
* Fixed: BuddyPress/bbPress `bbp_setup_current_user()` warning
* Fixed: `gravityview_is_admin_page()` wasn't recognizing the Settings page as a GravityView admin page
* Fixed: Custom Content Widgets didn't replace Merge Tags
* Fixed: PHP Warnings
* Fixed: WordPress Multisite fatal error when Gravity Forms not Network Activated
* Tweak: Don't show Data Source column in Views screen to users who don't have permissions to see any of the data anyway
* Tweak: Entry notes are now created using `GravityView_Entry_Notes` class
* Tweak: Improved automated code testing
* Tweak: Added `gravityview/support_port/display` filter to enable/disable displaying Support Port
* Tweak: Added `gravityview/support_port/show_profile_setting` filter to disable adding the Support Port setting on User Profile pages
* Tweak: Removed `gravityview/admin/display_live_chat` filter
* Tweak: Removed `gravityview_settings_capability` filter
* Tweak: Escape form name in dropdowns

= 1.14.2 & 1.14.3 on September 17 =
* Fixed: Issue affecting Gravity Forms User Registration Addon. Passwords were being reset when an user edited their own entry.

= 1.14.1 on September 16 =
* Fixed: Error with older versions of Maps Premium View

= 1.14 on September 16 =
* Added: Search Bar now supports custom label text
* Added: Show the value of a single column of a "Multiple Columns" List field
* Added: Sorting by time now works. Why is this "Added" and not "Fixed"? Because Gravity Forms doesn't natively support sorting by time!
* Added: Display the roles of the entry creator by using `{created_by:roles}` Merge Tag
* Fixed: Field containers were being rendered even when empty
* Fixed: Widgets were not being displayed when using page builders and themes that pre-process shortcodes
* Fixed: Don't show "Width %" setting when in Single Entry configuration
* Fixed: Error in extension class that assumes GravityView is active
* Fixed: Add check for `{all_fields_display_empty}` Gravity Forms merge tag
* Fixed: Hide metabox until View Data Source is configured
* Fixed: Search Bar "Link" input type wasn't highlighting properly based on the value of the filter
* Fixed: Improved speed of getting users for Search Bar and GravityView Search Widgets with "Submitted by" fields, and in the Edit Entry screen (the Change Entry Creator dropdown)
* Fixed: Conflict with other icon fonts in the Dashboard
* Fixed: Allow HTML in Source URL "Link Text" field setting
* Fixed: Gravity Forms User Registration Addon conflicts
	- When editing an entry, an user's roles and display name were reset to the Addon's feed configuration settings
	- Users receive "Password Updated" emails in WordPress 4.3+, even if the password wasn't changed
* Fixed: Prevent sorting by List fields, which aren't sortable due to their data storage method
* Tweak: Support for plugin banner images in the plugin changelog screen
* Tweak: Updated default Search Bar configuration to be a single input with "Search Everything"
* Tweak: Sort user dropdown by display name instead of username
* Tweak: Reduce size of AJAX responses
* Tweak: Add "Template" column to the All Views list table - now you can better see what template is being used
* Tweak: Remove redundant close icon for field and widget settings
* Tweak: When adding notes via GravityView, set the note type to `gravityview` to allow for better searchability
* Added: Automated code testing
* Updated: Bengali translation by [@tareqhi](https://www.transifex.com/accounts/profile/tareqhi/). Thank you!

= 1.13.1 on August 26 =
* Fixed: Potential XSS security issue. **Please update.**
* Fixed: The cache was not being reset properly for entry changes, including:
	- Starring/unstarring
	- Moving to/from the trash
	- Changing entry owner
	- Being marked as spam
* Fixed: Delete entry URL not properly passing some parameters (only affecting pages with multiple `[gravityview]` shortcodes)
* Added: `gravityview/delete-entry/mode` filter. When returning "trash", "Delete Entry" moves entries to the trash instead of permanently deleting them.
* Added: `gravityview/admin/display_live_chat` filter to disable live chat widget
* Added: `gravityview/delete-entry/message` filter to modify the "Entry Deleted" message content
* Tweak: Improved license activation error handling by linking to relevant account functions
* Tweak: Added settings link to plugin page actions
* Tweak: Improved code documentation
* Updated Translations:
	- Bengali translation by [@tareqhi](https://www.transifex.com/accounts/profile/tareqhi/)
	- Turkish translation by [@suhakaralar](https://www.transifex.com/accounts/profile/suhakaralar/)
* New: Released a new [GravityView Codex](http://codex.gravitykit.com) for developers

= 1.13 on August 20 =
* Fixed: Wildcard search broken for Gravity Forms 1.9.12+
* Fixed: Edit Entry validation messages not displaying for Gravity Forms 1.9.12+
* Added: Number field settings
	- Format number: Display numbers with thousands separators
	- Decimals: Precision of the number of decimal places. Leave blank to use existing precision.
* Added: `detail` parameter to the `[gravityview]` shortcode. [Learn more](https://docs.gravitykit.com/article/73-using-the-shortcode#detail-parameter)
* Added: `context` parameter to the `[gvlogic]` shortcode to show/hide content based on current mode (Multiple Entries, Single Entry, Edit Entry). [Learn more](https://docs.gravitykit.com/article/252-gvlogic-shortcode#context)
* Added: Allow to override the entry saved value by the dynamic populated value on the Edit Entry view using the `gravityview/edit_entry/pre_populate/override` filter
* Added: "Edit View" link in the Toolbar when on an embedded View screen
* Added: `gravityview_is_hierarchical` filter to enable defining a Parent View
* Added: `gravityview/merge_tags/do_replace_variables` filter to enable/disable replace_variables behavior
* Added: `gravityview/edit_entry/verify_nonce` filter to override nonce validation in Edit Entry
* Added: `gravityview_strip_whitespace()` function to strip new lines, tabs, and multiple spaces and replace with single spaces
* Added: `gravityview_ob_include()` function to get the contents of a file using combination of `include()` and `ob_start()`
* Fixed: Edit Entry link not showing for non-admins when using the DataTables template
* Fixed: Cache wasn't being used for `get_entries()`
* Fixed: Extension class wasn't properly checking requirements
* Fixed: Issue with some themes adding paragraphs to Javascript tags in the Edit Entry screen
* Fixed: Duplicated information in the debugging logs
* Updated: "Single Entry Title" and "Back Link Label" settings now support shortcodes, allowing for you to use [`[gvlogic]`](https://docs.gravitykit.com/article/252-gvlogic-shortcode)
* Updated: German and Portuguese translations

= 1.12 on August 5 =
* Fixed: Conflicts with Advanced Filter extension when using the Recent Entries widget
* Fixed: Sorting icons were being added to List template fields when embedded on the same page as Table templates
* Fixed: Empty Product fields would show a string (", Qty: , Price:") instead of being empty. This prevented "Hide empty fields" from working
* Fixed: When searching on the Entry Created date, the date used GMT, not blog timezone
* Fixed: Issue accessing settings page on Multisite
* Fixed: Don't show View post types if GravityView isn't valid
* Fixed: Don't redirect to the List of Changes screen if you've already seen the screen for the current version
* Fixed: When checking license status, the plugin can now fix PHP warnings caused by other plugins that messed up the requests
* Fixed: In Multisite, only show notices when it makes sense to
* Added: `gravityview/common/sortable_fields` filter to override which fields are sortable
* Tweak: Extension class added ability to check for required minimum PHP versions
* Tweak: Made the `GravityView_Plugin::$theInstance` private and renamed it to `GravityView_Plugin::$instance`. If you're a developer using this, please use `GravityView_Plugin::getInstance()` instead.
* Updated: French translation

= 1.11.2 on July 22 =
* Fixed: Bug when comparing empty values with `[gvlogic]`
* Fixed: Remove extra whitespace when comparing values using `[gvlogic]`
* Modified: Allow Avada theme Javascript in "No-Conflict Mode"
* Updated: French translation

= 1.11.1 on July 20 =
* Added: New filter hook to customise the cancel Edit Entry link: `gravityview/edit_entry/cancel_link`
* Fixed: Extension translations
* Fixed: Dropdown inputs with long field names could overflow field and widget settings
* Modified: Allow Genesis Framework CSS and Javascript in "No-Conflict Mode"
* Updated: Danish translation (thanks [@jaegerbo](https://www.transifex.com/accounts/profile/jaegerbo/)!) and German translation

= 1.11 on July 15 =
* Added: GravityView now updates WordPress user profiles when an entry is updated while using the Gravity Forms User Registration Add-on
* Fixed: Removed User Registration Add-on validation when updating an entry
* Fixed: Field custom class not showing correctly on the table header
* Fixed: Editing Time fields wasn't displaying saved value
* Fixed: Conflicts with the date range search when search inputs are empty
* Fixed: Conflicts with the Other Entries field when placing a search:
    - Developer note: the filter hook `gravityview/field/other_entries/args` was replaced by "gravityview/field/other_entries/criteria". If you are using this filter, please [contact support](mailto:support@gravitykit.com) before updating so we can help you transition
* Updated: Turkish translation (thanks [@suhakaralar](https://www.transifex.com/accounts/profile/suhakaralar/)!) and Mexican translation (thanks [@jorgepelaez](https://www.transifex.com/accounts/profile/jorgepelaez/)!)

= 1.10.1 on July 2 =
* Fixed: Edit Entry link and Delete Entry link in embedded Views go to default view url
* Fixed: Duplicated fields on the Edit Entry view
* Fixed: Warning on bulk edit

= 1.10 on June 26 =
* Update: Due to the new Edit Entry functionality, GravityView now requires Gravity Forms 1.9 or higher
* Fixed: Editing Hidden fields restored
* Fixed: Edit Entry and Delete Entry may not always show in embedded Views
* Fixed: Search Bar "Clear" button Javascript warning in Internet Explorer
* Fixed: Edit Entry styling issues with input sizes. Edit Entry now uses 100% Gravity Forms styles.
* Added: `[gv_edit_entry_link]` and `[gv_delete_entry_link]` shortcodes. [Read how to use them](https://docs.gravitykit.com/article/287-edit-entry-and-delete-entry-shortcodes)

= 1.9.1 on June 24 =
* Fixed: Allow "Admin Only" fields to appear in Edit Entry form
	- New behavior: If the Edit Entry tab isn't configured in GravityView (which means all fields will be shown by default), GravityView will hide "Admin Only" fields from being edited by non-administrators. If the Edit Entry tab is configured, then GravityView will use the field settings in the configuration, overriding Gravity Forms settings.
* Tweak: Changed `gravityview/edit-entry/hide-product-fields` filter to `gravityview/edit_entry/hide-product-fields` for consistency

= 1.9 on June 23 =
* Added: Edit Entry now takes place in the Gravity Forms form layout, not in the previous layout. This means:
	- Edit Entry now supports Conditional Logic - as expected, fields will show and hide based on the form configuration
	- Edit Entry supports [Gravity Forms CSS Ready Classes](https://docs.gravityforms.com/list-of-css-ready-classes/) - the layout you have configured for your form will be used for Edit Entry, too.
	- If you customized the CSS of your Edit Entry layout, **you will need to update your stylesheet**. Sorry for the inconvenience!
	- If visiting an invalid Edit Entry link, you are now provided with a back link
	- Product fields are now hidden by default, since they aren't editable. If you want to instead display the old message that "product fields aren't editable," you can show them using the new `gravityview/edit_entry/hide-product-fields` filter
* Added: Define column widths for fields in each field's settings (for Table and DataTable View Types only)
* Added: `{created_by}` Merge Tag that displays information from the creator of the entry ([learn more](https://docs.gravitykit.com/article/281-the-createdby-merge-tag))
* Added: Edit Entry field setting to open link in new tab/window
* Added: CSS classes to the Update/Cancel/Delete buttons ([learn more](https://docs.gravitykit.com/article/63-css-guide#edit-entry))
* Fixed: Shortcodes not processing properly in DataTables Extension
* Tweak: Changed support widget to a Live Chat customer support and feedback form widget

= 1.8.3 on June 12 =
* Fixed: Missing title and subtitle field zones on `list-single.php` template

= 1.8.2 on June 10 =
* Fixed: Error on `list-single.php` template

= 1.8.1 on June 9 =
* Added: New search filter for Date fields to allow searching over date ranges ("from X to Y")
* Updated: The minimum required version of Gravity Forms is now 1.8.7. **GravityView will be requiring Gravity Forms 1.9 soon.** Please update Gravity Forms if you are running an older version!
* Fixed: Conflicts with [A-Z Filter Extension](https://www.gravitykit.com/extensions/a-z-filter/) and View sorting due to wrong field mapping
* Fixed: The "links" field type on the GravityView WordPress search widget was opening the wrong page
* Fixed: IE8 Javascript error when script debugging is on. Props, [@Idealien](https://github.com/Idealien). [Issue #361 on Github](https://github.com/katzwebservices/GravityView/issues/361)
* Fixed: PHP warning when trashing entries. [Issue #370 on Github](https://github.com/katzwebservices/GravityView/issues/370)
* Tweak: Updated the `list-single.php`, `table-body.php`, `table-single.php` templates to use `GravityView_View->getFields()` method

= 1.8 on May 26 =
* View settings have been consolidated to a single location. [Learn more about the new View Settings layout](https://docs.gravitykit.com/article/275-view-settings).
* Added: Custom Link Text in Website fields
* Added: Poll Addon GravityView widget
* Added: Quiz Addon support: add Quiz score fields to your View configuration
* Added: Possibility to search by entry creator on Search Bar and Widget
* Fixed: `[gvlogic]` shortcode now properly handles comparing empty values.
    * Use `[gvlogic if="{example} is=""]` to determine if a value is blank.
    * Use `[gvlogic if="{example} isnot=""]` to determine if a value is not blank.
    * See "Matching blank values" in the [shortcode documentation](https://docs.gravitykit.com/article/252-gvlogic-shortcode)
* Fixed: Sorting by full address. Now defaults to sorting by city. Use the `gravityview/sorting/address` filter to modify what data to use ([here's how](https://gist.github.com/zackkatz/8b8f296c6f7dc99d227d))
* Fixed: Newly created entries cannot be directly accessed when using the custom slug feature
* Fixed: Merge Tag autocomplete hidden behind the Field settings (did you know you can type `{` in a field that has Merge Tags enabled and you will get autocomplete?)
* Fixed: For sites not using [Permalinks](http://codex.wordpress.org/Permalinks), the Search Bar was not working for embedded Views
* Tweak: When GravityView is disabled, only show "Could not activate the Extension; GravityView is not active." on the Plugins page
* Tweak: Added third parameter to `gravityview_widget_search_filters` filter that passes the search widget arguments
* Updated Translations:
    - Italian translation by [@Lurtz](https://www.transifex.com/accounts/profile/Lurtz/)
	- Bengali translation by [@tareqhi](https://www.transifex.com/accounts/profile/tareqhi/)
    - Danish translation by [@jaegerbo](https://www.transifex.com/accounts/profile/jaegerbo/)

= 1.7.6.2 on May 12 =
* Fixed: PHP warning when trying to update an entry with the approved field.
* Fixed: Views without titles in the "Connected Views" dropdown would appear blank

= 1.7.6.1 on May 7 =
* Fixed: Pagination links not working when a search is performed
* Fixed: Return false instead of error if updating approved status fails
* Added: Hooks when an entry approval is updated, approved, or disapproved:
    - `gravityview/approve_entries/updated` - Approval status changed (passes $entry_id and status)
    - `gravityview/approve_entries/approved` - Entry approved (passes $entry_id)
    - `gravityview/approve_entries/disapproved` - Entry disapproved (passes $entry_id)

= 1.7.6 on May 5 =
* Added WordPress Multisite settings page support
    - By default, settings aren't shown on single blogs if GravityView is Network Activated
* Fixed: Security vulnerability caused by the usage of `add_query_arg` / `remove_query_arg`. [Read more about it](https://blog.sucuri.net/2015/04/security-advisory-xss-vulnerability-affecting-multiple-wordpress-plugins.html)
* Fixed: Not showing the single entry when using Advanced Filter (`ANY` mode) with complex fields types like checkboxes
* Fixed: Wrong width for the images in the list template (single entry view)
* Fixed: Conflict with the "The Events Calendar" plugin when saving View Advanced Filter configuration
* Fixed: When editing an entry in the frontend it gets unapproved when not using the approve form field
* Added: Option to convert text URI, www, FTP, and email addresses on a paragraph field in HTML links
* Fixed: Activate/Check License buttons weren't properly visible
* Added: `gravityview/field/other_entries/args` filter to modify arguments used to generate the Other Entries list. This allows showing other user entries from any View, not just the current view
* Added: `gravityview/render/hide-empty-zone` filter to hide empty zone. Use `__return_true` to prevent wrapper `<div>` from being rendered
* Updated Translations:
	- Bengali translation by [@tareqhi](https://www.transifex.com/accounts/profile/tareqhi/)
	- Turkish translation by [@suhakaralar](https://www.transifex.com/accounts/profile/suhakaralar/)
	- Hungarian translation by [@Darqebus](https://www.transifex.com/accounts/profile/Darqebus/)

= 1.7.5.1 on April 10 =
* Fixed: Path issue with the A-Z Filters Extension

= 1.7.5 on April 10 =
* Added: `[gvlogic]` Shortcode - allows you to show or hide content based on the value of merge tags in Custom Content fields! [Learn how to use the shortcode](https://docs.gravitykit.com/article/252-gvlogic-shortcode).
* Fixed: White Screen error when license key wasn't set and settings weren't migrated (introduced in 1.7.4)
* Fixed: No-Conflict Mode not working (introduced in 1.7.4)
* Fixed: PHP notices when visiting complex URLs
* Fixed: Path to plugin updater file, used by Extensions
* Fixed: Extension global settings layout improved (yet to be implemented)
* Tweak: Restructure plugin file locations
* Updated: Dutch translation by [@erikvanbeek](https://www.transifex.com/accounts/profile/erikvanbeek/). Thanks!

= 1.7.4.1 on April 7 =
* Fixed: Fatal error when attempting to view entry that does not exist (introduced in 1.7.4)
* Updated: Turkish translation by [@suhakaralar](https://www.transifex.com/accounts/profile/suhakaralar/). Thanks!

= 1.7.4 on April 6 =
* Modified: The List template is now responsive! Looks great on big and small screens.
* Fixed: When editing an entry in the frontend it gets unapproved
* Fixed: Conflicts between the Advanced Filter extension and the Single Entry mode (if using `ANY` mode for filters)
* Fixed: Sorting by full name. Now sorts by first name by default.
    * Added `gravityview/sorting/full-name` filter to sort by last name ([see how](https://gist.github.com/zackkatz/cd42bee4f361f422824e))
* Fixed: Date and Time fields now properly internationalized (using `date_i18n` instead of `date`)
* Added: `gravityview_disable_change_entry_creator` filter to disable the Change Entry Creator functionality
* Modified: Migrated to use Gravity Forms settings
* Modified: Updated limit to 750 users (up from 300) in Change Entry Creator dropdown.
* Confirmed WordPress 4.2 compatibility
* Updated: Dutch translation (thanks, [@erikvanbeek](https://www.transifex.com/accounts/profile/erikvanbeek/)!)

= 1.7.3 on March 25 =
* Fixed: Prevent displaying a single Entry that doesn't match configured Advanced Filters
* Fixed: Issue with permalink settings needing to be re-saved after updating GravityView
* Fixed: Embedding entries when not using permalinks
* Fixed: Hide "Data Source" metabox links in the Screen Options tab in the Admin
* Added: `gravityview_has_archive` filter to enable View archive (see all Views by going to [sitename.com]/view/)
* Added: Third parameter to `GravityView_API::entry_link()` method:
    * `$add_directory_args` *boolean* True: Add URL parameters to help return to directory; False: only include args required to get to entry
* Tweak: Register `entry` endpoint even when not using rewrites
* Tweak: Clear `GravityView_View->_current_entry` after the View is displayed (fixes issue with Social Sharing Extension, coming soon!)
* Added: Norwegian translation (thanks, [@aleksanderespegard](https://www.transifex.com/accounts/profile/aleksanderespegard/)!)

= 1.7.2 on March 18 =
* Added: Other Entries field - Show what other entries the entry creator has in the current View
* Added: Ability to hide the Approve/Reject column when viewing Gravity Forms entries ([Learn how](https://docs.gravitykit.com/article/248-how-to-hide-the-approve-reject-entry-column))
* Fixed: Missing Row Action links for non-View types (posts, pages)
* Fixed: Embedded DataTable Views with `search_value` not filtering correctly
* Fixed: Not possible to change View status to 'Publish'
* Fixed: Not able to turn off No-Conflict mode on the Settings page (oh, the irony!)
* Fixed: Allow for non-numeric search fields in `gravityview_get_entries()`
* Fixed: Social icons displaying on GravityView settings page
* Tweak: Improved Javascript & PHP speed and structure

= 1.7.1 on March 11 =
* Fixed: Fatal error on the `list-body.php` template

= 1.7 on March 10 =
* Added: You can now edit most Post Fields in Edit Entry mode
    - Supports Post Content, Post Title, Post Excerpt, Post Tags, Post Category, and most Post Custom Field configurations ([Learn more](https://docs.gravitykit.com/article/245-editable-post-fields))
* Added: Sort Table columns ([read how](https://docs.gravitykit.com/article/230-how-to-enable-the-table-column-sorting-feature))
* Added: Post ID field now available - shows the ID of the post that was created by the Gravity Forms entry
* Fixed: Properly reset `$post` after Live Post Data is displayed
* Tweak: Display spinning cursor while waiting for View configurations to load
* Tweak: Updated GravityView Form Editor buttons to be 1.9 compatible
* Added: `gravityview/field_output/args` filter to modify field output settings before rendering
* Fixed: Don't show date field value if set to Unix Epoch (1/1/1970), since this normally means that in fact, no date has been set
* Fixed: PHP notices when choosing "Start Fresh"
* Fixed: If Gravity Forms is installed using a non-standard directory name, GravityView would think it wasn't activated
* Fixed: Fixed single entry links when inserting views with `the_gravityview()` template tag
* Updated: Portuguese translation (thanks, Luis!)
* Added: `gravityview/fields/email/javascript_required` filter to modify message displayed when encrypting email addresses and Javascript is disabled
* Added: `GFCommon:js_encrypt()` method to encrypt text for Javascript email encryption
* Fixed: Recent Entries widget didn't allow externally added settings to save properly
* Fixed: Delete Entry respects previous pagination and sorting
* Tweak: Updated View Presets to have improved Search Bar configurations
* Fixed: `gravityview/get_all_views/params` filter restored (Modify Views returned by the `GVCommon::get_all_views()` method)
* GravityView will soon require Gravity Forms 1.9 or higher. If you are running Gravity Forms Version 1.8.x, please update to the latest version.

= 1.6.2 on February 23 =
* Added: Two new hooks in the Custom Content field to enable conditional logic or enable `the_content` WordPress filter which will trigger the Video embed ([read how](https://docs.gravitykit.com/article/227-how-can-i-transform-a-video-link-into-a-player-using-the-custom-content-field))
* Fixed: Issue when embedding multiple DataTables views in the same page
* Tweak: A more robust "Save View" procedure to prevent losing field configuration on certain browsers
* Updated Translations:
	- Bengali translation by [@tareqhi](https://www.transifex.com/accounts/profile/tareqhi/)
	- Turkish translation by [@suhakaralar](https://www.transifex.com/accounts/profile/suhakaralar/)

= 1.6.1 on February 17 =
* Added: Allow Recent Entries to have an Embed Page ID
* Fixed: # of Recent Entries not saving
* Fixed: Link to Embed Entries how-to on the Welcome page
* Fixed: Don't show "Please select View to search" message until Search Widget is saved
* Fixed: Minor Javascript errors for new WordPress Search Widget
* Fixed: Custom template loading from the theme directory
* Fixed: Adding new search fields to the Search Bar widget in the Edit View screen
* Fixed: Entry creators can edit their own entries in Gravity Forms 1.9+
* Fixed: Recent Entries widget will be hidden in the Customizer preview until View ID is configured
* Tweak: Added Floaty icon to Customizer widget selectors
* Updated: Hungarian, Norwegian, Portuguese, Swedish, Turkish, and Spanish translations (thanks to all the translators!)

= 1.6 on February 12 =
* Our support site has moved to [docs.gravitykit.com](https://docs.gravitykit.com). We hope you enjoy the improved experience!
* Added: GravityView Search Widget - Configure a WordPress widget that searches any of your Views. [Read how to set it up](https://docs.gravitykit.com/article/222-the-search-widget)
* Added: Duplicate View functionality allows you to clone a View from the All Views screen. [Learn more](https://docs.gravitykit.com/article/105-how-to-duplicate-or-copy-a-view)
* Added: Recent Entries WordPress Widget - show the latest entries for your View. [Learn more](https://docs.gravitykit.com/article/223-the-recent-entries-widget)
* Added: Embed Single Entries - You can now embed entries in a post or page! [See how](https://docs.gravitykit.com/article/105-how-to-duplicate-or-copy-a-view)
* Fixed: Fatal errors caused by Gravity Forms 1.9.1 conflict
* Fixed: Respect Custom Input Labels added in Gravity Forms 1.9
* Fixed: Edit Entry Admin Bar link
* Fixed: Single Entry links didn't work when previewing a draft View
* Fixed: Edit entry validation hooks not running when form has multiple pages
* Fixed: Annoying bug where you would have to click Add Field / Add Widget buttons twice to open the window
* Added: `gravityview_get_link()` function to standardize generating HTML anchors
* Added: `GravityView_API::entry_link_html()` method to generate entry link HTML
* Added: `gravityview_field_entry_value_{$field_type}` filter to modify the value of a field (in `includes/class-api.php`)
* Added: `field_type` key has been added to the field data in the global `$gravityview_view->field_data` array
* Added: `GravityView_View_Data::maybe_get_view_id()` method to determine whether an ID, post content, or object passed to it is a View or contains a View shortcode.
* Added: Hook to customise the text message "You have attempted to view an entry that is not visible or may not exist." - `gravityview/render/entry/not_visible`
* Added: Included in hook `gravityview_widget_search_filters` the labels for search all, entry date and entry id.
* Tweak: Allow [WordPress SEO](http://wordpress.org/plugins/wordpress-seo/) scripts and styles when in "No Conflict Mode"
* Fixed: For Post Dynamic Data, make sure Post ID is set
* Fixed: Make sure search field choices are available before displaying field

= 1.5.4 on January 29, 2015 =
* Added: "Hide View data until search is performed" setting - only show the Search Bar until a search is entered
* Added: "Clear" button to your GravityView Search Bar - allows easy way to remove all searches & filters
* Added: You can now add Custom Content GravityView Widgets (not just fields) - add custom text or HTMLin the header or footer of a View
* Added: `gravityview/comments_open` filter to modify whether comments are open or closed for GravityView posts (previously always false)
* Added: Hook to filter the success Edit Entry message and link `gravityview/edit_entry/success`
* Added: Possibility to add custom CSS classes to multiple view widget wrapper ([Read how](https://www.gravitykit.com/support/documentation/204144575/))
* Added: Field option to enable Live Post Data for Post Image field
* Fixed: Loading translation files for Extensions
* Fixed: Edit entry when embedding multiple views for the same form in the same page
* Fixed: Conflicts with Advanced Filter extension when embedding multiple views for the same form in the same page
* Fixed: Go Back link on embedded single entry view was linking to direct view url instead of page permalink
* Fixed: Searches with quotes now work properly
* Tweak: Moved `includes/css/`, `includes/js/` and `/images/` folders into `/assets/`
* Tweak: Improved the display of the changelog (yes, "this is *so* meta!")
* Updated: Swedish translation - thanks, [@adamrehal](https://www.transifex.com/accounts/profile/adamrehal/)
* Updated: Hungarian translation - thanks, [@Darqebus](https://www.transifex.com/accounts/profile/Darqebus/) (a new translator!) and [@dbalage](https://www.transifex.com/accounts/profile/dbalage/)

= 1.5.3 on December 22 =
* Fixed: When adding more than 100 fields to the View some fields weren't saved.
* Fixed: Do not set class tickbox for non-images files
* Fixed: Display label "Is Fulfilled" on the search bar
* Fixed: PHP Notice with Gravity Forms 1.9 and PHP 5.4+
* Tested with Gravity Forms 1.9beta5 and WordPress 4.1
* Updated: Turkish translation by [@suhakaralar](https://www.transifex.com/accounts/profile/suhakaralar/) and Hungarian translation by [@dbalage](https://www.transifex.com/accounts/profile/dbalage/). Thanks!

= 1.5.2 on December 11 =
* Added: Possibility to show the label of Dropdown field types instead of the value ([learn more](https://www.gravitykit.com/support/documentation/202889199/ "How to display the text label (not the value) of a dropdown field?"))
* Fixed: Sorting numeric columns (field type number)
* Fixed: View entries filter for Featured Entries extension
* Fixed: Field options showing delete entry label
* Fixed: PHP date formatting now keeps backslashes from being stripped
* Modified: Allow license to be defined in `wp-config.php` ([Read how here](https://www.gravitykit.com/support/documentation/202870789/))
* Modified: Added `$post_id` parameter as the second argument for the `gv_entry_link()` function. This is used to define the entry's parent post ID.
* Modified: Moved `GravityView_API::get_entry_id_from_slug()` to `GVCommon::get_entry_id_from_slug()`
* Modified: Added second parameter to `gravityview_get_entry()`, which forces the ability to fetch an entry by ID, even if custom slugs are enabled and `gravityview_custom_entry_slug_allow_id` is false.
* Updated Translations:
	- Bengali translation by [@tareqhi](https://www.transifex.com/accounts/profile/tareqhi/)
	- Romanian translation by [@ArianServ](https://www.transifex.com/accounts/profile/ArianServ/)
	- Mexican Spanish translation by [@jorgepelaez](https://www.transifex.com/accounts/profile/jorgepelaez/)

= 1.5.1 on December 2 =

* Added: Delete Entry functionality!
	- New "User Delete" setting allows the user who created an entry to delete it
	- Adds a "Delete" link in the Edit Entry form
	- Added a new "Delete Link" Field to the Field Picker
* Fixed: DataTables Extension hangs when a View has Custom Content fields
* Fixed: Search Bar - When searching on checkbox field type using multiselect input not returning results
* Fixed: Search Bar - supports "Match Any" search mode by default ([learn more](https://www.gravitykit.com/support/documentation/202722979/ "How do I modify the Search mode?"))
* Fixed: Single Entry View title when view is embedded
* Fixed: Refresh the results cache when an entry is deleted or is approved/disapproved
* Fixed: When users are created using the User Registration Addon, the resulting entry is now automatically assigned to them
* Fixed: Change cache time to one day (from one week) so that Edit Link field nonces aren't invalidated
* Fixed: Incorrect link shortening for domains when it is second-level (for example, `example.co.uk` or `example.gov.za`)
* Fixed: Cached directory link didn't respect page numbers
* Fixed: Edit Entry Admin Bar link wouldn't work when using Custom Entry Slug
* Added: Textarea field now supports an option to trim the number of words shown
* Added: Filter to alter the default behaviour of wrapping images (or image names) with a link to the content object ([learn more](https://www.gravitykit.com/support/documentation/202705059/ "Read the support doc for the filter"))
* Updated: Portuguese translation (thanks [@luistinygod](https://www.transifex.com/accounts/profile/luistinygod/)), Mexican translation (thanks, [@jorgepelaez](https://www.transifex.com/accounts/profile/jorgepelaez/)), Turkish translation (thanks [@suhakaralar](https://www.transifex.com/accounts/profile/suhakaralar/))

= 1.5 on November 12 =
* Added: New "Edit Entry" configuration
	- Configure which fields are shown when editing an entry
	- Set visibility for the fields (Entry Creator, Administrator, etc.)
	- Set custom edit labels
* Fixed: Single entry view now respects View settings
	- If an entry isn't included in View results, the single entry won't be available either
	- If "Show Only Approved" is enabled, prevent viewing of unapproved entries
	- Respects View filters, including those added by the Advanced Filtering extension
* Fixed: Single entry Go back button context on Embedded Views
* Fixed: Delete signature fields in Edit Entry (requires the Gravity Forms Signature Addon)
* Fixed: Gravity Forms tooltip translations being overridden
* Added: Choose to open the link from a website field in the same window (field option)
* Updated: Spanish (Mexican) translation by [@jorgepelaez](https://www.transifex.com/accounts/profile/jorgepelaez/), Dutch translation by [@erikvanbeek](https://www.transifex.com/accounts/profile/erikvanbeek/) and [@leooosterloo](https://www.transifex.com/accounts/profile/leooosterloo/), Turkish translation by [@suhakaralar](https://www.transifex.com/accounts/profile/suhakaralar/)

= 1.4 on October 28 =
* Added: Custom entry slug capability. Instead of `/entry/123`, you can now use entry values in the URL, like `/entry/{company name}/` or `/entry/{first name}-{last name}/`. Requires some customization; [learn more here](https://www.gravitykit.com/support/documentation/202239919)
* Fixed: GravityView auto-updater script not showing updates
* Fixed: Edit Entry when a form has required Upload Fields
* Fixed: "Return to Directory" link not always working for sites in subdirectories
* Fixed: Broken links to single entries when viewing paginated results
* Fixed: Loaded field configurations when using "Start Fresh" presets
* Fixed: Searches ending in a space caused PHP warning
* Fixed: Custom "Edit Link Text" settings respected
* Fixed: Don't rely on Gravity Forms code for escaping query
* Fixed: When multiple Views are displayed on a page, Single Entry mode displays empty templates.
* Fixed: PHP error when displaying Post Content fields using Live Data for a post that no longer is published
* Tweak: Search Bar "Links" Input Type
	- Make link bold when filter is active
	- Clicking on an active filter removes the filter
* Tweak: Fixed updates for Multisite installations
* Modified: Now you can override which post a single entry links to. For example, if a shortcode is embedded on a home page and you want single entries to link to a page with an embedded View, not the View itself, you can pass the `post_id` parameter. This accepts the ID of the page where the View is embedded.
* Modified: Added `$add_pagination` parameter to `GravityView_API::directory_link()`
* Added: Indonesian translation (thanks, [@sariyanta](https://www.transifex.com/accounts/profile/sariyanta/))!
* Updated: Swedish translation 100% translated - thanks, [@adamrehal](https://www.transifex.com/accounts/profile/adamrehal/)!
* Updated: Dutch translation (thanks, [@leooosterloo](https://www.transifex.com/accounts/profile/leooosterloo/))!

= 1.3 on October 13 =
* Speed improvements - [Learn more about GravityView caching](https://www.gravitykit.com/support/documentation/202827685/)
	- Added caching functionality that saves results to be displayed
	- Automatically clean up expired caches
	- Reduce number of lookups for where template files are located
	- Store the path to the permalink for future reference when rendering a View
	- Improve speed of Gravity Forms fetching field values
* Modified: Allow `{all_fields}` and `{pricing_fields}` Merge Tags in Custom Content field. [See examples of how to use these fields](https://www.gravitykit.com/support/documentation/201874189/).
* Fixed: Message restored when creating a new View
* Fixed: Searching advanced input fields
* Fixed: Merge Tags available immediately when adding a new field
* Fixed: Issue where jQuery Cookie script wouldn't load due to `mod_security` issues. [Learn more here](http://docs.woothemes.com/document/jquery-cookie-fails-to-load/)
* Fixed (hopefully): Auto-updates for WordPress Multisite
* Fixed: Clicking overlay to close field/widget settings no longer scrolls to top of page
* Fixed: Make sure Gravity Forms scripts are added when embedding Gravity Forms shortcodes in a Custom Field
* Fixed: Remove double images of Floaty in the warning message when GravityView is disabled
* Fixed: PHP warnings related to Section field descriptions
* Fixed: When using an advanced input as a search field in the Search Bar, the label would always show the parent field's label (Eg: "Address" when it should have shown "City")
	- Added: `gravityview_search_field_label` filter to allow modifying search bar labels
* Fixed: Field label disappears on closing settings if the field title is empty
* Fixed: Sub-fields retain label after opening field settings in the View Configuration
* Modified: Allow passing an array of form IDs to `gravityview_get_entries()`
* Tweak: If the View hasn't been configured yet, don't show embed shortcode in Publish metabox
* Tweak: Add version info to scripts and styles to clear caches with plugin updates
* Added: Swedish translation (thanks, [@adamrehal](https://www.transifex.com/accounts/profile/adamrehal/))!
* Updated: Spanish (Mexican) translation by, [@jorgepelaez](https://www.transifex.com/accounts/profile/jorgepelaez/), Dutch translation by [@erikvanbeek](https://www.transifex.com/accounts/profile/erikvanbeek/), and Turkish translation by [@suhakaralar](https://www.transifex.com/accounts/profile/suhakaralar/)
* Updated: Changed Turkish language code from `tr` to `tr_TR` to match WordPress locales

= 1.2 on October 8 =
* Added: New Search Bar!
	- No longer check boxes in each field to add a field to the search form
	- Add any searchable form fields, not just fields added to the View
	- Easy new drag & drop way to re-order fields
	- Horizontal and Vertical layouts
	- Choose how your search fields are displayed (if you have a checkbox field, for example, you can choose to have a drop-down, a multiselect field, checkboxes, radio buttons, or filter links)
	- Existing search settings will be migrated over on upgrade
* Added: "Custom Content" field type
	- Insert arbitrary text or HTML in a View
	- Supports shortcodes (including Gravity Forms shortcodes)!
* Added: Support for Gravity Forms Section & HTML field types
* Added: Improved textarea field support. Instead of using line breaks, textareas now output with paragraphs.
	- Added new `/templates/fields/textarea.php` file
* Added: A new File Upload field setting. Force uploads to be displayed as links and not visually embedded by checking the "Display as a Link" checkbox.
* Added: Option to disable "Map It" link for the full Address field.
	- New `gravityview_get_map_link()` function with `gravityview_map_link` filter. To learn how to modify the map link, [refer to this how-to article](https://www.gravitykit.com/support/documentation/201608159)
	- The "Map It" string is now translatable
* Added: When editing a View, there are now links in the Data Source box to easily access the Form: edit form, form entries, form settings and form preview
* Added: Additional information in the "Add Field" or "Add Widget" picker (also get details about an item by hovering over the name in the View Configuration)
* Added: Change Entry Creator functionality. Easily change the creator of an entry when editing the entry in the Gravity Forms Edit Entry page
	- If you're using the plugin downloaded from [the how-to page](https://www.gravitykit.com/support/documentation/201991205/), you can de-activate it
* Modified: Changed translation textdomain to `gravityview` instead of `gravity-view`
* Modified: Always show label by default, regardless of whether in List or Table View type
* Modified: It's now possible to override templates on a Form ID, Post ID, and View ID basis. This allows custom layouts for a specific View, rather than site-wide. See "Template File Hierarchy" in [the override documentation](http://www.gravitykit.com/support/documentation/202551113/) to learn more.
* Modified: File Upload field output no longer run through `wpautop()` function
* Modified: Audio and Video file uploads are now displayed using WordPress' built-in [audio](http://codex.wordpress.org/Audio_Shortcode) and [video](http://codex.wordpress.org/Video_Shortcode) shortcodes (requires WordPress 3.6 or higher)
	- Additional file type support
	- Added `gravityview_video_settings` and `gravityview_audio_settings` filters to modify the parameters passed to the shortcode
* Fixed: Shortcode attributes not overriding View defaults
* Fixed: Uploading and deleting files works properly in Edit Entry mode
* Fixed: Configurations get truncated when configuring Views with many fields
* Fixed: Empty `<span class="gv-field-label">` tags no longer output
	- Modified: `gv_field_label()` no longer returns the label with a trailing space. Instead, we use the `.gv-field-label` CSS class to add spacing using CSS padding.
* Fixed: Conflict with Relevanssi plugin
* Fixed: If a date search isn't valid, remove the search parameter so it doesn't cause an error in Gravity Forms
* Fixed: Email field was displaying label even when email was empty.
* Settings page improvements
	- When changing the license value and saving the form, GravityView now re-checks the license status
	- Improved error messages
	- Made license settings translatable
* Modified: Added support for Gravity Forms "Post Image" field captions, titles, and descriptions.
* Updated list of allowed image formats to include `.bmp`, `.jpe`, `.tiff`, `.ico`
* Modified: `/templates/fields/fileupload.php` file - removed the logic for how to output the different file types and moved it to the `gravityview_get_files_array()` function in `includes/class-api.php`
* Modified: `gv_value()` no longer needs the `$field` parameter
* Tweak: Fixed email setting description text.
* Tweak: Don't show Entry Link field output on single entry
* Tweak: Improved Javascript performance in the Admin
* Tweak: "Custom Label" is now shown as the field title in View Configuration
* Tweak: Fixed "Left Footer" box not properly cleared
* Tweak: Show warning if the Directory plugin is running
* Tweak: Use icon font in Edit Entry mode for the download/delete file buttons. Now stylable using `.gv-edit-entry-wrapper .dashicons` CSS class.
* Updated: Turkish translation by [@suhakaralar](https://www.transifex.com/accounts/profile/suhakaralar/), Dutch translation by [@leooosterloo](https://www.transifex.com/accounts/profile/leooosterloo/), Portuguese translation by [@luistinygod](https://www.transifex.com/accounts/profile/luistinygod/)

= 1.1.6 on September 8 =
* Fixed: Approve / Disapprove all entries using Gravity Forms bulk edit entries form (previously, only visible entries were affected)
* Added: Email field settings
	- Email addresses are now encrypted by default to prevent scraping by spammers
	- Added option to display email plaintext or as a link
	- Added subject and body settings: when the link is clicked, you can choose to have these values pre-filled
* Added: Source URL field settings, including show as a link and custom link text
* Added: Signature field improvements (when using the Gravity Forms Signature Add-on) - now shows full size
* Fixed: Empty truncated URLs no longer get shown
* Fixed: License Activation works when No-Conflict Mode is enabled
* Fixed: When creating a new View, "View Type" box was visible when there were no existing Gravity Forms
* Fixed: Fields not always saving properly when adding lots of fields with the "Add All Fields" button
* Fixed: Recognizing single entry when using WordPress "Default" Permalink setting
* Fixed: Date Created field now respects the blog's timezone setting, instead of using UTC time
* Fixed: Edit Entry issues
	* Fixed form validation errors when a scheduled form has expired and also when a form has reached its entry limit
	* Fixed PHP warning messages when editing entries
	* When an Edit Entry form is submitted and there are errors, the submitted values stay in the form; the user won't need to fill in the form again.
* Fixed: Product sub-fields (Name, Quantity & Price) displayed properly
* Fixed: Empty entry display when using Job Board preset caused by incorrect template files being loaded
* Fixed: Files now can be deleted when a non-administrator is editing an entry
* Fixed: PHP Notices on Admin Views screen for users without edit all entries capabilities
* Modified: Added ability to customize and translate the Search Bar's date picker. You can now fully customize the date picker.
	* Added: Full localization for datepicker calendar (translate the days of the week, month, etc)
	* Modified: Changed year picker to +/- 5 years instead of +20/-100
* Tweak: Enabled Merge Tags for Table view "Custom CSS Class" field settings
* Tweak: In the Edit View screen, show a link icon when a field is being used as a link to the Single Entry mode
* Tweak: Added helper text when a new form is created by GravityView
* Tweak: Renamed "Description" drop zone to "Other Fields" to more accurately represent use
* Tweak: Remove all fields from a zone by holding down the Alt key while clicking the remove icon

#### Developers

* Modified: `template/fields/date_created.php` file
* Added: `gravityview_date_created_adjust_timezone` filter to disable timezone support and use UTC (returns boolean)
* Added: `get_settings()` and `get_setting()` methods to the `GravityView_Widget` class. This allows easier access to widget settings.
* Modified: Added `gravityview_js_localization` filter to add Javascript localization
* Added: `gravityview_datepicker_settings` filter to modify the datepicker settings using the setting names from the [jQuery DatePicker options](http://api.jqueryui.com/datepicker/)
* Modified: `gravityview_entry_class` filter to modify the CSS class for each entry wrapper
* Modified: Added `gravityview_widget_search_filters` filter to allow reordering search filters, so that they display in a different order in search widget
* Modified: Addded `gravityview_default_page_size` filter to modify default page size for Views (25 by default)
* Modified: Added actions to the `list-body.php` template file:
	- `gravityview_list_body_before`: Before the entry output
	- `gravityview_entry_before`: Inside the entry wrapper
	- `gravityview_entry_title_before`, `gravityview_entry_title_after`: Before and after the entry title and subtitle output
	- `gravityview_entry_content_before`, `gravityview_entry_content_after`: Before and after the entry content area (image and description zones)
	- `gravityview_entry_footer_before`, `gravityview_entry_footer_after`: Before and after the entry footer
	- `gravityview_entry_after`: Before the entry wrapper closing tag
	- `gravityview_list_body_after`: After entry output
* Modified: Added `gravityview_get_entry_ids()` function to fetch array of entry IDs (not full entry arrays) that match a search result
* Tweak: Removed duplicate `GravityView_frontend::hide_field_check_conditions()` and `GravityView_frontend::filter_fields()` methods
* Modified: Added `get_cap_choices()` method to be used for fetching GravityView roles array

= 1.1.5 =
* Added: "Edit" link in Gravity Forms Entries screen
* Fixed: Show tooltips when No Conflict Mode is enabled
* Fixed: Merge Vars for labels in Single Entry table layouts
* Fixed: Duplicate "Edit Entry" fields in field picker
* Fixed: Custom date formatting for Date Created field
* Fixed: Searching full names or addresses now works as expected
* Fixed: Custom CSS classes are now added to cells in table-based Views
* Updated: Turkish translation by [@suhakaralar](https://www.transifex.com/accounts/profile/suhakaralar/)
* Tweak: Redirect to Changelog instead of Getting Started if upgrading

= 1.1.4 =
* Fixed: Sort & Filter box not displaying
* Fixed: Multi-select fields now display as drop-down field instead of text field in the search bar widget
* Fixed: Edit Entry now compatibile with Gravity Forms forms when "No Duplicates" is enabled
* Added: `gravityview_field_output()` function to generate field output.
* Added: `gravityview_page_links_args` filter to modify the Page Links widget output. Passes standard [paginate_links()](http://codex.wordpress.org/Function_Reference/paginate_links) arguments.
* Modified: `list-body.php` and `list-single.php` template files - field output are now generated using the `gravityview_field_output()` function

= 1.1.3 =
* Fixed: Fatal error on activation when running PHP 5.2
* Fixed: PHP notice when in No-Conflict mode

= 1.1.2 =
* Added: Extensions framework to allow for extensions to auto-update
* Fixed: Entries not displaying in Visual Composer plugin editor
* Fixed: Allow using images as link to entry
* Fixed: Updated field layout in Admin to reflect actual layout of listings (full-width title and subtitle above image)
* Fixed: Editing entry updates the Approved status
* Fixed: When trying to access an entry that doesn't exist (it had been permanently deleted), don't throw an error
* Fixed: Default styles not being enqueued when embedded using the shortcode (fixes vertical pagination links)
* Fixed: Single entry queries were being run twice
* Fixed: Added Enhanced Display style in Edit Entry mode
* Modified: How single entries are accessed; now allows for advanced filtering. Converted `gravityview_get_entry()` to use `GFAPI::get_entries()` instead of `GFAPI::get_entry()`
* Modified: Form ID can be 0 in `gravityview_get_entries()`
* Modified: Improved Edit Entry styling
* Modified: Convert to using `GravityView_View_Data::get_default_args()` instead of duplicating the settings arrays. Used for tooltips, insert shortcode dialog and View metaboxes.
* Modified: Add a check for whether a view exists in `GravityView_View_Data::add_view()`
* Modified: Convert `GravityView_Admin_Views::render_select_option()` to use the key as the value and the value as the label instead of using associative array with `value` and `label` keys.
* Translation updates - thank you, everyone!
	* Romanian translation by [@ArianServ](https://www.transifex.com/accounts/profile/ArianServ/)
	* Finnish translation by [@harjuja](https://www.transifex.com/accounts/profile/harjuja/)
	* Spanish translation by [@jorgepelaez](https://www.transifex.com/accounts/profile/jorgepelaez/)

= 1.1.1 =
* __We fixed license validation and auto-updates__. Sorry for the inconvenience!
* Added: View Setting to allow users to edit only entries they created.
* Fixed: Could not edit an entry with Confirm Email fields
* Fixed: Field setting layouts not persisting
* Updated: Bengali translation by [@tareqhi](https://www.transifex.com/accounts/profile/tareqhi/)
* Fixed: Logging re-enabled in Admin
* Fixed: Multi-upload field button width no longer cut off
* Tweak: Added links to View Type picker to live demos of presets.
* Tweak: Added this "List of Changes" tab.

= 1.1 =
* Refactored (re-wrote) View data handling. Now saves up to 10 queries on each page load.
* Fixed: Infinite loop for rendering `post_content` fields
* Fixed: Page length value now respected for DataTables
* Fixed: Formatting of DataTables fields is now processed the same way as other fields. Images now work, for example.
* Modified: Removed redundant `gravityview_hide_empty_fields` filters
* Fixed/Modified: Enabled "wildcard" search instead of strict search for field searches.
* Added: `gravityview_search_operator` filter to modify the search operator used by the search.
* Added: `gravityview_search_criteria` filter to modify all search criteria before being passed to Gravity Forms
* Added: Website Field setting to display shortened link instead of full URL
* Fixed: Form title gets replaced properly in merge tags
* Modified: Tweaked preset templates

= 1.0.10 =
* Added: "Connected Views" in the Gravity Forms Toolbar. This makes it simple to see which Views are using the current form as a data source.
* Fixed: Edit Entry link in Multiple Entries view

= 1.0.9 on July 18 =
* Added: Time field support, with date format default and options
* Added: "Event Listings" View preset
* Added: "Show Entry On Website" Gravity Forms form button. This is meant to be an opt-in checkbox that the user sees and can control, unlike the "Approve/Reject" button, which is designed for adminstrators to manage approval.
* Modified: Improved horizontal search widget layout
* Modified: Improved "Start Fresh" and "Switch View" visual logic when Starting Fresh and switching forms
* Fixed: Single Entry showing 404 errors
* Fixed: PHP notice on WooCommerce pages
* Fixed: Don't display empty date/time value
* Fixed: Only show Edit Entry link to logged-in users
* Fixed: Re-enabled "Minimum Gravity Forms Version" error message
* Updated: Dutch translation by [@leooosterloo](https://www.transifex.com/accounts/profile/leooosterloo/) (100% coverage, thank you!)
* Tweak: Added "Preview" link to Data Source
* Modified: Created new `class-post-types.php` include file to handle post type & URL rewrite actions.

= 1.0.8.1 on July 17 =
* Fixed: DataTables
	- Restored pageSize
	- Prevented double-initilization
	- FixedHeader & FixedColumns work (now prevent scrolling)
	- Changed default Scroller height from 400 to 500px
* Fixed: Filtering by date
* Fixed: PHP warning in `gv_class()`
* Fixed: Debug Bar integration not printing Warnings
* Removed settings panel tracking script

= 1.0.7 & 1.0.8 on July 17 =
* __Edit Entry__ - you can add an Edit Entry link using the "Add Field" buttons in either the Multiple Entries or Single Entry tab.
	- For now, if the user has the ability to edit entries in Gravity Forms, they’ll be able to edit entries in GravityView. Moving forward, we'll be adding refined controls over who can edit which entries.
	- It supports modifying existing Entry uploads and the great Multiple-File Upload field.
* Modified: Approved Entry functionality
	* Approve/Reject Entries now visible on all forms, regardless of whether the form has an "Approved" field.
	* The Approved field now supports being renamed
* Added: Very cool DataTables extensions:
	* Scroller: dynamically load in new entries as you scroll - no need for pagination)
	* TableTools: Export your entries to CSV and PDF
	* FixedHeader: As you scroll a large DataTable result, the headers of the table stay at the top of the screen. Also, FixedColumns, which does the same for the main table column.
* Added: Shortcodes for outputting Widgets such as pagination and search. Note: they only work on embedded views if the shortcode has already been processed. This is going to be improved.
* Added: Search form fields now displayed horizontally by default.
* Added: Easy links to "Edit Form", "Settings" and "Entries" for the Data Source Gravity Forms form in the All Views admin screen
* Added: Integration with the [Debug Bar](http://wordpress.org/plugins/debug-bar/) plugin - very helpful for developers to see what's going on behind the scenes.
* Fixed: Insert View embed code.
* Fixed: Now supports View shortcodes inside other shortcodes (such as `[example][gravityview][/example]`)
* Fixed: Conflict with WordPress SEO OpenGraph meta data generators
* Fixed: Enforced image max-width so images don't spill out of their containers
* Fixed: Sanitized "Custom Class" field setting values to make sure the HTML doesn't break.
* Fixed: Search field with "default" permalink structure
* Fixed: 1.0.8 fixes an issue accessing single entries that was introduced in 1.0.7
* Modified: Updated `GravityView_Admin_Views::is_gravityview_admin_page()` to fetch post if not yet set.
* Modified: Enabled merge tags in Custom Class field settings
* Modified: Set margin and padding to `0` on pagination links to override theme conflicts
* Modified: Updated `gv_class()` calls to pass form and entry fields to allow for merge tags
* Modified: Default visibility capabilities: added "Can View/Edit Gravity Forms Entries" as options
* Modified: Added custom `class` attribute sanitizer function
`gravityview_sanitize_html_class`
* Tweak: Improved the Embed View form layout
* Tweak: Hide "Switch View" button when already choosing a view
* Tweak: Moved shortcode hint to Publish metabox and added ability to easily select the text
* Tweak: Added tooltips to fields in the View editor
* Tweak: Remove WordPress SEO score calculation on Views
* Tweak: Use `$User->ID` instead of `$User->id` in Name fields
* Tweak: Added tooltip capability to field settings by using `tooltip` parameter. Uses the Gravity Forms tooltip array key.
* Translation updates - thank you, everyone! The # of strings will stay more stable once the plugin's out of beta :-)
	* Added: Portuguese translation by [@luistinygod](https://www.transifex.com/accounts/profile/luistinygod/) - thanks!
	* Updated: Bengali translation by [@tareqhi](https://www.transifex.com/accounts/profile/tareqhi/)
	* Updated: Turkish translation by [@suhakaralar](https://www.transifex.com/accounts/profile/suhakaralar/)
	* Updated: Dutch translation by [@leooosterloo](https://www.transifex.com/accounts/profile/leooosterloo/)
	* If you'd like to contribute translations, [please sign up here](https://www.transifex.com/projects/p/gravityview/).


= 1.0.6 on June 26 =
* Fixed: Fatal error when Gravity Forms is inactive
* Fixed: Undefined index for `id` in Edit View
* Fixed: Undefined variable: `merge_class`
* Fixed: Javascript error when choosing a Start Fresh template. (Introduced by the new Merge Tags functionality in 1.0.5)
* Fixed: Merge Tags were available in Multiple Entries view for the Table layout
* Fixed: Remove Merge Tags when switching forms
* Fixed: That darn settings gear showing up when it shouldn't
* Fixed: Disappearing dialog when switching forms
* Fixed: Display of Entry Link field
* Fixed: Per-field settings weren't working
	* Added: "Link to the post" setting for Post fields
	* Added: "Use live post data" setting for Post fields. Allows you to use the current post information (like title, tags, or content) instead of the original submitted data.
	* Added: Link to category or tag setting for Post Categories and Post Tags fields
	* Added: "Link Text" setting for the Entry Link field
* Modified: Moved admin functionality into new files
	- AJAX calls now live in `class-ajax.php`
	- Metaboxes now live in `class-metabox.php`
* Tweak: Updated change forms dialog text
* Tweak: Removed "use as search filter" from Link to Entry field options
* Translation updates.
	* Added: French translation by [@franckt](https://www.transifex.com/accounts/profile/franckt/) - thanks!
	* Updated: Bengali translation by [@tareqhi](https://www.transifex.com/accounts/profile/tareqhi/)
	* Updated: Turkish translation by [@suhakaralar](https://www.transifex.com/accounts/profile/suhakaralar/)
	* If you'd like to contribute translations, [please sign up here](https://www.transifex.com/projects/p/gravityview/).

= 1.0.5 =
* Added: Lightbox for images (in View Settings metabox)
* Added: Merge Tags - You can now modify labels and settings using dynamic text based on the value of a field. (requires Gravity Forms 1.8.6 or higher)
* Added: Customize the return to directory link anchor text (in the View Settings metabox, under Single Entry Settings)
* Added: Set the title for the Single Entry
* Added: Choose whether to hide empty fields on a per-View basis
* Improved: DataTables styling now set to `display` by default. Can be overridden by using the filter `gravityview_datatables_table_class`
* Improved: Speed!
	* Added `form` item to global `$gravityview_view` data instead of looking it up in functions. Improves `gv_value()` and `gv_label()` speed.
	* Added `replace_variables()` method to `GravityView_API` to reduce time to process merge tags by checking if there are any curly brackets first.
* Improved: "No Views found" text now more helpful for getting started.
* Fixed: Approve Entries column not displaying when clicking Forms > Entries link in admin menu
* Fixed: Field Settings gear no longer showing for widgets without options
* Fixed: Added Gravity Forms minimum version notice when using < 1.8
* Fixed: Column "Data Source" content being displayed in other columns

= 1.0.4 =
* Added: __DataTables integration__ Created a new view type for existing forms that uses the [DataTables](http://datatables.net) script.
We're just getting started with what can be done with DataTables. We'll have much more cool stuff like [DataTables Extensions](http://datatables.net/extensions/index).
* Added: "Add All Fields" option to bottom of the "Add Field" selector
* Added: Per-field-type options structure to allow for different field types to override default Field Settings
	* Added: Choose how to display User data. In the User field settings, you can now choose to display the "Display Name", username, or ID
	* Added: Custom date format using [PHP date format](https://www.php.net//manual/en/function.date.php) available for Entry Date and Date fields
	* Fixed: Default setting values working again
	* Fixed: Field type settings now working
* Added: `search_field` parameter to the shortcode. This allows you to specify a field ID where you want the search performed (The search itself is defined in `search_value`)
* Added: [Using the Shortcode](https://docs.gravitykit.com/article/73-using-the-shortcode) help article
* Added: Data Source added to the Views page
* Fixed: Field labels escaping issue (`It's an Example` was displaying as `It\'s an Example`)
* Fixed: Settings "gear" not showing when adding a new field
* Fixed: Sorting issues
	- Remove the option to sort by composite fields like Name, Address, Product; Gravity Forms doesn't process those sort requests properly
	- Remove List and Paragraph fields from being sortable
	- Known bug: Price fields are sorted alphabetically, not numerically. For example, given $20,000, $2,000 and $20, Gravity Forms will sort the array like this: $2,000, $20, $20,000. We've filed a bug report with Gravity Forms.
* Improved: Added visibility toggles to some Field Settings. For example, if the "Show Label" setting is not checked, then the "Custom Label" setting is hidden.
* Modified how data is sent to the template: removed the magic methods getter/setters setting the `$var` variable - not data is stored directly as object parameters.
* Added many translations. Thanks everyone!
	* Bengali translation by [@tareqhi](https://www.transifex.com/accounts/profile/tareqhi/)
	* German translation by [@seschwarz](https://www.transifex.com/accounts/profile/seschwarz/)
	* Turkish translation by [@suhakaralar](https://www.transifex.com/accounts/profile/suhakaralar/)
	* Dutch translation by [@leooosterloo](https://www.transifex.com/accounts/profile/leooosterloo/)
	* If you'd like to contribute translations, [please sign up here](https://www.transifex.com/projects/p/gravityview/). Thanks again to all who have contributed!

= 1.0.3 =
* Added: Sort by field, sort direction, Start & End date now added to Post view
	- Note: When using the shortcode, the shortcode settings override the View settings.
* Fixed: Fatal errors caused by Gravity Forms not existing.
* Added a setting for Support Email - please make sure your email is accurate; otherwise we won't be able to respond to the feedback you send
* Fixed: Custom CSS classes didn't apply to images in list view
* Improved Settings layout
* Tweak: Hide WordPress SEO, Genesis, and WooThemes metaboxes until a View has been created
* Tweak: Field layout improvements; drag-and-drop works smoother now
* Tweak: Add icon to Multiple Entries / Single Entry tabs
* Tweak: Dialog boxes now have a backdrop
* Fixed: Don't show field/widget settings link if there are no settings (like on the Show Pagination Info widget)
* Fixed: Security warning by the WordFence plugin: it didn't like a line in a sample entry data .csv file
* Fixed: Don't show welcome screen on editing the plugin using the WordPress Plugin Editor
* Tweak: Close "Add Field" and "Add Widget" boxes by pressing the escape key
* Added: Hungarian translation. Thanks, [@dbalage](https://www.transifex.com/accounts/profile/dbalage/)!
* Added: Italian translation. Thanks, [@ClaraDiGennaro](https://www.transifex.com/accounts/profile/ClaraDiGennaro/)
* If you'd like to contribute translations, [please sign up here](https://www.transifex.com/projects/p/gravityview/).

= 1.0.2 =
* Added: Show Views in Nav menu builder
* Fixed: "Add Fields" selector no longer closes when clicking to drag the scrollbar
* Fixed: Issue affecting Gravity Forms styles when Gravity Forms' "No Conflict Mode" is enabled
* Fixed: Footer widget areas added back to Single Entry views using Listing layout
* Changed the look and feel of the Add Fields dialog and field settings. Let us know what you think!

= 1.0.1 =
* Added: "Getting Started" link to the Views menu
* Fixed: Fatal error for users with Gravity Forms versions 1.7 or older
* Fixed: Entries in trash no longer show in View
* Tweak: When modifying the "Only visible to logged in users with role" setting, if choosing a role other than "Any", check the checkbox.
* Tweak: `gravityview_field_visibility_caps` filter to add/remove capabilities from the field dropdowns
* Added: Translation files. If you'd like to contribute translations, [please sign up here](https://www.transifex.com/projects/p/gravityview/).

= 1.0 =

* Liftoff!

== Upgrade Notice ==

= 1.0.1 =
* Added: "Getting Started" link to the Views menu
* Fixed: Fatal error for users with Gravity Forms versions 1.7 or older
* Fixed: Entries in trash no longer show in View
* Tweak: When modifying the "Only visible to logged in users with role" setting, if choosing a role other than "Any", check the checkbox.
* Tweak: `gravityview_field_visibility_caps` filter to add/remove capabilities from the field dropdowns
* Added: Translation files. If you'd like to contribute translations, [please sign up here](https://www.transifex.com/projects/p/gravityview/).

= 1.0 =

* Liftoff!<|MERGE_RESOLUTION|>--- conflicted
+++ resolved
@@ -30,11 +30,8 @@
 #### 🐛 Fixed
 
 * For some users, adding a Chained Selects Add-On field to the Search Bar causes JavaScript code to be visible and the field would not work as expected.
-<<<<<<< HEAD
 * When "Preview as shortcode" was enabled in the View editor, some blocks would not render properly on the frontend.
-=======
 * Added a compatibility notice when using Formidable Views and GravityView at the same time.
->>>>>>> 69cb2481
 
 #### 💻 Developer Updates
 

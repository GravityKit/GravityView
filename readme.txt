=== GravityView ===
Tags: gravity forms, directory, gravity forms directory
Requires at least: 4.4
Tested up to: 5.1.1
Requires PHP: 5.3
Stable tag: trunk
Contributors: The GravityView Team
License: GPL 3 or higher

Beautifully display and edit your Gravity Forms entries.

== Description ==

Beautifully display your Gravity Forms entries. Learn more on [gravityview.co](https://gravityview.co).

== Installation ==

1. Upload plugin files to your plugins folder, or install using WordPress' built-in Add New Plugin installer
2. Activate the plugin
3. Follow the instructions

== Changelog ==

= 2.4.1 on August 16, 2019 =

<<<<<<< HEAD
* Fixed: Inconsistent sorting behavior for Views using Table layouts
* Fixed: Searching all fields not searching Multi Select fields
* Fixed: Error activating GravityView when Gravity Forms is disabled
* Fixed: "Getting Started" and "List of Changes" page layouts in WordPress 5.3
* Tweak: Don't show "Create a View" on trashed forms action menus

= 2.4 on July 17, 2019 =

**We tightened security by limiting who can edit Views. [Read how to grant Authors access](https://docs.gravityview.co/article/598-non-administrator-edit-view).**
=======
**We tightened security by limiting who can edit Views. [Read how to grant Authors and Editors access](https://docs.gravityview.co/article/598-non-administrator-edit-view).**
>>>>>>> 3ee7a125

* Added: A new Result Number field and `{sequence}` Merge Tag [learn all about it!](https://docs.gravityview.co/article/597-the-sequence-merge-tag)
* Added: `{date_updated}` Merge Tag ([see all GravityView Merge Tags](https://docs.gravityview.co/article/76-merge-tags))
* Added: Option to output all CSV entries, instead of a single page of results
* Fixed: Settings compatibility issues on Multisite
* Fixed: CSV output for address fields contained Google Maps link
* Fixed: When editing an entry in Gravity Forms, clicking the "Cancel" button would not exit edit mode
* Fixed: Some fatal errors when Gravity Forms is deactivated while GravityView is active
* Fixed: Search All Fields functionality with latest Gravity Forms

__Developer Updates:__

* **Breaking Change:** Users without the `unfiltered_html` capability can no longer edit Views.
* Added: `gravityview/security/allow_unfiltered_html` to not require `unfiltered_html`. Dangerous!
* Added: `gravityview/template/field/address/csv/delimiter` filter for CSV output of addresses

= 2.3.2 on May 3, 2019 =

* Re-fixed: Conditional Logic breaks in Edit Entry if the condition field is not present

__Developer Updates:__

* Fixed: `strtolower()` warnings in `class-frontend-views.php`
* Fixed: `gravityview/fields/fileupload/link_atts` filter didn't work on link-wrapped images
* Fixed: PHP notice triggered when using the Poll widget
* Updated: Updater script, which should improve license check load time

= 2.3.1 on April 18, 2019 =

* Added: Entry Approval now features a popover that allows you to select from all approval statuses
* Fixed: Issues accessing Edit Entry for Views using [Multiple Forms](https://gravityview.co/extensions/multiple-forms/)
* Fixed: Issues with Edit Entry where fields were duplicated. This temporarily reverts the conditional logic fix added in 2.3.
* Fixed: Maps will now properly use global API key settings on Multisite installations

__Developer Updates:__

* Fixed: Issues searching Address fields that contain custom states
* Added: `gravityview/approve_entries/popover_placement` filter to modify the placement of the approval popover (default: right)

= 2.3 on April 2, 2019 =

**Gravity Forms 2.3 is required**. Some functionality will not work if you are using Gravity Forms 2.2. If this affects you, please [let us know](mailto:support@gravityview.co?subject=Gravity%20Forms%202.3%20Requirement)

* Added: Multi-Sorting! Example: Sort first by Last Name, then sort those results by First Name [Read more about multi-sorting](https://docs.gravityview.co/article/570-sorting-by-multiple-columns)
    - Works great with our [DataTables extension](https://gravityview.co/extensions/datatables/), too!
* Added: `[gvlogic logged_in="true"]` support to easily check user login status - [read how it works](https://docs.gravityview.co/article/252-gvlogic-shortcode#logged-in-parameter)
* Added: Dropdown, Radio and Link input support for searching product fields
* Fixed: Conditional Logic breaks in Edit Entry if the condition field is not present
* Fixed: Sorting numbers with decimals
* Fixed: CSV output of List and File Upload fields
* Fixed: "Hide empty fields" setting not working Product and Quantity fields
* Fixed: Month and day reversed in multi-input date search fields
* Fixed: Join issues with embedded Views when using [Multiple Forms](https://gravityview.co/extensions/multiple-forms/)
* Fixed: Other Entries empty text override was not working
* Updated: 100% translated for Dutch, German, and French

__Developer Updates:__

* Added: `gravityview/search/created_by/text` filter to override dropdown and radio text in "created by" search UI
* Added: `gravityview/approve_entries/after_submission` filter to prevent `is_approved` meta from being added automatically after entry creation
* Modified: List and File Upload fields are now output as objects/arrays in REST API JSON
* Modified: [Business Hours](https://wordpress.org/plugins/gravity-forms-business-hours/) field support in CSV and JSON output
* Fixed: Fatal error when custom templates are loaded without `\GV\Template_Context`
* Fixed: Potential PHP warning with PHP 7.2
* Added notice for users to upgrade to PHP 5.6, since WordPress will be bumping the minimum version soon


= 2.2.5 on February 4, 2019 =

* Added: Support for nested dropdown selection in Search Bar
* Fixed: State search dropdown type for custom address types
* Fixed: Don't show Credit Card fields on the Edit Entry screen (#1219)
* REST API and CSV fixes
    * Fixed: Email field being output as links in CSV
    * Fixed: CSVs could not contain more than one special field (Entry ID, Custom Content, etc.)
    * Fixed: CSV and JSON REST API did not output duplicate headers (Entry ID, Custom Content, etc.)
    * Fixed: JSON REST API endpoint did not render Custom Content fields
    * Modified: In the REST API duplicate keys are now suffixed with (n), for example: id(1), id(2), instead of not showing them at all
* Updated: Script used to provide built-in Support Port
* Updated: Russian translation by [@awsswa59](https://www.transifex.com/user/profile/awsswa59/)

__Developer Updates:__

* Added: `gravityview/edit_entry/before_update` hook
* Added: `gravityview/api/field/key` filter to customize the generated REST API entry JSON keys
* Added: `gravityview/template/csv/field/raw` filter to allow raw output of specific fields
* Modified: CSV REST API endpoint returns binary data instead of JSON-encoded data

= 2.2.4 on January 14, 2019 =

* Fixed: Other Entries field would display all entries without filtering
* Fixed: Entry Date searches not working (broken in 2.2)
* Fixed: CSV outputting wrong date formats for Date and Date Created fields
* Fixed: CSV outputting empty content for Custom Content fields
* Fixed: Changelog formatting so that the 2.2.1, 2.2.2, and 2.2.3 updates are shown
* Fixed: The picture of Floaty was _really big_ in the Getting Started screen
* Updated Translations for Italian and Iranian. Thanks, Farhad!

= 2.2.3 on December 20, 2018 =

* Fixed: Issue loading translation files on Windows IIS servers

__Developer Updates:__

* Added: Third argument to `gravityview_search_operator` filter (the current `\GV\View` object)
* Added: `GravityView_Image::is_valid_extension()` to determine whether an extension is valid for an image
* Fixed: Search operator overrides that broke in 2.2
* Modified: SVG files are now processed as images in GravityView
* Modified: Changed translation file loading order to remove paths that didn't work! [See this article for the updated paths](https://docs.gravityview.co/article/530-translation-string-loading-order).

= 2.2.2 on December 11, 2018 =

* Added: Support for the new [Multiple Forms beta](https://gravityview.co/extensions/multiple-forms/)!
* **Minor CSS Change**: Reduced Search Bar negative margins to fix the Search Bar not aligning properly
* Fixed: Calculation fields that were not added to the Edit Entry fields were being emptied (except the price)
* Updated translations - thank you, translators!
    - Turkish translated by [@suhakaralar](https://www.transifex.com/accounts/profile/suhakaralar/)
    - Russian translated by [@awsswa59](https://www.transifex.com/user/profile/awsswa59/)
    - Polish translated by [@dariusz.zielonka](https://www.transifex.com/user/profile/dariusz.zielonka/)

__Developer Updates:__

* Template Change: Updated `widget-poll.php` template to display poll results for all Multiple Forms fields
* Added: `gravityview/query/class` filter to allow query class overrides, needed for Multiple Forms extension
* Added: `gravityview/approve_entries/autounapprove/status` filter to change the approval status set when an entry is modified in Edit Entry
* Added: `$unions` property to `\GV\View`, for future use with [Multiple Forms plugin](https://gravityview.co/extensions/multiple-forms/)

= 2.2.1 on December 4, 2018 =

* Confirmed compatibility with WordPress 5.0 and the new Gutenberg editor ([use the shortcode block to embed](https://docs.gravityview.co/article/526-does-gravityview-support-gutenberg))
* Added: Support for upcoming [Multiple Forms plugin](https://gravityview.co/extensions/multiple-forms/)
* Fixed: Edit Entry writes incorrectly-formatted empty values in some cases.
* Fixed: "Hide View data until search is performed" not working for [Maps layout](https://gravityview.co/extensions/maps/)
* Fixed: Entries are not accessible when linked to from second page of results
* Fixed: Search redirects to home page when previewing an unpublished View

__Developer Updates:__

* Fixed: Error loading GravityView when server has not defined `GLOB_BRACE` value for the `glob()` function
* Added: `gravityview/entry/slug` filter to modify entry slug. It runs after the slug has been generated by `GravityView_API::get_entry_slug()`
* Added: `\GV\Entry::is_multi()` method to check whether the request's entry is a `Multi_Entry` (contains data from multiple entries because of joins)

= 2.2 on November 28, 2018 =

* Yes, GravityView is fully compatible with Gravity Forms 2.4!
* Added: Choose where users go after editing an entry
* Added: Search entries by approval status with new "Approval Status" field in the Search Bar
* Added: More search input types added for "Created By" searches
* Added: When searching "Created By", set the input type to "text" to search by user email, login and name fields
* Fixed: Issue installing plugins from the Extensions page on a Multisite network
* Fixed: When a View is embedded on the homepage of a site, Single Entry and Edit Entry did not work (404 not found error)
* Fixed: Stray "Advanced Custom Fields" editor at the bottom of Edit View pages
* Fixed: Labels and quantities removed when editing an entry that had product calculations
* Fixed: When multiple Views are embedded on a page, Single Entry could sometimes show "You are not allowed to view this content"
* Fixed: Major search and filtering any/all mode combination issues, especially with "Show only approved entries" mode, A-Z Filters, Featured Entries, Advanced Filtering plugins
* Fixed: Support all [documented date formats](https://docs.gravityview.co/article/115-changing-the-format-of-the-search-widgets-date-picker) in Search Bar date fields
* Fixed: Issues with [Advanced Filtering](https://gravityview.co/extensions/advanced-filter/) date fields (including human strings, less than, greater than)
* Fixed: Security issue when Advanced Filter was configured with an "Any form field" filter (single entries were not properly secured)
* Fixed: The Quiz Letter Grade is lost if Edit Entry does not contain all Gravity Forms Quiz Add-On fields

__Developer Updates:__

* Updated: `search-field-select.php` template to gracefully handle array values
* Added: Filters for new "Created By" search. [Learn how to modify what fields are searched](https://docs.gravityview.co/article/523-created-by-text-search).

= 2.1.1 on October 26, 2018 =

* Added: A "Connected Views" menu on the Gravity Forms Forms page - hover over a form to see the new Connected Views menu!
* Fixed: Additional slashes being added to the custom date format for Date fields
* Fixed: Quiz Letter Grade not updated after editing an entry that has Gravity Forms Quiz fields
* Fixed: Single Entry screen is inaccessible when the category is part of a URL path (using the `%category%` tag in the site's Permalinks settings)
* Fixed: Issue where GravityView CSS isn't loading in the Dashboard for some customers
* Fixed: Display uploaded files using Gravity Forms' secure link URL format, if enabled
* Updated Polish translation. Dziękuję Ci, [@dariusz.zielonka](https://www.transifex.com/user/profile/dariusz.zielonka/)!

__Developer Updates:__

* Added: `gravityview/template/table/use-legacy-style` filter to  use the legacy Table layout stylesheet without any responsive layout styles (added in GravityView 2.1) - [Here's code you can use](https://gist.github.com/zackkatz/45d869e096cd5114a87952d292116d3f)
* Added: `gravityview/view/can_render` filter to allow you to override whether a View can be rendered or not
* Added: `gravityview/widgets/search/datepicker/format` filter to allow you to modify only the format used, rather than using the `gravityview_search_datepicker_class` filter
* Fixed: Fixed an issue when using [custom entry slugs](https://docs.gravityview.co/article/57-customizing-urls) where non-unique values across forms cause the entries to not be accessible
* Fixed: Undefined index PHP warning in the GravityView Extensions screen
* Fixed: Removed internal usage of deprecated GravityView functions
* Limitation: "Enable lightbox for images" will not work on images when using Gravity Forms secure URL format. [Contact support](mailto:support@gravityview.co) for a work-around, or use a [different lightbox script](https://docs.gravityview.co/article/277-using-the-foobox-lightbox-plugin-instead-of-the-default).

= 2.1.0.2 and 2.1.0.3 on September 28, 2018 =

* Fixed: Slashes being added to field quotes
* Fixed: Images showing as links for File Upload fields

= 2.1.0.1 on September 27, 2018 =

* Fixed: Responsive table layout labels showing sorting icon HTML
* Fixed: Responsive table layout showing table footer

= 2.1 on September 27, 2018 =

* Added: You can now send email notifications when an entry is approved, disapproved, or the approval status has changed. [Learn how](https://docs.gravityview.co/article/488-notification-when-entry-approved)
* Added: Automatically un-approve an entry when it has been updated by an user without the ability to moderate entries
* Added: Easy way to install GravityView Extensions and our stand-alone plugins [Learn how](https://docs.gravityview.co/article/489-managing-extensions)
* Added: Enable CSV output for Views [Learn how](https://docs.gravityview.co/article/491-csv-export)
* Added: A "Page Size" widget allows users to change the number of entries per page
* Added: Support for displaying a single input value of a Chained Select field
* Added: The Table layout is now mobile-responsive!
* Improved: Added a shortcut to reset entry approval on the front-end of a View: "Option + Click" on the Entry Approval field
* Fixed: Custom date format not working with the `{date_created}` Merge Tag
* Fixed: Embedding a View inside an embedded entry didn't work
* Fixed: "Link to entry" setting not working for File Upload fields
* Fixed: Approval Status field not showing anything
* Updated translations - thank you, translators!
    - Polish translated by [@dariusz.zielonka](https://www.transifex.com/user/profile/dariusz.zielonka/)
    - Russian translated by [@awsswa59](https://www.transifex.com/user/profile/awsswa59/)
    - Turkish translated by [@suhakaralar](https://www.transifex.com/accounts/profile/suhakaralar/)
    - Chinese translated by [@michaeledi](https://www.transifex.com/user/profile/michaeledi/)

__Developer Notes:__

* Added: Process shortcodes inside [gv_entry_link] shortcodes
* Added: `gravityview/shortcodes/gv_entry_link/output` filter to modify output of the `[gv_entry_link]` shortcode
* Added `gravityview/widget/page_size/settings` and `gravityview/widget/page_size/page_sizes` filters to modify new Page Size widget
* Modified: Added `data-label` attributes to all Table layout cells to make responsive layout CSS-only
* Modified: Added responsive CSS to the Table layout CSS ("table-view.css")
* Improved: Reduced database lookups when using custom entry slugs
* Introduced `\GV\View->can_render()` method to reduce code duplication
* Fixed: Don't add `gvid` unless multiple Views embedded in a post
* Fixed: PHP 5.3 warning in when using `array_combine()` on empty arrays
* Fixed: Apply `addslashes` to View Configuration when saving, fixing `{date_created}` format
* REST API: Allow setting parent post or page with the REST API request using `post_id={id}` ([learn more](https://docs.gravityview.co/article/468-rest-api))
* REST API: Added `X-Item-Total` header and meta to REST API response

= 2.0.14.1 on July 19, 2018 =

* Fixed: Potential XSS ("Cross Site Scripting") security issue. **Please update.**
* Fixed: GravityView styles weren't being loaded for some users

= 2.0.14 on July 9, 2018 =

* Added: Allow filtering entries by Unapproved status in Gravity Forms
* Added: Reset entry approval status by holding down Option/Alt when clicking entry approval icon
* Fixed: Merge Tags not working in field Custom Labels
* Fixed: Enable sorting by approval status all the time, not just when a form has an Approval field
* Fixed: When a View is saved without a connected form, don't show "no longer exists" message
* Fixed: Inline Edit plugin not updating properly when GravityView is active

__Developer Notes:__

* Added: `gravityview/approve_entries/after_submission/default_status` filter to modify the default status of an entry as it is created.
* Modified: No longer delete `is_approved` entry meta when updating entry status - leave the value to be `GravityView_Entry_Approval_Status::UNAPPROVED` (3)
* Fixed: Allow for "in" and "not_in" comparisons when using `GravityView_GFFormsModel::is_value_match`
* Tweak: If "Search Mode" key is set, but there is no value, use "all"
* Tweak: Reduced number of database queries when rendering a View

= 2.0.13.1 on June 26, 2018 =

* Fixed: Custom Content fields not working with DIY Layout
* Fixed: Error when displaying plugin updates on a single site of a Multisite installation

= 2.0.13 on June 25, 2018 =

* Fixed: When View is embedded in a page, the "Delete Entry" link redirects the user to the View URL instead of embedded page URL
* Fixed: Custom Content fields not working with DIY Layout since 2.0.11
* Fixed: Fatal error when migrating settings from (very) old versions of GravityView
* Fixed: oEmbed not working when using "plain" URLs with numeric View ID slugs

__Developer Notes__

* Added: Code to expose Entry Notes globally, to fix conflict with DataTables (future DataTables update required)
* Added: `data-viewid` attribute to the Search Bar form with the current View ID
* Added: Current Post ID parameter to the `gravityview/edit-entry/publishing-action/after` action

= 2.0.12 on June 12, 2018 =

* Fixed: On the Plugins page, "Update now" not working for GravityView Premium Plugins, Views & Extensions
* Fixed: Always show that plugin updates are available, even if a license is expired

= 2.0.11 on June 12, 2018 =

* Added: Search for fields by name when adding fields to your View configuration (it's really great!)
* Fixed: GravityView license details not saving when the license was activated (only when the Update Settings button was clicked)
* Fixed: Entry filtering for single entries
* Fixed: Per-user language setting not being used in WordPress 4.7 or newer

__Developer Notes__

* Added: `\GV\View::get_joins()` method to fetch array of `\GV\Joins` connected with a View
* Added: `\GV\View::get_joined_forms()` method to get array of `\GV\GF_Forms` connected with a View

= 2.0.10 on June 6, 2018 =

* Fixed: Password-protected Views were showing "You are not allowed to view this content" instead of the password form
* Fixed: When Map View is embedded, Search Bar pointed to View URL, not page URL

= 2.0.9 on June 1, 2018 =

* Added: Allow passing `{get}` Merge Tags to [gventry] and [gvfield] shortcodes
* Fixed: Searching by entry creator using the Search Bar wasn't working
* Fixed: Edit Entry showing "Invalid link" warnings when multiple Views are embedded on a page
* Fixed: Issues with legacy template back-compatiblity (A-Z Filters) and newer API widgets (Maps)
* Fixed: Translations for entry "meta", like "Created By" or "Date Created"
* Fixed: When searching State/Province with the Search Bar, use "exact match" search

__Developer Notes__

* Added: Auto-prefixing for all CSS rules, set to cover 99.7% of browsers. We were already prefixing, so it doesn't change much, but it will update automatically from now on, based on browser support.

= 2.0.8.1 on May 31, 2018 =

* Fixed: Standalone map fields not displaying on the [Maps layout](https://gravityview.co/extensions/maps/)
* Fixed: `[gv_entry_link]` when embedded in a post or page, not a View
* Fixed: `[gv_entry_link]` returning a broken link when the entry isn't defined
* Fixed: Conflict with Testimonials Widget plugin (and other plugins) loading outdated code
* Fixed: PHP notice when displaying Gravity Flow "Workflow" field

= 2.0.8 on May 25, 2018 =

* Fixed: Table layout not using field Column Width settings
* Fixed: With "Show Label" disabled, "Custom Label" setting is being displayed (if set)
* Fixed: List Field columns were being shown as searchable in Search Bar
* Fixed: Conflict with Gravity Forms Import Entries file upload process
* Fixed: Empty searches could show results when "Hide View data until search is performed" is enabled
* Fixed: When "Start Date" and "End Date" are the same day, results may not be accurate

__Developer Updates__

* Fixed: `gv_value()` didn't have necessary View global data set for backward compatibility (`gv_value()` is now deprecated! Use `Use \GV\Field_Template::render()` instead.)

= 2.0.7.1 on May 24, 2018 =

* Fixed: Merge Tags not being shown in Custom Content fields in Edit Entry
* Fixed: "gvGlobals not defined" JavaScript error on Edit Entry screen affecting some themes
* Fixed: Don't clear Search Bar configuration when switching View layouts

= 2.0.7 on May 23, 2018 =

* Fixed: Entry visibility when View is embedded
* Fixed: Don't show widgets if we're oEmbedding an entry
* Fixed: Don't apply "Hide Until Search" on entry pages
* Fixed: "Hide View data until search is performed" not working for Views on embedded pages
* Fixed: Restore Advanced Custom Fields plugin compatibility
* Tweak: When activating a license, remove the notice immediately
* Fixed: Maps API key settings resetting after 24 hours

__Developer Updates__

* Changed: gravityview_get_context() now returns empty string if not GravityView post type

= 2.0.6.1 on May 21, 2018 =

* Fixed: "Hide View data until search is performed" not working
* Added: Support for SiteOrigin Page Builder and LiveMesh SiteOrigin Widgets
* Fixed: Enfold Theme layout builder no longer rendering Views

= 2.0.6 on May 17, 2018 =

* Fixed: Conflicts with Yoast SEO & Jetpack plugins that prevent widgets from displaying
* Fixed: Some fields display as HTML (fixes Gravity Flow Discussion field, for example)
* Fixed: Some Merge Tag modifiers not working, such as `:url` for List fields
* Fixed: Give Floaty a place to hang out on the GravityView Settings screen with new Gravity Forms CSS

__Developer Updates__

* Fixed: Backward-compatibility for using global `$gravityview_view->_current_field` (don't use in new code!)

= 2.0.5 on May 16, 2018 =

* Fixed: Entry Link fields and `[gv_entry_link]` shortcode not working properly with DataTables when embedded
* Fixed: Do not output other shortcodes in single entry mode
* Fixed: Error when deleting an entry
* Fixed: When multiple Views are embedded on a page, and one or more has Advanced Filters enabled, no entries will be displayed
* Fixed: PHP warning with `[gravitypdf]` shortcode
* Fixed: When multiple table layout Views are embedded on a page, there are multiple column sorting links displayed
* Fixed: Error displaying message that a license is expired

= 2.0.4 on May 12, 2018 =

* Fixed: Slow front-end performance, affecting all layout types
* Fixed: Search not performing properly
* Fixed: "Enable sorting by column" option for Table layouts
* GravityView will require Gravity Forms 2.3 in the future; please make sure you're using the latest version of Gravity Forms!

__Developer Updates__

* Fixed: `GravityView_frontend::get_view_entries()` search generation
* Fixed: `gravityview_get_template_settings()` not returning settings
* Tweak: Cache View and Field magic getters into variables for less overhead.

= 2.0.3 on May 10, 2018 =

* Fixed: Compatibility with `[gravitypdf]` shortcode
* Fixed: When using `[gravityview]` shortcode, the `page_size` setting wasn't being respected
* Fixed: `[gravityview detail="last_entry" /]` not returning the correct entry
* Fixed: Widgets not being properly rendered when using oEmbed
* Fixed: Note fields not rendering properly

__Developer Notes__

* Fixed: `GravityView_View::getInstance()` not returning information about a single entry
* Added: `gravityview/shortcode/detail/$key` filter

= 2.0.1 & 2.0.2 on May 9, 2018 =

* Fixed: Widgets not displayed when a View is embedded
* Fixed: Saving new settings can cause fatal error
* Fixed: Prevent commonly-used front end function from creating an error in the Dashboard
* Fixed: Hide labels if "Show Label" is not checked
* Fixed: CSS borders on List layout
* Fixed: Error when fetching GravityView Widget with DataTables Extension 2.2
* Fixed: Fail gracefully when GravityView Maps is installed on a server running PHP 5.2.4

= Version 2.0 on May 8, 2018 =

We are proud to share this release with you: we have been working on this release since 2016, and although most of the changes won’t be seen, GravityView has a brand-new engine that will power the plugin into the future! 🚀
\- Zack with GravityView

---

**Note: GravityView now requires PHP 5.3 or newer**

_This is a major release. Please back up your site before updating._ We have tested the plugin thoroughly, but we suggest backing up your site before updating all plugins.

**New functionality**

* `[gventry]`: embed entries in a post, page or a View ([learn more](https://docs.gravityview.co/article/462-gvfield-embed-gravity-forms-field-values))
* `[gvfield]`: embed single field values ([learn more](https://docs.gravityview.co/article/462-gvfield-embed-gravity-forms-field-values))
* [Many new Merge Tag modifiers](https://docs.gravityview.co/article/350-merge-tag-modifiers) - These enable powerful new abilities when using the Custom Content field!
* Use oEmbed with Custom Content fields - easily embed YouTube videos, Tweets (and much more) on your Custom Content field
* "Is Starred" field - display whether an entry is "Starred" in Gravity Forms or not, and star/unstar it from the front end of your site
* Added Bosnian, Iranian, and Canadian French translations, updated many others (thank you all!)

**Smaller changes**

* Added `{gv_entry_link}` Merge Tag, alias of `[gv_entry_link]` shortcode in `{gv_entry_link:[post id]:[action]}` format. This allows you to use `{gv_entry_link}` inside HTML tags, where you are not able to use the `[gv_entry_link]` shortcode.
* Default `[gvlogic]` comparison is now set to `isnot=""`; this way, you can just use `[gvlogic if="{example:1}"]` instead of `[gvlogic if="{example:1}" isnot=""]` to check if a field has a value.

**Developer Updates**

This release is the biggest ever for developers! Even so, we have taken great care to provide backward compatibility with GravityView 1.x. Other than increasing the minimum version of PHP to 5.3, **no breaking changes were made.**

* We have rewritten the plugin from the ground up. [Learn all about it here](https://github.com/gravityview/GravityView/wiki/The-Future-of-GravityView).
* New REST API! Fetch GravityView details and entries using the WordPress REST API endpoint. It's disabled by default, but can be enabled or disabled globally on GravityView Settings screen, or per-View in View Settings. [Learn about the endpoints](https://github.com/gravityview/GravityView/wiki/REST-API).
* New `gravityview()` API wrapper function, now used for easy access to everything you could want
* New template structure ([learn how to migrate your custom template files](https://github.com/gravityview/GravityView/wiki/Template-Migration))
* We have gotten rid of global state; actions and filters are now passed a `$context` argument, a [`\GV\Template_Context` object](https://github.com/gravityview/GravityView/blob/2.0/future/includes/class-gv-context-template.php)
* When HTML 5 is enabled in Gravity Forms, now the Search All field will use `type="search"`
* _Countless_ new filters and actions! Additional documentation will be coming, both on [docs.gravityview.co](https://docs.gravityview.co) as well as [codex.gravityview.co](https://codex.gravityview.co).

A special thanks to [Gennady](https://codeseekah.com) for your tireless pursuit of better code, insistence on backward compatibility, and your positive attitude. 👏

= 1.22.6 on April 4, 2018 =

* Fixed: Line breaks being added to `[gvlogic]` shortcode output
* Fixed: Gravity Forms 2.3 compatibility notice
* Fixed: "The ID is required." message when configuring the GravityView Search WordPress widget
* Fixed: Slashes were being added to Post Image details

__Developer Updates:__

* Added `gravityview/edit_entry/reveal_hidden_field` filter, which allows you to prevent Hidden fields from becoming Text fields in Edit Entry context
* Added `gravityview/edit_entry/field_visibility` filter to set field visibility on Edit Entry (default is always "visible")

= 1.22.5 on January 25, 2018 =

* Improves support for [DIY Layout](https://gravityview.co/extensions/diy-layout/), a layout for designers & developers to take full advantage of GravityView
* Tweak: Show "Embed Shortcode" helper if a View has widgets configured but not Fields
* Fixed: Add Note support for Gravity Forms 2.3 (it's coming soon)
* Fixed: `tabindex` not properly set for Update/Cancel/Delete buttons in Edit Entry
* Fixed: Hide Yoast SEO Content & SEO Analysis functionality when editing a View
* Fixed: Line breaks were being added to Custom Content fields and widgets, even when "Automatically add paragraphs to content" wasn't checked

__Developer Updates:__

* Add `$nl2br`, `$format`, `$aux_data` parameters to `GravityView_API::replace_variables()` to be consistent with `GFCommon::replace_variables()`

= 1.22.4? =

Yes, we skipped a minor release (1.22.4 exists only in our hearts). Thanks for noticing!

= 1.22.3 on December 21, 2017 =

* Added: Support for displaying files uploaded using the Gravity Forms Dropbox Addon (thanks, @mgratch and @ViewFromTheBox!)
* Added: Merge Tags now are replaced when in `[gvlogic]` shortcodes not in a View
* Fixed: Filtering by date in Advanced Filters prevented single entries from being visible
* Fixed: `gravityview/capabilities/allow_logged_out` filter wasn't living up to its name (allowing logged-out visitors to edit entries)

__Developer Updates:__

* Modified: We're reverting changes made to Advanced Custom Field plugin compatibility
* Added: `gravityview/fields/fileupload/file_path` filter in `class-gravityview-field-fileupload.php`
* Modified: Removed `!important` from the CSS height rule for the `.gv-notes .gv-note-add textarea` rule

= 1.22.2 on December 7, 2017 =

* Fixed: Fatal error when running Ultimate Member 2.0 beta
* Fixed: Issue deleting entries when Advanced Filter rules don't match
* Fixed: Delete Entry messages not displaying when entry is deleted
* Fixed: ACF shortcodes in WYSIWYG fields no longer processed since 1.22.1
* Fixed: Fatal error when using old installations of Gravity Forms

__Developer Updates:__

* Added: `gravityview/edit_entry/unset_hidden_field_values` filter to prevent deleting values for fields hidden by Conditional Logic

= 1.22.1.1 on November 30, 2017 =

* Fixed: When displaying Email fields, PHP warning about `StandalonePHPEnkoder.php`

= 1.22.1 on November 29, 2017 =

* Moved "Custom Content" field to top of field picker, in what Rafael calls the "Best idea of 2017 🏆"
* Added: When Gravity Forms 2.3 is released, support for "Random" entry order will be enabled
* Fixed: Entry oEmbeds not working when using "Plain" URL formats to embed
* Fixed: Only published Views showing in Gravity Forms "Connected Views" menu
* Fixed: Deleting entries can cause entries to be displayed from a different View when Advanced Filters is activated and multiple Views are embedded on a page
* Fixed: Infinite loop when using `[gravityview]` shortcode inside ACF fields

__Developer Updates:__

* Added: `GravityView_HTML_Elements` class for generating commonly-used HTML elements
* Added: Way to disable front-end cookies for our friends in Europe ([see code here](https://gist.github.com/zackkatz/354a71dc47ffef072ed725706cf455ed))
* Added: `gravityview/metaboxes/data-source/before` and `gravityview/metaboxes/data-source/after` hooks
* Added: Second `$args` param added to `gravityview_get_connected_views()` function
* Modified: Pass fifth parameter `$input_type` to `GravityView_Template::assign_field_options` method

= 1.22 on September 4, 2017=

* Added: Support for Gravity Forms 2.3
* Fixed: Fatal error when Divi (and other Elegant Themes) try to load GravityView widgets while editing a post with a sidebar block in it—now the sidebar block will not be rendered
* Fixed: Inline Edit plugin not working when displaying a single entry
* Fixed: Featured Entries plugin not adding correct CSS selector to the single entry container

__Developer Updates:__

* Modified: Template files `list-header.php`, `list-single.php`, `table-header.php`, `table-single.php`
* Fixed: When `GRAVITYVIEW_LICENSE_KEY` constant is defined, it will always be used, and the license field will be disabled
* Fixed: List View and Table View templates have more standardized CSS selectors for single & multiple contexts ([Learn more](https://docs.gravityview.co/article/63-css-guide))
* Fixed: Permalink issue when embedding a View on a page, then making it the site's Front Page
* Fixed: Transient cache issues when invalidating cache
* Fixed: `gv_empty()` now returns false for an array with all empty values
* Fixed: Delay plugin compatibility checks until `plugins_loaded`

= 1.21.5.3 on July 24, 2017 =

* Fixed: For some field types, the value "No" would be interpreted as `false`
* Fixed: In Edit Entry, when editing a form that has a Post Custom Field field type—configured as checkboxes—file upload fields would not be saved
* Fixed: If a form connected to a View is in the trash, there will be an error when editing the View
* Fixed: Embedding single entries with WordPress 4.8
* Fixed: Fatal error when using older version of WPML

= 1.21.5.2 on June 26, 2017 =

* Tweak: Improved plugin speed by reducing amount of information logged
* Fixed: Duplicate descriptions on the settings screen
* Fixed: Our "No-Conflict Mode" made the settings screen look bad. Yes, we recognize the irony.
* Updated: Translations - thank you, translators!
    - Turkish translation by [@suhakaralar](https://www.transifex.com/accounts/profile/suhakaralar/)
    - Dutch translations by Thom

= 1.21.5.1 on June 13, 2017 =

* Modified: We stopped allowing any HTML in Paragraph Text fields in 1.21.5, but this functionality was used by lots of people. We now use a different function to allow safe HTML by default.
* Added: `gravityview/fields/textarea/allowed_kses` filter to modify the allowed HTML to be displayed.

= 1.21.5 on June 8, 2017 =

* Added: The `{current_post}` Merge Tag adds information about the current post. [Read more about it](https://docs.gravityview.co/article/412-currentpost-merge-tag).
* Added: `gravityview/gvlogic/parse_atts/after` action to modify `[gvlogic]` shortcode attributes after it's been parsed
* Added: A new setting to opt-in for access to the latest pre-release versions of GravityView (in Views > Settings)
* Added: Support for Restrict Content Pro when in "No-Conflict Mode"
* Fixed: Saving an entry could strip the entry creator information. Now, when the entry creator is not in the "Change Entry Creator" users list, we add them back in to the list.
* Fixed: Potential security issue
* Fixed: Multiple notifications could sometimes be sent when editing an entry in GravityView.
* Fixed: Gravity Forms tooltip scripts being loaded admin-wide.
* Updated: Dutch translations (thanks, Thom!)

= 1.21.4 on April 13, 2017 =

* Fixed: "Enable sorting by column" not visible when using table-based View Presets
* Fixed: Error activating the plugin when Gravity Forms is not active
* Fixed: Numeric sorting
* Fixed: Compatibility issue with WPML 3.6.1 and lower
* Tweak: When using `?cache` to disable entries caching, cached data is removed

= 1.21.3 on April 4, 2017 =

* Fixed: Post Images stopped working in Edit Entry
* Fixed: Conflict with our Social Sharing & SEO Extension
* Fixed: Unable to search for a value of `0`
* Fixed: Inaccurate search results when using the `search_field` and `search_value` settings in the `[gravityview]` shortcode
    - The search mode will now always be set to `all` when using these settings

__Developer Updates:__

* We decided to not throw exceptions in the new `gravityview()` wrapper function. Instead, we will log errors via Gravity Forms logging.

= 1.21.2 on March 31, 2017 =

* Added: Support for embedding `[gravityview]` shortcodes in Advanced Custom Fields (ACF) fields
* Fixed: PHP warnings and notices

= 1.21.1 on March 30, 2017 =

* Fixed: Advanced Filters no longer filtered 😕
* Fixed: Fatal error when viewing Single Entry with a Single Entry Title setting that included Merge Tags
* Fixed: Cache wasn't cleared when an entry was created using Gravity Forms API (thanks Steve with Gravity Flow!)

= 1.21 on March 29, 2017 =

* Fixed: Edit Entry compatibility with Gravity Forms 2.2
* Fixed: Single Entry not accessible when filtering a View by Gravity Flow's "Final Status" field
* Fixed: Needed to re-save permalink settings for Single Entry and Edit Entry to work
* Fixed: Incorrect pagination calculations when passing `offset` via the `[gravityview]` shortcode

__Developer Updates:__

* Modified: `GVCommon::check_entry_display()` now returns WP_Error instead of `false` when an error occurs. This allows for additional information to be passed.
* Added: `gravityview/search-all-split-words` filter to change search behavior for the "Search All" search input. Default (`true`) converts words separated by spaces into separate search terms. `false` will search whole word.
* Much progress has been made on the `gravityview()` wrapper function behind the scenes. Getting closer to parity all the time.

= 1.20.1 on March 1, 2017 =

* Added: Support for comma-separated email addresses when adding a note and using "Other email address"
* Fixed: Edit Entry issue with File Uploads not saving properly
* Fixed: Support for `offset` attribute in the `[gravityview]` shortcode
* Updated: Auto-upgrade script

= 1.20 on February 24, 2017 =

* Added: Product Fields are now editable
    - Quantity,
    - Product fields are hidden if the entry contains external transaction data
    - Support for Coupon Addon
* Fixed: Single Entry not accessible when filtering by a Checkbox field in the Advanced Filters Extension
* Fixed: WPML links to Single Entry not working if using directory or sub-domain URL formats
* Fixed: Product field prices not always formatted as a currency
* Fixed: Product fields sometimes appeared twice in the Add Field field picker
* Fixed: PHP warning when updating entries. Thanks for reporting, Werner!
* Modified: Don't show CAPTCHA fields in Edit Entry
* Fixed: "Trying to get property of non-object" bug when updating an entry connected to Gravity Forms User Registration
* Fixed: Yoast SEO scripts and styles not loading properly on Edit View screen
* Updated: Minimum version of Gravity Forms User Registration updated to 3.2

__Developer Notes:__


* Added: `GVCommon::entry_has_transaction_data()` to check whether entry array contains payment gateway transaction information
* Added: `gravityview/edit_entry/hide-coupon-fields` to modify whether to hide Coupon fields in Edit Entry (default: `false`)
* Added: `GravityView_frontend::get_view_entries_parameters()` method to get the final entry search parameters for a View without fetching the entries as well
* Added: `GVCommon::get_product_field_types()` to fetch Gravity Forms product field types array
* Added: `gravityview/edit_entry/field_blacklist` filter to modify what field types should not be shown in Edit Entry
* Added: `GravityView_Plugin_Hooks_Gravity_Forms_Coupon` class
* Added: Third `GravityView_Edit_Entry_Render` parameter to `gravityview/edit_entry/field_value`, `gravityview/edit_entry/field_value_{field_type}` filters and `gravityview/edit_entry/after_update` action
* Updated: `list-body.php` and `list-single.php` template files to prevent empty `<div>` from rendering (and looking bad) when there are no fields configured for the zones
* Updated: `fields/product.php` template file
* Updated: Flexibility library for IE CSS flexbox support
* Modified: `gravityview/edit_entry/hide-product-fields` default will now be determined by whether entry has gateway transaction information
* Modified: Only print errors when running the unit tests if the `--debug` setting is defined, like `phpunit --debug --verbose`
* Modified: If overriding `get_field_input()` using `GravityView_Field`, returning empty value will now result in the default `GF_Field` input being used
* Modified: GravityView_Edit_Entry_User_Registration::restore_display_name() now returns a value instead of void
* Tweak: Edit Entry links no longer require `page=gf_entries&view=entry` at the end of the URL (in case you noticed)

= 1.19.4 on January 19, 2017 =

* **GravityView requirements will soon be updated**: Gravity Forms Version 2.0+, PHP 5.3+
* Updated: GravityView now requires WordPress 4.0 or newer
* Fixed: Search Bar search not working for states in the United States
* Fixed: WPML conflict where Single Entry or Edit Entry screens are inaccessible
* Fixed: Prevent PHP error when displaying GravityView using `get_gravityview()`
* Updated translations:
    - 🇩🇰 Danish *100% translated*
    - 🇳🇴 Norwegian *100% translated*
    - 🇸🇪 Swedish translation updated

__Developer Notes: __

* New: We're starting the migration to a new wrapper API that will awesome. We will be rolling out new functionality and documentation over time. For now, we are just using it to load the plugin. [Very exciting time](https://i.imgur.com/xmkONOD.gif)!
* Fixed: Issue fetching image sizes when using `GravityView_Image` class and fetching from a site with invalid SSL cert.
* Added: `gravityview_directory_link` to modify the URL to the View directory context (in `GravityView_API::directory_link()`)

= 1.19.3 on January 9, 2017 =

First update of 2017! We've got great things planned for GravityView and our Extensions. As always, [contact us](mailto:support@gravityview.co) with any questions or feedback. We don't bite!

* Fixed: List field inputs not loading in Edit Entry when values were empty or the field was hidden initially because of Conditional Logic
* Fixed: Prevent Approve Entry and Delete Entry fields from being added to Edit Entry field configuration
* Fixed: Don't render Views outside "the loop", prevents conflicts with other plugins that run `the_content` filter outside normal places
* Fixed: Only display "You have attempted to view an entry that is not visible or may not exist." warning once when multiple Views are embedded on a page
* Fixed: The `[gravityview]` shortcode would not be parsed properly due to HTML encoding when using certain page builders, including OptimizePress
* Fixed: Potential errors when non-standard form fields are added to Edit Entry configurations ("Creating default object from empty value" and "Cannot use object of type stdClass as array")
* Updated translations:
    - 🇨🇳 Chinese *100% translated* (thank you, Michael Edi!)
    - 🇫🇷 French *100% translated*
    - 🇧🇷 Brazilian Portuguese *100% translated* (thanks, Rafael!)
    - 🇳🇱 Dutch translation updated (thank you, Erik van Beek!)
    - 🇸🇪 Swedish translation updated
    - Updated Spanish (Spain + Mexican) and German (`de` + `de_DE`) with each other

__Developer Notes:__

* `GVCommon::get_form_from_entry_id()` now correctly fetches forms with any status
* Moved `GravityView_Support_Port::get_related_plugins_and_extensions()` to `GV_License_Handler` class
* Updated the `install.sh` bash script
    - The 6th parameter now prevents database creation, and the 7th is the Gravity Forms source file
    - Script no longer breaks if there is a space in a directory name
    - `/tmp/` is no longer created in the GravityView directory; it's installed in the server's `/tmp/` directory
* Fixed Travis CI integration

= 1.19.2 on December 21, 2016 =

* Added: Search Bar now supports displaying State and Country fields as Select, List, or Radio input types (before, only text fields)
* Fixed: Single entries not accessible when a View has filters based on Gravity Forms "Advanced" fields like Address and Name
* Added: There is now a warning when a View tab has not been configured. The question "Why aren't my entries showing up?" is often due to a lack of configuration.
* Added: Notice for future PHP requirements.
    * Reminder: GravityView will soon require PHP 5.3. 97.6% of sites are already compatible.
* Fixed: Conflict with another plugin that prevented the Field Settings from being reachable in the Edit View screen
* Fixed: GravityView widgets repeating twice for some customers

__Developer Notes:__

* Added: `GravityView_View::getContextFields()` method allows fetching the fields configured for each View context (`directory`, `single`, `edit`)
    * Modified: `templates/list-body.php` and `templates/list-single.php` to add a check for context fields before rendering
* Added: `$field_id` as fourth argument passed to `gravityview/extension/search/input_type` filter
* Added: Added `$cap` and `$object_id` parameters to `GVCommon::generate_notice()` to be able to check caps before displaying a notice

= 1.19.1 on November 15, 2016 =

* Fixed: When creating a new View, the "form doesn't exist" warning would display

= 1.19 on November 14, 2016 =

* New: __Front-end entry moderation__! You can now approve and disapprove entries from the front of a View - [learn how to use front-end entry approval](https://docs.gravityview.co/article/390-entry-approval)
    - Add entry moderation to your View with the new "Approve Entries" field
    - Displaying the current approval status by using the new "Approval Status" field
    - Views have a new "Show all entries to administrators" setting. This allows administrators to see entries with any approval status. [Learn how to use this new setting](https://docs.gravityview.co/article/390-entry-approval#clarify-step-16)
* Fixed: Approval values not updating properly when using the "Approve/Reject" and "User Opt-In" fields
* Tweak: Show inactive forms in the Data Source form dropdown
* Tweak: If a View is connected to a form that is in the trash or does not exist, an error message is now shown
* Tweak: Don't show "Lost in space?" message when searching existing Views
* Added: New Russian translation - thank you, [George Kovalev](https://www.transifex.com/user/profile/gkovaleff/)!
    - Updated: Spanish translation (thanks [@matrixmercury](https://www.transifex.com/user/profile/matrixmercury/))

__Developer Notes:__

* Added: `field-approval.css` CSS file. [Learn how to override the design here](https://docs.gravityview.co/article/388-front-end-approval-css).
* Modified: Removed the bottom border on the "No Results" text (`.gv-no-results` CSS selector)
* Fixed: Deprecated `get_bloginfo()` usage

= 1.18.1 on November 3, 2016 =

* Updated: 100% Chinese translation—thank you [Michael Edi](https://www.transifex.com/user/profile/michaeledi/)!
* Fixed: Entry approval not working when using [custom entry slugs](https://docs.gravityview.co/article/57-customizing-urls)
* Fixed: `Undefined index: is_active` warning is shown when editing entries with User Registration Addon active
* Fixed: Strip extra whitespace in Entry Note field templates

= 1.18 on October 11, 2016 =

* Updated minimum requirements: WordPress 3.5, Gravity Forms 1.9.14
* Modified: Entries that are unapproved (not approved or disapproved) are shown as yellow circles
* Added: Shortcut to create a View for an existing form
* Added: Entry Note emails now have a message "This note was sent from {url}" to provide context for the note recipient
* Fixed: Edit Entry did not save other field values when Post fields were in the Edit Entry form
* Fixed: When using "Start Fresh" View presets, form fields were not being added to the "Add Field" field picker
* Fixed: Hidden visible inputs were showing in the "Add Field" picker (for example, the "Middle Name" input was hidden in the Name field, but showing as an option)
* Fixed: Fatal error when editing Post Content and Post Image fields
* Fixed: Lightbox images not loading
* Fixed: Lightbox loading indicator displaying below the overlay
* Fixed: "New form created" message was not shown when saving a draft using a "Start Fresh" View preset
* Gravity Forms User Registration Addon changes:
    * Gravity Forms User Registration 2.0 is no longer supported
    * Fixed Processing "Update User" feeds
    * Fixed: Inactive User Registration feeds were being processed
    * Fixed: User Registration "Update User" feeds were being processed, even if the Update Conditions weren't met
    * Fixed: Unable to use `gravityview/edit_entry/user_registration/trigger_update` filter
* Fixed: Prevent negative entry counts when approving and disapproving entries
* Fixed: PHP notice when WooCommerce Memberships is active
* Tweak: Entry Note emails now have paragraphs automatically added to them
* Tweak: When the global "Show Support Port" setting is "Hide", always hide; if set to "Show", respect each user's Support Port display preference
* Updated: Complete German translation—thank you [hubert123456](https://www.transifex.com/user/profile/hubert123456/)!

__Developer Notes__

* Migrated `is_approved` entry meta values; statuses are now managed by the `GravityView_Entry_Approval_Status` class
    - "Approved" => `1`, use `GravityView_Entry_Approval_Status::APPROVED` constant
    - "0" => `2`, use `GravityView_Entry_Approval_Status::DISAPPROVED` constant
    - Use `$new_value = GravityView_Entry_Approval_Status::maybe_convert_status( $old_value )` to reliably translate meta values
* Added: `GVCommon::get_entry_id()` method to get the entry ID from a slug or ID
* Added: `gravityview_go_back_url` filter to modify the link URL used for the single entry back-link in `gravityview_back_link()` function
* Added: `gravityview/field/notes/wpautop_email` filter to disable `wpautop()` on Entry Note emails
* Added: `$email_footer` to the `gravityview/field/notes/email_content` filter content
* Modified: `note-add-note.php` template: added `current-url` hidden field
* Modified: `list-single.php` template file: added `.gv-grid-col-1-3` CSS class to the `.gv-list-view-content-image` container
* Fixed: Mask the Entry ID in the link to lightbox files

= 1.17.4 on September 7, 2016 =

* Added: Support for editing [Gravity Perks Unique ID](https://gravitywiz.com/documentation/gp-unique-id/) fields
* Fixed: Issue searching and sorting fields with multiple inputs (like names)
* Fixed: Restore Gravity Forms Quiz Addon details in the field picker

__Developer Notes__

* Added: `gravityview_get_directory_widgets()`, `gravityview_set_directory_widgets()` wrapper functions to get and set View widget configurations
* Added: Second `$apply_filter` parameter to `GVCommon::get_directory_fields()` function to set whether or not to apply the `gravityview/configuration/fields` filter

= 1.17.3 on August 31, 2016 =

* Added: Search Bar support for Gravity Forms Survey fields: filter by survey responses
* Added: Search Bar support for Gravity Flow: search entries by the current Step, Step Status, or Workflow Status
* Added: `[gvlogic]` and other shortcodes now can be used inside Email field settings content
* Added: Support for embedding Views in the front page of a site; the [GravityView - Allow Front Page Views plugin](https://github.com/gravityview/gravityview-front-page-views) is no longer required
* Tweak: In Edit View, holding down the option (or alt) key while switching forms allows you to change forms without resetting field configurations - this is useful if you want to switch between duplicate forms
* Fixed: Restored correct Gravity Flow status and workflow values
* Fixed: Conflict when editing an entry in Gravity Flow
* Fixed: Tooltip title text of the field and widget "gear" icon
* Changed the plugin author from "Katz Web Services, Inc." to "GravityView" - it seemed like it was time!

__Developer Notes__

* Modified: `gravityview_get_forms()` function and `GVCommon::get_forms()` method to be compatible with `GFAPI::get_forms()`. Now accepts `$active` and `$trash` arguments, as well as returning all form data (not just `id` and `title` keys)
* Modified: `template/fields/post_image.php` file to use `gravityview_get_link()` to generate the anchor link
* Modified: `rel="noopener noreferrer"` now added to all links generated using `gravityview_get_link()` with `target="_blank"`. This fixes a generic security issue (not specific to GravityView) when displaying links to submitted websites and "Open link in new window" is checked - [read more about it here](https://dev.to/ben/the-targetblank-vulnerability-by-example)
* Modified: Don't convert underscores to periods if not numeric in `GravityView_Widget_Search::prepare_field_filter()` - this fixes searching entry meta
* Modified: Added third `gravityview_search_field_label` parameter: `$field` - it's the field configuration array passed by the Search Bar
* Modified: HTML tags are now stripped from Email field body and subject content
* Modified: Moved `GravityView_Admin_View_Item`, `GravityView_Admin_View_Field`, and `GravityView_Admin_View_Widget` to their own files
* Added: Deprecation notices for methods that haven't been used since Version 1.2!

= 1.17.2 on August 9, 2016 =

* Fixed: "Start Fresh" fails when there are no pre-existing forms in Gravity Forms
* Fixed: Edit Entry not saving values for fields that were initially hidden
* Added: Support for embedding Views in Ultimate Member profile tabs
* Fixed: File Upload fields potentially displaying PHP warnings
* Fixed: Check plugin and theme existence before loading hooks
* Fixed: "Hide empty fields" not working when "Make Phone Number Clickable" is checked for Phone fields
* Fixed: Potential PHP warning when adding Password fields in Edit View
* Fixed: Dutch (Netherlands) `nl_NL` translation file fixed
* Fixed: Divi theme shortcode buttons and modal form added to Edit View screen
* Fixed: Possible for Approve Entries checkbox to use the wrong Form ID
* Fixed: Search issues with special characters
    - Searches that contained ampersands `&` were not working
    - Searches containing plus signs `+` were not working
    - The "Select" Search Bar input type would not show the active search if search term contained an `&`
* Fixed: Multisite issue: when Users are logged-in but not added to any sites, they aren't able to see View content
* Fixed: Never show GravityView Toolbar menu to users who aren't able to edit Views, Forms, or Entries
* Fixed: Allow passing `post_id` in `[gravityview]` shortcode
* Tweak: Use system fonts instead of Open Sans in the admin
* Modified: The default setting for "No-Conflict Mode" is now "On". GravityView _should look good_ on your site!
* Updated translations (thank you!)
    - Turkish translation by Süha Karalar
    - Chinese translation by Michael Edi

__Developer Notes:__

* Added: `gravityview_view_saved` action, triggered after a View has been saved in the admin
* Modified: Changed the Phone field template to use `gravityview_get_link()` to generate the anchor tag
* Added: `gravityview/common/get_entry_id_from_slug/form_id` filter to modify the form ID used to generate entry slugs, in order to avoid hash collisions with data from other forms

= 1.17.1 on June 27 =
* Fixed: Entry approval with Gravity Forms 2.0
    * Added: Approved/Disapproved filters to Gravity Forms "Entries" page
    * Fixed: Bulk Approve/Disapprove
    * Fixed: Approve column and Bulk Actions not visible on Gravity Forms Entries page
    * Tweak: Improved speed of approving/disapproving entries
* Fixed: "Reply To" reference fixed in `GVCommon::send_email()` function
* Added: Improved logging for creation of Custom Slug hash ids
* Translations updated:
    - Updated Chinese translation by [@michaeledi](https://www.transifex.com/user/profile/michaeledi/)
    - Updated Persian translation by [@azadmojtaba](https://www.transifex.com/user/profile/azadmojtaba/)

= 1.17 on June 14 =

* Fully compatible with Gravity Forms 2.0
* Added: Entry Notes field
    - Add and delete Entry Notes from the frontend
    - Allows users to email Notes when they are added
    - Display notes to logged-out users
    - New [user capabilities](https://docs.gravityview.co/article/311-gravityview-capabilities) to limit access (`gravityview_add_entry_notes`, `gravityview_view_entry_notes`, `gravityview_delete_entry_notes`, `gravityview_email_entry_notes`)
* Added: Merge Tag modifiers - now set a maximum length of content, and automatically add paragraphs to Merge Tags. [Read how to use the new Merge Tag modifiers](https://docs.gravityview.co/article/350-merge-tag-modifiers).
    - `:maxwords:{number}` - Limit output to a set number of words
    - `:wpautop` - Automatically add line breaks and paragraphs to content
    - `:timestamp` - Convert dates into timestamp values
* Modified: Major changes to the Search Bar design
* Added: Field setting to display the input value, label, or check mark, depending on field type. Currently supported: Checkbox, Radio, Drop Down fields.
* Added: RTL ("right to left") language support in default and List template styles (Added: `gv-default-styles-rtl.css` and `list-view-rtl.css` stylesheets)
* Added: Option to make Phone numbers click-to-call
* Added: GravityView parent menu to Toolbar; now you can edit the form connected to a View directly from the View
    * Changed: Don't show Edit View in the Admin Bar; it's now under the GravityView parent menu
    * Fixed: Don't remove Edit Post/Page admin bar menu item
* Added: Support for [Gravity Flow](https://gravityflow.io) "Workflow Step" and Workflow "Final Status" fields
* Added: Support for Password fields. You probably shouldn't display them (in most cases!) but now you *can*
* Modified: When deleting/trashing entries with GravityView, the connected posts created by Gravity Forms will now also be deleted/trashed
* Edit Entry improvements
    * Added: Edit Entry now fully supports [Gravity Forms Content Templates](https://www.gravityhelp.com/documentation/article/create-content-template/)
    * Fixed: Edit Entry didn't pre-populate List inputs if they were part of a Post Custom Field field type
    * Fixed: Updating Post Image fields in Edit Entry when the field is not set to "Featured Image" in Gravity Forms
    * Fixed: "Rank" and "Ratings" Survey Field types not being displayed properly in Edit Entry
    * Fixed: Signature field not displaying existing signatures in Edit Entry
    * Fixed: Post Category fields will now update to show the Post's current categories
    * Fixed: Allow multiple Post Category fields in Edit Entry
    * Fixed: PHP warning caused when a form had "Anti-spam honeypot" enabled
* Fixed: When inserting a GravityView shortcode using the "Add View" button, the form would flow over the window
* Fixed: [Church Themes](https://churchthemes.com) theme compatibility
* Fixed: Inactive and expired licenses were being shown the wrong error message
* Fixed: Moving domains would prevent GravityView from updating
* Fixed: When using the User Opt-in field together with the View setting "Show Only Approved Entries", entries weren't showing
* Fixed: If a label is set for Search Bar "Link" fields, use the label. Otherwise, "Show only:" will be used
* Fixed: Showing the first column of a List field was displaying all the field's columns
* Translations: New Persian translation by [@azadmojtaba](https://www.transifex.com/user/profile/azadmojtaba/) (thank you!)

__Developer Notes__

* Templates changed:
    * `list-single.php` and `list-body.php`: changed `#gv_list_{entry_id}` to `#gv_list_{entry slug}`. If using custom entry slugs, the ID attribute will change. Otherwise, no change.
    * `list-body.php`: Removed `id` attribute from entry title `<h3>`
* Added: Override GravityView CSS files by copying them to a template's `/gravityview/css/` sub-directory
* Added: `gravityview_css_url()` function to check for overriding CSS files in templates
* Added: `gravityview_use_legacy_search_style` filter; return `true` to use previous Search Bar stylesheet
* Major CSS changes for the Search Bar.
    - Search inputs `<div>`s now have additional CSS classes based on the input type: `.gv-search-field-{input_type}` where `{input_type}` is:
    `search_all` (search everything text box), `link`, `date`, `checkbox` (list of checkboxes), `single_checkbox`, `text`, `radio`, `select`,
    `multiselect`, `date_range`, `entry_id`, `entry_date`
    - Added `gv-search-date-range` CSS class to containers that have date ranges
    - Moved `gv-search-box-links` CSS class from the `<p>` to the `<div>` container
    - Fixed: `<label>` `for` attribute was missing quotes
* Added:
    - `gravityview/edit_entry/form_fields` filter to modify the fields displayed in Edit Entry form
    - `gravityview/edit_entry/field_value_{field_type}` filter to change the value of an Edit Entry field for a specific field type
    - `gravityview/edit-entry/render/before` action, triggered before the Edit Entry form is rendered
    - `gravityview/edit-entry/render/after` action, triggered after the Edit Entry form is rendered
* Fixed: PHP Warning for certain hosting `open_basedir` configurations
* Added: `gravityview/delete-entry/delete-connected-post` Filter to modify behavior when entry is deleted. Return false to prevent posts from being deleted or trashed when connected entries are deleted or trashed. See `gravityview/delete-entry/mode` filter to modify the default behavior, which is "delete".
* Added: `gravityview/edit_entry/post_content/append_categories` filter to modify whether post categories should be added to or replaced?
* Added: `gravityview/common/get_form_fields` filter to modify fields used in the "Add Field" selector, View "Filters" dropdowns, and Search Bar
* Added: `gravityview/search/searchable_fields` filter to modify fields used in the Search Bar field dropdown
* Added: `GVCommon::send_email()`, a public alias of `GFCommon::send_email()`
* Added: `GravityView_Field_Notes` class, with lots of filters to modify output
* Added: `$field_value` parameter to `gravityview_get_field_label()` function and `GVCommon::get_field_label()` method
* Added: `$force` parameter to `GravityView_Plugin::frontend_actions()` to force including files
* Modified: Added second parameter `$entry` to `gravityview/delete-entry/trashed` and `gravityview/delete-entry/deleted` actions
* Fixed: An image with no `src` output a broken HTML `<img>` tag

= 1.16.5.1 on April 7 =

* Fixed: Edit Entry links didn't work

= 1.16.5 on April 6 =

* Fixed: Search Bar inputs not displaying for Number fields
* Fixed: Compatibility issue with [ACF](https://wordpress.org/plugins/advanced-custom-fields/) plugin when saving a View
* Fixed (for real this time): Survey field values weren't displaying in Edit Entry
* Tweak: Made it clearer when editing a View that GravityView is processing in the background
* Added: Chinese translation (thanks, Edi Weigh!)
* Updated: German translation (thanks, [@akwdigital](https://www.transifex.com/user/profile/akwdigital/)!)

__Developer Notes__

* Added: `gravityview/fields/custom/decode_shortcodes` filter to determine whether to process shortcodes inside Merge Tags in Custom Content fields. Off by default, for security reasons.
* Fixed: Potential fatal errors when activating GravityView if Gravity Forms isn't active
* Updated: Gamajo Template Loader to Version 1.2
* Verified compatibility with WordPress 4.5

= 1.16.4.1 on March 23 =
* Fixed: Major display issue caused by output buffering introduced in 1.16.4. Sorry!

= 1.16.4 on March 21 =
* Fixed: `[gravityview]` shortcodes sometimes not rendering inside page builder shortcodes
* Fixed: Individual date inputs (Day, Month, Year) always would show full date.
* Fixed: Quiz and Poll fields weren't displaying properly
* Fixed: Survey field CSS styles weren't enqueued properly when viewing survey results
* Fixed: Survey field values weren't displaying in Edit Entry. We hope you "likert" this update a lot ;-)
* Added: Option to set the search mode ("any" or "all") on the GravityView Search WordPress widget.
* Added: Option to show/hide "Show Answer Explanation" for Gravity Forms Quiz Addon fields
* Tweak: Don't show GravityView Approve Entry column in Gravity Forms Entries table if there are no entries
* Updated: Turkish translation. Thanks, [@suhakaralar](https://www.transifex.com/accounts/profile/suhakaralar/)!
* Tested and works with [Gravity Forms 2.0 Beta 1](https://www.gravityhelp.com/gravity-forms-v2-0-beta-1-released/)

__Developer Notes:__

* Tweak: Updated `templates/fields/date.php` template to use new `GravityView_Field_Date::date_display()` method.
* Added `gv-widgets-no-results` and `gv-container-no-results` classes to the widget and View container `<div>`s. This will make it easier to hide empty View content and/or Widgets.
* Added: New action hooks when entry is deleted (`gravityview/delete-entry/deleted`) or trashed (`gravityview/delete-entry/trashed`).
* Added: Use the hook `gravityview/search/method` to change the default search method from `GET` to `POST` (hiding the search filters from the View url)
* Added: `gravityview/extension/search/select_default` filter to modify default value for Drop Down and Multiselect Search Bar fields.
* Added: `gravityview_get_input_id_from_id()` helper function to get the Input ID from a Field ID.

= 1.16.3 on February 28 =

* Fixed: Date range search not working
* Fixed: Display fields with calculation enabled on the Edit Entry view
* Fixed: Large images in a gallery not resizing (when using [.gv-gallery](https://docs.gravityview.co/article/247-create-a-gallery))
* Tweak: Start and end date in search are included in the results

__Developer Notes:__

* Added: `gravityview/approve_entries/bulk_actions` filter to modify items displayed in the Gravity Forms Entries "Bulk action" dropdown, in the "GravityView" `<optgroup>`
* Added: `gravityview/edit_entry/button_labels` filter to modify the Edit Entry view buttons labels (defaults: `Cancel` and `Update`)
* Added: `gravityview/approve_entries/add-note` filter to modify whether to add a note when the entry has been approved or disapproved (default: `true`)
* Fixed: Removed deprecated `get_currentuserinfo()` function usage

= 1.16.2.2 on February 17 =

* This fixes Edit Entry issues introduced by 1.16.2.1. If you are running 1.16.2.1, please update. Sorry for the inconvenience!

= 1.16.2.1 on February 16 =

* Fixed: Edit Entry calculation fields not being able to calculate values when the required fields weren't included in Edit Entry layout
* Fixed: Prevent Section fields from being searchable
* Fixed: Setting User Registration 3.0 "create" vs "update" feed type

= 1.16.2 on February 15 =

* Added: Support for Post Image field on the Edit Entry screen
* Added: Now use any Merge Tags as `[gravityview]` parameters
* Fixed: Support for User Registration Addon Version 3
* Fixed: Support for rich text editor for Post Body fields
* Fixed: Admin-only fields may get overwritten when fields aren't visible during entry edit by user (non-admin)
* Fixed: Address fields displayed hidden inputs
* Fixed: Merge Tag dropdown list can be too wide when field names are long
* Fixed: When sorting, recent entries disappeared from results
* Fixed: Searches that included apostrophes  or ampersands returned no results
* Fixed: Zero values not set in fields while in Edit Entry
* Fixed: Re-calculate fields where calculation is enabled after entry is updated
* Fixed: Warning message when Number fields not included in custom Edit Entry configurations
* Translation updates:
    - Bengali - thank you [@tareqhi](https://www.transifex.com/accounts/profile/tareqhi/) for 100% translation!
    - Turkish by [@dbalage](https://www.transifex.com/accounts/profile/dbalage/)


__Developer Notes:__

* Reminder: <strong>GravityView will soon require PHP 5.3</strong>
* Added: `gravityview/widgets/container_css_class` filter to modify widget container `<div>` CSS class
    - Added `gv-widgets-{zone}` class to wrapper (`{zone}` will be either `header` or `footer`)
* Fixed: Conflict with some plugins when `?action=delete` is processed in the Admin ([#624](https://github.com/gravityview/GravityView/issues/624), reported by [dcavins](https://github.com/dcavins))
* Fixed: Removed `icon` CSS class name from the table sorting icon links. Now just `gv-icon` instead of `icon gv-icon`.
* Fixed: "Clear" search link now set to `display: inline-block` instead of `display: block`
* Added: `gravityview/common/get_entry/check_entry_display` filter to disable validating whether to show entries or not against View filters
* Fixed: `GravityView_API::replace_variables` no longer requires `$form` and `$entry` arguments

= 1.16.1 on January 21 =

* Fixed: GravityView prevented Gravity Forms translations from loading
* Fixed: Field Width setting was visible in Edit Entry
* Fixed: Don't display embedded Gravity Forms forms when editing an entry in GravityView

__Developer Notes:__

* Added: `gravityview_excerpt_more` filter. Modify the "Read more" link used when "Maximum Words" setting is enabled and the output is truncated.
    * Removed: `excerpt_more` filter on `textarea.php` - many themes use permalink values to generate links.

= 1.16 on January 14 =
* Happy New Year! We have big things planned for GravityView in 2016, including a new View Builder. Stay tuned :-)
* Added: Merge Tags. [See all GravityView Merge Tags](https://docs.gravityview.co/article/76-merge-tags)
    * `{date_created}` The date an entry was created. [Read how to use it here](https://docs.gravityview.co/article/331-date-created-merge-tag).
    * `{payment_date}` The date the payment was received. Formatted using [the same modifiers](https://docs.gravityview.co/article/331-date-created-merge-tag) as `{date_created}`
    * `{payment_status}` The current payment status of the entry (ie "Processing", "Pending", "Active", "Expired", "Failed", "Cancelled", "Approved", "Reversed", "Refunded", "Voided")
    * `{payment_method}` The way the entry was paid for (ie "Credit Card", "PayPal", etc.)
    * `{payment_amount}` The payment amount, formatted as the currency (ie `$75.25`). Use `{payment_amount:raw}` for the un-formatted number (ie `75.25`)
    * `{currency}` The currency with which the entry was submitted (ie "USD", "EUR")
    * `{is_fulfilled}` Whether the order has been fulfilled. Displays "Not Fulfilled" or "Fulfilled"
    * `{transaction_id}` the ID of the transaction returned by the payment gateway
    * `{transaction_type}` Indicates the transaction type of the entry/order. "Single Payment" or "Subscription".
* Fixed: Custom merge tags not being replaced properly by GravityView
* Fixed: Connected form links were not visible in the Data Source metabox
* Fixed: Inaccurate "Key missing" error shown when license key is invalid
* Fixed: Search Bar could show "undefined" search fields when security key has expired. Now, a helpful message will appear.
* Tweak: Only show Add View button to users who are able to publish Views
* Tweak: Reduce the number of database calls by fetching forms differently
* Tweak: Only show license key notices to users who have capability to edit settings, and only on GravityView pages
* Tweak: Improved load time of Views screen in the admin
* Tweak: Make sure entry belongs to correct form before displaying
* Tweak: Removed need for one database call per displayed entry
* Translations, thanks to:
    - Brazilian Portuguese by [@marlosvinicius](https://www.transifex.com/accounts/profile/marlosvinicius.info/)
    - Mexican Spanish by [@janolima](https://www.transifex.com/accounts/profile/janolima/)

__Developer Notes:__

* New: Added `get_content()` method to some `GravityView_Fields` subclasses. We plan on moving this to the parent class soon. This allows us to not use `/templates/fields/` files for every field type.
* New: `GVCommon::format_date()` function formats entry and payment dates in more ways than `GFCommon::format_date`
* New: `gravityview_get_terms_choices()` function generates array of categories ready to be added to Gravity Forms $choices array
* New: `GVCommon::has_product_field()` method to check whether a form has product fields
* New: Added `add_filter( 'gform_is_encrypted_field', '__return_false' );` before fetching entries
* Added: `gv-container-{view id}` CSS class to `gv_container_class()` function output. This will be added to View container `<div>`s
* Added: `$group` parameter to `GravityView_Fields::get_all()` to get all fields in a specified group
* Added: `gravityview_field_entry_value_{field_type}_pre_link` filter to modify field values before "Show As Link" setting is applied
* Added: Second parameter `$echo` (boolean) to `gv_container_class()`
* Added: Use the `$is_sortable` `GravityView_Field` variable to define whether a field is sortable. Overrides using the  `gravityview/sortable/field_blacklist` filter.
* Fixed: `gv_container_class()` didn't return value
* Fixed: Don't add link to empty field value
* Fixed: Strip extra whitespace in `gravityview_sanitize_html_class()`
* Fixed: Don't output widget structural HTML if there are no configured widgets
* Fixed: Empty HTML `<h4>` label container output in List layout, even when "Show Label" was unchecked
* Fixed: Fetching the current entry can improperly return an empty array when using `GravityView_View->getCurrentEntry()` in DataTables extension
* Fixed: `gravityview/sortable/formfield_{form}_{field_id}` filter [detailed here](https://docs.gravityview.co/article/231-how-to-disable-the-sorting-control-on-one-table-column)
* Fixed: `gravityview/sortable/field_blacklist` filter docBlock fixed
* Tweak: Set `max-width: 50%` for `div.gv-list-view-content-image`
* Tweak: Moved `gv_selected()` to `helper-functions.php` from `class-api.php`

= 1.15.2 on December 3 =

* Fixed: Approval column not being added properly on the Form Entries screen for Gravity Forms 1.9.14.18+
* Fixed: Select, multi-select, radio, checkbox, and post category field types should use exact match search
* Fixed: Cannot delete entry notes from Gravity Forms Entry screen
* Fixed: Date Range search field label not working
* Fixed: Date Range searches did not include the "End Date" day
* Fixed: Support Port docs not working on HTTPS sites
* Fixed: When deleting an entry, only show "Entry Deleted" message for the deleted entry's View
* Fixed: "Open link in a new tab or window?" setting for Paragraph Text fields
* Fixed: Custom Labels not being used as field label in the View Configuration screen
    * Tweak: Custom Labels will be used as the field label, even when the "Show Label" checkbox isn't checked
* Tweak: Show available plugin updates, even when license is expired
* Tweak: Improve spacing of the Approval column on the Entries screen
* Tweak: Added support for new accessibility labels added in WordPress 4.4

__Developer Notes:__

* Fixed: Make `gravityview/fields/fileupload/link_atts` filter available when not using lightbox with File Uploads field
* Renamed files:
    - `includes/fields/class.field.php` => `includes/fields/class-gravityview-field.php`
    - `includes/class-logging.php` => `includes/class-gravityview-logging.php`
    - `includes/class-image.php` => `includes/class-gravityview-image.php`
    - `includes/class-migrate.php` => `includes/class-gravityview-migrate.php`
    - `includes/class-change-entry-creator.php` => `includes/class-gravityview-change-entry-creator.php`
* New: `gravityview/delete-entry/verify_nonce` Override Delete Entry nonce validation. Return true to declare nonce valid.
* New: `gravityview/entry_notes/add_note` filter to modify GravityView note properties before being added
* New: `gravityview_post_type_supports` filter to modify `gravityview` post type support values
* New: `gravityview_publicly_queryable` filter to modify whether Views be accessible using `example.com/?post_type=gravityview`. Default: Whether the current user has `read_private_gravityviews` capability (Editor or Administrator by default)

= 1.15.1 on October 27 =
* New: Use `{get}` Merge Tags as `[gravityview]` attributes
* Fixed: Edit Entry and Delete Entry links weren't working in DataTables
* Fixed: Some Gravity Forms Merge Tags weren't working, like `{embed_post:post_title}`
* Fixed: Display Checkbox and Radio field labels in the Search Bar
	* New: If you prefer how the searches looked before the labels were visible, you can set the "Label" for the search field to a blank space. That will hide the label.
	* Removed extra whitespace from search field `<label>`s
* Fixed: Update the required Gravity Forms version to 1.9.9.10
* Fixed: Section fields should not be affected by "Hide empty fields" View setting
* Fixed: Add ability to check post custom fields for `[gravityview]` shortcode. This fixes issues with some themes and page builder plugins.
* Fixed: Return type wasn't boolean for `has_gravityview_shortcode()` function
* Tweak: Improve notifications logic
	* Only show notices to users with appropriate capabilities
	* Allow dismissing all notices
	* Clear dismissed notices when activating the plugin
	* Fixed showing notice to enter license key
* Tweak: Added previously-supported `{created_by:roles}` Merge Tag to available tags dropdown
* Tweak: Allow overriding `gravityview_sanitize_html_class()` function
* Tweak: Make `GravityView_Merge_Tags::replace_get_variables()` method public
* Tweak: Rename `GravityView_Merge_Tags::_gform_replace_merge_tags()` method `GravityView_Merge_Tags::replace_gv_merge_tags()` for clarity

= 1.15 on October 15 =
* Added: `{get}` Merge Tag that allows passing data via URL to be safely displayed in Merge Tags. [Learn how this works](https://docs.gravityview.co/article/314-the-get-merge-tag).
	- Example: When adding `?first-name=Floaty` to a URL, the Custom Content `My name is {get:first-name}` would be replaced with `My name is Floaty`
* Added: GravityView Capabilities: restrict access to GravityView functionality to certain users and roles. [Learn more](https://docs.gravityview.co/article/311-gravityview-capabilities).
	- Fixed: Users without the ability to create Gravity Forms forms are able to create a new form via "Start Fresh"
	- Only add the Approve Entries column if user has the `gravityview_moderate_entries` capability (defaults to Editor role or higher)
	- Fixed: Contributors now have access to the GravityView "Getting Started" screen
* Added: `[gv_entry_link]` shortcode to link directly to an entry. [Learn more](https://docs.gravityview.co/article/287-edit-entry-and-delete-entry-shortcodes).
	- Existing `[gv_delete_entry_link]` and `[gv_edit_entry_link]` shortcodes will continue to work
* Added: Ability to filter View by form in the Admin. [Learn more](https://docs.gravityview.co/article/313-the-views-list-on-the-dashboard).
* Added: Option to delete GravityView data when the plugin is uninstalled, then deleted. [Learn more](https://docs.gravityview.co/article/312-how-to-delete-the-gravityview-data-when-the-plugin-is-uninstalled).
* Added: New support "Beacon" to easily search documentation and ask support questions
* Added: Clear search button to the Search Widget (WP widget)
* Fixed: `number_format()` PHP warning on blank Number fields
* Fixed: `{created_by}` merge tags weren't being escaped using `esc_html()`
* Fixed: Checkmark icons weren't always available when displaying checkbox input field
* Fixed: When "Shorten Link Display" was enabled for Website fields, "Link Text" wasn't respected
* Fixed: Only process "Create" Gravity Forms User Registration Addon feeds, by default the user role and the user display name format persist
* Fixed: Error with List field  `Call to undefined method GF_Field::get_input_type()`
* Fixed: BuddyPress/bbPress `bbp_setup_current_user()` warning
* Fixed: `gravityview_is_admin_page()` wasn't recognizing the Settings page as a GravityView admin page
* Fixed: Custom Content Widgets didn't replace Merge Tags
* Fixed: PHP Warnings
* Fixed: WordPress Multisite fatal error when Gravity Forms not Network Activated
* Tweak: Don't show Data Source column in Views screen to users who don't have permissions to see any of the data anyway
* Tweak: Entry notes are now created using `GravityView_Entry_Notes` class
* Tweak: Improved automated code testing
* Tweak: Added `gravityview/support_port/display` filter to enable/disable displaying Support Port
* Tweak: Added `gravityview/support_port/show_profile_setting` filter to disable adding the Support Port setting on User Profile pages
* Tweak: Removed `gravityview/admin/display_live_chat` filter
* Tweak: Removed `gravityview_settings_capability` filter
* Tweak: Escape form name in dropdowns

= 1.14.2 & 1.14.3 on September 17 =
* Fixed: Issue affecting Gravity Forms User Registration Addon. Passwords were being reset when an user edited their own entry.

= 1.14.1 on September 16 =
* Fixed: Error with older versions of Maps Premium View

= 1.14 on September 16 =
* Added: Search Bar now supports custom label text
* Added: Show the value of a single column of a "Multiple Columns" List field
* Added: Sorting by time now works. Why is this "Added" and not "Fixed"? Because Gravity Forms doesn't natively support sorting by time!
* Added: Display the roles of the entry creator by using `{created_by:roles}` Merge Tag
* Fixed: Field containers were being rendered even when empty
* Fixed: Widgets were not being displayed when using page builders and themes that pre-process shortcodes
* Fixed: Don't show "Width %" setting when in Single Entry configuration
* Fixed: Error in extension class that assumes GravityView is active
* Fixed: Add check for `{all_fields_display_empty}` Gravity Forms merge tag
* Fixed: Hide metabox until View Data Source is configured
* Fixed: Search Bar "Link" input type wasn't highlighting properly based on the value of the filter
* Fixed: Improved speed of getting users for Search Bar and GravityView Search Widgets with "Submitted by" fields, and in the Edit Entry screen (the Change Entry Creator dropdown)
* Fixed: Conflict with other icon fonts in the Dashboard
* Fixed: Allow HTML in Source URL "Link Text" field setting
* Fixed: Gravity Forms User Registration Addon conflicts
	- When editing an entry, an user's roles and display name were reset to the Addon's feed configuration settings
	- Users receive "Password Updated" emails in WordPress 4.3+, even if the password wasn't changed
* Fixed: Prevent sorting by List fields, which aren't sortable due to their data storage method
* Tweak: Support for plugin banner images in the plugin changelog screen
* Tweak: Updated default Search Bar configuration to be a single input with "Search Everything"
* Tweak: Sort user dropdown by display name instead of username
* Tweak: Reduce size of AJAX responses
* Tweak: Add "Template" column to the All Views list table - now you can better see what template is being used
* Tweak: Remove redundant close icon for field and widget settings
* Tweak: When adding notes via GravityView, set the note type to `gravityview` to allow for better searchability
* Added: Automated code testing
* Updated: Bengali translation by [@tareqhi](https://www.transifex.com/accounts/profile/tareqhi/). Thank you!

= 1.13.1 on August 26 =
* Fixed: Potential XSS security issue. **Please update.**
* Fixed: The cache was not being reset properly for entry changes, including:
	- Starring/unstarring
	- Moving to/from the trash
	- Changing entry owner
	- Being marked as spam
* Fixed: Delete entry URL not properly passing some parameters (only affecting pages with multiple `[gravityview]` shortcodes)
* Added: `gravityview/delete-entry/mode` filter. When returning "trash", "Delete Entry" moves entries to the trash instead of permanently deleting them.
* Added: `gravityview/admin/display_live_chat` filter to disable live chat widget
* Added: `gravityview/delete-entry/message` filter to modify the "Entry Deleted" message content
* Tweak: Improved license activation error handling by linking to relevant account functions
* Tweak: Added settings link to plugin page actions
* Tweak: Improved code documentation
* Updated Translations:
	- Bengali translation by [@tareqhi](https://www.transifex.com/accounts/profile/tareqhi/)
	- Turkish translation by [@suhakaralar](https://www.transifex.com/accounts/profile/suhakaralar/)
* New: Released a new [GravityView Codex](http://codex.gravityview.co) for developers

= 1.13 on August 20 =
* Fixed: Wildcard search broken for Gravity Forms 1.9.12+
* Fixed: Edit Entry validation messages not displaying for Gravity Forms 1.9.12+
* Added: Number field settings
	- Format number: Display numbers with thousands separators
	- Decimals: Precision of the number of decimal places. Leave blank to use existing precision.
* Added: `detail` parameter to the `[gravityview]` shortcode. [Learn more](https://docs.gravityview.co/article/73-using-the-shortcode#detail-parameter)
* Added: `context` parameter to the `[gvlogic]` shortcode to show/hide content based on current mode (Multiple Entries, Single Entry, Edit Entry). [Learn more](https://docs.gravityview.co/article/252-gvlogic-shortcode#context)
* Added: Allow to override the entry saved value by the dynamic populated value on the Edit Entry view using the `gravityview/edit_entry/pre_populate/override` filter
* Added: "Edit View" link in the Toolbar when on an embedded View screen
* Added: `gravityview_is_hierarchical` filter to enable defining a Parent View
* Added: `gravityview/merge_tags/do_replace_variables` filter to enable/disable replace_variables behavior
* Added: `gravityview/edit_entry/verify_nonce` filter to override nonce validation in Edit Entry
* Added: `gravityview_strip_whitespace()` function to strip new lines, tabs, and multiple spaces and replace with single spaces
* Added: `gravityview_ob_include()` function to get the contents of a file using combination of `include()` and `ob_start()`
* Fixed: Edit Entry link not showing for non-admins when using the DataTables template
* Fixed: Cache wasn't being used for `get_entries()`
* Fixed: Extension class wasn't properly checking requirements
* Fixed: Issue with some themes adding paragraphs to Javascript tags in the Edit Entry screen
* Fixed: Duplicated information in the debugging logs
* Updated: "Single Entry Title" and "Back Link Label" settings now support shortcodes, allowing for you to use [`[gvlogic]`](https://docs.gravityview.co/article/252-gvlogic-shortcode)
* Updated: German and Portuguese translations

= 1.12 on August 5 =
* Fixed: Conflicts with Advanced Filter extension when using the Recent Entries widget
* Fixed: Sorting icons were being added to List template fields when embedded on the same page as Table templates
* Fixed: Empty Product fields would show a string (", Qty: , Price:") instead of being empty. This prevented "Hide empty fields" from working
* Fixed: When searching on the Entry Created date, the date used GMT, not blog timezone
* Fixed: Issue accessing settings page on Multisite
* Fixed: Don't show View post types if GravityView isn't valid
* Fixed: Don't redirect to the List of Changes screen if you've already seen the screen for the current version
* Fixed: When checking license status, the plugin can now fix PHP warnings caused by other plugins that messed up the requests
* Fixed: In Multisite, only show notices when it makes sense to
* Added: `gravityview/common/sortable_fields` filter to override which fields are sortable
* Tweak: Extension class added ability to check for required minimum PHP versions
* Tweak: Made the `GravityView_Plugin::$theInstance` private and renamed it to `GravityView_Plugin::$instance`. If you're a developer using this, please use `GravityView_Plugin::getInstance()` instead.
* Updated: French translation

= 1.11.2 on July 22 =
* Fixed: Bug when comparing empty values with `[gvlogic]`
* Fixed: Remove extra whitespace when comparing values using `[gvlogic]`
* Modified: Allow Avada theme Javascript in "No-Conflict Mode"
* Updated: French translation

= 1.11.1 on July 20 =
* Added: New filter hook to customise the cancel Edit Entry link: `gravityview/edit_entry/cancel_link`
* Fixed: Extension translations
* Fixed: Dropdown inputs with long field names could overflow field and widget settings
* Modified: Allow Genesis Framework CSS and Javascript in "No-Conflict Mode"
* Updated: Danish translation (thanks [@jaegerbo](https://www.transifex.com/accounts/profile/jaegerbo/)!) and German translation

= 1.11 on July 15 =
* Added: GravityView now updates WordPress user profiles when an entry is updated while using the Gravity Forms User Registration Add-on
* Fixed: Removed User Registration Add-on validation when updating an entry
* Fixed: Field custom class not showing correctly on the table header
* Fixed: Editing Time fields wasn't displaying saved value
* Fixed: Conflicts with the date range search when search inputs are empty
* Fixed: Conflicts with the Other Entries field when placing a search:
    - Developer note: the filter hook `gravityview/field/other_entries/args` was replaced by "gravityview/field/other_entries/criteria". If you are using this filter, please [contact support](mailto:support@gravityview.co) before updating so we can help you transition
* Updated: Turkish translation (thanks [@suhakaralar](https://www.transifex.com/accounts/profile/suhakaralar/)!) and Mexican translation (thanks [@jorgepelaez](https://www.transifex.com/accounts/profile/jorgepelaez/)!)

= 1.10.1 on July 2 =
* Fixed: Edit Entry link and Delete Entry link in embedded Views go to default view url
* Fixed: Duplicated fields on the Edit Entry view
* Fixed: Warning on bulk edit

= 1.10 on June 26 =
* Update: Due to the new Edit Entry functionality, GravityView now requires Gravity Forms 1.9 or higher
* Fixed: Editing Hidden fields restored
* Fixed: Edit Entry and Delete Entry may not always show in embedded Views
* Fixed: Search Bar "Clear" button Javascript warning in Internet Explorer
* Fixed: Edit Entry styling issues with input sizes. Edit Entry now uses 100% Gravity Forms styles.
* Added: `[gv_edit_entry_link]` and `[gv_delete_entry_link]` shortcodes. [Read how to use them](https://docs.gravityview.co/article/287-edit-entry-and-delete-entry-shortcodes)

= 1.9.1 on June 24 =
* Fixed: Allow "Admin Only" fields to appear in Edit Entry form
	- New behavior: If the Edit Entry tab isn't configured in GravityView (which means all fields will be shown by default), GravityView will hide "Admin Only" fields from being edited by non-administrators. If the Edit Entry tab is configured, then GravityView will use the field settings in the configuration, overriding Gravity Forms settings.
* Tweak: Changed `gravityview/edit-entry/hide-product-fields` filter to `gravityview/edit_entry/hide-product-fields` for consistency

= 1.9 on June 23 =
* Added: Edit Entry now takes place in the Gravity Forms form layout, not in the previous layout. This means:
	- Edit Entry now supports Conditional Logic - as expected, fields will show and hide based on the form configuration
	- Edit Entry supports [Gravity Forms CSS Ready Classes](https://www.gravityhelp.com/css-ready-classes-for-gravity-forms/) - the layout you have configured for your form will be used for Edit Entry, too.
	- If you customized the CSS of your Edit Entry layout, **you will need to update your stylesheet**. Sorry for the inconvenience!
	- If visiting an invalid Edit Entry link, you are now provided with a back link
	- Product fields are now hidden by default, since they aren't editable. If you want to instead display the old message that "product fields aren't editable," you can show them using the new `gravityview/edit_entry/hide-product-fields` filter
* Added: Define column widths for fields in each field's settings (for Table and DataTable View Types only)
* Added: `{created_by}` Merge Tag that displays information from the creator of the entry ([learn more](https://docs.gravityview.co/article/281-the-createdby-merge-tag))
* Added: Edit Entry field setting to open link in new tab/window
* Added: CSS classes to the Update/Cancel/Delete buttons ([learn more](https://docs.gravityview.co/article/63-css-guide#edit-entry))
* Fixed: Shortcodes not processing properly in DataTables Extension
* Tweak: Changed support widget to a Live Chat customer support and feedback form widget

= 1.8.3 on June 12 =
* Fixed: Missing title and subtitle field zones on `list-single.php` template

= 1.8.2 on June 10 =
* Fixed: Error on `list-single.php` template

= 1.8.1 on June 9 =
* Added: New search filter for Date fields to allow searching over date ranges ("from X to Y")
* Updated: The minimum required version of Gravity Forms is now 1.8.7. **GravityView will be requiring Gravity Forms 1.9 soon.** Please update Gravity Forms if you are running an older version!
* Fixed: Conflicts with [A-Z Filter Extension](https://gravityview.co/extensions/a-z-filter/) and View sorting due to wrong field mapping
* Fixed: The "links" field type on the GravityView WordPress search widget was opening the wrong page
* Fixed: IE8 Javascript error when script debugging is on. Props, [@Idealien](https://github.com/Idealien). [Issue #361 on Github](https://github.com/katzwebservices/GravityView/issues/361)
* Fixed: PHP warning when trashing entries. [Issue #370 on Github](https://github.com/katzwebservices/GravityView/issues/370)
* Tweak: Updated the `list-single.php`, `table-body.php`, `table-single.php` templates to use `GravityView_View->getFields()` method

= 1.8 on May 26 =
* View settings have been consolidated to a single location. [Learn more about the new View Settings layout](https://docs.gravityview.co/article/275-view-settings).
* Added: Custom Link Text in Website fields
* Added: Poll Addon GravityView widget
* Added: Quiz Addon support: add Quiz score fields to your View configuration
* Added: Possibility to search by entry creator on Search Bar and Widget
* Fixed: `[gvlogic]` shortcode now properly handles comparing empty values.
    * Use `[gvlogic if="{example} is=""]` to determine if a value is blank.
    * Use `[gvlogic if="{example} isnot=""]` to determine if a value is not blank.
    * See "Matching blank values" in the [shortcode documentation](https://docs.gravityview.co/article/252-gvlogic-shortcode)
* Fixed: Sorting by full address. Now defaults to sorting by city. Use the `gravityview/sorting/address` filter to modify what data to use ([here's how](https://gist.github.com/zackkatz/8b8f296c6f7dc99d227d))
* Fixed: Newly created entries cannot be directly accessed when using the custom slug feature
* Fixed: Merge Tag autocomplete hidden behind the Field settings (did you know you can type `{` in a field that has Merge Tags enabled and you will get autocomplete?)
* Fixed: For sites not using [Permalinks](http://codex.wordpress.org/Permalinks), the Search Bar was not working for embedded Views
* Tweak: When GravityView is disabled, only show "Could not activate the Extension; GravityView is not active." on the Plugins page
* Tweak: Added third parameter to `gravityview_widget_search_filters` filter that passes the search widget arguments
* Updated Translations:
    - Italian translation by [@Lurtz](https://www.transifex.com/accounts/profile/Lurtz/)
	- Bengali translation by [@tareqhi](https://www.transifex.com/accounts/profile/tareqhi/)
    - Danish translation by [@jaegerbo](https://www.transifex.com/accounts/profile/jaegerbo/)

= 1.7.6.2 on May 12 =
* Fixed: PHP warning when trying to update an entry with the approved field.
* Fixed: Views without titles in the "Connected Views" dropdown would appear blank

= 1.7.6.1 on May 7 =
* Fixed: Pagination links not working when a search is performed
* Fixed: Return false instead of error if updating approved status fails
* Added: Hooks when an entry approval is updated, approved, or disapproved:
    - `gravityview/approve_entries/updated` - Approval status changed (passes $entry_id and status)
    - `gravityview/approve_entries/approved` - Entry approved (passes $entry_id)
    - `gravityview/approve_entries/disapproved` - Entry disapproved (passes $entry_id)

= 1.7.6 on May 5 =
* Added WordPress Multisite settings page support
    - By default, settings aren't shown on single blogs if GravityView is Network Activated
* Fixed: Security vulnerability caused by the usage of `add_query_arg` / `remove_query_arg`. [Read more about it](https://blog.sucuri.net/2015/04/security-advisory-xss-vulnerability-affecting-multiple-wordpress-plugins.html)
* Fixed: Not showing the single entry when using Advanced Filter (`ANY` mode) with complex fields types like checkboxes
* Fixed: Wrong width for the images in the list template (single entry view)
* Fixed: Conflict with the "The Events Calendar" plugin when saving View Advanced Filter configuration
* Fixed: When editing an entry in the frontend it gets unapproved when not using the approve form field
* Added: Option to convert text URI, www, FTP, and email addresses on a paragraph field in HTML links
* Fixed: Activate/Check License buttons weren't properly visible
* Added: `gravityview/field/other_entries/args` filter to modify arguments used to generate the Other Entries list. This allows showing other user entries from any View, not just the current view
* Added: `gravityview/render/hide-empty-zone` filter to hide empty zone. Use `__return_true` to prevent wrapper `<div>` from being rendered
* Updated Translations:
	- Bengali translation by [@tareqhi](https://www.transifex.com/accounts/profile/tareqhi/)
	- Turkish translation by [@suhakaralar](https://www.transifex.com/accounts/profile/suhakaralar/)
	- Hungarian translation by [@Darqebus](https://www.transifex.com/accounts/profile/Darqebus/)

= 1.7.5.1 on April 10 =
* Fixed: Path issue with the A-Z Filters Extension

= 1.7.5 on April 10 =
* Added: `[gvlogic]` Shortcode - allows you to show or hide content based on the value of merge tags in Custom Content fields! [Learn how to use the shortcode](https://docs.gravityview.co/article/252-gvlogic-shortcode).
* Fixed: White Screen error when license key wasn't set and settings weren't migrated (introduced in 1.7.4)
* Fixed: No-Conflict Mode not working (introduced in 1.7.4)
* Fixed: PHP notices when visiting complex URLs
* Fixed: Path to plugin updater file, used by Extensions
* Fixed: Extension global settings layout improved (yet to be implemented)
* Tweak: Restructure plugin file locations
* Updated: Dutch translation by [@erikvanbeek](https://www.transifex.com/accounts/profile/erikvanbeek/). Thanks!

= 1.7.4.1 on April 7 =
* Fixed: Fatal error when attempting to view entry that does not exist (introduced in 1.7.4)
* Updated: Turkish translation by [@suhakaralar](https://www.transifex.com/accounts/profile/suhakaralar/). Thanks!

= 1.7.4 on April 6 =
* Modified: The List template is now responsive! Looks great on big and small screens.
* Fixed: When editing an entry in the frontend it gets unapproved
* Fixed: Conflicts between the Advanced Filter extension and the Single Entry mode (if using `ANY` mode for filters)
* Fixed: Sorting by full name. Now sorts by first name by default.
    * Added `gravityview/sorting/full-name` filter to sort by last name ([see how](https://gist.github.com/zackkatz/cd42bee4f361f422824e))
* Fixed: Date and Time fields now properly internationalized (using `date_i18n` instead of `date`)
* Added: `gravityview_disable_change_entry_creator` filter to disable the Change Entry Creator functionality
* Modified: Migrated to use Gravity Forms settings
* Modified: Updated limit to 750 users (up from 300) in Change Entry Creator dropdown.
* Confirmed WordPress 4.2 compatibility
* Updated: Dutch translation (thanks, [@erikvanbeek](https://www.transifex.com/accounts/profile/erikvanbeek/)!)

= 1.7.3 on March 25 =
* Fixed: Prevent displaying a single Entry that doesn't match configured Advanced Filters
* Fixed: Issue with permalink settings needing to be re-saved after updating GravityView
* Fixed: Embedding entries when not using permalinks
* Fixed: Hide "Data Source" metabox links in the Screen Options tab in the Admin
* Added: `gravityview_has_archive` filter to enable View archive (see all Views by going to [sitename.com]/view/)
* Added: Third parameter to `GravityView_API::entry_link()` method:
    * `$add_directory_args` *boolean* True: Add URL parameters to help return to directory; False: only include args required to get to entry
* Tweak: Register `entry` endpoint even when not using rewrites
* Tweak: Clear `GravityView_View->_current_entry` after the View is displayed (fixes issue with Social Sharing Extension, coming soon!)
* Added: Norwegian translation (thanks, [@aleksanderespegard](https://www.transifex.com/accounts/profile/aleksanderespegard/)!)

= 1.7.2 on March 18 =
* Added: Other Entries field - Show what other entries the entry creator has in the current View
* Added: Ability to hide the Approve/Reject column when viewing Gravity Forms entries ([Learn how](https://docs.gravityview.co/article/248-how-to-hide-the-approve-reject-entry-column))
* Fixed: Missing Row Action links for non-View types (posts, pages)
* Fixed: Embedded DataTable Views with `search_value` not filtering correctly
* Fixed: Not possible to change View status to 'Publish'
* Fixed: Not able to turn off No-Conflict mode on the Settings page (oh, the irony!)
* Fixed: Allow for non-numeric search fields in `gravityview_get_entries()`
* Fixed: Social icons displaying on GravityView settings page
* Tweak: Improved Javascript & PHP speed and structure

= 1.7.1 on March 11 =
* Fixed: Fatal error on the `list-body.php` template

= 1.7 on March 10 =
* Added: You can now edit most Post Fields in Edit Entry mode
    - Supports Post Content, Post Title, Post Excerpt, Post Tags, Post Category, and most Post Custom Field configurations ([Learn more](https://docs.gravityview.co/article/245-editable-post-fields))
* Added: Sort Table columns ([read how](https://docs.gravityview.co/article/230-how-to-enable-the-table-column-sorting-feature))
* Added: Post ID field now available - shows the ID of the post that was created by the Gravity Forms entry
* Fixed: Properly reset `$post` after Live Post Data is displayed
* Tweak: Display spinning cursor while waiting for View configurations to load
* Tweak: Updated GravityView Form Editor buttons to be 1.9 compatible
* Added: `gravityview/field_output/args` filter to modify field output settings before rendering
* Fixed: Don't show date field value if set to Unix Epoch (1/1/1970), since this normally means that in fact, no date has been set
* Fixed: PHP notices when choosing "Start Fresh"
* Fixed: If Gravity Forms is installed using a non-standard directory name, GravityView would think it wasn't activated
* Fixed: Fixed single entry links when inserting views with `the_gravityview()` template tag
* Updated: Portuguese translation (thanks, Luis!)
* Added: `gravityview/fields/email/javascript_required` filter to modify message displayed when encrypting email addresses and Javascript is disabled
* Added: `GFCommon:js_encrypt()` method to encrypt text for Javascript email encryption
* Fixed: Recent Entries widget didn't allow externally added settings to save properly
* Fixed: Delete Entry respects previous pagination and sorting
* Tweak: Updated View Presets to have improved Search Bar configurations
* Fixed: `gravityview/get_all_views/params` filter restored (Modify Views returned by the `GVCommon::get_all_views()` method)
* GravityView will soon require Gravity Forms 1.9 or higher. If you are running Gravity Forms Version 1.8.x, please update to the latest version.

= 1.6.2 on February 23 =
* Added: Two new hooks in the Custom Content field to enable conditional logic or enable `the_content` WordPress filter which will trigger the Video embed ([read how](https://docs.gravityview.co/article/227-how-can-i-transform-a-video-link-into-a-player-using-the-custom-content-field))
* Fixed: Issue when embedding multiple DataTables views in the same page
* Tweak: A more robust "Save View" procedure to prevent losing field configuration on certain browsers
* Updated Translations:
	- Bengali translation by [@tareqhi](https://www.transifex.com/accounts/profile/tareqhi/)
	- Turkish translation by [@suhakaralar](https://www.transifex.com/accounts/profile/suhakaralar/)

= 1.6.1 on February 17 =
* Added: Allow Recent Entries to have an Embed Page ID
* Fixed: # of Recent Entries not saving
* Fixed: Link to Embed Entries how-to on the Welcome page
* Fixed: Don't show "Please select View to search" message until Search Widget is saved
* Fixed: Minor Javascript errors for new WordPress Search Widget
* Fixed: Custom template loading from the theme directory
* Fixed: Adding new search fields to the Search Bar widget in the Edit View screen
* Fixed: Entry creators can edit their own entries in Gravity Forms 1.9+
* Fixed: Recent Entries widget will be hidden in the Customizer preview until View ID is configured
* Tweak: Added Floaty icon to Customizer widget selectors
* Updated: Hungarian, Norwegian, Portuguese, Swedish, Turkish, and Spanish translations (thanks to all the translators!)

= 1.6 on February 12 =
* Our support site has moved to [docs.gravityview.co](https://docs.gravityview.co). We hope you enjoy the improved experience!
* Added: GravityView Search Widget - Configure a WordPress widget that searches any of your Views. [Read how to set it up](https://docs.gravityview.co/article/222-the-search-widget)
* Added: Duplicate View functionality allows you to clone a View from the All Views screen. [Learn more](https://docs.gravityview.co/article/105-how-to-duplicate-or-copy-a-view)
* Added: Recent Entries WordPress Widget - show the latest entries for your View. [Learn more](https://docs.gravityview.co/article/223-the-recent-entries-widget)
* Added: Embed Single Entries - You can now embed entries in a post or page! [See how](https://docs.gravityview.co/article/105-how-to-duplicate-or-copy-a-view)
* Fixed: Fatal errors caused by Gravity Forms 1.9.1 conflict
* Fixed: Respect Custom Input Labels added in Gravity Forms 1.9
* Fixed: Edit Entry Admin Bar link
* Fixed: Single Entry links didn't work when previewing a draft View
* Fixed: Edit entry validation hooks not running when form has multiple pages
* Fixed: Annoying bug where you would have to click Add Field / Add Widget buttons twice to open the window
* Added: `gravityview_get_link()` function to standardize generating HTML anchors
* Added: `GravityView_API::entry_link_html()` method to generate entry link HTML
* Added: `gravityview_field_entry_value_{$field_type}` filter to modify the value of a field (in `includes/class-api.php`)
* Added: `field_type` key has been added to the field data in the global `$gravityview_view->field_data` array
* Added: `GravityView_View_Data::maybe_get_view_id()` method to determine whether an ID, post content, or object passed to it is a View or contains a View shortcode.
* Added: Hook to customise the text message "You have attempted to view an entry that is not visible or may not exist." - `gravityview/render/entry/not_visible`
* Added: Included in hook `gravityview_widget_search_filters` the labels for search all, entry date and entry id.
* Tweak: Allow [WordPress SEO](http://wordpress.org/plugins/wordpress-seo/) scripts and styles when in "No Conflict Mode"
* Fixed: For Post Dynamic Data, make sure Post ID is set
* Fixed: Make sure search field choices are available before displaying field

= 1.5.4 on January 29, 2015 =
* Added: "Hide View data until search is performed" setting - only show the Search Bar until a search is entered
* Added: "Clear" button to your GravityView Search Bar - allows easy way to remove all searches & filters
* Added: You can now add Custom Content GravityView Widgets (not just fields) - add custom text or HTMLin the header or footer of a View
* Added: `gravityview/comments_open` filter to modify whether comments are open or closed for GravityView posts (previously always false)
* Added: Hook to filter the success Edit Entry message and link `gravityview/edit_entry/success`
* Added: Possibility to add custom CSS classes to multiple view widget wrapper ([Read how](https://gravityview.co/support/documentation/204144575/))
* Added: Field option to enable Live Post Data for Post Image field
* Fixed: Loading translation files for Extensions
* Fixed: Edit entry when embedding multiple views for the same form in the same page
* Fixed: Conflicts with Advanced Filter extension when embedding multiple views for the same form in the same page
* Fixed: Go Back link on embedded single entry view was linking to direct view url instead of page permalink
* Fixed: Searches with quotes now work properly
* Tweak: Moved `includes/css/`, `includes/js/` and `/images/` folders into `/assets/`
* Tweak: Improved the display of the changelog (yes, "this is *so* meta!")
* Updated: Swedish translation - thanks, [@adamrehal](https://www.transifex.com/accounts/profile/adamrehal/)
* Updated: Hungarian translation - thanks, [@Darqebus](https://www.transifex.com/accounts/profile/Darqebus/) (a new translator!) and [@dbalage](https://www.transifex.com/accounts/profile/dbalage/)

= 1.5.3 on December 22 =
* Fixed: When adding more than 100 fields to the View some fields weren't saved.
* Fixed: Do not set class tickbox for non-images files
* Fixed: Display label "Is Fulfilled" on the search bar
* Fixed: PHP Notice with Gravity Forms 1.9 and PHP 5.4+
* Tested with Gravity Forms 1.9beta5 and WordPress 4.1
* Updated: Turkish translation by [@suhakaralar](https://www.transifex.com/accounts/profile/suhakaralar/) and Hungarian translation by [@dbalage](https://www.transifex.com/accounts/profile/dbalage/). Thanks!

= 1.5.2 on December 11 =
* Added: Possibility to show the label of Dropdown field types instead of the value ([learn more](https://gravityview.co/support/documentation/202889199/ "How to display the text label (not the value) of a dropdown field?"))
* Fixed: Sorting numeric columns (field type number)
* Fixed: View entries filter for Featured Entries extension
* Fixed: Field options showing delete entry label
* Fixed: PHP date formatting now keeps backslashes from being stripped
* Modified: Allow license to be defined in `wp-config.php` ([Read how here](https://gravityview.co/support/documentation/202870789/))
* Modified: Added `$post_id` parameter as the second argument for the `gv_entry_link()` function. This is used to define the entry's parent post ID.
* Modified: Moved `GravityView_API::get_entry_id_from_slug()` to `GVCommon::get_entry_id_from_slug()`
* Modified: Added second parameter to `gravityview_get_entry()`, which forces the ability to fetch an entry by ID, even if custom slugs are enabled and `gravityview_custom_entry_slug_allow_id` is false.
* Updated Translations:
	- Bengali translation by [@tareqhi](https://www.transifex.com/accounts/profile/tareqhi/)
	- Romanian translation by [@ArianServ](https://www.transifex.com/accounts/profile/ArianServ/)
	- Mexican Spanish translation by [@jorgepelaez](https://www.transifex.com/accounts/profile/jorgepelaez/)

= 1.5.1 on December 2 =

* Added: Delete Entry functionality!
	- New "User Delete" setting allows the user who created an entry to delete it
	- Adds a "Delete" link in the Edit Entry form
	- Added a new "Delete Link" Field to the Field Picker
* Fixed: DataTables Extension hangs when a View has Custom Content fields
* Fixed: Search Bar - When searching on checkbox field type using multiselect input not returning results
* Fixed: Search Bar - supports "Match Any" search mode by default ([learn more](https://gravityview.co/support/documentation/202722979/ "How do I modify the Search mode?"))
* Fixed: Single Entry View title when view is embedded
* Fixed: Refresh the results cache when an entry is deleted or is approved/disapproved
* Fixed: When users are created using the User Registration Addon, the resulting entry is now automatically assigned to them
* Fixed: Change cache time to one day (from one week) so that Edit Link field nonces aren't invalidated
* Fixed: Incorrect link shortening for domains when it is second-level (for example, `example.co.uk` or `example.gov.za`)
* Fixed: Cached directory link didn't respect page numbers
* Fixed: Edit Entry Admin Bar link wouldn't work when using Custom Entry Slug
* Added: Textarea field now supports an option to trim the number of words shown
* Added: Filter to alter the default behaviour of wrapping images (or image names) with a link to the content object ([learn more](https://gravityview.co/support/documentation/202705059/ "Read the support doc for the filter"))
* Updated: Portuguese translation (thanks [@luistinygod](https://www.transifex.com/accounts/profile/luistinygod/)), Mexican translation (thanks, [@jorgepelaez](https://www.transifex.com/accounts/profile/jorgepelaez/)), Turkish translation (thanks [@suhakaralar](https://www.transifex.com/accounts/profile/suhakaralar/))

= 1.5 on November 12 =
* Added: New "Edit Entry" configuration
	- Configure which fields are shown when editing an entry
	- Set visibility for the fields (Entry Creator, Administrator, etc.)
	- Set custom edit labels
* Fixed: Single entry view now respects View settings
	- If an entry isn't included in View results, the single entry won't be available either
	- If "Show Only Approved" is enabled, prevent viewing of unapproved entries
	- Respects View filters, including those added by the Advanced Filtering extension
* Fixed: Single entry Go back button context on Embedded Views
* Fixed: Delete signature fields in Edit Entry (requires the Gravity Forms Signature Addon)
* Fixed: Gravity Forms tooltip translations being overridden
* Added: Choose to open the link from a website field in the same window (field option)
* Updated: Spanish (Mexican) translation by [@jorgepelaez](https://www.transifex.com/accounts/profile/jorgepelaez/), Dutch translation by [@erikvanbeek](https://www.transifex.com/accounts/profile/erikvanbeek/) and [@leooosterloo](https://www.transifex.com/accounts/profile/leooosterloo/), Turkish translation by [@suhakaralar](https://www.transifex.com/accounts/profile/suhakaralar/)

= 1.4 on October 28 =
* Added: Custom entry slug capability. Instead of `/entry/123`, you can now use entry values in the URL, like `/entry/{company name}/` or `/entry/{first name}-{last name}/`. Requires some customization; [learn more here](https://gravityview.co/support/documentation/202239919)
* Fixed: GravityView auto-updater script not showing updates
* Fixed: Edit Entry when a form has required Upload Fields
* Fixed: "Return to Directory" link not always working for sites in subdirectories
* Fixed: Broken links to single entries when viewing paginated results
* Fixed: Loaded field configurations when using "Start Fresh" presets
* Fixed: Searches ending in a space caused PHP warning
* Fixed: Custom "Edit Link Text" settings respected
* Fixed: Don't rely on Gravity Forms code for escaping query
* Fixed: When multiple Views are displayed on a page, Single Entry mode displays empty templates.
* Fixed: PHP error when displaying Post Content fields using Live Data for a post that no longer is published
* Tweak: Search Bar "Links" Input Type
	- Make link bold when filter is active
	- Clicking on an active filter removes the filter
* Tweak: Fixed updates for Multisite installations
* Modified: Now you can override which post a single entry links to. For example, if a shortcode is embedded on a home page and you want single entries to link to a page with an embedded View, not the View itself, you can pass the `post_id` parameter. This accepts the ID of the page where the View is embedded.
* Modified: Added `$add_pagination` parameter to `GravityView_API::directory_link()`
* Added: Indonesian translation (thanks, [@sariyanta](https://www.transifex.com/accounts/profile/sariyanta/))!
* Updated: Swedish translation 100% translated - thanks, [@adamrehal](https://www.transifex.com/accounts/profile/adamrehal/)!
* Updated: Dutch translation (thanks, [@leooosterloo](https://www.transifex.com/accounts/profile/leooosterloo/))!

= 1.3 on October 13 =
* Speed improvements - [Learn more about GravityView caching](https://gravityview.co/support/documentation/202827685/)
	- Added caching functionality that saves results to be displayed
	- Automatically clean up expired caches
	- Reduce number of lookups for where template files are located
	- Store the path to the permalink for future reference when rendering a View
	- Improve speed of Gravity Forms fetching field values
* Modified: Allow `{all_fields}` and `{pricing_fields}` Merge Tags in Custom Content field. [See examples of how to use these fields](https://gravityview.co/support/documentation/201874189/).
* Fixed: Message restored when creating a new View
* Fixed: Searching advanced input fields
* Fixed: Merge Tags available immediately when adding a new field
* Fixed: Issue where jQuery Cookie script wouldn't load due to `mod_security` issues. [Learn more here](http://docs.woothemes.com/document/jquery-cookie-fails-to-load/)
* Fixed (hopefully): Auto-updates for WordPress Multisite
* Fixed: Clicking overlay to close field/widget settings no longer scrolls to top of page
* Fixed: Make sure Gravity Forms scripts are added when embedding Gravity Forms shortcodes in a Custom Field
* Fixed: Remove double images of Floaty in the warning message when Gravity View is disabled
* Fixed: PHP warnings related to Section field descriptions
* Fixed: When using an advanced input as a search field in the Search Bar, the label would always show the parent field's label (Eg: "Address" when it should have shown "City")
	- Added: `gravityview_search_field_label` filter to allow modifying search bar labels
* Fixed: Field label disappears on closing settings if the field title is empty
* Fixed: Sub-fields retain label after opening field settings in the View Configuration
* Modified: Allow passing an array of form IDs to `gravityview_get_entries()`
* Tweak: If the View hasn't been configured yet, don't show embed shortcode in Publish metabox
* Tweak: Add version info to scripts and styles to clear caches with plugin updates
* Added: Swedish translation (thanks, [@adamrehal](https://www.transifex.com/accounts/profile/adamrehal/))!
* Updated: Spanish (Mexican) translation by, [@jorgepelaez](https://www.transifex.com/accounts/profile/jorgepelaez/), Dutch translation by [@erikvanbeek](https://www.transifex.com/accounts/profile/erikvanbeek/), and Turkish translation by [@suhakaralar](https://www.transifex.com/accounts/profile/suhakaralar/)
* Updated: Changed Turkish language code from `tr` to `tr_TR` to match WordPress locales

= 1.2 on October 8 =
* Added: New Search Bar!
	- No longer check boxes in each field to add a field to the search form
	- Add any searchable form fields, not just fields added to the View
	- Easy new drag & drop way to re-order fields
	- Horizontal and Vertical layouts
	- Choose how your search fields are displayed (if you have a checkbox field, for example, you can choose to have a drop-down, a multiselect field, checkboxes, radio buttons, or filter links)
	- Existing search settings will be migrated over on upgrade
* Added: "Custom Content" field type
	- Insert arbitrary text or HTML in a View
	- Supports shortcodes (including Gravity Forms shortcodes)!
* Added: Support for Gravity Forms Section & HTML field types
* Added: Improved textarea field support. Instead of using line breaks, textareas now output with paragraphs.
	- Added new `/templates/fields/textarea.php` file
* Added: A new File Upload field setting. Force uploads to be displayed as links and not visually embedded by checking the "Display as a Link" checkbox.
* Added: Option to disable "Map It" link for the full Address field.
	- New `gravityview_get_map_link()` function with `gravityview_map_link` filter. To learn how to modify the map link, [refer to this how-to article](https://gravityview.co/support/documentation/201608159)
	- The "Map It" string is now translatable
* Added: When editing a View, there are now links in the Data Source box to easily access the Form: edit form, form entries, form settings and form preview
* Added: Additional information in the "Add Field" or "Add Widget" picker (also get details about an item by hovering over the name in the View Configuration)
* Added: Change Entry Creator functionality. Easily change the creator of an entry when editing the entry in the Gravity Forms Edit Entry page
	- If you're using the plugin downloaded from [the how-to page](https://gravityview.co/support/documentation/201991205/), you can de-activate it
* Modified: Changed translation textdomain to `gravityview` instead of `gravity-view`
* Modified: Always show label by default, regardless of whether in List or Table View type
* Modified: It's now possible to override templates on a Form ID, Post ID, and View ID basis. This allows custom layouts for a specific View, rather than site-wide. See "Template File Hierarchy" in [the override documentation](http://gravityview.co/support/documentation/202551113/) to learn more.
* Modified: File Upload field output no longer run through `wpautop()` function
* Modified: Audio and Video file uploads are now displayed using WordPress' built-in [audio](http://codex.wordpress.org/Audio_Shortcode) and [video](http://codex.wordpress.org/Video_Shortcode) shortcodes (requires WordPress 3.6 or higher)
	- Additional file type support
	- Added `gravityview_video_settings` and `gravityview_audio_settings` filters to modify the parameters passed to the shortcode
* Fixed: Shortcode attributes not overriding View defaults
* Fixed: Uploading and deleting files works properly in Edit Entry mode
* Fixed: Configurations get truncated when configuring Views with many fields
* Fixed: Empty `<span class="gv-field-label">` tags no longer output
	- Modified: `gv_field_label()` no longer returns the label with a trailing space. Instead, we use the `.gv-field-label` CSS class to add spacing using CSS padding.
* Fixed: Conflict with Relevanssi plugin
* Fixed: If a date search isn't valid, remove the search parameter so it doesn't cause an error in Gravity Forms
* Fixed: Email field was displaying label even when email was empty.
* Settings page improvements
	- When changing the license value and saving the form, GravityView now re-checks the license status
	- Improved error messages
	- Made license settings translatable
* Modified: Added support for Gravity Forms "Post Image" field captions, titles, and descriptions.
* Updated list of allowed image formats to include `.bmp`, `.jpe`, `.tiff`, `.ico`
* Modified: `/templates/fields/fileupload.php` file - removed the logic for how to output the different file types and moved it to the `gravityview_get_files_array()` function in `includes/class-api.php`
* Modified: `gv_value()` no longer needs the `$field` parameter
* Tweak: Fixed email setting description text.
* Tweak: Don't show Entry Link field output on single entry
* Tweak: Improved Javascript performance in the Admin
* Tweak: "Custom Label" is now shown as the field title in View Configuration
* Tweak: Fixed "Left Footer" box not properly cleared
* Tweak: Show warning if the Directory plugin is running
* Tweak: Use icon font in Edit Entry mode for the download/delete file buttons. Now stylable using `.gv-edit-entry-wrapper .dashicons` CSS class.
* Updated: Turkish translation by [@suhakaralar](https://www.transifex.com/accounts/profile/suhakaralar/), Dutch translation by [@leooosterloo](https://www.transifex.com/accounts/profile/leooosterloo/), Portuguese translation by [@luistinygod](https://www.transifex.com/accounts/profile/luistinygod/)

= 1.1.6 on September 8 =
* Fixed: Approve / Disapprove all entries using Gravity Forms bulk edit entries form (previously, only visible entries were affected)
* Added: Email field settings
	- Email addresses are now encrypted by default to prevent scraping by spammers
	- Added option to display email plaintext or as a link
	- Added subject and body settings: when the link is clicked, you can choose to have these values pre-filled
* Added: Source URL field settings, including show as a link and custom link text
* Added: Signature field improvements (when using the Gravity Forms Signature Add-on) - now shows full size
* Fixed: Empty truncated URLs no longer get shown
* Fixed: License Activation works when No-Conflict Mode is enabled
* Fixed: When creating a new View, "View Type" box was visible when there were no existing Gravity Forms
* Fixed: Fields not always saving properly when adding lots of fields with the "Add All Fields" button
* Fixed: Recognizing single entry when using WordPress "Default" Permalink setting
* Fixed: Date Created field now respects the blog's timezone setting, instead of using UTC time
* Fixed: Edit Entry issues
	* Fixed form validation errors when a scheduled form has expired and also when a form has reached its entry limit
	* Fixed PHP warning messages when editing entries
	* When an Edit Entry form is submitted and there are errors, the submitted values stay in the form; the user won't need to fill in the form again.
* Fixed: Product sub-fields (Name, Quantity & Price) displayed properly
* Fixed: Empty entry display when using Job Board preset caused by incorrect template files being loaded
* Fixed: Files now can be deleted when a non-administrator is editing an entry
* Fixed: PHP Notices on Admin Views screen for users without edit all entries capabilities
* Modified: Added ability to customize and translate the Search Bar's date picker. You can now fully customize the date picker.
	* Added: Full localization for datepicker calendar (translate the days of the week, month, etc)
	* Modified: Changed year picker to +/- 5 years instead of +20/-100
* Tweak: Enabled Merge Tags for Table view "Custom CSS Class" field settings
* Tweak: In the Edit View screen, show a link icon when a field is being used as a link to the Single Entry mode
* Tweak: Added helper text when a new form is created by GravityView
* Tweak: Renamed "Description" drop zone to "Other Fields" to more accurately represent use
* Tweak: Remove all fields from a zone by holding down the Alt key while clicking the remove icon

#### Developers

* Modified: `template/fields/date_created.php` file
* Added: `gravityview_date_created_adjust_timezone` filter to disable timezone support and use UTC (returns boolean)
* Added: `get_settings()` and `get_setting()` methods to the `GravityView_Widget` class. This allows easier access to widget settings.
* Modified: Added `gravityview_js_localization` filter to add Javascript localization
* Added: `gravityview_datepicker_settings` filter to modify the datepicker settings using the setting names from the [jQuery DatePicker options](http://api.jqueryui.com/datepicker/)
* Modified: `gravityview_entry_class` filter to modify the CSS class for each entry wrapper
* Modified: Added `gravityview_widget_search_filters` filter to allow reordering search filters, so that they display in a different order in search widget
* Modified: Addded `gravityview_default_page_size` filter to modify default page size for Views (25 by default)
* Modified: Added actions to the `list-body.php` template file:
	- `gravityview_list_body_before`: Before the entry output
	- `gravityview_entry_before`: Inside the entry wrapper
	- `gravityview_entry_title_before`, `gravityview_entry_title_after`: Before and after the entry title and subtitle output
	- `gravityview_entry_content_before`, `gravityview_entry_content_after`: Before and after the entry content area (image and description zones)
	- `gravityview_entry_footer_before`, `gravityview_entry_footer_after`: Before and after the entry footer
	- `gravityview_entry_after`: Before the entry wrapper closing tag
	- `gravityview_list_body_after`: After entry output
* Modified: Added `gravityview_get_entry_ids()` function to fetch array of entry IDs (not full entry arrays) that match a search result
* Tweak: Removed duplicate `GravityView_frontend::hide_field_check_conditions()` and `GravityView_frontend::filter_fields()` methods
* Modified: Added `get_cap_choices()` method to be used for fetching GravityView roles array

= 1.1.5 =
* Added: "Edit" link in Gravity Forms Entries screen
* Fixed: Show tooltips when No Conflict Mode is enabled
* Fixed: Merge Vars for labels in Single Entry table layouts
* Fixed: Duplicate "Edit Entry" fields in field picker
* Fixed: Custom date formatting for Date Created field
* Fixed: Searching full names or addresses now works as expected
* Fixed: Custom CSS classes are now added to cells in table-based Views
* Updated: Turkish translation by [@suhakaralar](https://www.transifex.com/accounts/profile/suhakaralar/)
* Tweak: Redirect to Changelog instead of Getting Started if upgrading

= 1.1.4 =
* Fixed: Sort & Filter box not displaying
* Fixed: Multi-select fields now display as drop-down field instead of text field in the search bar widget
* Fixed: Edit Entry now compatibile with Gravity Forms forms when "No Duplicates" is enabled
* Added: `gravityview_field_output()` function to generate field output.
* Added: `gravityview_page_links_args` filter to modify the Page Links widget output. Passes standard [paginate_links()](http://codex.wordpress.org/Function_Reference/paginate_links) arguments.
* Modified: `list-body.php` and `list-single.php` template files - field output are now generated using the `gravityview_field_output()` function

= 1.1.3 =
* Fixed: Fatal error on activation when running PHP 5.2
* Fixed: PHP notice when in No-Conflict mode

= 1.1.2 =
* Added: Extensions framework to allow for extensions to auto-update
* Fixed: Entries not displaying in Visual Composer plugin editor
* Fixed: Allow using images as link to entry
* Fixed: Updated field layout in Admin to reflect actual layout of listings (full-width title and subtitle above image)
* Fixed: Editing entry updates the Approved status
* Fixed: When trying to access an entry that doesn't exist (it had been permanently deleted), don't throw an error
* Fixed: Default styles not being enqueued when embedded using the shortcode (fixes vertical pagination links)
* Fixed: Single entry queries were being run twice
* Fixed: Added Enhanced Display style in Edit Entry mode
* Modified: How single entries are accessed; now allows for advanced filtering. Converted `gravityview_get_entry()` to use `GFAPI::get_entries()` instead of `GFAPI::get_entry()`
* Modified: Form ID can be 0 in `gravityview_get_entries()`
* Modified: Improved Edit Entry styling
* Modified: Convert to using `GravityView_View_Data::get_default_args()` instead of duplicating the settings arrays. Used for tooltips, insert shortcode dialog and View metaboxes.
* Modified: Add a check for whether a view exists in `GravityView_View_Data::add_view()`
* Modified: Convert `GravityView_Admin_Views::render_select_option()` to use the key as the value and the value as the label instead of using associative array with `value` and `label` keys.
* Translation updates - thank you, everyone!
	* Romanian translation by [@ArianServ](https://www.transifex.com/accounts/profile/ArianServ/)
	* Finnish translation by [@harjuja](https://www.transifex.com/accounts/profile/harjuja/)
	* Spanish translation by [@jorgepelaez](https://www.transifex.com/accounts/profile/jorgepelaez/)

= 1.1.1 =
* __We fixed license validation and auto-updates__. Sorry for the inconvenience!
* Added: View Setting to allow users to edit only entries they created.
* Fixed: Could not edit an entry with Confirm Email fields
* Fixed: Field setting layouts not persisting
* Updated: Bengali translation by [@tareqhi](https://www.transifex.com/accounts/profile/tareqhi/)
* Fixed: Logging re-enabled in Admin
* Fixed: Multi-upload field button width no longer cut off
* Tweak: Added links to View Type picker to live demos of presets.
* Tweak: Added this "List of Changes" tab.

= 1.1 =
* Refactored (re-wrote) View data handling. Now saves up to 10 queries on each page load.
* Fixed: Infinite loop for rendering `post_content` fields
* Fixed: Page length value now respected for DataTables
* Fixed: Formatting of DataTables fields is now processed the same way as other fields. Images now work, for example.
* Modified: Removed redundant `gravityview_hide_empty_fields` filters
* Fixed/Modified: Enabled "wildcard" search instead of strict search for field searches.
* Added: `gravityview_search_operator` filter to modify the search operator used by the search.
* Added: `gravityview_search_criteria` filter to modify all search criteria before being passed to Gravity Forms
* Added: Website Field setting to display shortened link instead of full URL
* Fixed: Form title gets replaced properly in merge tags
* Modified: Tweaked preset templates

= 1.0.10 =
* Added: "Connected Views" in the Gravity Forms Toolbar. This makes it simple to see which Views are using the current form as a data source.
* Fixed: Edit Entry link in Multiple Entries view

= 1.0.9 on July 18 =
* Added: Time field support, with date format default and options
* Added: "Event Listings" View preset
* Added: "Show Entry On Website" Gravity Forms form button. This is meant to be an opt-in checkbox that the user sees and can control, unlike the "Approve/Reject" button, which is designed for adminstrators to manage approval.
* Modified: Improved horizontal search widget layout
* Modified: Improved "Start Fresh" and "Switch View" visual logic when Starting Fresh and switching forms
* Fixed: Single Entry showing 404 errors
* Fixed: PHP notice on WooCommerce pages
* Fixed: Don't display empty date/time value
* Fixed: Only show Edit Entry link to logged-in users
* Fixed: Re-enabled "Minimum Gravity Forms Version" error message
* Updated: Dutch translation by [@leooosterloo](https://www.transifex.com/accounts/profile/leooosterloo/) (100% coverage, thank you!)
* Tweak: Added "Preview" link to Data Source
* Modified: Created new `class-post-types.php` include file to handle post type & URL rewrite actions.

= 1.0.8.1 on July 17 =
* Fixed: DataTables
	- Restored pageSize
	- Prevented double-initilization
	- FixedHeader & FixedColumns work (now prevent scrolling)
	- Changed default Scroller height from 400 to 500px
* Fixed: Filtering by date
* Fixed: PHP warning in `gv_class()`
* Fixed: Debug Bar integration not printing Warnings
* Removed settings panel tracking script

= 1.0.7 & 1.0.8 on July 17 =
* __Edit Entry__ - you can add an Edit Entry link using the "Add Field" buttons in either the Multiple Entries or Single Entry tab.
	- For now, if the user has the ability to edit entries in Gravity Forms, they’ll be able to edit entries in GravityView. Moving forward, we'll be adding refined controls over who can edit which entries.
	- It supports modifying existing Entry uploads and the great Multiple-File Upload field.
* Modified: Approved Entry functionality
	* Approve/Reject Entries now visible on all forms, regardless of whether the form has an "Approved" field.
	* The Approved field now supports being renamed
* Added: Very cool DataTables extensions:
	* Scroller: dynamically load in new entries as you scroll - no need for pagination)
	* TableTools: Export your entries to CSV and PDF
	* FixedHeader: As you scroll a large DataTable result, the headers of the table stay at the top of the screen. Also, FixedColumns, which does the same for the main table column.
* Added: Shortcodes for outputting Widgets such as pagination and search. Note: they only work on embedded views if the shortcode has already been processed. This is going to be improved.
* Added: Search form fields now displayed horizontally by default.
* Added: Easy links to "Edit Form", "Settings" and "Entries" for the Data Source Gravity Forms form in the All Views admin screen
* Added: Integration with the [Debug Bar](http://wordpress.org/plugins/debug-bar/) plugin - very helpful for developers to see what's going on behind the scenes.
* Fixed: Insert View embed code.
* Fixed: Now supports View shortcodes inside other shortcodes (such as `[example][gravityview][/example]`)
* Fixed: Conflict with WordPress SEO OpenGraph meta data generators
* Fixed: Enforced image max-width so images don't spill out of their containers
* Fixed: Sanitized "Custom Class" field setting values to make sure the HTML doesn't break.
* Fixed: Search field with "default" permalink structure
* Fixed: 1.0.8 fixes an issue accessing single entries that was introduced in 1.0.7
* Modified: Updated `GravityView_Admin_Views::is_gravityview_admin_page()` to fetch post if not yet set.
* Modified: Enabled merge tags in Custom Class field settings
* Modified: Set margin and padding to `0` on pagination links to override theme conflicts
* Modified: Updated `gv_class()` calls to pass form and entry fields to allow for merge tags
* Modified: Default visibility capabilities: added "Can View/Edit Gravity Forms Entries" as options
* Modified: Added custom `class` attribute sanitizer function
`gravityview_sanitize_html_class`
* Tweak: Improved the Embed View form layout
* Tweak: Hide "Switch View" button when already choosing a view
* Tweak: Moved shortcode hint to Publish metabox and added ability to easily select the text
* Tweak: Added tooltips to fields in the View editor
* Tweak: Remove WordPress SEO score calculation on Views
* Tweak: Use `$User->ID` instead of `$User->id` in Name fields
* Tweak: Added tooltip capability to field settings by using `tooltip` parameter. Uses the Gravity Forms tooltip array key.
* Translation updates - thank you, everyone! The # of strings will stay more stable once the plugin's out of beta :-)
	* Added: Portuguese translation by [@luistinygod](https://www.transifex.com/accounts/profile/luistinygod/) - thanks!
	* Updated: Bengali translation by [@tareqhi](https://www.transifex.com/accounts/profile/tareqhi/)
	* Updated: Turkish translation by [@suhakaralar](https://www.transifex.com/accounts/profile/suhakaralar/)
	* Updated: Dutch translation by [@leooosterloo](https://www.transifex.com/accounts/profile/leooosterloo/)
	* If you'd like to contribute translations, [please sign up here](https://www.transifex.com/projects/p/gravityview/).


= 1.0.6 on June 26 =
* Fixed: Fatal error when Gravity Forms is inactive
* Fixed: Undefined index for `id` in Edit View
* Fixed: Undefined variable: `merge_class`
* Fixed: Javascript error when choosing a Start Fresh template. (Introduced by the new Merge Tags functionality in 1.0.5)
* Fixed: Merge Tags were available in Multiple Entries view for the Table layout
* Fixed: Remove Merge Tags when switching forms
* Fixed: That darn settings gear showing up when it shouldn't
* Fixed: Disappearing dialog when switching forms
* Fixed: Display of Entry Link field
* Fixed: Per-field settings weren't working
	* Added: "Link to the post" setting for Post fields
	* Added: "Use live post data" setting for Post fields. Allows you to use the current post information (like title, tags, or content) instead of the original submitted data.
	* Added: Link to category or tag setting for Post Categories and Post Tags fields
	* Added: "Link Text" setting for the Entry Link field
* Modified: Moved admin functionality into new files
	- AJAX calls now live in `class-ajax.php`
	- Metaboxes now live in `class-metabox.php`
* Tweak: Updated change forms dialog text
* Tweak: Removed "use as search filter" from Link to Entry field options
* Translation updates.
	* Added: French translation by [@franckt](https://www.transifex.com/accounts/profile/franckt/) - thanks!
	* Updated: Bengali translation by [@tareqhi](https://www.transifex.com/accounts/profile/tareqhi/)
	* Updated: Turkish translation by [@suhakaralar](https://www.transifex.com/accounts/profile/suhakaralar/)
	* If you'd like to contribute translations, [please sign up here](https://www.transifex.com/projects/p/gravityview/).

= 1.0.5 =
* Added: Lightbox for images (in View Settings metabox)
* Added: Merge Tags - You can now modify labels and settings using dynamic text based on the value of a field. (requires Gravity Forms 1.8.6 or higher)
* Added: Customize the return to directory link anchor text (in the View Settings metabox, under Single Entry Settings)
* Added: Set the title for the Single Entry
* Added: Choose whether to hide empty fields on a per-View basis
* Improved: DataTables styling now set to `display` by default. Can be overridden by using the filter `gravityview_datatables_table_class`
* Improved: Speed!
	* Added `form` item to global `$gravityview_view` data instead of looking it up in functions. Improves `gv_value()` and `gv_label()` speed.
	* Added `replace_variables()` method to `GravityView_API` to reduce time to process merge tags by checking if there are any curly brackets first.
* Improved: "No Views found" text now more helpful for getting started.
* Fixed: Approve Entries column not displaying when clicking Forms > Entries link in admin menu
* Fixed: Field Settings gear no longer showing for widgets without options
* Fixed: Added Gravity Forms minimum version notice when using < 1.8
* Fixed: Column "Data Source" content being displayed in other columns

= 1.0.4 =
* Added: __DataTables integration__ Created a new view type for existing forms that uses the [DataTables](http://datatables.net) script.
We're just getting started with what can be done with DataTables. We'll have much more cool stuff like [DataTables Extensions](http://datatables.net/extensions/index).
* Added: "Add All Fields" option to bottom of the "Add Field" selector
* Added: Per-field-type options structure to allow for different field types to override default Field Settings
	* Added: Choose how to display User data. In the User field settings, you can now choose to display the "Display Name", username, or ID
	* Added: Custom date format using [PHP date format](https://www.php.net//manual/en/function.date.php) available for Entry Date and Date fields
	* Fixed: Default setting values working again
	* Fixed: Field type settings now working
* Added: `search_field` parameter to the shortcode. This allows you to specify a field ID where you want the search performed (The search itself is defined in `search_value`)
* Added: [Using the Shortcode](https://docs.gravityview.co/article/73-using-the-shortcode) help article
* Added: Data Source added to the Views page
* Fixed: Field labels escaping issue (`It's an Example` was displaying as `It\'s an Example`)
* Fixed: Settings "gear" not showing when adding a new field
* Fixed: Sorting issues
	- Remove the option to sort by composite fields like Name, Address, Product; Gravity Forms doesn't process those sort requests properly
	- Remove List and Paragraph fields from being sortable
	- Known bug: Price fields are sorted alphabetically, not numerically. For example, given $20,000, $2,000 and $20, Gravity Forms will sort the array like this: $2,000, $20, $20,000. We've filed a bug report with Gravity Forms.
* Improved: Added visibility toggles to some Field Settings. For example, if the "Show Label" setting is not checked, then the "Custom Label" setting is hidden.
* Modified how data is sent to the template: removed the magic methods getter/setters setting the `$var` variable - not data is stored directly as object parameters.
* Added many translations. Thanks everyone!
	* Bengali translation by [@tareqhi](https://www.transifex.com/accounts/profile/tareqhi/)
	* German translation by [@seschwarz](https://www.transifex.com/accounts/profile/seschwarz/)
	* Turkish translation by [@suhakaralar](https://www.transifex.com/accounts/profile/suhakaralar/)
	* Dutch translation by [@leooosterloo](https://www.transifex.com/accounts/profile/leooosterloo/)
	* If you'd like to contribute translations, [please sign up here](https://www.transifex.com/projects/p/gravityview/). Thanks again to all who have contributed!

= 1.0.3 =
* Added: Sort by field, sort direction, Start & End date now added to Post view
	- Note: When using the shortcode, the shortcode settings override the View settings.
* Fixed: Fatal errors caused by Gravity Forms not existing.
* Added a setting for Support Email - please make sure your email is accurate; otherwise we won't be able to respond to the feedback you send
* Fixed: Custom CSS classes didn't apply to images in list view
* Improved Settings layout
* Tweak: Hide WordPress SEO, Genesis, and WooThemes metaboxes until a View has been created
* Tweak: Field layout improvements; drag-and-drop works smoother now
* Tweak: Add icon to Multiple Entries / Single Entry tabs
* Tweak: Dialog boxes now have a backdrop
* Fixed: Don't show field/widget settings link if there are no settings (like on the Show Pagination Info widget)
* Fixed: Security warning by the WordFence plugin: it didn't like a line in a sample entry data .csv file
* Fixed: Don't show welcome screen on editing the plugin using the WordPress Plugin Editor
* Tweak: Close "Add Field" and "Add Widget" boxes by pressing the escape key
* Added: Hungarian translation. Thanks, [@dbalage](https://www.transifex.com/accounts/profile/dbalage/)!
* Added: Italian translation. Thanks, [@ClaraDiGennaro](https://www.transifex.com/accounts/profile/ClaraDiGennaro/)
* If you'd like to contribute translations, [please sign up here](https://www.transifex.com/projects/p/gravityview/).

= 1.0.2 =
* Added: Show Views in Nav menu builder
* Fixed: "Add Fields" selector no longer closes when clicking to drag the scrollbar
* Fixed: Issue affecting Gravity Forms styles when Gravity Forms' "No Conflict Mode" is enabled
* Fixed: Footer widget areas added back to Single Entry views using Listing layout
* Changed the look and feel of the Add Fields dialog and field settings. Let us know what you think!

= 1.0.1 =
* Added: "Getting Started" link to the Views menu
* Fixed: Fatal error for users with Gravity Forms versions 1.7 or older
* Fixed: Entries in trash no longer show in View
* Tweak: When modifying the "Only visible to logged in users with role" setting, if choosing a role other than "Any", check the checkbox.
* Tweak: `gravityview_field_visibility_caps` filter to add/remove capabilities from the field dropdowns
* Added: Translation files. If you'd like to contribute translations, [please sign up here](https://www.transifex.com/projects/p/gravityview/).

= 1.0 =

* Liftoff!

== Upgrade Notice ==

= 1.0.1 =
* Added: "Getting Started" link to the Views menu
* Fixed: Fatal error for users with Gravity Forms versions 1.7 or older
* Fixed: Entries in trash no longer show in View
* Tweak: When modifying the "Only visible to logged in users with role" setting, if choosing a role other than "Any", check the checkbox.
* Tweak: `gravityview_field_visibility_caps` filter to add/remove capabilities from the field dropdowns
* Added: Translation files. If you'd like to contribute translations, [please sign up here](https://www.transifex.com/projects/p/gravityview/).

= 1.0 =

* Liftoff!<|MERGE_RESOLUTION|>--- conflicted
+++ resolved
@@ -23,7 +23,6 @@
 
 = 2.4.1 on August 16, 2019 =
 
-<<<<<<< HEAD
 * Fixed: Inconsistent sorting behavior for Views using Table layouts
 * Fixed: Searching all fields not searching Multi Select fields
 * Fixed: Error activating GravityView when Gravity Forms is disabled
@@ -32,10 +31,7 @@
 
 = 2.4 on July 17, 2019 =
 
-**We tightened security by limiting who can edit Views. [Read how to grant Authors access](https://docs.gravityview.co/article/598-non-administrator-edit-view).**
-=======
 **We tightened security by limiting who can edit Views. [Read how to grant Authors and Editors access](https://docs.gravityview.co/article/598-non-administrator-edit-view).**
->>>>>>> 3ee7a125
 
 * Added: A new Result Number field and `{sequence}` Merge Tag [learn all about it!](https://docs.gravityview.co/article/597-the-sequence-merge-tag)
 * Added: `{date_updated}` Merge Tag ([see all GravityView Merge Tags](https://docs.gravityview.co/article/76-merge-tags))

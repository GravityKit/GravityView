=== GravityView ===
Tags: gravity forms, directory, gravity forms directory
Requires at least: 3.3
Tested up to: 4.3.1
Stable tag: trunk
Contributors: katzwebservices, luistinygod
License: GPL 3 or higher

Beautifully display and edit your Gravity Forms entries.

== Description ==

Beautifully display your Gravity Forms entries. Learn more on [gravityview.co](https://gravityview.co).

== Installation ==

1. Upload plugin files to your plugins folder, or install using WordPress' built-in Add New Plugin installer
2. Activate the plugin
3. Follow the instructions

== Changelog ==

= 1.15 =
* Added: `{get}` Merge Tag that allows passing data via URL to be safely displayed in Merge Tags. [Learn how this works](#TODO).
	- Example: When adding `?first-name=Floaty` to a URL, the Custom Content `My name is {get:first-name}` would be replaced with `My name is Floaty`
* Added: GravityView Capabilities
	- Fixed: Users without the ability to create Gravity Forms forms are able to create a new form via "Start Fresh"
	- Only add the Approve Entries column if user has the `gravityview_moderate_entries` capability (defaults to Editor role or higher)
<<<<<<< HEAD
* Added: `[gv_entry_link]` shortcode to link directly to an entry. [Learn more](#TODO).
	- Existing `[gv_delete_entry_link]` and `[gv_edit_entry_link]` shortcodes will continue to work
* Added: Ability to filter View by form in the Admin. [Learn more](#TODO).
* Added: Option to delete GravityView data when the plugin is uninstalled, then deleted. [Learn more](#TODO).
=======
* Added: Ability to filter View by form in the Admin. [Learn more](http://docs.gravityview.co/article/313-the-views-list-on-the-dashboard).
* Added: Option to delete GravityView data when the plugin is uninstalled, then deleted. [Learn more](http://docs.gravityview.co/article/312-how-to-delete-the-gravityview-data-when-the-plugin-is-uninstalled).
>>>>>>> 409d1aaa
* Added: New support "Beacon" to easily search documentation and ask support questions
* Added: Clear search button to the Search Widget (WP widget)
* Fixed: `number_format()` PHP warning on blank Number fields
* Fixed: `{created_by}` merge tags weren't being escaped using `esc_html()`
* Fixed: Checkmark icons weren't always available when displaying checkbox input field
* Fixed: When "Shorten Link Display" was enabled for Website fields, "Link Text" wasn't respected
* Fixed: Only process "Create" Gravity Forms User Registration Addon feeds, by default the user role and the user display name format persist.
* Fixed: Error with List field  `Call to undefined method GF_Field::get_input_type()`
* Fixed: BuddyPress/bbPress `bbp_setup_current_user()` warning
* Fixed: PHP Warnings
* Tweak: Don't show Data Source column in Views screen to users who don't have permissions to see any of the data anyway
* Tweak: Entry notes are now created using `GravityView_Entry_Notes` class
* Tweak: Improved automated code testing
* Tweak: Added `gravityview/support_port/display` filter to enable/disable displaying Support Port
* Tweak: Added `gravityview/support_port/show_profile_setting` filter to disable adding the Support Port setting on User Profile pages
* Tweak: Removed `gravityview/admin/display_live_chat` filter
* Tweak: Escape form name in dropdowns

= 1.14.2 & 1.14.3 on September 17 =
* Fixed: Issue affecting Gravity Forms User Registration Addon. Passwords were being reset when an user edited their own entry.

= 1.14.1 on September 16 =
* Fixed: Error with older versions of Maps Premium View

= 1.14 on September 16 =
* Added: Search Bar now supports custom label text
* Added: Show the value of a single column of a "Multiple Columns" List field
* Added: Sorting by time now works. Why is this "Added" and not "Fixed"? Because Gravity Forms doesn't natively support sorting by time!
* Added: Display the roles of the entry creator by using `{created_by:roles}` Merge Tag
* Fixed: Field containers were being rendered even when empty
* Fixed: Widgets were not being displayed when using page builders and themes that pre-process shortcodes
* Fixed: Don't show "Width %" setting when in Single Entry configuration
* Fixed: Error in extension class that assumes GravityView is active
* Fixed: Add check for `{all_fields_display_empty}` Gravity Forms merge tag
* Fixed: Hide metabox until View Data Source is configured
* Fixed: Search Bar "Link" input type wasn't highlighting properly based on the value of the filter
* Fixed: Improved speed of getting users for Search Bar and GravityView Search Widgets with "Submitted by" fields, and in the Edit Entry screen (the Change Entry Creator dropdown)
* Fixed: Conflict with other icon fonts in the Dashboard
* Fixed: Allow HTML in Source URL "Link Text" field setting
* Fixed: Gravity Forms User Registration Addon conflicts
	- When editing an entry, an user's roles and display name were reset to the Addon's feed configuration settings
	- Users receive "Password Updated" emails in WordPress 4.3+, even if the password wasn't changed
* Fixed: Prevent sorting by List fields, which aren't sortable due to their data storage method
* Tweak: Support for plugin banner images in the plugin changelog screen
* Tweak: Updated default Search Bar configuration to be a single input with "Search Everything"
* Tweak: Sort user dropdown by display name instead of username
* Tweak: Reduce size of AJAX responses
* Tweak: Add "Template" column to the All Views list table - now you can better see what template is being used
* Tweak: Remove redundant close icon for field and widget settings
* Tweak: When adding notes via GravityView, set the note type to `gravityview` to allow for better searchability
* Added: Automated code testing
* Updated: Bengali translation by [@tareqhi](https://www.transifex.com/accounts/profile/tareqhi/). Thank you!

= 1.13.1 on August 26 =
* Fixed: Potential XSS security issue. **Please update.**
* Fixed: The cache was not being reset properly for entry changes, including:
	- Starring/unstarring
	- Moving to/from the trash
	- Changing entry owner
	- Being marked as spam
* Fixed: Delete entry URL not properly passing some parameters (only affecting pages with multiple `[gravityview]` shortcodes)
* Added: `gravityview/delete-entry/mode` filter. When returning "trash", "Delete Entry" moves entries to the trash instead of permanently deleting them.
* Added: `gravityview/admin/display_live_chat` filter to disable live chat widget
* Added: `gravityview/delete-entry/message` filter to modify the "Entry Deleted" message content
* Tweak: Improved license activation error handling by linking to relevant account functions
* Tweak: Added settings link to plugin page actions
* Tweak: Improved code documentation
* Updated Translations:
	- Bengali translation by [@tareqhi](https://www.transifex.com/accounts/profile/tareqhi/)
	- Turkish translation by [@suhakaralar](https://www.transifex.com/accounts/profile/suhakaralar/)
* New: Released a new [GravityView Codex](http://codex.gravityview.co) for developers

= 1.13 on August 20 =
* Fixed: Wildcard search broken for Gravity Forms 1.9.12+
* Fixed: Edit Entry validation messages not displaying for Gravity Forms 1.9.12+
* Added: Number field settings
	- Format number: Display numbers with thousands separators
	- Decimals: Precision of the number of decimal places. Leave blank to use existing precision.
* Added: `detail` parameter to the `[gravityview]` shortcode. [Learn more](http://docs.gravityview.co/article/73-using-the-shortcode#detail-parameter)
* Added: `context` parameter to the `[gvlogic]` shortcode to show/hide content based on current mode (Multiple Entries, Single Entry, Edit Entry). [Learn more](http://docs.gravityview.co/article/252-gvlogic-shortcode#context)
* Added: Allow to override the entry saved value by the dynamic populated value on the Edit Entry view using the `gravityview/edit_entry/pre_populate/override` filter
* Added: "Edit View" link in the Toolbar when on an embedded View screen
* Added: `gravityview_is_hierarchical` filter to enable defining a Parent View
* Added: `gravityview/merge_tags/do_replace_variables` filter to enable/disable replace_variables behavior
* Added: `gravityview/edit_entry/verify_nonce` filter to override nonce validation in Edit Entry
* Added: `gravityview_strip_whitespace()` function to strip new lines, tabs, and multiple spaces and replace with single spaces
* Added: `gravityview_ob_include()` function to get the contents of a file using combination of `include()` and `ob_start()`
* Fixed: Edit Entry link not showing for non-admins when using the DataTables template
* Fixed: Cache wasn't being used for `get_entries()`
* Fixed: Extension class wasn't properly checking requirements
* Fixed: Issue with some themes adding paragraphs to Javascript tags in the Edit Entry screen
* Fixed: Duplicated information in the debugging logs
* Updated: "Single Entry Title" and "Back Link Label" settings now support shortcodes, allowing for you to use [`[gvlogic]`](http://docs.gravityview.co/article/252-gvlogic-shortcode)
* Updated: German and Portuguese translations

= 1.12 on August 5 =
* Fixed: Conflicts with Advanced Filter extension when using the Recent Entries widget
* Fixed: Sorting icons were being added to List template fields when embedded on the same page as Table templates
* Fixed: Empty Product fields would show a string (", Qty: , Price:") instead of being empty. This prevented "Hide empty fields" from working
* Fixed: When searching on the Entry Created date, the date used GMT, not blog timezone
* Fixed: Issue accessing settings page on Multisite
* Fixed: Don't show View post types if GravityView isn't valid
* Fixed: Don't redirect to the List of Changes screen if you've already seen the screen for the current version
* Fixed: When checking license status, the plugin can now fix PHP warnings caused by other plugins that messed up the requests
* Fixed: In Multisite, only show notices when it makes sense to
* Added: `gravityview/common/sortable_fields` filter to override which fields are sortable
* Tweak: Extension class added ability to check for required minimum PHP versions
* Tweak: Made the `GravityView_Plugin::$theInstance` private and renamed it to `GravityView_Plugin::$instance`. If you're a developer using this, please use `GravityView_Plugin::getInstance()` instead.
* Updated: French translation

= 1.11.2 on July 22 =
* Fixed: Bug when comparing empty values with `[gvlogic]`
* Fixed: Remove extra whitespace when comparing values using `[gvlogic]`
* Modified: Allow Avada theme Javascript in "No-Conflict Mode"
* Updated: French translation

= 1.11.1 on July 20 =
* Added: New filter hook to customise the cancel Edit Entry link: `gravityview/edit_entry/cancel_link`
* Fixed: Extension translations
* Fixed: Dropdown inputs with long field names could overflow field and widget settings
* Modified: Allow Genesis Framework CSS and Javascript in "No-Conflict Mode"
* Updated: Danish translation (thanks [@jaegerbo](https://www.transifex.com/accounts/profile/jaegerbo/)!) and German translation

= 1.11 on July 15 =
* Added: GravityView now updates WordPress user profiles when an entry is updated while using the Gravity Forms User Registration Add-on
* Fixed: Removed User Registration Add-on validation when updating an entry
* Fixed: Field custom class not showing correctly on the table header
* Fixed: Editing Time fields wasn't displaying saved value
* Fixed: Conflicts with the date range search when search inputs are empty
* Fixed: Conflicts with the Other Entries field when placing a search:
    - Developer note: the filter hook `gravityview/field/other_entries/args` was replaced by "gravityview/field/other_entries/criteria". If you are using this filter, please [contact support](mailto:support@gravityview.co) before updating so we can help you transition
* Updated: Turkish translation (thanks [@suhakaralar](https://www.transifex.com/accounts/profile/suhakaralar/)!) and Mexican translation (thanks [@jorgepelaez](https://www.transifex.com/accounts/profile/jorgepelaez/)!)

= 1.10.1 on July 2 =
* Fixed: Edit Entry link and Delete Entry link in embedded Views go to default view url
* Fixed: Duplicated fields on the Edit Entry view
* Fixed: Warning on bulk edit

= 1.10 on June 26 =
* Update: Due to the new Edit Entry functionality, GravityView now requires Gravity Forms 1.9 or higher
* Fixed: Editing Hidden fields restored
* Fixed: Edit Entry and Delete Entry may not always show in embedded Views
* Fixed: Search Bar "Clear" button Javascript warning in Internet Explorer
* Fixed: Edit Entry styling issues with input sizes. Edit Entry now uses 100% Gravity Forms styles.
* Added: `[gv_edit_entry_link]` and `[gv_delete_entry_link]` shortcodes. [Read how to use them](http://docs.gravityview.co/article/287-edit-entry-and-delete-entry-shortcodes)

= 1.9.1 on June 24 =
* Fixed: Allow "Admin Only" fields to appear in Edit Entry form
	- New behavior: If the Edit Entry tab isn't configured in GravityView (which means all fields will be shown by default), GravityView will hide "Admin Only" fields from being edited by non-administrators. If the Edit Entry tab is configured, then GravityView will use the field settings in the configuration, overriding Gravity Forms settings.
* Tweak: Changed `gravityview/edit-entry/hide-product-fields` filter to `gravityview/edit_entry/hide-product-fields` for consistency

= 1.9 on June 23 =
* Added: Edit Entry now takes place in the Gravity Forms form layout, not in the previous layout. This means:
	- Edit Entry now supports Conditional Logic - as expected, fields will show and hide based on the form configuration
	- Edit Entry supports [Gravity Forms CSS Ready Classes](https://www.gravityhelp.com/css-ready-classes-for-gravity-forms/) - the layout you have configured for your form will be used for Edit Entry, too.
	- If you customized the CSS of your Edit Entry layout, **you will need to update your stylesheet**. Sorry for the inconvenience!
	- If visiting an invalid Edit Entry link, you are now provided with a back link
	- Product fields are now hidden by default, since they aren't editable. If you want to instead display the old message that "product fields aren't editable," you can show them using the new `gravityview/edit_entry/hide-product-fields` filter
* Added: Define column widths for fields in each field's settings (for Table and DataTable View Types only)
* Added: `{created_by}` Merge Tag that displays information from the creator of the entry ([learn more](http://docs.gravityview.co/article/281-the-createdby-merge-tag))
* Added: Edit Entry field setting to open link in new tab/window
* Added: CSS classes to the Update/Cancel/Delete buttons ([learn more](http://docs.gravityview.co/article/63-css-guide#edit-entry))
* Fixed: Shortcodes not processing properly in DataTables Extension
* Tweak: Changed support widget to a Live Chat customer support and feedback form widget

= 1.8.3 on June 12 =
* Fixed: Missing title and subtitle field zones on `list-single.php` template

= 1.8.2 on June 10 =
* Fixed: Error on `list-single.php` template

= 1.8.1 on June 9 =
* Added: New search filter for Date fields to allow searching over date ranges ("from X to Y")
* Updated: The minimum required version of Gravity Forms is now 1.8.7. **GravityView will be requiring Gravity Forms 1.9 soon.** Please update Gravity Forms if you are running an older version!
* Fixed: Conflicts with [A-Z Filter Extension](https://gravityview.co/extensions/a-z-filter/) and View sorting due to wrong field mapping
* Fixed: The "links" field type on the GravityView WordPress search widget was opening the wrong page
* Fixed: IE8 Javascript error when script debugging is on. Props, [@Idealien](https://github.com/Idealien). [Issue #361 on Github](https://github.com/katzwebservices/GravityView/issues/361)
* Fixed: PHP warning when trashing entries. [Issue #370 on Github](https://github.com/katzwebservices/GravityView/issues/370)
* Tweak: Updated the `list-single.php`, `table-body.php`, `table-single.php` templates to use `GravityView_View->getFields()` method

= 1.8 on May 26 =
* View settings have been consolidated to a single location. [Learn more about the new View Settings layout](http://docs.gravityview.co/article/275-view-settings).
* Added: Custom Link Text in Website fields
* Added: Poll Addon GravityView widget
* Added: Quiz Addon support: add Quiz score fields to your View configuration
* Added: Possibility to search by entry creator on Search Bar and Widget
* Fixed: `[gvlogic]` shortcode now properly handles comparing empty values.
    * Use `[gvlogic if="{example} is=""]` to determine if a value is blank.
    * Use `[gvlogic if="{example} isnot=""]` to determine if a value is not blank.
    * See "Matching blank values" in the [shortcode documentation](http://docs.gravityview.co/article/252-gvlogic-shortcode)
* Fixed: Sorting by full address. Now defaults to sorting by city. Use the `gravityview/sorting/address` filter to modify what data to use ([here's how](https://gist.github.com/zackkatz/8b8f296c6f7dc99d227d))
* Fixed: Newly created entries cannot be directly accessed when using the custom slug feature
* Fixed: Merge Tag autocomplete hidden behind the Field settings (did you know you can type `{` in a field that has Merge Tags enabled and you will get autocomplete?)
* Fixed: For sites not using [Permalinks](http://codex.wordpress.org/Permalinks), the Search Bar was not working for embedded Views
* Tweak: When GravityView is disabled, only show "Could not activate the Extension; GravityView is not active." on the Plugins page
* Tweak: Added third parameter to `gravityview_widget_search_filters` filter that passes the search widget arguments
* Updated Translations:
    - Italian translation by [@Lurtz](https://www.transifex.com/accounts/profile/Lurtz/)
	- Bengali translation by [@tareqhi](https://www.transifex.com/accounts/profile/tareqhi/)
    - Danish translation by [@jaegerbo](https://www.transifex.com/accounts/profile/jaegerbo/)

= 1.7.6.2 on May 12 =
* Fixed: PHP warning when trying to update an entry with the approved field.
* Fixed: Views without titles in the "Connected Views" dropdown would appear blank

= 1.7.6.1 on May 7 =
* Fixed: Pagination links not working when a search is performed
* Fixed: Return false instead of error if updating approved status fails
* Added: Hooks when an entry approval is updated, approved, or disapproved:
    - `gravityview/approve_entries/updated` - Approval status changed (passes $entry_id and status)
    - `gravityview/approve_entries/approved` - Entry approved (passes $entry_id)
    - `gravityview/approve_entries/disapproved` - Entry disapproved (passes $entry_id)

= 1.7.6 on May 5 =
* Added WordPress Multisite settings page support
    - By default, settings aren't shown on single blogs if GravityView is Network Activated
* Fixed: Security vulnerability caused by the usage of `add_query_arg` / `remove_query_arg`. [Read more about it](https://blog.sucuri.net/2015/04/security-advisory-xss-vulnerability-affecting-multiple-wordpress-plugins.html)
* Fixed: Not showing the single entry when using Advanced Filter (`ANY` mode) with complex fields types like checkboxes
* Fixed: Wrong width for the images in the list template (single entry view)
* Fixed: Conflict with the "The Events Calendar" plugin when saving View Advanced Filter configuration
* Fixed: When editing an entry in the frontend it gets unapproved when not using the approve form field
* Added: Option to convert text URI, www, FTP, and email addresses on a paragraph field in HTML links
* Fixed: Activate/Check License buttons weren't properly visible
* Added: `gravityview/field/other_entries/args` filter to modify arguments used to generate the Other Entries list. This allows showing other user entries from any View, not just the current view
* Added: `gravityview/render/hide-empty-zone` filter to hide empty zone. Use `__return_true` to prevent wrapper `<div>` from being rendered
* Updated Translations:
	- Bengali translation by [@tareqhi](https://www.transifex.com/accounts/profile/tareqhi/)
	- Turkish translation by [@suhakaralar](https://www.transifex.com/accounts/profile/suhakaralar/)
	- Hungarian translation by [@Darqebus](https://www.transifex.com/accounts/profile/Darqebus/)

= 1.7.5.1 on April 10 =
* Fixed: Path issue with the A-Z Filters Extension

= 1.7.5 on April 10 =
* Added: `[gvlogic]` Shortcode - allows you to show or hide content based on the value of merge tags in Custom Content fields! [Learn how to use the shortcode](http://docs.gravityview.co/article/252-gvlogic-shortcode).
* Fixed: White Screen error when license key wasn't set and settings weren't migrated (introduced in 1.7.4)
* Fixed: No-Conflict Mode not working (introduced in 1.7.4)
* Fixed: PHP notices when visiting complex URLs
* Fixed: Path to plugin updater file, used by Extensions
* Fixed: Extension global settings layout improved (yet to be implemented)
* Tweak: Restructure plugin file locations
* Updated: Dutch translation by [@erikvanbeek](https://www.transifex.com/accounts/profile/erikvanbeek/). Thanks!

= 1.7.4.1 on April 7 =
* Fixed: Fatal error when attempting to view entry that does not exist (introduced in 1.7.4)
* Updated: Turkish translation by [@suhakaralar](https://www.transifex.com/accounts/profile/suhakaralar/). Thanks!

= 1.7.4 on April 6 =
* Modified: The List template is now responsive! Looks great on big and small screens.
* Fixed: When editing an entry in the frontend it gets unapproved
* Fixed: Conflicts between the Advanced Filter extension and the Single Entry mode (if using `ANY` mode for filters)
* Fixed: Sorting by full name. Now sorts by first name by default.
    * Added `gravityview/sorting/full-name` filter to sort by last name ([see how](https://gist.github.com/zackkatz/cd42bee4f361f422824e))
* Fixed: Date and Time fields now properly internationalized (using `date_i18n` instead of `date`)
* Added: `gravityview_disable_change_entry_creator` filter to disable the Change Entry Creator functionality
* Modified: Migrated to use Gravity Forms settings
* Modified: Updated limit to 750 users (up from 300) in Change Entry Creator dropdown.
* Confirmed WordPress 4.2 compatibility
* Updated: Dutch translation (thanks, [@erikvanbeek](https://www.transifex.com/accounts/profile/erikvanbeek/)!)

= 1.7.3 on March 25 =
* Fixed: Prevent displaying a single Entry that doesn't match configured Advanced Filters
* Fixed: Issue with permalink settings needing to be re-saved after updating GravityView
* Fixed: Embedding entries when not using permalinks
* Fixed: Hide "Data Source" metabox links in the Screen Options tab in the Admin
* Added: `gravityview_has_archive` filter to enable View archive (see all Views by going to [sitename.com]/view/)
* Added: Third parameter to `GravityView_API::entry_link()` method:
    * `$add_directory_args` *boolean* True: Add URL parameters to help return to directory; False: only include args required to get to entry
* Tweak: Register `entry` endpoint even when not using rewrites
* Tweak: Clear `GravityView_View->_current_entry` after the View is displayed (fixes issue with Social Sharing Extension, coming soon!)
* Added: Norwegian translation (thanks, [@aleksanderespegard](https://www.transifex.com/accounts/profile/aleksanderespegard/)!)

= 1.7.2 on March 18 =
* Added: Other Entries field - Show what other entries the entry creator has in the current View
* Added: Ability to hide the Approve/Reject column when viewing Gravity Forms entries ([Learn how](http://docs.gravityview.co/article/248-how-to-hide-the-approve-reject-entry-column))
* Fixed: Missing Row Action links for non-View types (posts, pages)
* Fixed: Embedded DataTable Views with `search_value` not filtering correctly
* Fixed: Not possible to change View status to 'Publish'
* Fixed: Not able to turn off No-Conflict mode on the Settings page (oh, the irony!)
* Fixed: Allow for non-numeric search fields in `gravityview_get_entries()`
* Fixed: Social icons displaying on GravityView settings page
* Tweak: Improved Javascript & PHP speed and structure

= 1.7.1 on March 11 =
* Fixed: Fatal error on the `list-body.php` template

= 1.7 on March 10 =
* Added: You can now edit most Post Fields in Edit Entry mode
    - Supports Post Content, Post Title, Post Excerpt, Post Tags, Post Category, and most Post Custom Field configurations ([Learn more](http://docs.gravityview.co/article/245-editable-post-fields))
* Added: Sort Table columns ([read how](http://docs.gravityview.co/article/230-how-to-enable-the-table-column-sorting-feature))
* Added: Post ID field now available - shows the ID of the post that was created by the Gravity Forms entry
* Fixed: Properly reset `$post` after Live Post Data is displayed
* Tweak: Display spinning cursor while waiting for View configurations to load
* Tweak: Updated GravityView Form Editor buttons to be 1.9 compatible
* Added: `gravityview/field_output/args` filter to modify field output settings before rendering
* Fixed: Don't show date field value if set to Unix Epoch (1/1/1970), since this normally means that in fact, no date has been set
* Fixed: PHP notices when choosing "Start Fresh"
* Fixed: If Gravity Forms is installed using a non-standard directory name, GravityView would think it wasn't activated
* Fixed: Fixed single entry links when inserting views with `the_gravityview()` template tag
* Updated: Portuguese translation (thanks, Luis!)
* Added: `gravityview/fields/email/javascript_required` filter to modify message displayed when encrypting email addresses and Javascript is disabled
* Added: `GFCommon:js_encrypt()` method to encrypt text for Javascript email encryption
* Fixed: Recent Entries widget didn't allow externally added settings to save properly
* Fixed: Delete Entry respects previous pagination and sorting
* Tweak: Updated View Presets to have improved Search Bar configurations
* Fixed: `gravityview/get_all_views/params` filter restored (Modify Views returned by the `GVCommon::get_all_views()` method)
* GravityView will soon require Gravity Forms 1.9 or higher. If you are running Gravity Forms Version 1.8.x, please update to the latest version.

= 1.6.2 on February 23 =
* Added: Two new hooks in the Custom Content field to enable conditional logic or enable `the_content` WordPress filter which will trigger the Video embed ([read how](http://docs.gravityview.co/article/227-how-can-i-transform-a-video-link-into-a-player-using-the-custom-content-field))
* Fixed: Issue when embedding multiple DataTables views in the same page
* Tweak: A more robust "Save View" procedure to prevent losing field configuration on certain browsers
* Updated Translations:
	- Bengali translation by [@tareqhi](https://www.transifex.com/accounts/profile/tareqhi/)
	- Turkish translation by [@suhakaralar](https://www.transifex.com/accounts/profile/suhakaralar/)

= 1.6.1 on February 17 =
* Added: Allow Recent Entries to have an Embed Page ID
* Fixed: # of Recent Entries not saving
* Fixed: Link to Embed Entries how-to on the Welcome page
* Fixed: Don't show "Please select View to search" message until Search Widget is saved
* Fixed: Minor Javascript errors for new WordPress Search Widget
* Fixed: Custom template loading from the theme directory
* Fixed: Adding new search fields to the Search Bar widget in the Edit View screen
* Fixed: Entry creators can edit their own entries in Gravity Forms 1.9+
* Fixed: Recent Entries widget will be hidden in the Customizer preview until View ID is configured
* Tweak: Added Floaty icon to Customizer widget selectors
* Updated: Hungarian, Norwegian, Portuguese, Swedish, Turkish, and Spanish translations (thanks to all the translators!)

= 1.6 on February 12 =
* Our support site has moved to [docs.gravityview.co](http://docs.gravityview.co). We hope you enjoy the improved experience!
* Added: GravityView Search Widget - Configure a WordPress widget that searches any of your Views. [Read how to set it up](http://docs.gravityview.co/article/222-the-search-widget)
* Added: Duplicate View functionality allows you to clone a View from the All Views screen. [Learn more](http://docs.gravityview.co/article/105-how-to-duplicate-or-copy-a-view)
* Added: Recent Entries WordPress Widget - show the latest entries for your View. [Learn more](http://docs.gravityview.co/article/223-the-recent-entries-widget)
* Added: Embed Single Entries - You can now embed entries in a post or page! [See how](http://docs.gravityview.co/article/105-how-to-duplicate-or-copy-a-view)
* Fixed: Fatal errors caused by Gravity Forms 1.9.1 conflict
* Fixed: Respect Custom Input Labels added in Gravity Forms 1.9
* Fixed: Edit Entry Admin Bar link
* Fixed: Single Entry links didn't work when previewing a draft View
* Fixed: Edit entry validation hooks not running when form has multiple pages
* Fixed: Annoying bug where you would have to click Add Field / Add Widget buttons twice to open the window
* Added: `gravityview_get_link()` function to standardize generating HTML anchors
* Added: `GravityView_API::entry_link_html()` method to generate entry link HTML
* Added: `gravityview_field_entry_value_{$field_type}` filter to modify the value of a field (in `includes/class-api.php`)
* Added: `field_type` key has been added to the field data in the global `$gravityview_view->field_data` array
* Added: `GravityView_View_Data::maybe_get_view_id()` method to determine whether an ID, post content, or object passed to it is a View or contains a View shortcode.
* Added: Hook to customise the text message "You have attempted to view an entry that is not visible or may not exist." - `gravityview/render/entry/not_visible`
* Added: Included in hook `gravityview_widget_search_filters` the labels for search all, entry date and entry id.
* Tweak: Allow [WordPress SEO](http://wordpress.org/plugins/wordpress-seo/) scripts and styles when in "No Conflict Mode"
* Fixed: For Post Dynamic Data, make sure Post ID is set
* Fixed: Make sure search field choices are available before displaying field

= 1.5.4 on January 29, 2015 =
* Added: "Hide View data until search is performed" setting - only show the Search Bar until a search is entered
* Added: "Clear" button to your GravityView Search Bar - allows easy way to remove all searches & filters
* Added: You can now add Custom Content GravityView Widgets (not just fields) - add custom text or HTMLin the header or footer of a View
* Added: `gravityview/comments_open` filter to modify whether comments are open or closed for GravityView posts (previously always false)
* Added: Hook to filter the success Edit Entry message and link `gravityview/edit_entry/success`
* Added: Possibility to add custom CSS classes to multiple view widget wrapper ([Read how](https://gravityview.co/support/documentation/204144575/))
* Added: Field option to enable Live Post Data for Post Image field
* Fixed: Loading translation files for Extensions
* Fixed: Edit entry when embedding multiple views for the same form in the same page
* Fixed: Conflicts with Advanced Filter extension when embedding multiple views for the same form in the same page
* Fixed: Go Back link on embedded single entry view was linking to direct view url instead of page permalink
* Fixed: Searches with quotes now work properly
* Tweak: Moved `includes/css/`, `includes/js/` and `/images/` folders into `/assets/`
* Tweak: Improved the display of the changelog (yes, "this is *so* meta!")
* Updated: Swedish translation - thanks, [@adamrehal](https://www.transifex.com/accounts/profile/adamrehal/)
* Updated: Hungarian translation - thanks, [@Darqebus](https://www.transifex.com/accounts/profile/Darqebus/) (a new translator!) and [@dbalage](https://www.transifex.com/accounts/profile/dbalage/)

= 1.5.3 on December 22 =
* Fixed: When adding more than 100 fields to the View some fields weren't saved.
* Fixed: Do not set class tickbox for non-images files
* Fixed: Display label "Is Fulfilled" on the search bar
* Fixed: PHP Notice with Gravity Forms 1.9 and PHP 5.4+
* Tested with Gravity Forms 1.9beta5 and WordPress 4.1
* Updated: Turkish translation by [@suhakaralar](https://www.transifex.com/accounts/profile/suhakaralar/) and Hungarian translation by [@dbalage](https://www.transifex.com/accounts/profile/dbalage/). Thanks!

= 1.5.2 on December 11 =
* Added: Possibility to show the label of Dropdown field types instead of the value ([learn more](https://gravityview.co/support/documentation/202889199/ "How to display the text label (not the value) of a dropdown field?"))
* Fixed: Sorting numeric columns (field type number)
* Fixed: View entries filter for Featured Entries extension
* Fixed: Field options showing delete entry label
* Fixed: PHP date formatting now keeps backslashes from being stripped
* Modified: Allow license to be defined in `wp-config.php` ([Read how here](https://gravityview.co/support/documentation/202870789/))
* Modified: Added `$post_id` parameter as the second argument for the `gv_entry_link()` function. This is used to define the entry's parent post ID.
* Modified: Moved `GravityView_API::get_entry_id_from_slug()` to `GVCommon::get_entry_id_from_slug()`
* Modified: Added second parameter to `gravityview_get_entry()`, which forces the ability to fetch an entry by ID, even if custom slugs are enabled and `gravityview_custom_entry_slug_allow_id` is false.
* Updated Translations:
	- Bengali translation by [@tareqhi](https://www.transifex.com/accounts/profile/tareqhi/)
	- Romanian translation by [@ArianServ](https://www.transifex.com/accounts/profile/ArianServ/)
	- Mexican Spanish translation by [@jorgepelaez](https://www.transifex.com/accounts/profile/jorgepelaez/)

= 1.5.1 on December 2 =

* Added: Delete Entry functionality!
	- New "User Delete" setting allows the user who created an entry to delete it
	- Adds a "Delete" link in the Edit Entry form
	- Added a new "Delete Link" Field to the Field Picker
* Fixed: DataTables Extension hangs when a View has Custom Content fields
* Fixed: Search Bar - When searching on checkbox field type using multiselect input not returning results
* Fixed: Search Bar - supports "Match Any" search mode by default ([learn more](https://gravityview.co/support/documentation/202722979/ "How do I modify the Search mode?"))
* Fixed: Single Entry View title when view is embedded
* Fixed: Refresh the results cache when an entry is deleted or is approved/disapproved
* Fixed: When users are created using the User Registration Addon, the resulting entry is now automatically assigned to them
* Fixed: Change cache time to one day (from one week) so that Edit Link field nonces aren't invalidated
* Fixed: Incorrect link shortening for domains when it is second-level (for example, `example.co.uk` or `example.gov.za`)
* Fixed: Cached directory link didn't respect page numbers
* Fixed: Edit Entry Admin Bar link wouldn't work when using Custom Entry Slug
* Added: Textarea field now supports an option to trim the number of words shown
* Added: Filter to alter the default behaviour of wrapping images (or image names) with a link to the content object ([learn more](https://gravityview.co/support/documentation/202705059/ "Read the support doc for the filter"))
* Updated: Portuguese translation (thanks [@luistinygod](https://www.transifex.com/accounts/profile/luistinygod/)), Mexican translation (thanks, [@jorgepelaez](https://www.transifex.com/accounts/profile/jorgepelaez/)), Turkish translation (thanks [@suhakaralar](https://www.transifex.com/accounts/profile/suhakaralar/))

= 1.5 on November 12 =
* Added: New "Edit Entry" configuration
	- Configure which fields are shown when editing an entry
	- Set visibility for the fields (Entry Creator, Administrator, etc.)
	- Set custom edit labels
* Fixed: Single entry view now respects View settings
	- If an entry isn't included in View results, the single entry won't be available either
	- If "Show Only Approved" is enabled, prevent viewing of unapproved entries
	- Respects View filters, including those added by the Advanced Filtering extension
* Fixed: Single entry Go back button context on Embedded Views
* Fixed: Delete signature fields in Edit Entry (requires the Gravity Forms Signature Addon)
* Fixed: Gravity Forms tooltip translations being overridden
* Added: Choose to open the link from a website field in the same window (field option)
* Updated: Spanish (Mexican) translation by [@jorgepelaez](https://www.transifex.com/accounts/profile/jorgepelaez/), Dutch translation by [@erikvanbeek](https://www.transifex.com/accounts/profile/erikvanbeek/) and [@leooosterloo](https://www.transifex.com/accounts/profile/leooosterloo/), Turkish translation by [@suhakaralar](https://www.transifex.com/accounts/profile/suhakaralar/)

= 1.4 on October 28 =
* Added: Custom entry slug capability. Instead of `/entry/123`, you can now use entry values in the URL, like `/entry/{company name}/` or `/entry/{first name}-{last name}/`. Requires some customization; [learn more here](https://gravityview.co/support/documentation/202239919)
* Fixed: GravityView auto-updater script not showing updates
* Fixed: Edit Entry when a form has required Upload Fields
* Fixed: "Return to Directory" link not always working for sites in subdirectories
* Fixed: Broken links to single entries when viewing paginated results
* Fixed: Loaded field configurations when using "Start Fresh" presets
* Fixed: Searches ending in a space caused PHP warning
* Fixed: Custom "Edit Link Text" settings respected
* Fixed: Don't rely on Gravity Forms code for escaping query
* Fixed: When multiple Views are displayed on a page, Single Entry mode displays empty templates.
* Fixed: PHP error when displaying Post Content fields using Live Data for a post that no longer is published
* Tweak: Search Bar "Links" Input Type
	- Make link bold when filter is active
	- Clicking on an active filter removes the filter
* Tweak: Fixed updates for Multisite installations
* Modified: Now you can override which post a single entry links to. For example, if a shortcode is embedded on a home page and you want single entries to link to a page with an embedded View, not the View itself, you can pass the `post_id` parameter. This accepts the ID of the page where the View is embedded.
* Modified: Added `$add_pagination` parameter to `GravityView_API::directory_link()`
* Added: Indonesian translation (thanks, [@sariyanta](https://www.transifex.com/accounts/profile/sariyanta/))!
* Updated: Swedish translation 100% translated - thanks, [@adamrehal](https://www.transifex.com/accounts/profile/adamrehal/)!
* Updated: Dutch translation (thanks, [@leooosterloo](https://www.transifex.com/accounts/profile/leooosterloo/))!

= 1.3 on October 13 =
* Speed improvements - [Learn more about GravityView caching](https://gravityview.co/support/documentation/202827685/)
	- Added caching functionality that saves results to be displayed
	- Automatically clean up expired caches
	- Reduce number of lookups for where template files are located
	- Store the path to the permalink for future reference when rendering a View
	- Improve speed of Gravity Forms fetching field values
* Modified: Allow `{all_fields}` and `{pricing_fields}` Merge Tags in Custom Content field. [See examples of how to use these fields](https://gravityview.co/support/documentation/201874189/).
* Fixed: Message restored when creating a new View
* Fixed: Searching advanced input fields
* Fixed: Merge Tags available immediately when adding a new field
* Fixed: Issue where jQuery Cookie script wouldn't load due to `mod_security` issues. [Learn more here](http://docs.woothemes.com/document/jquery-cookie-fails-to-load/)
* Fixed (hopefully): Auto-updates for WordPress Multisite
* Fixed: Clicking overlay to close field/widget settings no longer scrolls to top of page
* Fixed: Make sure Gravity Forms scripts are added when embedding Gravity Forms shortcodes in a Custom Field
* Fixed: Remove double images of Floaty in the warning message when Gravity View is disabled
* Fixed: PHP warnings related to Section field descriptions
* Fixed: When using an advanced input as a search field in the Search Bar, the label would always show the parent field's label (Eg: "Address" when it should have shown "City")
	- Added: `gravityview_search_field_label` filter to allow modifying search bar labels
* Fixed: Field label disappears on closing settings if the field title is empty
* Fixed: Sub-fields retain label after opening field settings in the View Configuration
* Modified: Allow passing an array of form IDs to `gravityview_get_entries()`
* Tweak: If the View hasn't been configured yet, don't show embed shortcode in Publish metabox
* Tweak: Add version info to scripts and styles to clear caches with plugin updates
* Added: Swedish translation (thanks, [@adamrehal](https://www.transifex.com/accounts/profile/adamrehal/))!
* Updated: Spanish (Mexican) translation by, [@jorgepelaez](https://www.transifex.com/accounts/profile/jorgepelaez/), Dutch translation by [@erikvanbeek](https://www.transifex.com/accounts/profile/erikvanbeek/), and Turkish translation by [@suhakaralar](https://www.transifex.com/accounts/profile/suhakaralar/)
* Updated: Changed Turkish language code from `tr` to `tr_TR` to match WordPress locales

= 1.2 on October 8 =
* Added: New Search Bar!
	- No longer check boxes in each field to add a field to the search form
	- Add any searchable form fields, not just fields added to the View
	- Easy new drag & drop way to re-order fields
	- Horizontal and Vertical layouts
	- Choose how your search fields are displayed (if you have a checkbox field, for example, you can choose to have a drop-down, a multiselect field, checkboxes, radio buttons, or filter links)
	- Existing search settings will be migrated over on upgrade
* Added: "Custom Content" field type
	- Insert arbitrary text or HTML in a View
	- Supports shortcodes (including Gravity Forms shortcodes)!
* Added: Support for Gravity Forms Section & HTML field types
* Added: Improved textarea field support. Instead of using line breaks, textareas now output with paragraphs.
	- Added new `/templates/fields/textarea.php` file
* Added: A new File Upload field setting. Force uploads to be displayed as links and not visually embedded by checking the "Display as a Link" checkbox.
* Added: Option to disable "Map It" link for the full Address field.
	- New `gravityview_get_map_link()` function with `gravityview_map_link` filter. To learn how to modify the map link, [refer to this how-to article](https://gravityview.co/support/documentation/201608159)
	- The "Map It" string is now translatable
* Added: When editing a View, there are now links in the Data Source box to easily access the Form: edit form, form entries, form settings and form preview
* Added: Additional information in the "Add Field" or "Add Widget" picker (also get details about an item by hovering over the name in the View Configuration)
* Added: Change Entry Creator functionality. Easily change the creator of an entry when editing the entry in the Gravity Forms Edit Entry page
	- If you're using the plugin downloaded from [the how-to page](https://gravityview.co/support/documentation/201991205/), you can de-activate it
* Modified: Changed translation textdomain to `gravityview` instead of `gravity-view`
* Modified: Always show label by default, regardless of whether in List or Table View type
* Modified: It's now possible to override templates on a Form ID, Post ID, and View ID basis. This allows custom layouts for a specific View, rather than site-wide. See "Template File Hierarchy" in [the override documentation](http://gravityview.co/support/documentation/202551113/) to learn more.
* Modified: File Upload field output no longer run through `wpautop()` function
* Modified: Audio and Video file uploads are now displayed using WordPress' built-in [audio](http://codex.wordpress.org/Audio_Shortcode) and [video](http://codex.wordpress.org/Video_Shortcode) shortcodes (requires WordPress 3.6 or higher)
	- Additional file type support
	- Added `gravityview_video_settings` and `gravityview_audio_settings` filters to modify the parameters passed to the shortcode
* Fixed: Shortcode attributes not overriding View defaults
* Fixed: Uploading and deleting files works properly in Edit Entry mode
* Fixed: Configurations get truncated when configuring Views with many fields
* Fixed: Empty `<span class="gv-field-label">` tags no longer output
	- Modified: `gv_field_label()` no longer returns the label with a trailing space. Instead, we use the `.gv-field-label` CSS class to add spacing using CSS padding.
* Fixed: Conflict with Relevanssi plugin
* Fixed: If a date search isn't valid, remove the search parameter so it doesn't cause an error in Gravity Forms
* Fixed: Email field was displaying label even when email was empty.
* Settings page improvements
	- When changing the license value and saving the form, GravityView now re-checks the license status
	- Improved error messages
	- Made license settings translatable
* Modified: Added support for Gravity Forms "Post Image" field captions, titles, and descriptions.
* Updated list of allowed image formats to include `.bmp`, `.jpe`, `.tiff`, `.ico`
* Modified: `/templates/fields/fileupload.php` file - removed the logic for how to output the different file types and moved it to the `gravityview_get_files_array()` function in `includes/class-api.php`
* Modified: `gv_value()` no longer needs the `$field` parameter
* Tweak: Fixed email setting description text.
* Tweak: Don't show Entry Link field output on single entry
* Tweak: Improved Javascript performance in the Admin
* Tweak: "Custom Label" is now shown as the field title in View Configuration
* Tweak: Fixed "Left Footer" box not properly cleared
* Tweak: Show warning if the Directory plugin is running
* Tweak: Use icon font in Edit Entry mode for the download/delete file buttons. Now stylable using `.gv-edit-entry-wrapper .dashicons` CSS class.
* Updated: Turkish translation by [@suhakaralar](https://www.transifex.com/accounts/profile/suhakaralar/), Dutch translation by [@leooosterloo](https://www.transifex.com/accounts/profile/leooosterloo/), Portuguese translation by [@luistinygod](https://www.transifex.com/accounts/profile/luistinygod/)

= 1.1.6 on September 8 =
* Fixed: Approve / Disapprove all entries using Gravity Forms bulk edit entries form (previously, only visible entries were affected)
* Added: Email field settings
	- Email addresses are now encrypted by default to prevent scraping by spammers
	- Added option to display email plaintext or as a link
	- Added subject and body settings: when the link is clicked, you can choose to have these values pre-filled
* Added: Source URL field settings, including show as a link and custom link text
* Added: Signature field improvements (when using the Gravity Forms Signature Add-on) - now shows full size
* Fixed: Empty truncated URLs no longer get shown
* Fixed: License Activation works when No-Conflict Mode is enabled
* Fixed: When creating a new View, "View Type" box was visible when there were no existing Gravity Forms
* Fixed: Fields not always saving properly when adding lots of fields with the "Add All Fields" button
* Fixed: Recognizing single entry when using WordPress "Default" Permalink setting
* Fixed: Date Created field now respects the blog's timezone setting, instead of using UTC time
* Fixed: Edit Entry issues
	* Fixed form validation errors when a scheduled form has expired and also when a form has reached its entry limit
	* Fixed PHP warning messages when editing entries
	* When an Edit Entry form is submitted and there are errors, the submitted values stay in the form; the user won't need to fill in the form again.
* Fixed: Product sub-fields (Name, Quantity & Price) displayed properly
* Fixed: Empty entry display when using Job Board preset caused by incorrect template files being loaded
* Fixed: Files now can be deleted when a non-administrator is editing an entry
* Fixed: PHP Notices on Admin Views screen for users without edit all entries capabilities
* Modified: Added ability to customize and translate the Search Bar's date picker. You can now fully customize the date picker.
	* Added: Full localization for datepicker calendar (translate the days of the week, month, etc)
	* Modified: Changed year picker to +/- 5 years instead of +20/-100
* Tweak: Enabled Merge Tags for Table view "Custom CSS Class" field settings
* Tweak: In the Edit View screen, show a link icon when a field is being used as a link to the Single Entry mode
* Tweak: Added helper text when a new form is created by GravityView
* Tweak: Renamed "Description" drop zone to "Other Fields" to more accurately represent use
* Tweak: Remove all fields from a zone by holding down the Alt key while clicking the remove icon

#### Developers

* Modified: `template/fields/date_created.php` file
* Added: `gravityview_date_created_adjust_timezone` filter to disable timezone support and use UTC (returns boolean)
* Added: `get_settings()` and `get_setting()` methods to the `GravityView_Widget` class. This allows easier access to widget settings.
* Modified: Added `gravityview_js_localization` filter to add Javascript localization
* Added: `gravityview_datepicker_settings` filter to modify the datepicker settings using the setting names from the [jQuery DatePicker options](http://api.jqueryui.com/datepicker/)
* Modified: `gravityview_entry_class` filter to modify the CSS class for each entry wrapper
* Modified: Added `gravityview_widget_search_filters` filter to allow reordering search filters, so that they display in a different order in search widget
* Modified: Addded `gravityview_default_page_size` filter to modify default page size for Views (25 by default)
* Modified: Added actions to the `list-body.php` template file:
	- `gravityview_list_body_before`: Before the entry output
	- `gravityview_entry_before`: Inside the entry wrapper
	- `gravityview_entry_title_before`, `gravityview_entry_title_after`: Before and after the entry title and subtitle output
	- `gravityview_entry_content_before`, `gravityview_entry_content_after`: Before and after the entry content area (image and description zones)
	- `gravityview_entry_footer_before`, `gravityview_entry_footer_after`: Before and after the entry footer
	- `gravityview_entry_after`: Before the entry wrapper closing tag
	- `gravityview_list_body_after`: After entry output
* Modified: Added `gravityview_get_entry_ids()` function to fetch array of entry IDs (not full entry arrays) that match a search result
* Tweak: Removed duplicate `GravityView_frontend::hide_field_check_conditions()` and `GravityView_frontend::filter_fields()` methods
* Modified: Added `get_cap_choices()` method to be used for fetching GravityView roles array

= 1.1.5 =
* Added: "Edit" link in Gravity Forms Entries screen
* Fixed: Show tooltips when No Conflict Mode is enabled
* Fixed: Merge Vars for labels in Single Entry table layouts
* Fixed: Duplicate "Edit Entry" fields in field picker
* Fixed: Custom date formatting for Date Created field
* Fixed: Searching full names or addresses now works as expected
* Fixed: Custom CSS classes are now added to cells in table-based Views
* Updated: Turkish translation by [@suhakaralar](https://www.transifex.com/accounts/profile/suhakaralar/)
* Tweak: Redirect to Changelog instead of Getting Started if upgrading

= 1.1.4 =
* Fixed: Sort & Filter box not displaying
* Fixed: Multi-select fields now display as drop-down field instead of text field in the search bar widget
* Fixed: Edit Entry now compatibile with Gravity Forms forms when "No Duplicates" is enabled
* Added: `gravityview_field_output()` function to generate field output.
* Added: `gravityview_page_links_args` filter to modify the Page Links widget output. Passes standard [paginate_links()](http://codex.wordpress.org/Function_Reference/paginate_links) arguments.
* Modified: `list-body.php` and `list-single.php` template files - field output are now generated using the `gravityview_field_output()` function

= 1.1.3 =
* Fixed: Fatal error on activation when running PHP 5.2
* Fixed: PHP notice when in No-Conflict mode

= 1.1.2 =
* Added: Extensions framework to allow for extensions to auto-update
* Fixed: Entries not displaying in Visual Composer plugin editor
* Fixed: Allow using images as link to entry
* Fixed: Updated field layout in Admin to reflect actual layout of listings (full-width title and subtitle above image)
* Fixed: Editing entry updates the Approved status
* Fixed: When trying to access an entry that doesn't exist (it had been permanently deleted), don't throw an error
* Fixed: Default styles not being enqueued when embedded using the shortcode (fixes vertical pagination links)
* Fixed: Single entry queries were being run twice
* Fixed: Added Enhanced Display style in Edit Entry mode
* Modified: How single entries are accessed; now allows for advanced filtering. Converted `gravityview_get_entry()` to use `GFAPI::get_entries()` instead of `GFAPI::get_entry()`
* Modified: Form ID can be 0 in `gravityview_get_entries()`
* Modified: Improved Edit Entry styling
* Modified: Convert to using `GravityView_View_Data::get_default_args()` instead of duplicating the settings arrays. Used for tooltips, insert shortcode dialog and View metaboxes.
* Modified: Add a check for whether a view exists in `GravityView_View_Data::add_view()`
* Modified: Convert `GravityView_Admin_Views::render_select_option()` to use the key as the value and the value as the label instead of using associative array with `value` and `label` keys.
* Translation updates - thank you, everyone!
	* Romanian translation by [@ArianServ](https://www.transifex.com/accounts/profile/ArianServ/)
	* Finnish translation by [@harjuja](https://www.transifex.com/accounts/profile/harjuja/)
	* Spanish translation by [@jorgepelaez](https://www.transifex.com/accounts/profile/jorgepelaez/)

= 1.1.1 =
* __We fixed license validation and auto-updates__. Sorry for the inconvenience!
* Added: View Setting to allow users to edit only entries they created.
* Fixed: Could not edit an entry with Confirm Email fields
* Fixed: Field setting layouts not persisting
* Updated: Bengali translation by [@tareqhi](https://www.transifex.com/accounts/profile/tareqhi/)
* Fixed: Logging re-enabled in Admin
* Fixed: Multi-upload field button width no longer cut off
* Tweak: Added links to View Type picker to live demos of presets.
* Tweak: Added this "List of Changes" tab.

= 1.1 =
* Refactored (re-wrote) View data handling. Now saves up to 10 queries on each page load.
* Fixed: Infinite loop for rendering `post_content` fields
* Fixed: Page length value now respected for DataTables
* Fixed: Formatting of DataTables fields is now processed the same way as other fields. Images now work, for example.
* Modified: Removed redundant `gravityview_hide_empty_fields` filters
* Fixed/Modified: Enabled "wildcard" search instead of strict search for field searches.
* Added: `gravityview_search_operator` filter to modify the search operator used by the search.
* Added: `gravityview_search_criteria` filter to modify all search criteria before being passed to Gravity Forms
* Added: Website Field setting to display shortened link instead of full URL
* Fixed: Form title gets replaced properly in merge tags
* Modified: Tweaked preset templates

= 1.0.10 =
* Added: "Connected Views" in the Gravity Forms Toolbar. This makes it simple to see which Views are using the current form as a data source.
* Fixed: Edit Entry link in Multiple Entries view

= 1.0.9 on July 18 =
* Added: Time field support, with date format default and options
* Added: "Event Listings" View preset
* Added: "Show Entry On Website" Gravity Forms form button. This is meant to be an opt-in checkbox that the user sees and can control, unlike the "Approve/Reject" button, which is designed for adminstrators to manage approval.
* Modified: Improved horizontal search widget layout
* Modified: Improved "Start Fresh" and "Switch View" visual logic when Starting Fresh and switching forms
* Fixed: Single Entry showing 404 errors
* Fixed: PHP notice on WooCommerce pages
* Fixed: Don't display empty date/time value
* Fixed: Only show Edit Entry link to logged-in users
* Fixed: Re-enabled "Minimum Gravity Forms Version" error message
* Updated: Dutch translation by [@leooosterloo](https://www.transifex.com/accounts/profile/leooosterloo/) (100% coverage, thank you!)
* Tweak: Added "Preview" link to Data Source
* Modified: Created new `class-post-types.php` include file to handle post type & URL rewrite actions.

= 1.0.8.1 on July 17 =
* Fixed: DataTables
	- Restored pageSize
	- Prevented double-initilization
	- FixedHeader & FixedColumns work (now prevent scrolling)
	- Changed default Scroller height from 400 to 500px
* Fixed: Filtering by date
* Fixed: PHP warning in `gv_class()`
* Fixed: Debug Bar integration not printing Warnings
* Removed settings panel tracking script

= 1.0.7 & 1.0.8 on July 17 =
* __Edit Entry__ - you can add an Edit Entry link using the "Add Field" buttons in either the Multiple Entries or Single Entry tab.
	- For now, if the user has the ability to edit entries in Gravity Forms, they’ll be able to edit entries in GravityView. Moving forward, we'll be adding refined controls over who can edit which entries.
	- It supports modifying existing Entry uploads and the great Multiple-File Upload field.
* Modified: Approved Entry functionality
	* Approve/Reject Entries now visible on all forms, regardless of whether the form has an "Approved" field.
	* The Approved field now supports being renamed
* Added: Very cool DataTables extensions:
	* Scroller: dynamically load in new entries as you scroll - no need for pagination)
	* TableTools: Export your entries to CSV and PDF
	* FixedHeader: As you scroll a large DataTable result, the headers of the table stay at the top of the screen. Also, FixedColumns, which does the same for the main table column.
* Added: Shortcodes for outputting Widgets such as pagination and search. Note: they only work on embedded views if the shortcode has already been processed. This is going to be improved. [Read the documentation](https://katzwebservices.zendesk.com/hc/en-us/articles/201103045)
* Added: Search form fields now displayed horizontally by default. [That can be changed](https://katzwebservices.zendesk.com/hc/en-us/articles/201119765).
* Added: Easy links to "Edit Form", "Settings" and "Entries" for the Data Source Gravity Forms form in the All Views admin screen
* Added: Integration with the [Debug Bar](http://wordpress.org/plugins/debug-bar/) plugin - very helpful for developers to see what's going on behind the scenes.
* Fixed: Insert View embed code.
* Fixed: Now supports View shortcodes inside other shortcodes (such as `[example][gravityview][/example]`)
* Fixed: Conflict with WordPress SEO OpenGraph meta data generators
* Fixed: Enforced image max-width so images don't spill out of their containers
* Fixed: Sanitized "Custom Class" field setting values to make sure the HTML doesn't break.
* Fixed: Search field with "default" permalink structure
* Fixed: 1.0.8 fixes an issue accessing single entries that was introduced in 1.0.7
* Modified: Updated `GravityView_Admin_Views::is_gravityview_admin_page()` to fetch post if not yet set.
* Modified: Enabled merge tags in Custom Class field settings
* Modified: Set margin and padding to `0` on pagination links to override theme conflicts
* Modified: Updated `gv_class()` calls to pass form and entry fields to allow for merge tags
* Modified: Default visibility capabilities: added "Can View/Edit Gravity Forms Entries" as options
* Modified: Added custom `class` attribute sanitizer function
`gravityview_sanitize_html_class`
* Tweak: Improved the Embed View form layout
* Tweak: Hide "Switch View" button when already choosing a view
* Tweak: Moved shortcode hint to Publish metabox and added ability to easily select the text
* Tweak: Added tooltips to fields in the View editor
* Tweak: Remove WordPress SEO score calculation on Views
* Tweak: Use `$User->ID` instead of `$User->id` in Name fields
* Tweak: Added tooltip capability to field settings by using `tooltip` parameter. Uses the Gravity Forms tooltip array key.
* Translation updates - thank you, everyone! The # of strings will stay more stable once the plugin's out of beta :-)
	* Added: Portuguese translation by [@luistinygod](https://www.transifex.com/accounts/profile/luistinygod/) - thanks!
	* Updated: Bengali translation by [@tareqhi](https://www.transifex.com/accounts/profile/tareqhi/)
	* Updated: Turkish translation by [@suhakaralar](https://www.transifex.com/accounts/profile/suhakaralar/)
	* Updated: Dutch translation by [@leooosterloo](https://www.transifex.com/accounts/profile/leooosterloo/)
	* If you'd like to contribute translations, [please sign up here](https://www.transifex.com/projects/p/gravityview/).


= 1.0.6 on June 26 =
* Fixed: Fatal error when Gravity Forms is inactive
* Fixed: Undefined index for `id` in Edit View
* Fixed: Undefined variable: `merge_class`
* Fixed: Javascript error when choosing a Start Fresh template. (Introduced by the new Merge Tags functionality in 1.0.5)
* Fixed: Merge Tags were available in Multiple Entries view for the Table layout
* Fixed: Remove Merge Tags when switching forms
* Fixed: That darn settings gear showing up when it shouldn't
* Fixed: Disappearing dialog when switching forms
* Fixed: Display of Entry Link field
* Fixed: Per-field settings weren't working
	* Added: "Link to the post" setting for Post fields
	* Added: "Use live post data" setting for Post fields. Allows you to use the current post information (like title, tags, or content) instead of the original submitted data.
	* Added: Link to category or tag setting for Post Categories and Post Tags fields
	* Added: "Link Text" setting for the Entry Link field
* Modified: Moved admin functionality into new files
	- AJAX calls now live in `class-ajax.php`
	- Metaboxes now live in `class-metabox.php`
* Tweak: Updated change forms dialog text
* Tweak: Removed "use as search filter" from Link to Entry field options
* Translation updates.
	* Added: French translation by [@franckt](https://www.transifex.com/accounts/profile/franckt/) - thanks!
	* Updated: Bengali translation by [@tareqhi](https://www.transifex.com/accounts/profile/tareqhi/)
	* Updated: Turkish translation by [@suhakaralar](https://www.transifex.com/accounts/profile/suhakaralar/)
	* If you'd like to contribute translations, [please sign up here](https://www.transifex.com/projects/p/gravityview/).

= 1.0.5 =
* Added: Lightbox for images (in View Settings metabox)
* Added: Merge Tags - You can now modify labels and settings using dynamic text based on the value of a field. (requires Gravity Forms 1.8.6 or higher)
* Added: Customize the return to directory link anchor text (in the View Settings metabox, under Single Entry Settings)
* Added: Set the title for the Single Entry
* Added: Choose whether to hide empty fields on a per-View basis
* Improved: DataTables styling now set to `display` by default. Can be overridden by using the filter `gravityview_datatables_table_class`
* Improved: Speed!
	* Added `form` item to global `$gravityview_view` data instead of looking it up in functions. Improves `gv_value()` and `gv_label()` speed.
	* Added `replace_variables()` method to `GravityView_API` to reduce time to process merge tags by checking if there are any curly brackets first.
* Improved: "No Views found" text now more helpful for getting started.
* Fixed: Approve Entries column not displaying when clicking Forms > Entries link in admin menu
* Fixed: Field Settings gear no longer showing for widgets without options
* Fixed: Added Gravity Forms minimum version notice when using < 1.8
* Fixed: Column "Data Source" content being displayed in other columns

= 1.0.4 =
* Added: __DataTables integration__ Created a new view type for existing forms that uses the [DataTables](http://datatables.net) script.
We're just getting started with what can be done with DataTables. We'll have much more cool stuff like [DataTables Extensions](http://datatables.net/extensions/index).
* Added: "Add All Fields" option to bottom of the "Add Field" selector
* Added: Per-field-type options structure to allow for different field types to override default Field Settings
	* Added: Choose how to display User data. In the User field settings, you can now choose to display the "Display Name", username, or ID
	* Added: Custom date format using [PHP date format](https://www.php.net//manual/en/function.date.php) available for Entry Date and Date fields
	* Fixed: Default setting values working again
	* Fixed: Field type settings now working
* Added: `search_field` parameter to the shortcode. This allows you to specify a field ID where you want the search performed (The search itself is defined in `search_value`)
* Added: [Using the Shortcode](https://katzwebservices.zendesk.com/hc/en-us/articles/202934188) help article
* Added: Data Source added to the Views page
* Fixed: Field labels escaping issue (`It's an Example` was displaying as `It\'s an Example`)
* Fixed: Settings "gear" not showing when adding a new field
* Fixed: Sorting issues
	- Remove the option to sort by composite fields like Name, Address, Product; Gravity Forms doesn't process those sort requests properly
	- Remove List and Paragraph fields from being sortable
	- Known bug: Price fields are sorted alphabetically, not numerically. For example, given $20,000, $2,000 and $20, Gravity Forms will sort the array like this: $2,000, $20, $20,000. We've filed a bug report with Gravity Forms.
* Improved: Added visibility toggles to some Field Settings. For example, if the "Show Label" setting is not checked, then the "Custom Label" setting is hidden.
* Modified how data is sent to the template: removed the magic methods getter/setters setting the `$var` variable - not data is stored directly as object parameters.
* Added many translations. Thanks everyone!
	* Bengali translation by [@tareqhi](https://www.transifex.com/accounts/profile/tareqhi/)
	* German translation by [@seschwarz](https://www.transifex.com/accounts/profile/seschwarz/)
	* Turkish translation by [@suhakaralar](https://www.transifex.com/accounts/profile/suhakaralar/)
	* Dutch translation by [@leooosterloo](https://www.transifex.com/accounts/profile/leooosterloo/)
	* If you'd like to contribute translations, [please sign up here](https://www.transifex.com/projects/p/gravityview/). Thanks again to all who have contributed!

= 1.0.3 =
* Added: Sort by field, sort direction, Start & End date now added to Post view
	- Note: When using the shortcode, the shortcode settings override the View settings.
* Fixed: Fatal errors caused by Gravity Forms not existing.
* Added a setting for Support Email - please make sure your email is accurate; otherwise we won't be able to respond to the feedback you send
* Fixed: Custom CSS classes didn't apply to images in list view
* Improved Settings layout
* Tweak: Hide WordPress SEO, Genesis, and WooThemes metaboxes until a View has been created
* Tweak: Field layout improvements; drag-and-drop works smoother now
* Tweak: Add icon to Multiple Entries / Single Entry tabs
* Tweak: Dialog boxes now have a backdrop
* Fixed: Don't show field/widget settings link if there are no settings (like on the Show Pagination Info widget)
* Fixed: Security warning by the WordFence plugin: it didn't like a line in a sample entry data .csv file
* Fixed: Don't show welcome screen on editing the plugin using the WordPress Plugin Editor
* Tweak: Close "Add Field" and "Add Widget" boxes by pressing the escape key
* Added: Hungarian translation. Thanks, [@dbalage](https://www.transifex.com/accounts/profile/dbalage/)!
* Added: Italian translation. Thanks, [@ClaraDiGennaro](https://www.transifex.com/accounts/profile/ClaraDiGennaro/)
* If you'd like to contribute translations, [please sign up here](https://www.transifex.com/projects/p/gravityview/).

= 1.0.2 =
* Added: Show Views in Nav menu builder
* Fixed: "Add Fields" selector no longer closes when clicking to drag the scrollbar
* Fixed: Issue affecting Gravity Forms styles when Gravity Forms' "No Conflict Mode" is enabled
* Fixed: Footer widget areas added back to Single Entry views using Listing layout
* Changed the look and feel of the Add Fields dialog and field settings. Let us know what you think!

= 1.0.1 =
* Added: "Getting Started" link to the Views menu
* Fixed: Fatal error for users with Gravity Forms versions 1.7 or older
* Fixed: Entries in trash no longer show in View
* Tweak: When modifying the "Only visible to logged in users with role" setting, if choosing a role other than "Any", check the checkbox.
* Tweak: `gravityview_field_visibility_caps` filter to add/remove capabilities from the field dropdowns
* Added: Translation files. If you'd like to contribute translations, [please sign up here](https://www.transifex.com/projects/p/gravityview/).

= 1.0 =

* Liftoff!

== Upgrade Notice ==

= 1.0.1 =
* Added: "Getting Started" link to the Views menu
* Fixed: Fatal error for users with Gravity Forms versions 1.7 or older
* Fixed: Entries in trash no longer show in View
* Tweak: When modifying the "Only visible to logged in users with role" setting, if choosing a role other than "Any", check the checkbox.
* Tweak: `gravityview_field_visibility_caps` filter to add/remove capabilities from the field dropdowns
* Added: Translation files. If you'd like to contribute translations, [please sign up here](https://www.transifex.com/projects/p/gravityview/).

= 1.0 =

* Liftoff!<|MERGE_RESOLUTION|>--- conflicted
+++ resolved
@@ -26,15 +26,10 @@
 * Added: GravityView Capabilities
 	- Fixed: Users without the ability to create Gravity Forms forms are able to create a new form via "Start Fresh"
 	- Only add the Approve Entries column if user has the `gravityview_moderate_entries` capability (defaults to Editor role or higher)
-<<<<<<< HEAD
 * Added: `[gv_entry_link]` shortcode to link directly to an entry. [Learn more](#TODO).
 	- Existing `[gv_delete_entry_link]` and `[gv_edit_entry_link]` shortcodes will continue to work
-* Added: Ability to filter View by form in the Admin. [Learn more](#TODO).
-* Added: Option to delete GravityView data when the plugin is uninstalled, then deleted. [Learn more](#TODO).
-=======
 * Added: Ability to filter View by form in the Admin. [Learn more](http://docs.gravityview.co/article/313-the-views-list-on-the-dashboard).
 * Added: Option to delete GravityView data when the plugin is uninstalled, then deleted. [Learn more](http://docs.gravityview.co/article/312-how-to-delete-the-gravityview-data-when-the-plugin-is-uninstalled).
->>>>>>> 409d1aaa
 * Added: New support "Beacon" to easily search documentation and ask support questions
 * Added: Clear search button to the Search Widget (WP widget)
 * Fixed: `number_format()` PHP warning on blank Number fields

=== GravityView ===
Tags: gravity forms, directory, gravity forms directory
Requires at least: 4.7
Tested up to: 6.8.1
Requires PHP: 7.4.0
Stable tag: trunk
Contributors: The GravityKit Team
License: GPL 3 or higher

Beautifully display and edit your Gravity Forms entries.

== Description ==

Beautifully display your Gravity Forms entries. Learn more on [gravitykit.com](https://www.gravitykit.com).

== Installation ==

1. Upload plugin files to your plugins folder, or install using WordPress' built-in Add New Plugin installer
2. Activate the plugin
3. Follow the instructions

== Changelog ==

= develop =

<<<<<<< HEAD
#### 🚀 Added
* A new `search_visible_fields` setting that restricts "Search Everything" searches to visible View fields.

#### 💻 Developer Updates
* Added `gk/gravityview/widget/search/visible_fields_only` filter to modify whether "Search Everything" searches are limited for a View.
=======
#### 💻 Developer Updates

* Added `gk/gravityview/search/additional-reserved-args` filter to add additional reserved arguments for the Search Bar widget.
>>>>>>> 5fa1309c

= 2.41 on July 3, 2025 =

This release adds a GravityBoard widget for embedding boards in Views, resolves issues with block rendering and Chained Selects fields, fixes Single and Edit Entry not working in membership plugins, and alerts users to potential conflicts with Formidable Views.

#### 🚀 Added
* [GravityBoard](https://www.gravitykit.com/products/gravityboard/) widget to embed a board in a View.

#### 🐛 Fixed
* For some users, adding a Chained Selects Add-On field to the Search Bar causes JavaScript code to be visible and the field would not work as expected.
* When "Preview as shortcode" was enabled in the View editor, some blocks would not render properly on the frontend.
* Added a compatibility notice when using Formidable Views and GravityView at the same time.
* Single Entry and Edit Entry were not working when Views were embedded in some plugin membership pages. These plugins include LearnDash, BuddyBoss and BuddyPress, Ultimate Member, and WooCommerce Account Pages.

#### 💻 Developer Updates
* `requires` and `requires-not` field setting conditional display were not working correctly for radio buttons.
* Added `GVCommon::is_rest_request()` method to check if the current request is a REST request, a clone of the `wp_is_serving_rest_request()` function.
* CSS files are now versioned using `filemtime()` instead of the plugin version, ensuring browsers always load the latest styles after updates.

= 2.40 on May 29, 2025 =

This release fixes issues with editing entries that include File Upload fields and downloading files with spaces in their filenames, corrects CSV export of Survey Add-On values, and adds support for the `{get}` merge tag inside the `[gv_entry_link]` shortcode.

#### 🚀 Added
* Support for the `{get}` merge tag inside the `[gv_entry_link]` shortcode.

#### 🐛 Fixed
* Multiple issues with the File Upload field on the Edit Entry screen.
* CSV export of Survey Add-On fields now correctly outputs data values instead of raw HTML markup.
* Filenames with spaces in File Upload field links were incorrectly encoded, preventing files from opening or downloading. Thanks, Jake!

= 2.39.1 on April 25, 2025 =

This hotfix resolves a fatal error that occurred when updating the plugin from version 2.38 or earlier.

#### 🐛 Fixed
* Fatal error when updating the plugin from version 2.38 or earlier.

#### 🔧 Updated
* [Foundation](https://www.gravitykit.com/foundation/) to version 1.2.25.

= 2.39 on April 24, 2025 =

This update speeds up form loading in the View editor, fixes GravityEdit compatibility and translation issues in WordPress 6.8, and includes other fixes and improvements.

#### 🐛 Fixed
* Uploaded files are kept on the Edit Entry form if validation fails.

#### ✨ Improved
* Faster form fetching in the Data Source dropdown in the View editor.
* Expand/contract button is no longer shown in View editor warning dialogs.

#### 🐛 Fixed
* Compatibility issue with GravityEdit when using the Layout Builder template.
* PHP notice in WordPress 6.8 caused by initializing product translations too early.

#### 🔧 Updated
* [Foundation](https://www.gravitykit.com/foundation/) to version 1.2.24.

#### 💻 Developer Updates
* The `$forms` array passed to the `gravityview/metaboxes/data-source/before` and `gravityview/metaboxes/data-source/after` filters now includes only form IDs as keys and titles as values, instead of full form objects.
* The `gk/gravityview/common/get_forms` filter is no longer applied to forms shown in the Data Source dropdown.
* Added `gk/gravityview/lightbox/entry/link` filter to modify the markup of Single Entry and Edit Entry links that open in a lightbox.

= 2.38 on April 9, 2025 =

This release adds a new setting for Edit Entry locking and fixes issues with multi-page form entry editing, shortcode rendering inside the Layout Builder template, entry locking, and more.

#### 🚀 Added
* View editor setting to control how frequently requests to take control of a locked entry are checked when Edit Locking is enabled.

#### 🐛 Fixed
* Navigation between pages in multi-page forms was broken when editing entries.
* GravityView View field in the Single Entry layout may not display results when accessed from a paginated View.
* `[gv_entry_link]` shortcode was not rendering inside the Custom Content field when using the Layout Builder template.
* Fatal error when a Chained Selects Add-On search field was added to the Search Bar, then removed from the connected form.
* Entry locking not working in certain cases.
* Browser performance issue when a View is rendered in the Elementor preview area.

#### 💻 Developer Updates
* Added `gk/gravityview/edit-entry/user-can-edit-field` filter to allow modifying field visibility in Edit Entry.

= 2.37 on March 24, 2025 =

This release enhances dialogs in the View editor, improves button and link positioning on the Edit Entry page, and resolves missing settings, embed issues in page builders, unsaved changes warnings, and more.

#### 🚀 Added
* Expand/contract button to field and widget settings in the View editor.
  - When the dialog is expanded, the code editor will expand to the full width of the dialog.

#### ✨ Improved
* The display of action buttons/links on the Edit Entry page.

#### 🐛 Fixed
* Missing settings in the View editor for customizing next/previous page button text on the Edit Entry screen.
* Missing hooks in the Layout Builder template prevented extensions like Ratings & Reviews from working.
* Broken Entry Edit link inside the lightbox when viewing a single entry.
* Settings text may not wrap correctly in the View editor.
* The "Are you sure you want to leave this page?" unsaved changes warning appears after opening field settings and navigating away from the Edit View page, even if no changes were made.
* Embedding a View via a page builder (e.g., Elementor) prevented a GravityView View field in the Single Entry layout from rendering.

= 2.36 on March 13, 2025 =

This update introduces a new notification event for duplicated entries, along with fixes and improvements to GravityView blocks, shortcodes, and Views using joined data from multiple forms.

#### 🚀 Added
* New notification event "GravityView - Entry is duplicated" that runs when entries are duplicated using GravityView.

#### ✨ Improved
* Forms in the form selection filter on the Views page are now sorted alphabetically.
* Security enhancements for GravityView blocks and shortcodes.

#### 🐛 Fixed
* View Details block could not be previewed when enhanced security was enabled on the View.
* Adding the GravityView shortcode or View block in the block editor prevented content from being saved when the View was configured to redirect on no entries.
* `[gravityview]` shortcode not returning results when the `search_value` attribute value contains an apostrophe.
* Issues in Views using joined data ([Multiple Forms](https://www.gravitykit.com/extensions/multiple-forms/) extension):
  - Single Entry layout not working in a lightbox;
  - Invalid `GravityView > Edit Entry` link in the top admin bar when editing an entry;
  - PHP notice triggered when editing entries in a lightbox.

= 2.35 on February 12, 2025 =

This update adds random sorting to the GravityView block, improves how partial entries are handled, and fixes several issues, including a fatal error in Gravity Forms 2.9.3 or newer.

#### 🚀 Added
* Random sorting option in the GravityView block.

#### ✨ Improved
* Partial entries no longer appear as "Unapproved" on the Entries page.

#### 🐛 Fixed
* Random sorting was not working when overriding the View sorting using the `sort_direction` shortcode attribute.
* Entry notes not displaying in the DataTables extension when the first View field is a Date field.
* Gravity Flow fields were displaying as available when Gravity Flow was not active.
* Result Number field would not reset counts when multiple Views were displayed on the same page.
* Random sorting of View entries did not work unless View caching was explicitly disabled.
* Fatal error in Gravity Forms 2.9.3 or newer when editing an entry with a File Upload field.

#### 🔧 Updated
* [Foundation](https://www.gravitykit.com/foundation/) to version 1.2.23.

= 2.34.2 on February 4, 2025 =

This release fixes a PHP notice in WordPress 6.7+ and a display issue in Views using the Layout Builder template.

#### 🐛 Fixed
* `function _load_textdomain_just_in_time was called incorrectly` PHP notice in WordPress 6.7 or newer.
* Display issue caused by a malformed `div` tag in the Layout Builder View template.

= 2.34.1 on January 30, 2025 =

This update resolves multiple issues, including problems with search bar visibility in Layout Builder, entry management in multisite environments, and non-functional entry locking and notes, among others.

#### 🐛 Fixed
* The Search Bar would not always be visible in Views using the Layout Builder.
* Users belonging to the main network site in a multisite environment couldn’t delete their own entries on subsites.
* Entry locking not working.
* JavaScript error preventing entry notes from being added when using the Twenty Twenty-Two theme or newer.
* Using a comma in the `:format` merge tag modifier with Date fields caused partial results to be returned.

#### 💻 Developer Updates
* Added `gk/gravityview/edit-entry/renderer/enqueue-entry-lock-assets` filter to override whether to load the entry lock UI assets.
* Added `gk/gravityview/edit-entry/renderer/entry-lock-dialog-markup` filter to modify the entry locking UI dialog window markup.

= 2.34 on January 9, 2025 =

This release introduces the [Layout Builder](https://www.gravitykit.com/announcing-gravityview-2-34-all-new-layout-builder) that allows creating custom layouts with rows and columns directly in the View editor, adds support for exporting entries by Approval Status, and includes various fixes and improvements.

#### 🚀 Added
* New Layout Builder View type for creating custom layouts with single or multi-column configurations and adjustable widths.
* Support for using entry Approval Status in conditional logic rules on the Gravity Forms Export Entries page.

#### ✨ Improved
* Entries added via the Gravity Forms API or while GravityView is inactive can now be filtered using the "Unapproved" status on the Entries page.

#### 🐛 Fixed
* Fatal error when searching entries by Approval Status in Views joined with another form using the Multiple Forms extension.
* Some [merge tag modifiers](https://docs.gravitykit.com/article/350-merge-tag-modifiers) (e.g., `:maxwords`) not being processed.
* WordPress's timezone offset not applying to Date field output with the `:format` merge tag modifier.

= 2.33.2 on December 31, 2024 =

This update removes debugging code from the Entry Notes field.

#### 🐛 Fixed
* Debugging code being shown in the Entry Notes field output.
* Output of the User Activation field not being sanitized.

= 2.33.1 on December 30, 2024 =

This update removes debugging code from the Entry Notes field.

#### 🐛 Fixed

* Debugging code being shown in the Entry Notes field output.

= 2.33 on December 19, 2024 =

This release introduces support for the Source ID meta (Gravity Forms 2.9+), adds a new User Activation field to the View editor, and includes various fixes and enhancements.

#### 🚀 Added
* Support for the Source ID meta introduced in Gravity Forms 2.9.
* New User Activation field in the View editor to activate users added by the Gravity Forms User Registration add-on.
* Client-side validation of View editor settings to prevent incorrect values.
* `:initials` merge tag modifier for Name fields to display initials.
* `:format` merge tag modifier for field inputs (e.g., `{Event Field:1.1:format:Y-m-d}`).

#### 🐛 Fixed
* Merge tags in redirect URLs were not processed after editing or deleting an entry in the lightbox.
* Individual Checkboxes field inputs incorrectly exported in CSV.
* Custom permalinks not being used in embedded Views.
* Deprecated filter notice when both the Advanced Filter extension (version 3 or newer) and Gravity Flow are active.
* Labels for fields with empty values disappearing in mobile view when joining forms using the Multiple Forms extension.
* Views defaulting to English instead of the site's language for users without certain capabilities.

#### 🔧 Updated
* [Foundation](https://www.gravitykit.com/foundation/) to version 1.2.22.

#### 💻 Developer Updates
* Added `gravityview/template/field/csv/tick` filter to programmatically modify the checkbox "check" output in CSV.
* Added `gravityview/shortcode/after-processing` action after a `[gravityview]` shortcode is finished.

= 2.32 on November 21, 2024 =

This release adds a new form notification option for updated entries, resolves file upload issues on the Edit Entry screen, and includes developer-focused enhancements.

#### 🚀 Added
* New notification option for forms, triggered when an entry is updated.

#### 🐛 Fixed
* File upload field issues on the Edit Entry screen:
  - Delete/download icons not displaying in Gravity Forms 2.9+;
  - Unable to select files for upload when the form field's "Multiple Files" setting was enabled without a "Maximum Number of Files" value.

#### 🔧 Updated
* [Foundation](https://www.gravitykit.com/foundation/) to version 1.2.21.

#### 💻 Developer Updates
* Added `gk/gravityview/view/entries/join-conditions` filter to modify the join conditions applied when retrieving View entries.
* Added `gk/gravityview/template/options` filter to programmatically modify field settings in the View editor.
* Added `gravityview/row-added` JavaScript event, triggered when a new row is added to a widget or field area.

= 2.31.1 on November 8, 2024 =

This hotfix release resolves display issues with certain View layouts.

#### 🐛 Fixed
* Rendering issue affecting certain View layouts, such as Maps, introduced in the previous release.

= 2.31 on November 4, 2024 =

This release introduces [flexible widget positioning](https://docs.gravitykit.com/article/1027-dynamic-widget-placement?utm_source=gravityview&utm_medium=changelog&utm_campaign=release) in Views, enhances entry-in-a-lightbox functionality, and adds support for the Gravity Forms 2.9+ Image Choice field. It also addresses compatibility issues with LiteSpeed, Divi, and LifterLMS, along with various other fixes and improvements.

#### 🚀 Added
* Ability to position widgets in the View editor using predefined layouts, offering a range of single or multi-column configurations with varying widths.
* View setting to control what happens when a user clicks the Cancel link when editing an entry in the lightbox.
* Support for the upcoming Image Choice field in Gravity Forms 2.9+.

#### 🐛 Fixed
* GravityView tab not displaying in certain cases under GravityKit > Settings menu.
* Widgets could not be configured after being added to a new, unsaved View.
* Compatibility with the Divi theme that prevented the Signature field from being edited on the Edit Entry screen.
* Conflict with the LiteSpeed plugin that caused a fatal error when redirecting users after duplicating an entry.
* JavaScript enqueued in the site's footer was not executed when editing an entry in the lightbox.
* It was not possible to add new entry notes when viewing a single entry in the lightbox.
* Validation error displayed when adding merge tags to the Entry Slug setting input in the View editor.
* The search box in the Change Entry Creator field did not return results when editing an entry on the Forms > Entries screen.
* Fatal error when activating LifterLMS with GravityView active.
* Searching across all fields not working as expected when the search value contains special characters or accents (e.g., ä, ß, İ).

#### 🔧 Updated
* [Foundation](https://www.gravitykit.com/foundation/) to version 1.2.20.

#### 💻 Developer Updates
* Added `gk/gravityview/lightbox/entry/before-output` action that fires before the entry content is output in the lightbox.
* Added `gk/gravityview/lightbox/entry/output/head-before` action that fires after the <head> tag is opened.
* Added `gk/gravityview/lightbox/entry/output/head-after` action that fires before the </head> tag is closed.
* Added `gk/gravityview/lightbox/entry/output/content-before` action that fires after the <body> tag is opened and before the content is rendered.
* Added `gk/gravityview/lightbox/entry/output/content-after` action that fires after the content is rendered and before the footer.
* Added `gk/gravityview/lightbox/entry/output/footer-after` action that fires after the footer and before the closing </body> tag.
* Added `gravityview/fields/image_choice/image_markup` filter to modify the Image Choice field (Gravity Forms 2.9+) markup.
* Added `gravityview/fields/image_choice/output_label` filter to control whether to display the value or label of an Image Choice field.

= 2.30.1 on October 15, 2024 =

This hotfix release resolves an issue with the Multiple Forms extension.

#### 🐛 Fixed
* Fatal error in the View editor when using joined data from multiple forms.

= 2.30 on October 14, 2024 =

This release adds the ability to change the entry creator from the Edit Entry screen, improves upload handling, fixes various bugs, and updates internal components.

#### 🚀 Added
* Entry creator can now be changed from the Edit Entry screen.
* `{now}`, `{yesterday}`, and `{tomorrow}` relative date merge tags.

#### ✨ Improved
* Handling of multi-file uploads on the Edit Entry screen.

#### 🐛 Fixed
* Entry loading inside a lightbox did not work in some cases when BuddyPress was active.
* Resending notifications from the Entries screen did not work when sending to all entries filtered by approval status.
* Conflict with the Wordfence plugin caused a fatal error when redirecting users after deleting an entry.
* Fatal error when rendering a GravityView View field with a non-existent View ID.
* Survey field (Rating type) values were displayed in reverse order when a View was embedded inside another View.
* Unexpected scrolling in the View editor after adding a field.
* PHP notice when rendering a View with a field associated with an inactive add-on.
* Entry duplication not working on the Entries page.

#### 🔧 Updated
* [Foundation](https://www.gravitykit.com/foundation/) to version 1.2.19.

= 2.29 on October 1, 2024 =

This release introduces a much-requested [lightbox feature](https://docs.gravitykit.com/article/1020-opening-and-editing-entry-details-in-a-lightbox-modal-popup) for displaying and editing entries, settings for customizing View URLs, new options for [displaying Name field initials](https://docs.gravitykit.com/article/1021-show-name-fields-as-initials) and Custom Content fields in full width, and a merge tag modifier to show date field values in a human-readable format. Several bugs have also been fixed.

#### 🚀 Added
* Ability to edit and display entries inside a lightbox.
* Global and individual View settings to customize the URL structure for all or specific Views.
* `:human` merge tag modifier for date fields to display in human-readable format (e.g., `10 minutes ago`, `5 days from now`).
* Option to display the Name field value as initials.
* Option to display Custom Content field full width on the Single Entry screen.

#### 🐛 Fixed
* Clearing search removed all URL query parameters and, in some cases, redirected to the homepage.
* Searching the View added duplicate search parameters to the URL.
* PHP 8.2 deprecation notice related to dynamic property creation.
* Entries not displaying when a View using DataTables was embedded in a Single Entry page with the List layout.
* PHP warning when displaying a View with an Event field without an active Gravity Forms Event Fields Add-On.
* Sorting entries in random order was not working.
* Multi Select field values starting with a square bracket were not displayed as selected on the Edit Entry screen.

#### 🔧 Updated
* [Foundation](https://www.gravitykit.com/foundation/) to version 1.2.18.

#### 💻 Developer Updates
* Added `gk/gravityview/field/name/display` filter to modify the Name field display value.
* Added `gk/gravityview/permalinks/reserved-terms` filter to modify the list of reserved terms that are excluded from permalinks.

= 2.28 on August 29, 2024 =

This update adds support for plain-text URLs in entry moderation merge tags, and fixes several bugs, including critical errors in the View editor. Starting with this version, PHP 7.4 or newer is required.

**Note: GravityView now requires PHP 7.4 or newer.**

#### 🚀 Added
* Modifier for entry moderation merge tags to output plain-text URLs (e.g., `{gv_approve_entry:url}`).

#### 🐛 Fixed
* "Text domain not found" error when trying to install a layout during the View creation process.
* Fatal error in the View editor when the user does not have the necessary capabilities to install plugins.
* Merge tag support in the Source URL "Link Text" field setting.
* Deprecated filter notice when using GravityView Maps 3.1.0 or newer.
* PHP 8.2 deprecation notice due to passing an empty value to `htmlspecialchars()` and creating dynamic class properties.
* The maximum number of files allowed in the File Upload field was not respected when editing an entry.
* Sorting the View by the Name field yielded incorrect results.

#### 🔧 Updated
* [TrustedLogin](https://www.trustedlogin.com/) to version 1.9.0.

#### 💻 Developer Updates
* Added `gk/gravityview/view/entries/query/sorting-parameters` filter to modify the sorting parameters applied during the retrieval of View entries.

= 2.27.1 on August 14, 2024 =

This release fixes an issue with adding fields in the View editor's Edit Entry layout when the Multiple Forms extension is enabled.

#### 🐛 Fixed
* Fields added to the Edit Entry layout in the View editor could not be configured and would disappear after saving the View when Multiple Forms was enabled.

= 2.27 on August 13, 2024 =

This update resolves several issues related to the Multiple Forms extension, fixes the recently introduced `:format` merge tag modifier to return the Time field value in the local timezone, and adds a new filter to control which fields are added by default when creating a new View.

#### 🐛 Fixed
* Time zone selection in the Search Bar did not persist after searching a View, causing it to reset upon page refresh.
* Fields added to the View could not be configured and would disappear after saving the View when Multiple Forms was enabled.
* Fatal error occurred on the Edit Entry screen when Multiple Forms was enabled.
* The `:format` merge tag modifier on the Time field returned a UTC-adjusted time value.

#### 💻 Developer Updates
* Added `gk/gravityview/view/configuration/multiple-entries/initialize-with-all-form-fields` filter that, when set to `true`, initializes the Multiple Entries layout with all form fields when creating a new View. The default is `false`, which populates the View with only the fields configured in the Gravity Forms Entries table.

= 2.26 on August 8, 2024 =

This update resolves various issues, including compatibility with Yoast SEO, improves performance through enhanced View entries caching, and adds new functionality.

#### 🚀 Added
* Ability to modify the entry creator’s information on the Edit Entry screen.
* Merge tag modifier for formatting Date and Time fields (e.g., `{Date Field:1:format:Y-m-d}`).
* Placeholders in View Settings to inform you that additional functionality is available.

#### ✨ Improved
* The "Sort By" option in the GravityView Gutenberg block now offers a dropdown selection of fields instead of requiring manual entry of the field ID.
* Caching of View entries to prevent unnecessary database queries. Thanks, Shehroz!

#### 🐛 Fixed
* Timeout issue when rendering a page/post with GravityView Gutenberg blocks when Yoast SEO is active.
* View editor fields added to the Single or Edit Entry layouts inheriting options from the View type set in the Multiple Entries layout.
* An issue in the Search Bar widget configuration where adding a Date field caused the search mode ("any" and "all") to no longer be toggleable.
* `[gv_entry_link]` shortcode not rendering inside the Custom HTML block.

#### 🔧 Updated
* [Foundation](https://www.gravitykit.com/foundation/) and [TrustedLogin](https://www.trustedlogin.com/) to versions 1.2.17 and 1.8.0, respectively.

#### 💻 Developer Updates
* Added `gk/gravityview/feature/upgrade/disabled` filter to disable the functionality placeholders. Return `true` to disable the placeholders.
* Added `gk/gravityview/metabox/content/before` and `gk/gravityview/metabox/content/after` actions, triggered before and after the View metabox is rendered.

= 2.25 on June 5, 2024 =

This update improves how entries are automatically marked as "Read" and adds a new View setting to control this functionality.

**Note: GravityView now requires Gravity Forms 2.6 (released in March 2022) or newer.**

#### 🚀 Added
* New View setting under the Single Entry tab to mark an entry as "Read". [Read more about the feature](https://docs.gravitykit.com/article/1008-marking-entries-as-read).

#### ✨ Improved
* Marking an entry as "Read" is now handled in the backend and also supports the Multiple Forms extension.

#### 🐛 Fixed
* Appearance of the Merge Tag picker in the field settings of the View editor.

#### 💻 Developer Updates
* Removed the `gk/gravityview/field/is-read/print-script` filter in favor of the improved functionality that marks entries as "Read".

= 2.24 on May 28, 2024 =

This release introduces the ability to use different view types for Multiple Entries and Single Entry layouts, adds a new View field to display an entry's read status, and fixes issues with the File Upload field, product search, and merge tag processing in entry-based notifications. [Read the announcement](https://www.gravitykit.com/announcing-gravityview-2-24/) for more details.

#### 🚀 Added
* Ability to select different View types for Multiple Entries and Single Entry layouts. [Learn all about the new View type switcher!](https://www.gravitykit.com/announcing-gravityview-2-24/)
* "Read Status" field to display whether an entry has been read or not.
  - Customize the labels for "Read" and "Unread" statuses.
  - Sort a View by "Read Status".
* Entries are now marked as "Read" when users who have the ability to edit entries visit an entry in the front-end.

#### 🐛 Fixed
* File Upload field values not rendering in the View if filenames have non-Latin characters.
* Product search now returns correct results when using all search input types in the search bar.
* View's Export Link widget would not respect date range search filters.
* Removed the unsupported "date" input type for the Date Entry field under the Search Bar widget settings.
* Merge tags in GravityView notifications are now properly processed for fields dynamically populated by Gravity Wiz's Populate Anything add-on.

#### 💻 Developer Updates
* Added `gk/gravityview/field/is-read/print-script` filter to modify whether to print the script in the frontend that marks an entry as "Read".
* Added `gk/gravityview/field/is-read/label` filter to change the "Is Read" field's "Read" and "Unread" labels.
* Added `gk/gravityview/entry-approval/choices` filter to modify strings used for entry approval ("Approved", "Unapproved", "Disapproved", etc.).

= 2.23 on May 17, 2024 =

This update adds support for Nested Forms' entry meta, addresses several bugs, including critical ones, and improves GravityKit's Settings and Manage Your Kit screens.

#### 🚀 Added
* Support for Gravity Wiz's Gravity Forms Nested Forms entry meta (parent form and entry IDs, child form field ID) in the View editor and merge tags.

#### 🐛 Fixed
* Export link View widget would cause a fatal error during multi-word searches.
* Fatal error when the search bar is configured with a Gravity Flow field and the Gravity Flow plugin is not active.
* Duplicating entries no longer fails to refresh the entry list when View-based caching is enabled.
* View cache not being invalidated when updating entries on a form joined using the Multiple Forms extension.
* Number field output now respects the form field's format settings, such as decimals and currency.

#### 🔧 Updated
* [Foundation](https://www.gravitykit.com/foundation/) to version 1.2.14.
  - Added an option to subscribe to GravityKit's newsletter from the Manage Your Kit screen.
  - Added a setting in GravityKit > Settings > GravityKit to specify the GravityKit menu position in the Dashboard.
  - Improved internal check for product updates that could still interfere with third-party plugin updates. Thanks, Aaron!
  - Fixed a bug that prevented WordPress from loading third-party plugin translations after their updates. Thanks, Jérôme!
  - Success message now shows correct product name after activation/deactivation.

#### 💻 Developer Updates
* Added `gk/gravityview/entry/approval-link/params` filter to modify entry approval link parameters.

= 2.22 on April 16, 2024 =

This release introduces [support for search modifiers](https://docs.gravitykit.com/article/995-gravityview-search-modifiers) and [range-based searching for numeric fields](https://docs.gravitykit.com/article/996-number-range-search), enables easy duplication and precise insertion of View fields and widgets, and resolves critical issues with Yoast SEO and LifterLMS. [Read the announcement](https://www.gravitykit.com/gravityview-2-22/) for more details.

#### 🚀 Added
* Support for negative, positive, and exact-match search modifiers in the Search Bar.
* Range-based search for Number, Product (user-defined price), Quantity and Total fields in the Search Bar.
* Ability to duplicate View fields and widgets, and to insert them at a desired position.

#### 🐛 Fixed
* Editing an entry with Yoast SEO active resulted in changes being saved twice.
* Views secured with a secret code did not display inside LifterLMS dashboards.
* View editor display issues when LifterLMS is active.
* Fatal error when editing posts/pages containing GravityView blocks.

#### 🔧 Updated
* [Foundation](https://www.gravitykit.com/foundation/) to version 1.2.12.
  - Fixed a bug that hid third-party plugin updates on the Plugins and Updates pages.
  - Resolved a dependency management issue that incorrectly prompted for a Gravity Forms update before activating, installing, or updating GravityKit products.

__Developer Updates:__
* `gk/gravityview/common/quotation-marks` filter to modify the quotation marks used for exact-match searches.
* `gk/gravityview/search/number-range/step` filter to adjust the interval between numbers in input fields for range-based searches.

= 2.21.2 on March 28, 2024 =

This update fixes an issue with previewing GravityView blocks for Views with enhanced security and resolves a problem where blocks were previously rendered only for logged-in users.

#### 🐛 Fixed
* Previewing a GravityView block for a View that has enhanced security enabled no longer results in a notice about a missing `secret` shortcode attribute.
* GravityView blocks now render for all users, not just those who are logged in.

= 2.21.1 on March 22, 2024 =

This hotfix release addresses a critical error that occurred when activating the plugin without Gravity Forms installed.

#### 🐛 Fixed
* Critical error when activating the plugin without Gravity Forms installed.

= 2.21 on March 18, 2024 =

This release enhances security, introduces support for LifterLMS, adds a new CSV/TSV export widget to the View editor along with the option to add Gravity Flow fields to the Search Bar, addresses PHP 8.2 deprecation notices, fixes a conflict with BuddyBoss Platform, and improves performance with updates to essential components.

#### 🚀 Added
* A View editor widget to export entries in CSV or TSV formats.
* Support for SVG images.
* Support for Gravity Flow's "Workflow User" and "Workflow Multi-User" fields inside the Search Bar.
* Integration with LifterLMS that allows embedding Views inside Student Dashboards.
* Notice to inform administrators that an embedded View was moved to "trash" and an option to restore it.
* Click-to-copy shortcode functionality in the View editor and when listing existing Views.

#### 🐛 Fixed
* PHP 8.2 deprecation notices.
* Fields linked to single entry layouts are now exported as plain text values, not hyperlinks, in CSV/TSV files.
* Issue preventing the saving of pages/posts with GravityView Gutenberg blocks when BuddyBoss Platform is active.

#### 🔐 Security
* Enhanced security by adding a `secret` attribute to shortcodes and blocks connected to Views.

#### 🔧 Updated
* [Foundation](https://www.gravitykit.com/foundation/) to version 1.2.11.
  - GravityKit product updates are now showing on the Plugins page.
  - Database options that are no longer used are now automatically removed.

* Added: You can now search exact-match phrases by wrapping a search term in quotes (e.g., `"blue motorcycle"`). This will search for text exactly matching `"blue motorcycle"`)

__Developer Updates:__

* Added: `gk/gravityview/widget/search/clear-button/params` filter to modify the parameters of the Clear button in the search widget.

= 2.20.2 on March 4, 2024 =

This release enhances performance by optimizing caching and managing transients more effectively.

#### ✨ Improved
* Enhanced detection of duplicate queries, resulting in fewer cache records stored in the database.

#### 🔧 Updated
* Updated [Foundation](https://www.gravitykit.com/foundation/) to version 1.2.10.
  - Transients are no longer autoloaded.

= 2.20.1 on February 29, 2024 =

This release fixes an issue with View caching and improves compatibility with the Advanced Custom Fields plugin.

#### 🐛 Fixed
* Disappearing pagination and incorrect entry count when View caching is enabled.
* Potential timeout issue when embedding GravityView shortcodes with Advanced Custom Fields plugin.
* PHP 8.1+ deprecation notice.

= 2.20 on February 22, 2024 =

This release introduces new settings for better control over View caching, adds support for the Advanced Post Creation Add-On when editing entries, fixes a fatal error when exporting entries to CSV, and updates internal components for better performance and compatibility.

#### 🚀 Added
* Global and View-specific settings to control caching of View entries. [Learn more about GravityView caching](https://docs.gravitykit.com/article/58-about-gravityview-caching).
* Support for the [Advanced Post Creation Add-On](https://www.gravityforms.com/add-ons/advanced-post-creation/) when editing entries in GravityView's Edit Entry mode.

#### ✨ Improved
* If Gravity Forms is not installed and/or activated, a notice is displayed to alert users when creating new or listing existing Views.

#### 🐛 Fixed
* Deprecation notice in PHP 8.1+ when displaying a View with file upload fields.
* Fatal error when exporting entries to CSV.

#### 🔧 Updated
* [Foundation](https://www.gravitykit.com/foundation/) to version 1.2.9.
  - GravityKit products that are already installed can now be activated without a valid license.
  - Fixed PHP warning messages that appeared when deactivating the last active product with Foundation installed.

#### 🐛 Fixed
* The GravityView capabilities for a specific role were overwritten on every admin request.

= 2.19.6 on February 7, 2024 =

This update introduces the ability to send notifications using Gravity Forms when an entry is deleted, improves sorting and survey field ratings, and updates key components for better performance and compatibility.

#### 🚀 Added
* Ability to send notifications using Gravity Forms when an entry is deleted by selecting the "GravityView - Entry is deleted" event from the event dropdown in Gravity Forms notifications settings.

#### 🐛 Fixed
* Sorting the View by entry ID in ascending and descending order would yield the same result.
* Survey fields without a rating would show a 1-star rating.
* Editing Gravity Forms [Custom Post Fields](https://docs.gravityforms.com/post-custom/#h-general-settings) with a Field Type set to "File Uploads" inside in Edit Entry.

#### 🔧 Updated
* [Foundation](https://www.gravitykit.com/foundation/) and [TrustedLogin](https://www.trustedlogin.com/) to versions 1.2.8 and 1.7.0, respectively.
  - Transients are now set and retrieved correctly when using object cache plugins.
  - Fixed a JavaScript warning that occurred when deactivating license keys and when viewing products without the necessary permissions.
  - Resolved PHP warning messages on the Plugins page.

__Developer Updates:__

* Added: `GravityView_Notifications` class as a wrapper for Gravity Forms notifications.
* Modified: Added the current `\GV\View` object as a second parameter for the `gravityview/search-all-split-words` and `gravityview/search-trim-input` filters.
* Modified: Attach listeners in the View editor to `$( document.body )` instead of `$('body')` for speed improvements.

= 2.19.5 on December 7, 2023 =

* Fixed: PHP 8.1+ deprecation notice when editing an entry with the Gravity Forms User Registration add-on enabled
* Updated: [Foundation](https://www.gravitykit.com/foundation/) to version 1.2.6

= 2.19.4 on November 2, 2023 =

* Improved: View editor performance, especially with Views with a large number of fields
* Improved: "Link to Edit Entry," "Link to Single Entry," and "Delete Entry" fields are now more easily accessible at the top of the field picker in the View editor
* Fixed: PHP 8.1+ deprecation notice

= 2.19.3 on October 25, 2023 =

* Fixed: Using merge tags as values for search and start/end date override settings was not working in Views embedded as a field
* Fixed: Deprecation notice in PHP 8.2+

= 2.19.2 on October 19, 2023 =

* Fixed: Merge tags were still not working in the Custom Content field after the fix in 2.19.1

= 2.19.1 on October 17, 2023 =

* Fixed: PHP 8+ deprecation notice appearing on 404 pages
* Fixed: Merge tags not working in the Custom Content field
* Improved: PHP 8.1 compatibility

= 2.19 on October 12, 2023 =

* Added: Embed a Gravity Forms form using a field in the View editor
* Added: Embed a GravityView View using a field in the View editor
* Added: New Custom Code tab in the View Setting metabox to add custom CSS and JavaScript to the View
* Fixed: Appearance of HTML tables nested within View fields, including Gravity Forms Survey Add-On fields
* Fixed: Clicking the "?" tooltip icon would not go to the article if the Support Port is disabled
* Tweak: Improved Chained Select field output when the Chained Select Add-On is disabled
* Updated: [Foundation](https://www.gravitykit.com/foundation/) to version 1.2.5

__Developer Updates:__

* Added: Entries submitted using the new Gravity Forms Field will have `gk_parent_entry_id` and `gk_parent_form_id` entry meta added to them to better support connecting Views

= 2.18.7 on September 21, 2023 =

* Added: Support for embedding Views inside [WooCommerce Account Pages](https://iconicwp.com/products/woocommerce-account-pages/)
* Improved: `[gvlogic]` shortcode now works with the [Dashboard Views](https://github.com/GravityKit/Dashboard-Views) add-on in the WordPress admin area
* Fixed: The Recent Entries widget results would be affected when browsing a View: the search query, page number, and sorting would affect the displayed entries
* Fixed: Activation of View types (e.g., Maps, DataTables) would fail in the View editor
* Fixed: Image preview (file upload field) not working if the file is uploaded to Dropbox using the Gravity Forms Dropbox add-on
* Updated: [Foundation](https://www.gravitykit.com/foundation/) to version 1.2.4

__Developer Updates:__

* Added: `gk/gravityview/approve-link/return-url` filter to modify the return URL after entry approval
* Added: Second parameter to the `GravityView_Fields::get_all()` method to allow for filtering by context
* Improved: Added third argument to `gravityview_get_connected_views()` to prevent including joined forms in the search
* Implemented: The `GravityView_Field::$contexts` property is now respected; if defined, fields that are not in a supported context will not render

= 2.18.6 on September 7, 2023 =

* Improved: Introduced a gear icon to the editor tabs that brings you directly to the Settings metabox
* Improved: Support for RTL languages
* Updated: [Foundation](https://www.gravitykit.com/foundation/) to version 1.2.2

= 2.18.5 on September 1, 2023 =

* Fixed: Fatal error caused by GravityView version 2.18.4

= 2.18.4 on August 31, 2023 =

* Added: A "Direct Access" summary in the Publish box in the View editor that makes it easy to see and modify whether a View is accessible directly
* Improved: Views will now remember the Settings tab you are on after you save a View
* Fixed: Resolved a fatal error that occurred under certain circumstances due to passing the wrong parameter type to a WordPress function
* Updated: The video on the Getting Started page
* Updated: [Foundation](https://www.gravitykit.com/foundation/) to version 1.2

= 2.18.3 on July 20, 2023 =

* Fixed: Incorrect total entry count and hidden pagination when View contains an Entry Edit field

= 2.18.2 on July 12, 2023 =

* Fixed: Performance issue
* Fixed: [WP-CLI](https://wp-cli.org/) not displaying available GravityKit product updates
* Updated: [Foundation](https://www.gravitykit.com/foundation/) to version 1.1.1

__Developer Notes:__

* Added: `gk/gravityview/view/entries/cache` filter to provide control over the caching of View entries (default: `true`)

= 2.18.1 on June 20, 2023 =

* Fixed: PHP warning message that appeared when attempting to edit a View

= 2.18 on June 20, 2023 =

* Fixed: Issue where "Edit Entry" link was not appearing under the Single Entry layout when the View was filtered using the "Created By" criterion with the "{user:ID}" merge tag
* Fixed: REST API response breaking the functionality of Maps Layout 2.0
* Updated: [Foundation](https://www.gravitykit.com/foundation/) to version 1.1

__Developer Notes:__

* Deprecated: `get_gravityview()` and the `the_gravityview()` global functions
* Added: `GravityView_Field_Delete_Link` class to render the Delete Entry link instead of relying on filtering
	- `delete_link` will now be properly returned in the `GravityView_Fields::get_all('gravityview');` response

= 2.17.8 on May 16, 2023 =

* Improved: Performance when using Gravity Forms 2.6.9 or older
* Improved: Form ID now appears beside the form title for easier data source selection in the View editor
* Fixed: Fatal error when adding a GravityView block in Gutenberg editor
* Fixed: Error when activating an installed but deactivated View type (e.g., Maps) from within the View editor
* Fixed: File Upload fields may incorrectly show empty values

__Developer Notes:__

* Added: `gk/gravityview/metaboxes/data-source/order-by` filter to modify the default sorting order of forms in the View editor's data source dropdown menu (default: `title`)
* Added: `gk/gravityview/renderer/should-display-configuration-notice` filter to control the display of View configuration notices (default: `true`)

= 2.17.7 on May 4, 2023 =

* Fixed: Fatal error when using the Radio input types in the Search Bar (introduced in 2.17.6)

= 2.17.6 on May 3, 2023 =

* Added: Filter entries by payment status using a drop-down, radio, multi-select, or checkbox inputs in the Search Bar (previously, only searchable using a text input)
* Modified: Added "(Inactive)" suffix to inactive forms in the Data Source dropdown
* Fixed: Incompatibility with some plugins/themes that use Laravel components
* Fixed: Appearance of Likert survey fields when using Gravity Forms Survey Add-On Version 3.8 or newer
* Fixed: Appearance of the Poll widget when using Gravity Forms Poll Add-On Version 4.0 or newer
* Fixed: `[gvlogic]` not working when embedded in a Post or Page
* Fixed: `[gvlogic if="context" is="multiple"]` not working when a View is embedded
* Fixed: Consent field always showing checked status when there are two or more Consent fields in the form
* Fixed: Selecting all entries on the Entries page would not properly apply all the search filters

__Developer Notes:__

* Added: `gk/gravityview/common/get_forms` filter to modify the forms returned by `GVCommon::get_forms()`
* Modified: Removed `.hidden` from compiled CSS files to prevent potential conflicts with other plugins/themes (use `.gv-hidden` instead)
* Modified: Added `gvlogic`-related shortcodes to the `no_texturize_shortcodes` array to prevent shortcode attributes from being encoding
* Modified: Updated Gravity Forms CSS file locations for the Survey, Poll, and Quiz Add-Ons
* Modified: Likert survey responses are now wrapped in `div.gform-settings__content.gform-settings-panel__content` to match the Gravity Forms Survey Add-On 3.8 appearance
* Fixed: Properly suppress PHP warnings when calling `GFCommon::gv_vars()` in the Edit View screen
* Updated: [Foundation](https://www.gravitykit.com/foundation/) to version 1.0.12
* Updated: TrustedLogin to version 1.5.1

= 2.17.5 on April 12, 2023 =

* Fixed: Do not modify the Single Entry title when the "Prevent Direct Access" setting is enabled for a View
* Fixed: Fatal error when performing a translations scan with the WPML plugin

= 2.17.4 on April 7, 2023 =

* Fixed: Fatal error rendering some Maps Layout Views introduced in 2.17.2
* Fixed: When a View is embedded multiple times on the same page, Edit Entry, Delete Entry, and Duplicate Entry links could be hidden after the first View
* Fixed: "The Single Entry layout has not been configured" notice shows when embedding a View into another View's Single Entry page using a Custom Content field

= 2.17.3 on April 6, 2023 =

* Fixed: Fatal error rendering multiple Views on the same page/post introduced in 2.17.2

__Developer Updates:__

* Added: A `$context` argument of `\GV\Template_Context` is now passed to `\GV\Widget\pre_render_frontend()`

= 2.17.2 on April 5, 2023 =

**Note: GravityView now requires Gravity Forms 2.5.1 or newer**

* Added: "No Entries Behavior" option to hide the View when there are no entries visible to the current user (not applied to search results)
* Fixed: Performance issue introduced in 2.17 that resulted in a large number of queries
* Fixed: PHP 8+ fatal error when displaying connected Views in the Gravity Forms form editor or forms list
* Fixed: PHP 8+ warning messages when creating a new View
* Fixed: PHP warning when a View checks for the ability to edit an entry that has just been deleted using code
* Fixed: On sites running the GiveWP plugin, the View Editor would look bad
* Updated: [Foundation](https://www.gravitykit.com/foundation/) to version 1.0.11

__Developer Updates:__

* Added: View blocks are also parsed when running `\GV\View_Collection::from_content()`
* Added: New filter, to be used by Multiple Forms extension: `gravityview/view/get_entries/should_apply_legacy_join_is_approved_query_conditions`
* Modified: `gravityview()->views->get()` now parses the content of the global `$post` object and will detect View shortcodes or blocks stored in the `$post->post_content`
* Modified: `gravityview()->views->get()` now may return a `GV\View_Collection` object when it detects multiple Views in the content
* Updated: HTML tags that had used `.hidden` now use the `.gv-hidden` CSS class to prevent potential conflicts with other plugins/themes

= 2.17.1 on February 20, 2023 =

* Updated: [Foundation](https://www.gravitykit.com/foundation/) to version 1.0.9

= 2.17 on February 13, 2023 =

**Note: GravityView now requires PHP 7.2 or newer**

* It's faster than ever to create a new View! (Table and DataTables View types only)
	- Fields configured in the [Gravity Forms Entry Columns](https://docs.gravityforms.com/entries/#h-entry-columns) are added to the Multiple Entries layout
	- The first field in the Multiple Entries layout is linked to the Single Entry layout
	- All form fields are added to the Single Entry layout
	- An Edit Entry Link field is added to the bottom of the Single Entry layout
* Added: New "No Entries Behavior" setting: when a View has no entries visible to the current user, you can now choose to display a message, show a Gravity Forms form, or redirect to a URL
* Modified: The field picker now uses Gravity Forms field icons
* Fixed: ["Pre-filter choices"](https://docs.gravitykit.com/article/701-show-choices-that-exist) Search Bar setting not working for Address fields
* Fixed: `[gventry]` shortcode not working the Entry ID is set to "first" or "last"
* Fixed: Fatal error when using the Gravity Forms Survey Add-On
* Tweak: The field picker in the View editor now uses Gravity Forms field icons

__Developer Updates:__

* Modified: If you use the `gravityview/template/text/no_entries` or `gravitview_no_entries_text` filters, the output is now passed through the `wpautop()` function prior to applying the filters, not after
	* Added `$unformatted_output` parameter to the `gravityview/template/text/no_entries` filter to return the original value before being passed through `wpautop()`
* Modified: Container classes for no results output change based on the "No Entries Behavior" setting:
	- `.gv-no-results.gv-no-results-text` when set to "Show a Message"
	- `.gv-no-results.gv-no-results-form` when set to "Display a Form"
	- Updated `templates/views/list/list-body.php`, `templates/views/table/table-body.php`
* Added: `$form_id` parameter to `gravityview_get_directory_fields()` function and `GVCommon::get_directory_fields()` method

= 2.16.6 on January 12, 2023 =

* Fixed: Fatal error due to an uncaught PHP exception
* Fixed: It was not possible to select any content inside the field settings window in the View editor

= 2.16.5 on January 5, 2023 =

* Updated: [Foundation](https://www.gravitykit.com/foundation/) to version 1.0.8
* Improved: Internal changes to allow using Custom Content fields on the Edit Screen with the [DIY Layout](https://www.gravitykit.com/extensions/diy-layout/)

= 2.16.4 on December 23, 2022 =

* Fixed: Prevent possible conflict in the View editor with themes/plugins that use Bootstrap's tooltip library

= 2.16.3 on December 21, 2022 =

* Fixed: Caching wouldn't always clear when an entry was added or modified
* Fixed: Fatal error on some hosts due to a conflict with one of the plugin dependencies (psr/log)
* Fixed: PHP 8.1 notices
* Fixed: View scripts and styles not loading for some logged-in users

= 2.16.2 on December 14, 2022 =

* Fixed: Views would take an abnormally long time to load
* Fixed: Fatal error on some hosts that use weak security keys and salts

= 2.16.1 on December 7, 2022 =

* Fixed: Date picker and other JavaScript not working on the Edit Entry screen
* Fixed: JavaScript error preventing the Search Bar widget properties from opening when creating a new View
* Fixed: CodeMirror editor initializing multiple times when opening the custom content field properties in the View
* Fixed: Secure download link for the file upload field was not showing the file name as the link text
* Fixed: The saved View would not recognize fields added from a joined form when using the [Multiple Forms](https://www.gravitykit.com/extensions/multiple-forms/) extension

= 2.16.0.4 on December 2, 2022 =

* Fixed: Incompatibility with some plugins/themes that could result in a blank WordPress Dashboard

= 2.16.0.3 on December 2, 2022 =

* Fixed: Fatal error when downloading plugin translations

= 2.16.0.2 on December 1, 2022 =

* Fixed: Fatal error when Maps isn't installed

= 2.16.0.1 on December 1, 2022 =

* Fixed: Admin menu not expanded when on a GravityView page

= 2.16 on December 1, 2022 =

* Added: New WordPress admin menu where you can now centrally manage all your GravityKit product licenses and settings ([learn more about the new GravityKit menu](https://www.gravitykit.com/foundation/))
    - Go to the WordPress sidebar and check out the GravityKit menu!
    - We have automatically migrated your existing licenses and settings, which were previously entered in the Views→Settings page
    - Request support using the "Grant Support Access" menu item
* Added: Support for defining `alt` text in File Upload fields
* Added: "Pre-Filter Choices" Search Bar setting will only display choices that exist in submitted entries ([learn more about Pre-Filter Choices](https://docs.gravitykit.com/article/701-s))
* Improved: When creating a new View, it is now possible to install a View type (if included in the license) straight from the View editor
* Improved: Reduce the number of queries when displaying a View
* Improved: The Edit View screen loads faster
* Fixed: Merge Tags were not processed inside Custom Content fields when using the [`[gventry]` edit mode](https://docs.gravitykit.com/article/463-gventry-shortcode)
* Fixed: Gravity Forms poll results was not being refreshed after editing a Poll field in GravityView Edit Entry
* Fixed: Survey field "Rating" stars were not displaying properly in the frontend
* Fixed: JavaScript error when creating a new View
* Fixed: JavaScript error when opening field settings in a new View
* Fixed: Merge Tag picker not initializing when changing View type for an existing View
* Fixed: "Field connected to XYZ field was deleted from the form" notice when adding a new field to a View created from a form preset
* Fixed: Edit Entry may partially save changes if form fields have conditional logic; thanks, Jurriaan!
* Fixed: View presets not working
* Fixed: "This View is configured using the View type, which is disabled" notice when creating a new View after activating or installing a View type (e.g., Maps, DIY, DataTables)
* Fixed: Incorrect search mode is set when one of the View search widget fields uses a "date range" input type
* Fixed: Multiple files upload error (e.g., when editing an entry using GravityEdit)

__Developer Updates:__

* Added: `gravityview/template/field/survey/rating/before` filter that fires before the Survey field rating stars markup
* Added: `$return_view` parameter to `\GV\Request::is_view()` method, reducing the need to build a \GV\View object when simply checking if a request is a View
* Added: `$expiration` parameter to `GravityView_Cache::set()` method to allow for different cache lifetimes
* Fixed: `GravityView_Cache` was not used when the `WP_DEBUG` constant was set to `true`. This resulted in the cache being effectively disabled on many sites.
	- Improved: Only run `GravityView_Cache::use_cache()` once per request
	- Added: `GRAVITYVIEW_DISABLE_CACHE` constant to disable the cache. Note: `gravityview_use_cache` filter will still be run.

= 2.15 on September 21, 2022 =

* Added: Entire View contents are wrapped in a container, allowing for better styling ([learn about, and how to modify, the container](https://docs.gravitykit.com/article/867-modifying-the-view-container-div))
* Added: When submitting a search form, the page will scroll to the search form
* Modified: Select and Multiselect search inputs will now use the connected field's "Placeholder" values, if defined in Gravity Forms ([read about Search Bar placeholders](https://docs.gravitykit.com/article/866-search-bar-placeholder))
* Improved: Date comparisons when using `[gvlogic]` with `greater_than` or `less_than` comparisons
* Fixed: Reduced the number of database queries to render a View, especially when using Custom Content, Entry Link, Edit Link, and Delete Link fields
* Fixed: Removed the Gravity Forms Partial Entries Add-On privacy notice when using Edit Entry because auto-saving in Edit Entry is not supported
* Fixed: The "entry approval is changed" notification, if configured, was being sent for new form submissions
* Fixed: Views would not render in PHP 8.1
* Fixed: Multiple PHP 8 and PHP 8.1 warnings

__Developer Updates:__

* Added: `gravityview/widget/search/append_view_id_anchor` filter to control appending the unique View anchor ID to the search URL (enabled by default)
* Added: `gravityview/view/wrapper_container` filter to wrap to optionally wrap the View in a container (enabled by default) — [see examples of modifying the container](https://docs.gravitykit.com/article/867-modifying-the-view-container-div)
* Added: `gravityview/view/anchor_id` filter to control the unique View anchor ID
* Modified the following template files:
	- `includes/widgets/search-widget/templates/search-field-multiselect.php`
	- `includes/widgets/search-widget/templates/search-field-select.php`
	- `templates/views/list.php`
	- `templates/views/table.php`
	- `templates/fields/field-custom.php`
	- `templates/fields/field-duplicate_link-html.php`
	- `templates/fields/field-delete_link-html.php`
	- `templates/fields/field-edit_link-html.php`
	- `templates/fields/field-entry_link-html.php`
	- `templates/fields/field-website-html.php`
	- `templates/deprecated/fields/custom.php`
	- `templates/deprecated/fields/website.php`

= 2.14.7 on July 31, 2022 =

* Fixed: GravityView plugin updates were not shown in the plugin update screen since version 2.14.4 (April 27, 2022)

= 2.14.6 on May 27, 2022 =

* [GravityView (the company) is now GravityKit!](https://www.gravitykit.com/rebrand/)
* Fixed: Embedding Edit Entry context directly in a page/post using the `[gventry edit="1"]` shortcode ([learn more](https://docs.gravitykit.com/article/463-gventry-shortcode))
* Fixed: Edit Entry link wasn't working in the Single Entry context of an embedded View
* Fixed: Search Bar GravityView widget was not saving the chosen fields
* Fixed: Gravity PDF shortcodes would not be processed when bulk-approving entries using GravityView. Thanks, Jake!
* Fixed: Sometimes embedding a GravityView shortcode in the block editor could cause a fatal error
* Fixed: Multiple PHP 8 warnings

__Developer Updates:__

* Added: `redirect_url` parameter to the `gravityview/edit_entry/success` filter
* Added `redirect_url` and `back_link` parameters to the `gravityview/shortcodes/gventry/edit/success` filter

= 2.14.5 on May 4, 2022 =

* Added: A link that allows administrators to disable the "Show only approved entries" View setting from the front-end
* Fixed: Configuring new Search Bar WordPress widgets wasn't working in WordPress 5.8+
* Fixed: Styling of form settings dropdowns on the Gravity Forms "Forms" page

= 2.14.4 on April 27, 2022 =

* Added: Search Bar support for the [Chained Selects](https://www.gravityforms.com/add-ons/chained-selects/) field type
* Improved: Plugin updater script now supports auto-updates and better supports multisite installations
* Improved: If a View does not support joined forms, log as a notice, not an error
* Fixed: Merge Tag picker behavior when using Gravity Forms 2.6
* Fixed: Deleting a file when editing an entry as a non-administrator user on Gravity Forms 2.6.1 results in a server error
* Fixed: When The Events Calendar Pro plugin is active, Views became un-editable
* Tweak: Additional translation strings related to View editing

Note: We will be requiring Gravity Forms 2.5 and WordPress 5.3 in the near future; please upgrade!

__Developer Updates:__

* Added: Search URLs now support `input_{field ID}` formats as well as `filter_{field ID}`; the following will both be treated the same:
	- `/view/example/?filter_3=SEARCH`
	- `/view/example/?input_3=SEARCH`
* Added: In the admin, CSS classes are now added to the `body` tag based on Gravity Forms version. See `GravityView_Admin_Views::add_gf_version_css_class()`
* Modified: Allow non-admin users with "edit entry" permissions to delete uploaded files
* Updated: EDD_SL_Plugin_Updater script to version 1.9.1

= 2.14.3 on March 24, 2022 =

* Added: Support for displaying WebP images
* Improved: Internal logging of notices and errors
* Fixed: Images hosted on Dropbox sometimes would not display properly on the Safari browser. Thanks, Kevin M. Dean!

__Developer Updates:__

* Added: `GravityView_Image::get_image_extensions()` static method to fetch full list of extension types interpreted as images by GravityView.
* Added: `webp` as a valid image extension

= 2.14.2.1 on March 11, 2022 =

* Fixed: Empty values in search widget fields may return incorrect results

__Developer Updates:__

* Added: `gravityview/search/ignore-empty-values` filter to control strict matching of empty field values

= 2.14.2 on March 10, 2022 =

* Fixed: Potential fatal error on PHP 8 when exporting View entries in CSV and TSV formats
* Fixed: Search widget would cause a fatal error when the Number field is used with the "is" operator
* Fixed: Search widget returning incorrect results when a field value is blank and the operator is set to "is"
* Fixed: Gravity Forms widget icon not showing
* Fixed: Gravity Forms widget not displaying available forms when the View is saved

= 2.14.1 on January 25, 2022 =

* Tested with WordPress 5.9
* Improved: The [Members plugin](https://wordpress.org/plugins/members/) now works with No-Conflict Mode enabled
* Improved: Performance when saving Views with many fields
* Improved: Performance when loading the Edit View screen when a View has many fields
* Fixed: Gravity Forms widget used in the View editor would initialize on all admin pages
* Fixed: PHP notice when editing an entry in Gravity Forms that was created by user that no longer exists
* Fixed: Error activating on sites that use the Danish language
* Fixed: Entry approval scripts not loading properly when using Full Site Editing themes in WordPress 5.9
* Updated: TrustedLogin client to Version 1.2, which now supports logins for WordPress Multisite installations
* Updated: Polish translation. Thanks, Dariusz!

__Developer Updates:__

* Modified: Refactored drag & drop in the View editor to improve performance: we only initialize drag & drop on the active tab instead of globally.
	* Added: `gravityview/tab-ready` jQuery trigger to `body` when each GravityView tab is ready (drag & drop initialized). [See example of binding to this event](https://gist.github.com/zackkatz/a2844e9f6b68879e79ba7d6f66ba0850).

= 2.14.0.1 on December 30, 2021 =

Fixed: Deprecated filter message when adding fields to the View

= 2.14 on December 21, 2021 =

This would be a minor version update (2.13.5), except that we renamed many functions. See "Developer Updates" for this release below.

* Added: `{is_starred}` Merge Tag. [Learn more about using `{is_starred}`](https://docs.gravitykit.com/article/820-the-isstarred-merge-tag)
* Fixed: Media files uploaded to Dropbox were not properly embedded
* Fixed: JavaScript error when trying to edit entry's creator
* Fixed: Recent Entries widget would cause a fatal error on WP 5.8 or newer
* Fixed: When using Multiple Forms, editing an entry in a joined form now works properly if the "Edit Entry" tab has not been configured
* Fixed: View settings not hiding automatically on page load

__Developer Updates:__

We renamed all instances of `blacklist` to `blocklist` and `whitelist` to `allowlist`. All methods and filters have been deprecated using `apply_filters_deprecated()` and `_deprecated_function()`. [See a complete list of modified methods and filters](https://docs.gravitykit.com/article/816-renamed-filters-methods-in-2-14).

= 2.13.4 on November 4, 2021 =

* Fixed: View scripts and styles would not load when manually outputting the contents of the `[gravityview]` shortcode

__Developer Updates:__

* Added: `gravityview/shortcode/before-processing` action that runs before the GravityView shortcode is processed
* Added: `gravityview/edit_entry/cancel_onclick` filter to modify the "Back" link `onclick` HTML attribute
	- Modified: `/includes/extensions/edit-entry/partials/form-buttons.php` file to add the filter

= 2.13.3 on October 14, 2021 =

* Fixed: Edit Entry would not accept zero as a value for a Number field marked as required
* Modified: Refined the capabilities assigned to GravityView support when access is granted using TrustedLogin. Now our support will be able to debug theme-related issues and use the [Code Snippets](https://wordpress.org/plugins/code-snippets/) plugin.

= 2.13.2 on October 7, 2021 =

* Fixed: Entry Approval not working when using DataTables in responsive mode (requires DataTables 2.4.9 or newer).

__Developer Updates:__

* Updated: Upgraded to [Fancybox 4](https://fancyapps.com/docs/ui/fancybox).
* Updated: [TrustedLogin Client](https://github.com/trustedlogin/client) to Version 1.0.2.
* Modified: Added Code Snippets CSS file to No Conflict allow list.
* Modified: Moved internal (but public) method `GravityView_Admin_ApproveEntries::process_bulk_action` to new `GravityView_Bulk_Actions` class.

= 2.13.1 on September 27, 2021 =

* Improved: Views now load faster due to improved template caching.
* Added: Ability to configure an "Admin Label" for Custom Content widgets. This makes it easier to see your widget configuration a glance.
* Fixed: Issue where non-support users may see a "Revoke TrustedLogin" admin bar link.

= 2.13 on September 23, 2021 =

* Added: Integrated with TrustedLogin, the easiest & most secure way to grant access to your website. [Learn more about TrustedLogin](https://www.trustedlogin.com/about/easy-and-safe/).
	- Need to share access with support? Click the new "Grant Support Access" link in the "Views" menu.

= 2.12.1 on September 1, 2021 =

* Fixed: The Gravity Forms widget in the View editor would always use the source form of the View
* Fixed: The field picker didn't use available translations
* Fixed: Importing [exported Views](https://docs.gravitykit.com/article/119-importing-and-exporting-configured-views) failed when Custom Content or [DIY Layout](https://www.gravitykit.com/extensions/diy-layout/) fields included line breaks.
* Fixed: When first installing GravityView, the message was for an invalid license instead of inactive.
* Fixed: The "Affiliate ID" setting would not toggle properly when loading GravityView settings. [P.S. — Become an affiliate and earn money referring GravityView!](https://www.gravitykit.com/account/affiliates/#about-the-program)
* Tweak: Changed the icon of the Presets preview

= 2.12 on July 29, 2021 =

* Fixed: Add latest Yoast SEO scripts to the No-Conflict approved list
* Fixed: Updating an entry with a multi-file upload field may erase existing contents when using Gravity Forms 2.5.8

= 2.11 on July 15, 2021 =

* Added: Settings to customize "Update", "Cancel", and "Delete" button text in Edit Entry
* Improved: Much better Gravity Forms Survey Add-On integration! [Learn more in the release announcement](https://www.gravitykit.com/gravityview-2-11/).
	- Ratings can be displayed as text or stars
	- Multi-row Likert fields can be shown as Text or Score
	- Improved display of a single row from a multi-row Likert field
	- Single checkbox inputs are now supported
* Improved: Search widget clear/reset button behavior
* Improved: Allow unassigning an entry's Entry Creator when editing an entry
* Improved: When editing an entry, clicking the "Cancel" button will take you to the prior browser page rather than a specific URL
* Improved: Conditionally update "Clear Search" button text in the Search Bar
* Fixed: When Time fields were submitted with a single `0` for hour and minute inputs, instead of displaying midnight (`0:0`), it would display the current time
* Fixed: Delete Entry links did not work when custom entry slugs were enabled
* Fixed: Editing an entry in Gravity Forms that was created by a logged-out user forced an entry to be assigned to a user
* Fixed: Missing download/delete icons for file upload field in Edit Entry when running Gravity Forms ≥ 2.5.6.4
* Fixed: A broken German translation file caused a fatal error (only for the `de_DE` localization)
* Updated: Dutch translation (thanks René S.!) and German translation (thanks Aleksander K-W.!)

__Developer Updates:__

* Added: `gravityview/template/field/survey/glue` filter to modify how the multi-row Likert field values are combined. Default: `; `
* Modified: `templates/deprecated/fields/time.php` and `templates/fields/field-time-html.php` to include the commented `strtotime()` check
* Modified: `includes/extensions/edit-entry/partials/form-buttons.php` to add Cancel button enhancements
* Fixed: `gravityview/search/sieve_choices` didn't filter by Created By
* Fixed: `\GV\Utils::get()` didn't properly support properties available using PHP magic methods. Now supports overriding using the `__isset()` magic method.
* Updated: EDD auto-updates library to version 1.8

= 2.10.3.2 on June 2, 2021 =

* Improved: Loading of plugin dependencies
* Fixed: Field's required attribute was ignored in certain scenarios when using Edit Entry

= 2.10.3.1 on May 27, 2021 =

* Fixed: The "delete file" button was transparent in Edit Entry when running Gravity Forms 2.5 or newer
* Security enhancements

= 2.10.3 on May 20, 2021 =

* Added: Support for the [All in One SEO](https://wordpress.org/plugins/all-in-one-seo-pack/) plugin
* Fixed: GravityView styles and scripts not loading when embedding View as a block shortcode in GeneratePress
* Fixed: PHP notice appearing when a translation file is not available for the chosen locale
* Fixed: Search clear button disappearing when using GravityView Maps layout

__Developer Updates:__

* Added: `gravityview/fields/custom/form` filter to modify form used as the source for View entries
* Added: `gravityview/fields/custom/entry` filter to modify entry being displayed

= 2.10.2.2 on April 19, 2021 =

* Improved: Previous fix for an issue that affected HTML rendering of some posts and pages

= 2.10.2.1 on April 13, 2021 =

* Fixed: Issue introduced in Version 2.10.2 that affected HTML rendering of some posts and pages
* Fixed: Undefined function error for sites running WordPress 4.x introduced in Version 2.10.2

= 2.10.2 on April 12, 2021 =

* Fixed: Using the GravityView shortcode inside a [reusable block](https://wordpress.org/news/2021/02/gutenberg-tutorial-reusable-blocks/) in the WordPress Editor would prevent CSS and JavaScript from loading
* Fixed: "Open in new tab/window" checkbox is missing from Link to Single Entry and Link to Edit Entry links
* Fixed: Searching while on a paginated search result fails; it shows no entries because the page number isn't removed
* Fixed: Sorting by Entry ID resulted in a MySQL error

= 2.10.1 on March 31, 2021 =

* Added: Allow comparing multiple values when using `[gvlogic]` shortcode
	- Use `&&` to match all values `[gvlogic if="abc" contains="a&&b"]`
	- Use `||` to match any values `[gvlogic if="abc" equals="abc||efg"]`
* Added: `{site_url}` Merge Tag that returns the current site URL. This can be helpful when migrating sites or deploying from staging to live.
* Fixed: Paragraph fields have a "Link to single entry" field setting, even though it doesn't make sense
* Fixed: PDF and Text files were not opened in a lightbox
* Fixed: Show File Upload files as links if they aren't an image, audio, or video file (like a .zip, .txt, or .pdf file)
* Fixed: Lightbox script was being loaded for Views even if it was not being used
* Fixed: Don't show the icon for the "Source URL" field in the View editor
* Fixed: Change Entry Creator not working properly on non-English sites
* Updated _so many translations_! Thank you to all the translators!
	- Arabic translation (thanks Salman!)
	- Dutch translation (thanks Desiree!)
	- Russian translation (thanks Victor S.!)
	- Romanian (thanks Cazare!)
	- Chinese (thanks Edi Weigh!)
	- Turkish (thanks Süha!)
	- Swedish (thanks Adam!)
	- Portuguese (thanks Luis and Rafael!)
	- Dutch (thanks Erik!)
	- Norwegian (thanks Aleksander!)
	- Italian (thanks Clara!)
	- Hungarian (thanks dbalage!)
	- Hebrew
	- French
	- Canadian French (thanks Nicolas!)
	- Finnish (thanks Jari!)
	- Iranian (thanks amir!)
	- Mexican Spanish (thanks Luis!)
	- Spanish (thanks Joaquin!)
	- German (thanks Hubert!)
	- Danish (thanks Lisbeth!)
	- Bosnian (thanks Damir!)
	- Bengali (thanks Akter!)

= 2.10 on March 9, 2021 =

* A beautiful visual refresh for the View editor!
	- Brand new field picker for more easily creating your View
	- Visually see when Single Entry and Edit Entry layouts haven't been configured
	- See at a glance which fields link to Single Entry and Edit Entry
	- Manage and activate layouts from the View editor
	- Added: Show a notice when "Show only approve entries" setting is enabled for a View and no entries are displayed because of the setting
	- Added: Custom Content now supports syntax highlighting, making it much easier to write HTML (to disable, click on the Users sidebar menu, select Profile. Check the box labeled "Disable syntax highlighting when editing code" and save your profile)
	- Added: Warning when leaving Edit View screen if there are unsaved changes
	- Added: See the details of the current field while configuring field settings
	- Added: "Clear all" link to remove all fields from the View editor at once
	- Fixed: It was possible to drag and drop a field while the field settings screen was showing. Now it's not!
	- Fixed: See when fields have been deleted from a form
* New: Brand-new lightbox script, now using [Fancybox](http://fancyapps.com/fancybox/3/). It's fast, it's beautiful, and mobile-optimized.
	- Fixes issue with Gravity Forms images not loading in lightboxes due to secure URLs
* Ready for Gravity Forms 2.5!
* Added: Better support for the Consent field
* Improved layout of the Manage Add-Ons screen
	- Added a "Refresh" link to the Manage Add-Ons screen. This is helpful if you've upgraded your license and are ready to get started!
	- Allow enabling/disabling installed add-ons regardless of license status
* Added: A dropdown in the "All Views" screen to filter Views by the layout (Table, List, DataTables, DIY, Map, etc.)
* Added: Export entries in TSV format by adding `/tsv/` to the View URL
* Fixed: Approval Status field contains HTML in CSV and TSV exports
* Fixed: Updating an entry associated with an unactivated user (Gravity Forms User Registration) would also change entry creator's information
* Fixed: PHP warning `The magic method must have public visibility` appearing in PHP 8.0
* Fixed: PHP notice `Undefined property: stdClass::$icons` appearing on Plugins page
* Fixed: "At least one field must be filled out" validation errors (thanks <a href="https://gravitypdf.com">Gravity PDF</a>!)

__Developer Updates:__

* New: FancyBox is now being used for the lightbox
	- Thickbox is no longer used
	- Modify settings using `gravityview/lightbox/provider/fancybox/settings`
	- [See options available here](https://fancyapps.com/fancybox/3/docs/#options)
	- If you prefer, a [Featherlight lightbox option is available](https://github.com/gravityview/gv-snippets/tree/addon/featherlight-lightbox)
	- Easily add support for your own lightbox script by extending the new `GravityView_Lightbox_Provider` abstract class (the [Featherbox lightbox script](https://github.com/gravityview/gv-snippets/tree/addon/featherlight-lightbox) is a good example).
	- Modified: Formally deprecated the mis-spelled `gravity_view_lightbox_script` and `gravity_view_lightbox_style` filters in favor of  `gravityview_lightbox_script` and `gravityview_lightbox_style` (finally!)
	- Fixed: `gravityview_lightbox_script` filter wasn't being applied
	- Removed `gravityview/fields/fileupload/allow_insecure_lightbox` filter, since it's no longer needed
* Modified: `$_GET` args are now passed to links by default.
	- Added: Prevent entry links (single, edit, duplicate) from including $_GET query args by returning false to the filter `gravityview/entry_link/add_query_args`
	- Added: Prevent entry links being added to *delete* links by returning false to the filter `gravityview/delete-entry/add_query_args`
* Added: `gv_get_query_args()` function to return $_GET query args, with reserved args removed
	- Added: `gravityview/api/reserved_query_args` filter to modify internal reserved URL query args
* Added: `field-is_approved-html.php` and `field-is_approved-csv.php` template files for the Is Approved field
* Modified: Removed
* Modified: `templates/fields/field-entry_link-html.php` template to add `gv_get_query_args()` functionality
* Breaking CSS change: Removed `.gv-list-view` CSS class from the List layout container `<div>`. The CSS class was also used in the looped entry containers, making it hard to style. This issue was introduced in GravityView 2.0. For background, see [the GitHub issue](https://github.com/gravityview/GravityView/issues/1026).

= 2.9.4 on January 25, 2021 =

* Added: Apply `{get}` merge tag replacements in `[gvlogic]` attributes and content
* Modified: Made View Settings changes preparing for a big [Math by GravityView](https://www.gravitykit.com/extensions/math/) update!
* Fixed: "Change Entry Creator" would not work with Gravity Forms no-conflict mode enabled

__Developer Updates:__

* Added: `gravityview/metaboxes/multiple_entries/after` action to `includes/admin/metabox/views/multiple-entries.php` to allow extending Multiple Entries View settings

= 2.9.3 on December 15, 2020 =

* Improved: Add search field to the Entry Creator drop-down menu
* Tweak: Hide field icons (for now) when editing a View...until our refreshed design is released 😉
* Fixed: Some JavaScript warnings on WordPress 5.6
* Fixed: Uncaught error when one of GravityView's methods is used before WordPress finishes loading
* Fixed: Duplicate Entry link would only be displayed to users with an administrator role
* Fixed: Search entries by Payment Date would not yield results
* Fixed: Lightbox didn't work with secure images
* New: New lightbox gallery mode for File Upload fields with Multi-File Upload enabled

__Developer Updates:__

* Added: `gravityview/search-trim-input` filter to strip or preserve leading/trailing whitespaces in Search Bar values
* Added: Future WordPress version compatibility check
* Tweak: Improved logging output
* Modified: `gravityview_date_created_adjust_timezone` default is now set to false (use UTC value)

= 2.9.2.1 on October 26, 2020 =

* Improved: Plugin license information layout when running Gravity Forms 2.5
* Fixed: View Settings overflow their container (introduced in 2.9.2)

= 2.9.2 on October 21, 2020 =

* Added: GravityView is now 100% compatible with upcoming [Gravity Forms 2.5](https://www.gravityforms.com/gravity-forms-2-5-beta-2/)!
* Added: New View setting to redirect users to a custom URL after deleting an entry
* Added: An option to display "Powered by GravityView" link under your Views. If you're a [GravityView affiliate](https://www.gravitykit.com/account/affiliate/), you can earn 20% of sales generated from your link!
* Improved: Duplicate Entry field is only visible for logged-in users with edit or duplicate entry permissions
* Modified: Remove HTML from Website and Email fields in CSV output
* Fixed: Possible fatal error when Gravity Forms is inactive
* Fixed: Export of View entries as a CSV would result in a 404 error on some hosts
* Fixed: Entries filtered by creation date using relative dates (e.g., "today", "-1 day") did not respect WordPress's timezone offset
* Fixed: Partial entries edited in GravityView were being duplicated
* Fixed: Trying to activate a license disabled due to a refund showed an empty error message
* Tweak: Improvements to tooltip behavior in View editor
* Tweak: When "Make Phone Number Clickable" is checked, disable the "Link to single entry" setting in Phone field settings
* Tweak: Don't show "Open links in new window" for Custom Content field
* Tweak: Removed "Open link in the same window?" setting from Website field
	- Note: For existing Views, if both "Open link in the same window?" and "Open link in a new tab or window?" settings were checked, the link will now _not open in a new tab_. We hope no one had them both checked; this would have caused a rift in space-time and a room full of dark-matter rainbows.

__Developer Updates:__

* Added brand-new unit testing and acceptance testing...stay tuned for a write-up on how to easily run the GravityView test suite
* Changed: `/templates/fields/field-website-html.php` and `/templates/deprecated/fields/website.php` to use new `target=_blank` logic
* Fixed: License key activation when `GRAVITYVIEW_LICENSE_KEY` was defined
* Deprecated: Never used method `GravityView_Delete_Entry::set_entry()`

= 2.9.1 on September 1, 2020 =

* Improved: Changed the Support Port icon & text to make it clearer
* Updated: Updater script now handles WordPress 5.5 auto-updates
* Fixed: Add Yoast SEO 14.7 scripts to the No-Conflict approved list
* Fixed: Available Gravity Forms forms weren't appearing in the Gravity Forms widget when configuring a View

__Developer Updates:__

* Improved: Gravity Forms 2.5 beta support
* Fixed: Issue when server doesn't support `GLOB_BRACE`
* Fixed: Removed references to non-existent source map files

= 2.9.0.1 on July 23, 2020 =

* Fixed: Loading all Gravity Forms forms on the frontend
	* Fixes Map Icons field not working
	* Fixes conflict with gAppointments and Gravity Perks
* Fixed: Fatal error when Gravity Forms is inactive

= 2.9 on July 16, 2020 =

* Added: A "Gravity Forms" widget to easily embed a form above and below a View
* Added: Settings for changing the "No Results" text and "No Search Results" text
* Added: "Date Updated" field to field picker and sorting options
* Modified: When clicking the "GravityView" link in the Admin Toolbar, go to GravityView settings
* Improved: Add new Yoast SEO plugin scripts to the No-Conflict approved list
* Improved: Add Wicked Folders plugin scripts to the No-Conflict approved list
* Fixed: Don't allow sorting by the Duplicate field
* Fixed: Multi-site licenses not being properly shared with single sites when GravityView is not Network Activated
* Fixed: Potential fatal error for Enfold theme

__Developer Updates:__

* Fixed: Settings not able to be saved when using the `GRAVITYVIEW_LICENSE_KEY` constant
* Fixed: License not able to be activated when using the `GRAVITYVIEW_LICENSE_KEY` constant
* Fixed: Potential PHP warning when using the `{created_by}` Merge Tag
* Modified: Added index of the current file in the loop to the `gravityview/fields/fileupload/file_path` filter

= 2.8.1 on April 22, 2020 =

* Added: Better inline documentation for View Settings
* Improved: When clicking "Add All Form Fields" in the "+ Add Field" picker
* Modified: Changed default settings for new Views to "Show only approved entries"
* Modified: When adding a field to a table-based layout, "+ Add Field" now says "+ Add Column"
* Fixed: Single Entry "Hide empty fields" not working in Table and DataTables layouts

= 2.8 on April 16, 2020 =

* Added: User Fields now has many more options, including avatars, first and last name combinations, and more
* Added: A new [Gravatar (Globally Recognized Avatar)](https://en.gravatar.com) field
* Added: "Display as HTML" option for Paragraph fields - By default, safe HTML will be shown. If disabled, only text will be shown.
* Added: Support for Gravity Forms Partial Entries Add-On. When editing an entry, the entry's "Progress" will now be updated.
* Modified: Sort forms by title in Edit View, rather than Date Created (thanks, Rochelle!)
* Modified: The [`{created_by}` Merge Tag](https://docs.gravitykit.com/article/281-the-createdby-merge-tag)
	* When an entry was created by a logged-out user, `{created_by}` will now show details for a logged-out user (ID `0`), instead of returning an unmodified Merge Tag
	* When `{created_by}` is passed without any modifiers, it now will return the ID of the user who created the entry
	* Fixed PHP warning when `{created_by}` Merge Tag was passed without any modifiers
* Fixed: The "Single Entry Title" setting was not working properly
* Fixed: Recent Entries widget filters not being applied
* Updated translations: Added Formal German translation (thanks, Felix K!) and updated Polish translation (thanks, Dariusz!)

__Developer Updates:__

* Added: `gravityview/fields/textarea/allow_html` filter to toggle whether Paragraph field output should allow HTML or should be sanitized with `esc_html()`
* Added: `gravityview/field/created_by/name_display` filter for custom User Field output.
* Added: `gravityview/field/created_by/name_display/raw` allow raw (unescaped) output for `gravityview/field/created_by/name_display`.
* Added: `gravityview/fields/gravatar/settings` filter to modify the new Gravatar field's settings
* Added: `gravityview/search/sieve_choices` filter in Version 2.5 that enables only showing choices in the Search Bar that exist in entries ([learn more about this filter](https://docs.gravitykit.com/article/701-show-choices-that-exist))
* Modified: `gravityview_get_forms()` and `GVCommon::get_forms()` have new `$order_by` and `$order` parameters (Thanks, Rochelle!)
* Fixed: `gravityview/edit_entry/user_can_edit_entry` and `gravityview/capabilities/allow_logged_out` were not reachable in Edit Entry and Delete Entry since Version 2.5

= 2.7.1 on February 24, 2020 =

* Fixed: Fatal error when viewing entries using WPML or Social Sharing & SEO extensions

= 2.7 on February 20, 2020 =

* Added: "Enable Edit Locking" View setting to toggle on and off entry locking (in the "Edit Entry" tab of the View Settings)
* Fixed: Broken Toolbar link to Gravity Forms' entry editing while editing an entry in GravityView
* Fixed: PHP undefined index when editing an entry with empty File Upload field
* Fixed: When adding a field in the View Configuration, the browser window would resize

__Developer Updates:__

* Modified: The way Hidden Fields are rendered in Edit Entry no fields are configured. [Read what has changed around Hidden Fields](https://docs.gravitykit.com/article/678-edit-entry-hidden-fields-field-visibility#timeline)
	* Fixed: Rendering Hidden Fields as `input=hidden` when no fields are configured in Edit Entry (fixing a regression in 2.5)
	* Modified: The default value for the `gravityview/edit_entry/reveal_hidden_field` filter is now `false`
	* Added: `gravityview/edit_entry/render_hidden_field` filter to modify whether to render Hidden Field HTML in Edit Entry (default: `true`)
* Modified: Changed `GravityView_Edit_Entry_Locking::enqueue_scripts()` visibility to protected

= 2.6 on February 12, 2020 =

* Added: Implement Gravity Forms Entry Locking - see when others are editing an entry at the same time ([learn more](https://docs.gravitykit.com/article/676-entry-locking))
* Added: Easily duplicate entries in Gravity Forms using the new "Duplicate" link in Gravity Forms Entries screen ([read how](https://docs.gravitykit.com/article/675-duplicate-gravity-forms-entry))
* Improved: Speed up loading of Edit View screen
* Improved: Speed of adding fields in the View Configuration screen
* Modified: Reorganized some settings to be clearer
* Fixed: Potential fatal error when activating extensions with GravityView not active
* Updated: Russian translation (thank you, Victor S!)

__Developer Updates:__

* Added: `gravityview/duplicate/backend/enable` filter to disable adding a "Duplicate" link for entries
* Added: `gravityview/request/is_renderable` filter to modify what request classes represent valid GravityView requests
* Added: `gravityview/widget/search/form/action` filter to change search submission URL as needed
* Added: `gravityview/entry-list/link` filter to modify Other Entries links as needed
* Added: `gravityview/edit/link` filter to modify Edit Entry link as needed
* Fixed: A rare issue where a single entry is prevented from displaying with Post Category filters
* Modified: Important! `gravityview_get_entry()` and `GVCommon::get_entry()` require a View object as the fourth parameter. While the View will be retrieved from the context if the parameter is missing, it's important to supply it.
* Modified: `GVCommon::check_entry_display` now requires a View object as the second parameter. Not passing it will return an error.
* Modified: `gravityview/common/get_entry/check_entry_display` filter has a third View parameter passed from `GVCommon::get_entry`
* Modified: Bumped future minimum Gravity Forms version to 2.4

= 2.5.1 on December 14, 2019 =

* Modified: "Show Label" is now off by default for non-table layouts
* Improved: The View Configuration screen has been visually simplified. Fewer borders, larger items, and rounder corners.
* Accessibility improvements. Thanks to [Rian Rietveld](https://rianrietveld.com) and Gravity Forms for their support.
	- Color contrast ratios now meet [Web Content Accessibility Guidelines (WCAG) 2.0](https://www.w3.org/TR/WCAG20/) recommendations
	- Converted links that act as buttons to actual buttons
	- Added keyboard navigation support for "Add Field" and "Add Widget" pickers
	- Auto-focus the field search field when Add Field is opened
	- Improved Search Bar HTML structure for a better screen reader experience
	- Added ARIA labels for Search Bar configuration buttons
	- Improved touch target size and spacing for Search Bar add/remove field buttons
* Fixed: "Search All" with Multiple Forms plugin now works as expected in both "any" and "all" search modes.

__Developer Updates:__

* Added: `gravityview_lightbox_script` and `gravityview_lightbox_style` filters.
* Deprecated: `gravity_view_lightbox_script` and `gravity_view_lightbox_style` filters. Use `gravityview_lightbox_script` and `gravityview_lightbox_style` instead.

= 2.5 on December 5, 2019 =

This is a **big update**! Lots of improvements and fixes.

#### All changes:

* **GravityView now requires WordPress 4.7 or newer.**
* Added: A new "Duplicate Entry" allows you to duplicate entries from the front-end
* View Configuration
    * Added: You can now add labels for Custom Content in the View editor (this helps keep track of many Custom Content fields at once!)
    * Modified: New Views will be created with a number of default widgets preset
    * Fixed: View configuration could be lost when the "Update" button was clicked early in the page load or multiple times rapidly
    * Fixed: Some users were unable to edit a View, although having the correct permissions
* Improved CSV output
    * Modified: Multiple items in exported CSVs are now separated by a semicolon instead of new line. This is more consistent with formatting from other services.
    * Fixed: Checkbox output in CSVs will no longer contain HTML by default
    * Fixed: Textarea (Paragraph) output in CSVs will no longer contain `<br />` tags by default
* Edit Entry
    * Added: Directly embed the Edit Entry screen using the shortcode `[gventry edit="1"]`
    * Fixed: Editing an entry with Approve/Disapprove field hidden would disapprove an unapproved entry
    * Fixed: Field visibility when editing entries. Hidden fields remain hidden unless explicitly allowed via field configuration.
    * Fixed: Hidden calculation fields were being recalculated on Edit Entry
* Sorting and Search
    * Fixed: User sorting does not work when the `[gravityview]` shortcode defines a sorting order
    * Fixed: Proper sorting capabilities for Time and Date fields
    * Fixed: Page Size widget breaks when multiple search filters are set
    * Fixed: Page Size widget resets itself when a search is performed
* [Multiple Forms](https://www.gravitykit.com/extensions/multiple-forms/) fixes
    * Fixed: Global search not working with joined forms
    * Fixed: Custom Content fields now work properly with Multiple Forms
    * Fixed: [Gravity PDF](https://gravitypdf.com) support with Multiple Forms plugin and Custom Content fields
    * Fixed: Entry Link, Edit Link and Delete Link URLs may be incorrect with some Multiple Forms setups
* Integrations
    * Added: "Show as score" setting for Gravity Forms Survey fields
    * Added: Support for [Gravity Forms Pipe Add-On](https://www.gravityforms.com/add-ons/pipe-video-recording/)
    * Added: Track the number of pageviews entries get by using the new `[gv_pageviews]` shortcode integration with the lightweight [Pageviews](https://pageviews.io/) plugin
    * Fixed: [GP Nested Forms](https://gravitywiz.com/documentation/gravity-forms-nested-forms/) compatibility issues
    * Fixed: PHP warnings appeared when searching Views for sites running GP Populate Anything with "Default" permalinks enabled
* Improved: When a View is embedded on a post or page with an incompatible URL Slug, show a warning ([read more](https://docs.gravitykit.com/article/659-reserved-urls))
* Fixed: Number field decimal precision formatting not being respected
* Fixed: Lifetime licenses showed "0" instead of "Unlimited" sites available
* Updated: Polish translation (Thanks, Dariusz!)

__Developer Updates:__

* Added: `[gventry edit="1"]` mode where edit entry shortcodes can be used now (experimental)
* Added: `gravityview/template/field/csv/glue` filter to modify the glue used to separate multiple values in the CSV export (previously "\n", now default is ';')
* Added: `gravityview/shortcodes/gventry/edit/success` filter to modify [gventry] edit success message
* Added: `gravityview/search/sieve_choices` filter that sieves Search Widget field filter choices to only ones that have been used in entries (a UI is coming soon)
* Added: `gravityview/search/filter_details` filter for developers to modify search filter configurations
* Added: `gravityview/admin/available_fields` filter for developers to add their own assignable fields to View configurations
* Added: `gravityview/features/paged-edit` A super-secret early-bird filter to enable multiple page forms in Edit Entry
* Added: `$form_id` parameter for the `gravityview_template_$field_type_options` filter
* Added: `gravityview/security/require_unfiltered_html` filter now has 3 additional parameters: `user_id`, `cap` and `args`.
* Added: `gravityview/gvlogic/atts` filter for `[gvlogic]`
* Added: `gravityview/edit_entry/page/success` filter to alter the message between edit entry pages.
* Added: `gravityview/approve_entries/update_unapproved_meta` filter to modify entry update approval status.
* Added: `gravityview/search/searchable_fields/whitelist` filter to modify allowed URL-based searches.
* Fixed: Some issues with `unfiltered_html` user capabilities being not enough to edit a View
* Fixed: Partial form was being passed to `gform_after_update_entry` filter after editing an entry. Full form will now be passed.
* Fixed: Widget form IDs would not change when form ID is changed in the View Configuration screen
* Fixed: Intermittent `[gvlogic2]` and nested `else` issues
    * The `[gvlogic]` shortcode has been rewritten for more stable, stateless behavior
* Fixed: `GravityView_Entry_Notes::get_notes()` can return null; cast `$notes` as an array in `templates/fields/field-notes-html.php` and `includes/extensions/entry-notes/fields/notes.php` template files
* Fixed: Prevent error logs from filling with "union features not supported"
* Modified: Cookies will no longer be set for Single Entry back links
* Modified: Default 250px `image_width` setting for File Upload images is now easily overrideable
* Removed: The `gravityview/gvlogic/parse_atts/after` action is no longer available. See `gravityview/gvlogic/atts` filter instead
* Removed: The `GVLogic_Shortcode` class is now a lifeless stub. See `\GV\Shortcodes\gvlogic`.
* Deprecated: `gravityview_get_current_view_data` — use the `\GV\View` API instead

= 2.4.1.1 on August 27, 2019 =

* Fixed: Inconsistent sorting behavior for Views using Table layouts
* Fixed: Searching all fields not searching Multi Select fields
* Fixed: Error activating GravityView when Gravity Forms is disabled
* Fixed: "Getting Started" and "List of Changes" page layouts in WordPress 5.3
* Fixed: Don't show error messages twice when editing a View with a missing form
* Tweak: Don't show "Create a View" on trashed forms action menus

= 2.4 on July 17, 2019 =

**We tightened security by limiting who can edit Views. [Read how to grant Authors and Editors access](https://docs.gravitykit.com/article/598-non-administrator-edit-view).**

* Added: A new Result Number field and `{sequence}` Merge Tag [learn all about it!](https://docs.gravitykit.com/article/597-the-sequence-merge-tag)
* Added: `{date_updated}` Merge Tag ([see all GravityView Merge Tags](https://docs.gravitykit.com/article/76-merge-tags))
* Added: Option to output all CSV entries, instead of a single page of results
* Fixed: Settings compatibility issues on Multisite
* Fixed: CSV output for address fields contained Google Maps link
* Fixed: When editing an entry in Gravity Forms, clicking the "Cancel" button would not exit edit mode
* Fixed: Some fatal errors when Gravity Forms is deactivated while GravityView is active
* Fixed: Search All Fields functionality with latest Gravity Forms

__Developer Updates:__

* **Breaking Change:** Users without the `unfiltered_html` capability can no longer edit Views.
* Added: `gravityview/security/allow_unfiltered_html` to not require `unfiltered_html`. Dangerous!
* Added: `gravityview/template/field/address/csv/delimiter` filter for CSV output of addresses

= 2.3.2 on May 3, 2019 =

* Re-fixed: Conditional Logic breaks in Edit Entry if the condition field is not present

__Developer Updates:__

* Fixed: `strtolower()` warnings in `class-frontend-views.php`
* Fixed: `gravityview/fields/fileupload/link_atts` filter didn't work on link-wrapped images
* Fixed: PHP notice triggered when using the Poll widget
* Updated: Updater script, which should improve license check load time

= 2.3.1 on April 18, 2019 =

* Added: Entry Approval now features a popover that allows you to select from all approval statuses
* Fixed: Issues accessing Edit Entry for Views using [Multiple Forms](https://www.gravitykit.com/extensions/multiple-forms/)
* Fixed: Issues with Edit Entry where fields were duplicated. This temporarily reverts the conditional logic fix added in 2.3.
* Fixed: Maps will now properly use global API key settings on Multisite installations

__Developer Updates:__

* Fixed: Issues searching Address fields that contain custom states
* Added: `gravityview/approve_entries/popover_placement` filter to modify the placement of the approval popover (default: right)

= 2.3 on April 2, 2019 =

**Gravity Forms 2.3 is required**. Some functionality will not work if you are using Gravity Forms 2.2. If this affects you, please [let us know](mailto:support@gravitykit.com?subject=Gravity%20Forms%202.3%20Requirement)

* Added: Multi-Sorting! Example: Sort first by Last Name, then sort those results by First Name [Read more about multi-sorting](https://docs.gravitykit.com/article/570-sorting-by-multiple-columns)
    - Works great with our [DataTables extension](https://www.gravitykit.com/extensions/datatables/), too!
* Added: `[gvlogic logged_in="true"]` support to easily check user login status - [read how it works](https://docs.gravitykit.com/article/252-gvlogic-shortcode#logged-in-parameter)
* Added: Dropdown, Radio and Link input support for searching product fields
* Fixed: Conditional Logic breaks in Edit Entry if the condition field is not present
* Fixed: Sorting numbers with decimals
* Fixed: CSV output of List and File Upload fields
* Fixed: "Hide empty fields" setting not working Product and Quantity fields
* Fixed: Month and day reversed in multi-input date search fields
* Fixed: Join issues with embedded Views when using [Multiple Forms](https://www.gravitykit.com/extensions/multiple-forms/)
* Fixed: Other Entries empty text override was not working
* Updated: 100% translated for Dutch, German, and French

__Developer Updates:__

* Added: `gravityview/search/created_by/text` filter to override dropdown and radio text in "created by" search UI
* Added: `gravityview/approve_entries/after_submission` filter to prevent `is_approved` meta from being added automatically after entry creation
* Modified: List and File Upload fields are now output as objects/arrays in REST API JSON
* Modified: [Business Hours](https://wordpress.org/plugins/gravity-forms-business-hours/) field support in CSV and JSON output
* Fixed: Fatal error when custom templates are loaded without `\GV\Template_Context`
* Fixed: Potential PHP warning with PHP 7.2
* Added notice for users to upgrade to PHP 5.6, since WordPress will be bumping the minimum version soon


= 2.2.5 on February 4, 2019 =

* Added: Support for nested dropdown selection in Search Bar
* Fixed: State search dropdown type for custom address types
* Fixed: Don't show Credit Card fields on the Edit Entry screen (#1219)
* REST API and CSV fixes
    * Fixed: Email field being output as links in CSV
    * Fixed: CSVs could not contain more than one special field (Entry ID, Custom Content, etc.)
    * Fixed: CSV and JSON REST API did not output duplicate headers (Entry ID, Custom Content, etc.)
    * Fixed: JSON REST API endpoint did not render Custom Content fields
    * Modified: In the REST API duplicate keys are now suffixed with (n), for example: id(1), id(2), instead of not showing them at all
* Updated: Script used to provide built-in Support Port
* Updated: Russian translation by [@awsswa59](https://www.transifex.com/user/profile/awsswa59/)

__Developer Updates:__

* Added: `gravityview/edit_entry/before_update` hook
* Added: `gravityview/api/field/key` filter to customize the generated REST API entry JSON keys
* Added: `gravityview/template/csv/field/raw` filter to allow raw output of specific fields
* Modified: CSV REST API endpoint returns binary data instead of JSON-encoded data

= 2.2.4 on January 14, 2019 =

* Fixed: Other Entries field would display all entries without filtering
* Fixed: Entry Date searches not working (broken in 2.2)
* Fixed: CSV outputting wrong date formats for Date and Date Created fields
* Fixed: CSV outputting empty content for Custom Content fields
* Fixed: Changelog formatting so that the 2.2.1, 2.2.2, and 2.2.3 updates are shown
* Fixed: The picture of Floaty was _really big_ in the Getting Started screen
* Updated Translations for Italian and Iranian. Thanks, Farhad!

= 2.2.3 on December 20, 2018 =

* Fixed: Issue loading translation files on Windows IIS servers

__Developer Updates:__

* Added: Third argument to `gravityview_search_operator` filter (the current `\GV\View` object)
* Added: `GravityView_Image::is_valid_extension()` to determine whether an extension is valid for an image
* Fixed: Search operator overrides that broke in 2.2
* Modified: SVG files are now processed as images in GravityView
* Modified: Changed translation file loading order to remove paths that didn't work! [See this article for the updated paths](https://docs.gravitykit.com/article/530-translation-string-loading-order).

= 2.2.2 on December 11, 2018 =

* Added: Support for the new [Multiple Forms beta](https://www.gravitykit.com/extensions/multiple-forms/)!
* **Minor CSS Change**: Reduced Search Bar negative margins to fix the Search Bar not aligning properly
* Fixed: Calculation fields that were not added to the Edit Entry fields were being emptied (except the price)
* Updated translations - thank you, translators!
    - Turkish translated by [@suhakaralar](https://www.transifex.com/accounts/profile/suhakaralar/)
    - Russian translated by [@awsswa59](https://www.transifex.com/user/profile/awsswa59/)
    - Polish translated by [@dariusz.zielonka](https://www.transifex.com/user/profile/dariusz.zielonka/)

__Developer Updates:__

* Template Change: Updated `widget-poll.php` template to display poll results for all Multiple Forms fields
* Added: `gravityview/query/class` filter to allow query class overrides, needed for Multiple Forms extension
* Added: `gravityview/approve_entries/autounapprove/status` filter to change the approval status set when an entry is modified in Edit Entry
* Added: `$unions` property to `\GV\View`, for future use with [Multiple Forms plugin](https://www.gravitykit.com/extensions/multiple-forms/)

= 2.2.1 on December 4, 2018 =

* Confirmed compatibility with WordPress 5.0 and the new Gutenberg editor ([use the shortcode block to embed](https://docs.gravitykit.com/article/526-does-gravityview-support-gutenberg))
* Added: Support for upcoming [Multiple Forms plugin](https://www.gravitykit.com/extensions/multiple-forms/)
* Fixed: Edit Entry writes incorrectly-formatted empty values in some cases.
* Fixed: "Hide View data until search is performed" not working for [Maps layout](https://www.gravitykit.com/extensions/maps/)
* Fixed: Entries are not accessible when linked to from second page of results
* Fixed: Search redirects to home page when previewing an unpublished View

__Developer Updates:__

* Fixed: Error loading GravityView when server has not defined `GLOB_BRACE` value for the `glob()` function
* Added: `gravityview/entry/slug` filter to modify entry slug. It runs after the slug has been generated by `GravityView_API::get_entry_slug()`
* Added: `\GV\Entry::is_multi()` method to check whether the request's entry is a `Multi_Entry` (contains data from multiple entries because of joins)

= 2.2 on November 28, 2018 =

* Yes, GravityView is fully compatible with Gravity Forms 2.4!
* Added: Choose where users go after editing an entry
* Added: Search entries by approval status with new "Approval Status" field in the Search Bar
* Added: More search input types added for "Created By" searches
* Added: When searching "Created By", set the input type to "text" to search by user email, login and name fields
* Fixed: Issue installing plugins from the Extensions page on a Multisite network
* Fixed: When a View is embedded on the homepage of a site, Single Entry and Edit Entry did not work (404 not found error)
* Fixed: Stray "Advanced Custom Fields" editor at the bottom of Edit View pages
* Fixed: Labels and quantities removed when editing an entry that had product calculations
* Fixed: When multiple Views are embedded on a page, Single Entry could sometimes show "You are not allowed to view this content"
* Fixed: Major search and filtering any/all mode combination issues, especially with "Show only approved entries" mode, A-Z Filters, Featured Entries, Advanced Filtering plugins
* Fixed: Support all [documented date formats](https://docs.gravitykit.com/article/115-changing-the-format-of-the-search-widgets-date-picker) in Search Bar date fields
* Fixed: Issues with [Advanced Filtering](https://www.gravitykit.com/extensions/advanced-filter/) date fields (including human strings, less than, greater than)
* Fixed: Security issue when Advanced Filter was configured with an "Any form field" filter (single entries were not properly secured)
* Fixed: The Quiz Letter Grade is lost if Edit Entry does not contain all Gravity Forms Quiz Add-On fields

__Developer Updates:__

* Updated: `search-field-select.php` template to gracefully handle array values
* Added: Filters for new "Created By" search. [Learn how to modify what fields are searched](https://docs.gravitykit.com/article/523-created-by-text-search).

= 2.1.1 on October 26, 2018 =

* Added: A "Connected Views" menu on the Gravity Forms Forms page - hover over a form to see the new Connected Views menu!
* Fixed: Additional slashes being added to the custom date format for Date fields
* Fixed: Quiz Letter Grade not updated after editing an entry that has Gravity Forms Quiz fields
* Fixed: Single Entry screen is inaccessible when the category is part of a URL path (using the `%category%` tag in the site's Permalinks settings)
* Fixed: Issue where GravityView CSS isn't loading in the Dashboard for some customers
* Fixed: Display uploaded files using Gravity Forms' secure link URL format, if enabled
* Updated Polish translation. Dziękuję Ci, [@dariusz.zielonka](https://www.transifex.com/user/profile/dariusz.zielonka/)!

__Developer Updates:__

* Added: `gravityview/template/table/use-legacy-style` filter to  use the legacy Table layout stylesheet without any responsive layout styles (added in GravityView 2.1) - [Here's code you can use](https://gist.github.com/zackkatz/45d869e096cd5114a87952d292116d3f)
* Added: `gravityview/view/can_render` filter to allow you to override whether a View can be rendered or not
* Added: `gravityview/widgets/search/datepicker/format` filter to allow you to modify only the format used, rather than using the `gravityview_search_datepicker_class` filter
* Fixed: Fixed an issue when using [custom entry slugs](https://docs.gravitykit.com/article/57-customizing-urls) where non-unique values across forms cause the entries to not be accessible
* Fixed: Undefined index PHP warning in the GravityView Extensions screen
* Fixed: Removed internal usage of deprecated GravityView functions
* Limitation: "Enable lightbox for images" will not work on images when using Gravity Forms secure URL format. [Contact support](mailto:support@gravitykit.com) for a work-around, or use a [different lightbox script](https://docs.gravitykit.com/article/277-using-the-foobox-lightbox-plugin-instead-of-the-default).

= 2.1.0.2 and 2.1.0.3 on September 28, 2018 =

* Fixed: Slashes being added to field quotes
* Fixed: Images showing as links for File Upload fields

= 2.1.0.1 on September 27, 2018 =

* Fixed: Responsive table layout labels showing sorting icon HTML
* Fixed: Responsive table layout showing table footer

= 2.1 on September 27, 2018 =

* Added: You can now send email notifications when an entry is approved, disapproved, or the approval status has changed. [Learn how](https://docs.gravitykit.com/article/488-notification-when-entry-approved)
* Added: Automatically un-approve an entry when it has been updated by an user without the ability to moderate entries
* Added: Easy way to install GravityView Extensions and our stand-alone plugins [Learn how](https://docs.gravitykit.com/article/489-managing-extensions)
* Added: Enable CSV output for Views [Learn how](https://docs.gravitykit.com/article/491-csv-export)
* Added: A "Page Size" widget allows users to change the number of entries per page
* Added: Support for displaying a single input value of a Chained Select field
* Added: The Table layout is now mobile-responsive!
* Improved: Added a shortcut to reset entry approval on the front-end of a View: "Option + Click" on the Entry Approval field
* Fixed: Custom date format not working with the `{date_created}` Merge Tag
* Fixed: Embedding a View inside an embedded entry didn't work
* Fixed: "Link to entry" setting not working for File Upload fields
* Fixed: Approval Status field not showing anything
* Updated translations - thank you, translators!
    - Polish translated by [@dariusz.zielonka](https://www.transifex.com/user/profile/dariusz.zielonka/)
    - Russian translated by [@awsswa59](https://www.transifex.com/user/profile/awsswa59/)
    - Turkish translated by [@suhakaralar](https://www.transifex.com/accounts/profile/suhakaralar/)
    - Chinese translated by [@michaeledi](https://www.transifex.com/user/profile/michaeledi/)

__Developer Notes:__

* Added: Process shortcodes inside [gv_entry_link] shortcodes
* Added: `gravityview/shortcodes/gv_entry_link/output` filter to modify output of the `[gv_entry_link]` shortcode
* Added `gravityview/widget/page_size/settings` and `gravityview/widget/page_size/page_sizes` filters to modify new Page Size widget
* Modified: Added `data-label` attributes to all Table layout cells to make responsive layout CSS-only
* Modified: Added responsive CSS to the Table layout CSS ("table-view.css")
* Improved: Reduced database lookups when using custom entry slugs
* Introduced `\GV\View->can_render()` method to reduce code duplication
* Fixed: Don't add `gvid` unless multiple Views embedded in a post
* Fixed: PHP 5.3 warning in when using `array_combine()` on empty arrays
* Fixed: Apply `addslashes` to View Configuration when saving, fixing `{date_created}` format
* REST API: Allow setting parent post or page with the REST API request using `post_id={id}` ([learn more](https://docs.gravitykit.com/article/468-rest-api))
* REST API: Added `X-Item-Total` header and meta to REST API response

= 2.0.14.1 on July 19, 2018 =

* Fixed: Potential XSS ("Cross Site Scripting") security issue. **Please update.**
* Fixed: GravityView styles weren't being loaded for some users

= 2.0.14 on July 9, 2018 =

* Added: Allow filtering entries by Unapproved status in Gravity Forms
* Added: Reset entry approval status by holding down Option/Alt when clicking entry approval icon
* Fixed: Merge Tags not working in field Custom Labels
* Fixed: Enable sorting by approval status all the time, not just when a form has an Approval field
* Fixed: When a View is saved without a connected form, don't show "no longer exists" message
* Fixed: Inline Edit plugin not updating properly when GravityView is active

__Developer Notes:__

* Added: `gravityview/approve_entries/after_submission/default_status` filter to modify the default status of an entry as it is created.
* Modified: No longer delete `is_approved` entry meta when updating entry status - leave the value to be `GravityView_Entry_Approval_Status::UNAPPROVED` (3)
* Fixed: Allow for "in" and "not_in" comparisons when using `GravityView_GFFormsModel::is_value_match`
* Tweak: If "Search Mode" key is set, but there is no value, use "all"
* Tweak: Reduced number of database queries when rendering a View

= 2.0.13.1 on June 26, 2018 =

* Fixed: Custom Content fields not working with DIY Layout
* Fixed: Error when displaying plugin updates on a single site of a Multisite installation

= 2.0.13 on June 25, 2018 =

* Fixed: When View is embedded in a page, the "Delete Entry" link redirects the user to the View URL instead of embedded page URL
* Fixed: Custom Content fields not working with DIY Layout since 2.0.11
* Fixed: Fatal error when migrating settings from (very) old versions of GravityView
* Fixed: oEmbed not working when using "plain" URLs with numeric View ID slugs

__Developer Notes__

* Added: Code to expose Entry Notes globally, to fix conflict with DataTables (future DataTables update required)
* Added: `data-viewid` attribute to the Search Bar form with the current View ID
* Added: Current Post ID parameter to the `gravityview/edit-entry/publishing-action/after` action

= 2.0.12 on June 12, 2018 =

* Fixed: On the Plugins page, "Update now" not working for GravityView Premium Plugins, Views & Extensions
* Fixed: Always show that plugin updates are available, even if a license is expired

= 2.0.11 on June 12, 2018 =

* Added: Search for fields by name when adding fields to your View configuration (it's really great!)
* Fixed: GravityView license details not saving when the license was activated (only when the Update Settings button was clicked)
* Fixed: Entry filtering for single entries
* Fixed: Per-user language setting not being used in WordPress 4.7 or newer

__Developer Notes__

* Added: `\GV\View::get_joins()` method to fetch array of `\GV\Joins` connected with a View
* Added: `\GV\View::get_joined_forms()` method to get array of `\GV\GF_Forms` connected with a View

= 2.0.10 on June 6, 2018 =

* Fixed: Password-protected Views were showing "You are not allowed to view this content" instead of the password form
* Fixed: When Map View is embedded, Search Bar pointed to View URL, not page URL

= 2.0.9 on June 1, 2018 =

* Added: Allow passing `{get}` Merge Tags to [gventry] and [gvfield] shortcodes
* Fixed: Searching by entry creator using the Search Bar wasn't working
* Fixed: Edit Entry showing "Invalid link" warnings when multiple Views are embedded on a page
* Fixed: Issues with legacy template back-compatiblity (A-Z Filters) and newer API widgets (Maps)
* Fixed: Translations for entry "meta", like "Created By" or "Date Created"
* Fixed: When searching State/Province with the Search Bar, use "exact match" search

__Developer Notes__

* Added: Auto-prefixing for all CSS rules, set to cover 99.7% of browsers. We were already prefixing, so it doesn't change much, but it will update automatically from now on, based on browser support.

= 2.0.8.1 on May 31, 2018 =

* Fixed: Standalone map fields not displaying on the [Maps layout](https://www.gravitykit.com/extensions/maps/)
* Fixed: `[gv_entry_link]` when embedded in a post or page, not a View
* Fixed: `[gv_entry_link]` returning a broken link when the entry isn't defined
* Fixed: Conflict with Testimonials Widget plugin (and other plugins) loading outdated code
* Fixed: PHP notice when displaying Gravity Flow "Workflow" field

= 2.0.8 on May 25, 2018 =

* Fixed: Table layout not using field Column Width settings
* Fixed: With "Show Label" disabled, "Custom Label" setting is being displayed (if set)
* Fixed: List Field columns were being shown as searchable in Search Bar
* Fixed: Conflict with Gravity Forms Import Entries file upload process
* Fixed: Empty searches could show results when "Hide View data until search is performed" is enabled
* Fixed: When "Start Date" and "End Date" are the same day, results may not be accurate

__Developer Updates__

* Fixed: `gv_value()` didn't have necessary View global data set for backward compatibility (`gv_value()` is now deprecated! Use `Use \GV\Field_Template::render()` instead.)

= 2.0.7.1 on May 24, 2018 =

* Fixed: Merge Tags not being shown in Custom Content fields in Edit Entry
* Fixed: "gvGlobals not defined" JavaScript error on Edit Entry screen affecting some themes
* Fixed: Don't clear Search Bar configuration when switching View layouts

= 2.0.7 on May 23, 2018 =

* Fixed: Entry visibility when View is embedded
* Fixed: Don't show widgets if we're oEmbedding an entry
* Fixed: Don't apply "Hide Until Search" on entry pages
* Fixed: "Hide View data until search is performed" not working for Views on embedded pages
* Fixed: Restore Advanced Custom Fields plugin compatibility
* Tweak: When activating a license, remove the notice immediately
* Fixed: Maps API key settings resetting after 24 hours

__Developer Updates__

* Changed: gravityview_get_context() now returns empty string if not GravityView post type

= 2.0.6.1 on May 21, 2018 =

* Fixed: "Hide View data until search is performed" not working
* Added: Support for SiteOrigin Page Builder and LiveMesh SiteOrigin Widgets
* Fixed: Enfold Theme layout builder no longer rendering Views

= 2.0.6 on May 17, 2018 =

* Fixed: Conflicts with Yoast SEO & Jetpack plugins that prevent widgets from displaying
* Fixed: Some fields display as HTML (fixes Gravity Flow Discussion field, for example)
* Fixed: Some Merge Tag modifiers not working, such as `:url` for List fields
* Fixed: Give Floaty a place to hang out on the GravityView Settings screen with new Gravity Forms CSS

__Developer Updates__

* Fixed: Backward-compatibility for using global `$gravityview_view->_current_field` (don't use in new code!)

= 2.0.5 on May 16, 2018 =

* Fixed: Entry Link fields and `[gv_entry_link]` shortcode not working properly with DataTables when embedded
* Fixed: Do not output other shortcodes in single entry mode
* Fixed: Error when deleting an entry
* Fixed: When multiple Views are embedded on a page, and one or more has Advanced Filters enabled, no entries will be displayed
* Fixed: PHP warning with `[gravitypdf]` shortcode
* Fixed: When multiple table layout Views are embedded on a page, there are multiple column sorting links displayed
* Fixed: Error displaying message that a license is expired

= 2.0.4 on May 12, 2018 =

* Fixed: Slow front-end performance, affecting all layout types
* Fixed: Search not performing properly
* Fixed: "Enable sorting by column" option for Table layouts
* GravityView will require Gravity Forms 2.3 in the future; please make sure you're using the latest version of Gravity Forms!

__Developer Updates__

* Fixed: `GravityView_frontend::get_view_entries()` search generation
* Fixed: `gravityview_get_template_settings()` not returning settings
* Tweak: Cache View and Field magic getters into variables for less overhead.

= 2.0.3 on May 10, 2018 =

* Fixed: Compatibility with `[gravitypdf]` shortcode
* Fixed: When using `[gravityview]` shortcode, the `page_size` setting wasn't being respected
* Fixed: `[gravityview detail="last_entry" /]` not returning the correct entry
* Fixed: Widgets not being properly rendered when using oEmbed
* Fixed: Note fields not rendering properly

__Developer Notes__

* Fixed: `GravityView_View::getInstance()` not returning information about a single entry
* Added: `gravityview/shortcode/detail/$key` filter

= 2.0.1 & 2.0.2 on May 9, 2018 =

* Fixed: Widgets not displayed when a View is embedded
* Fixed: Saving new settings can cause fatal error
* Fixed: Prevent commonly-used front end function from creating an error in the Dashboard
* Fixed: Hide labels if "Show Label" is not checked
* Fixed: CSS borders on List layout
* Fixed: Error when fetching GravityView Widget with DataTables Extension 2.2
* Fixed: Fail gracefully when GravityView Maps is installed on a server running PHP 5.2.4

= Version 2.0 on May 8, 2018 =

We are proud to share this release with you: we have been working on this release since 2016, and although most of the changes won’t be seen, GravityView has a brand-new engine that will power the plugin into the future! ��
\- Zack with GravityView

---

**Note: GravityView now requires PHP 5.3 or newer**

_This is a major release. Please back up your site before updating._ We have tested the plugin thoroughly, but we suggest backing up your site before updating all plugins.

**New functionality**

* `[gventry]`: embed entries in a post, page or a View ([learn more](https://docs.gravitykit.com/article/462-gvfield-embed-gravity-forms-field-values))
* `[gvfield]`: embed single field values ([learn more](https://docs.gravitykit.com/article/462-gvfield-embed-gravity-forms-field-values))
* [Many new Merge Tag modifiers](https://docs.gravitykit.com/article/350-merge-tag-modifiers) - These enable powerful new abilities when using the Custom Content field!
* Use oEmbed with Custom Content fields - easily embed YouTube videos, Tweets (and much more) on your Custom Content field
* "Is Starred" field - display whether an entry is "Starred" in Gravity Forms or not, and star/unstar it from the front end of your site
* Added Bosnian, Iranian, and Canadian French translations, updated many others (thank you all!)

**Smaller changes**

* Added `{gv_entry_link}` Merge Tag, alias of `[gv_entry_link]` shortcode in `{gv_entry_link:[post id]:[action]}` format. This allows you to use `{gv_entry_link}` inside HTML tags, where you are not able to use the `[gv_entry_link]` shortcode.
* Default `[gvlogic]` comparison is now set to `isnot=""`; this way, you can just use `[gvlogic if="{example:1}"]` instead of `[gvlogic if="{example:1}" isnot=""]` to check if a field has a value.

**Developer Updates**

This release is the biggest ever for developers! Even so, we have taken great care to provide backward compatibility with GravityView 1.x. Other than increasing the minimum version of PHP to 5.3, **no breaking changes were made.**

* We have rewritten the plugin from the ground up. [Learn all about it here](https://github.com/gravityview/GravityView/wiki/The-Future-of-GravityView).
* New REST API! Fetch GravityView details and entries using the WordPress REST API endpoint. It's disabled by default, but can be enabled or disabled globally on GravityView Settings screen, or per-View in View Settings. [Learn about the endpoints](https://github.com/gravityview/GravityView/wiki/REST-API).
* New `gravityview()` API wrapper function, now used for easy access to everything you could want
* New template structure ([learn how to migrate your custom template files](https://github.com/gravityview/GravityView/wiki/Template-Migration))
* We have gotten rid of global state; actions and filters are now passed a `$context` argument, a [`\GV\Template_Context` object](https://github.com/gravityview/GravityView/blob/v2.0/future/includes/class-gv-context-template.php)
* When HTML 5 is enabled in Gravity Forms, now the Search All field will use `type="search"`
* _Countless_ new filters and actions! Additional documentation will be coming, both on [docs.gravitykit.com](https://docs.gravitykit.com) as well as [codex.gravitykit.com](https://codex.gravitykit.com).

A special thanks to [Gennady](https://codeseekah.com) for your tireless pursuit of better code, insistence on backward compatibility, and your positive attitude. ��

= 1.22.6 on April 4, 2018 =

* Fixed: Line breaks being added to `[gvlogic]` shortcode output
* Fixed: Gravity Forms 2.3 compatibility notice
* Fixed: "The ID is required." message when configuring the GravityView Search WordPress widget
* Fixed: Slashes were being added to Post Image details

__Developer Updates:__

* Added `gravityview/edit_entry/reveal_hidden_field` filter, which allows you to prevent Hidden fields from becoming Text fields in Edit Entry context
* Added `gravityview/edit_entry/field_visibility` filter to set field visibility on Edit Entry (default is always "visible")

= 1.22.5 on January 25, 2018 =

* Improves support for [DIY Layout](https://www.gravitykit.com/extensions/diy-layout/), a layout for designers & developers to take full advantage of GravityView
* Tweak: Show "Embed Shortcode" helper if a View has widgets configured but not Fields
* Fixed: Add Note support for Gravity Forms 2.3 (it's coming soon)
* Fixed: `tabindex` not properly set for Update/Cancel/Delete buttons in Edit Entry
* Fixed: Hide Yoast SEO Content & SEO Analysis functionality when editing a View
* Fixed: Line breaks were being added to Custom Content fields and widgets, even when "Automatically add paragraphs to content" wasn't checked

__Developer Updates:__

* Add `$nl2br`, `$format`, `$aux_data` parameters to `GravityView_API::replace_variables()` to be consistent with `GFCommon::replace_variables()`

= 1.22.4? =

Yes, we skipped a minor release (1.22.4 exists only in our hearts). Thanks for noticing!

= 1.22.3 on December 21, 2017 =

* Added: Support for displaying files uploaded using the Gravity Forms Dropbox Addon (thanks, @mgratch and @ViewFromTheBox!)
* Added: Merge Tags now are replaced when in `[gvlogic]` shortcodes not in a View
* Fixed: Filtering by date in Advanced Filters prevented single entries from being visible
* Fixed: `gravityview/capabilities/allow_logged_out` filter wasn't living up to its name (allowing logged-out visitors to edit entries)

__Developer Updates:__

* Modified: We're reverting changes made to Advanced Custom Field plugin compatibility
* Added: `gravityview/fields/fileupload/file_path` filter in `class-gravityview-field-fileupload.php`
* Modified: Removed `!important` from the CSS height rule for the `.gv-notes .gv-note-add textarea` rule

= 1.22.2 on December 7, 2017 =

* Fixed: Fatal error when running Ultimate Member 2.0 beta
* Fixed: Issue deleting entries when Advanced Filter rules don't match
* Fixed: Delete Entry messages not displaying when entry is deleted
* Fixed: ACF shortcodes in WYSIWYG fields no longer processed since 1.22.1
* Fixed: Fatal error when using old installations of Gravity Forms

__Developer Updates:__

* Added: `gravityview/edit_entry/unset_hidden_field_values` filter to prevent deleting values for fields hidden by Conditional Logic

= 1.22.1.1 on November 30, 2017 =

* Fixed: When displaying Email fields, PHP warning about `StandalonePHPEnkoder.php`

= 1.22.1 on November 29, 2017 =

* Moved "Custom Content" field to top of field picker, in what Rafael calls the "Best idea of 2017 �""
* Added: When Gravity Forms 2.3 is released, support for "Random" entry order will be enabled
* Fixed: Entry oEmbeds not working when using "Plain" URL formats to embed
* Fixed: Only published Views showing in Gravity Forms "Connected Views" menu
* Fixed: Deleting entries can cause entries to be displayed from a different View when Advanced Filters is activated and multiple Views are embedded on a page
* Fixed: Infinite loop when using `[gravityview]` shortcode inside ACF fields

__Developer Updates:__

* Added: `GravityView_HTML_Elements` class for generating commonly-used HTML elements
* Added: Way to disable front-end cookies for our friends in Europe ([see code here](https://gist.github.com/zackkatz/354a71dc47ffef072ed725706cf455ed))
* Added: `gravityview/metaboxes/data-source/before` and `gravityview/metaboxes/data-source/after` hooks
* Added: Second `$args` param added to `gravityview_get_connected_views()` function
* Modified: Pass fifth parameter `$input_type` to `GravityView_Template::assign_field_options` method

= 1.22 on September 4, 2017=

* Added: Support for Gravity Forms 2.3
* Fixed: Fatal error when Divi (and other Elegant Themes) try to load GravityView widgets while editing a post with a sidebar block in it—now the sidebar block will not be rendered
* Fixed: Inline Edit plugin not working when displaying a single entry
* Fixed: Featured Entries plugin not adding correct CSS selector to the single entry container

__Developer Updates:__

* Modified: Template files `list-header.php`, `list-single.php`, `table-header.php`, `table-single.php`
* Fixed: When `GRAVITYVIEW_LICENSE_KEY` constant is defined, it will always be used, and the license field will be disabled
* Fixed: List View and Table View templates have more standardized CSS selectors for single & multiple contexts ([Learn more](https://docs.gravitykit.com/article/63-css-guide))
* Fixed: Permalink issue when embedding a View on a page, then making it the site's Front Page
* Fixed: Transient cache issues when invalidating cache
* Fixed: `gv_empty()` now returns false for an array with all empty values
* Fixed: Delay plugin compatibility checks until `plugins_loaded`

= 1.21.5.3 on July 24, 2017 =

* Fixed: For some field types, the value "No" would be interpreted as `false`
* Fixed: In Edit Entry, when editing a form that has a Post Custom Field field type—configured as checkboxes—file upload fields would not be saved
* Fixed: If a form connected to a View is in the trash, there will be an error when editing the View
* Fixed: Embedding single entries with WordPress 4.8
* Fixed: Fatal error when using older version of WPML

= 1.21.5.2 on June 26, 2017 =

* Tweak: Improved plugin speed by reducing amount of information logged
* Fixed: Duplicate descriptions on the settings screen
* Fixed: Our "No-Conflict Mode" made the settings screen look bad. Yes, we recognize the irony.
* Updated: Translations - thank you, translators!
    - Turkish translation by [@suhakaralar](https://www.transifex.com/accounts/profile/suhakaralar/)
    - Dutch translations by Thom

= 1.21.5.1 on June 13, 2017 =

* Modified: We stopped allowing any HTML in Paragraph Text fields in 1.21.5, but this functionality was used by lots of people. We now use a different function to allow safe HTML by default.
* Added: `gravityview/fields/textarea/allowed_kses` filter to modify the allowed HTML to be displayed.

= 1.21.5 on June 8, 2017 =

* Added: The `{current_post}` Merge Tag adds information about the current post. [Read more about it](https://docs.gravitykit.com/article/412-currentpost-merge-tag).
* Added: `gravityview/gvlogic/parse_atts/after` action to modify `[gvlogic]` shortcode attributes after it's been parsed
* Added: A new setting to opt-in for access to the latest pre-release versions of GravityView (in Views > Settings)
* Added: Support for Restrict Content Pro when in "No-Conflict Mode"
* Fixed: Saving an entry could strip the entry creator information. Now, when the entry creator is not in the "Change Entry Creator" users list, we add them back in to the list.
* Fixed: Potential security issue
* Fixed: Multiple notifications could sometimes be sent when editing an entry in GravityView.
* Fixed: Gravity Forms tooltip scripts being loaded admin-wide.
* Updated: Dutch translations (thanks, Thom!)

= 1.21.4 on April 13, 2017 =

* Fixed: "Enable sorting by column" not visible when using table-based View Presets
* Fixed: Error activating the plugin when Gravity Forms is not active
* Fixed: Numeric sorting
* Fixed: Compatibility issue with WPML 3.6.1 and lower
* Tweak: When using `?cache` to disable entries caching, cached data is removed

= 1.21.3 on April 4, 2017 =

* Fixed: Post Images stopped working in Edit Entry
* Fixed: Conflict with our Social Sharing & SEO Extension
* Fixed: Unable to search for a value of `0`
* Fixed: Inaccurate search results when using the `search_field` and `search_value` settings in the `[gravityview]` shortcode
    - The search mode will now always be set to `all` when using these settings

__Developer Updates:__

* We decided to not throw exceptions in the new `gravityview()` wrapper function. Instead, we will log errors via Gravity Forms logging.

= 1.21.2 on March 31, 2017 =

* Added: Support for embedding `[gravityview]` shortcodes in Advanced Custom Fields (ACF) fields
* Fixed: PHP warnings and notices

= 1.21.1 on March 30, 2017 =

* Fixed: Advanced Filters no longer filtered ��
* Fixed: Fatal error when viewing Single Entry with a Single Entry Title setting that included Merge Tags
* Fixed: Cache wasn't cleared when an entry was created using Gravity Forms API (thanks Steve with Gravity Flow!)

= 1.21 on March 29, 2017 =

* Fixed: Edit Entry compatibility with Gravity Forms 2.2
* Fixed: Single Entry not accessible when filtering a View by Gravity Flow's "Final Status" field
* Fixed: Needed to re-save permalink settings for Single Entry and Edit Entry to work
* Fixed: Incorrect pagination calculations when passing `offset` via the `[gravityview]` shortcode

__Developer Updates:__

* Modified: `GVCommon::check_entry_display()` now returns WP_Error instead of `false` when an error occurs. This allows for additional information to be passed.
* Added: `gravityview/search-all-split-words` filter to change search behavior for the "Search All" search input. Default (`true`) converts words separated by spaces into separate search terms. `false` will search whole word.
* Much progress has been made on the `gravityview()` wrapper function behind the scenes. Getting closer to parity all the time.

= 1.20.1 on March 1, 2017 =

* Added: Support for comma-separated email addresses when adding a note and using "Other email address"
* Fixed: Edit Entry issue with File Uploads not saving properly
* Fixed: Support for `offset` attribute in the `[gravityview]` shortcode
* Updated: Auto-upgrade script

= 1.20 on February 24, 2017 =

* Added: Product Fields are now editable
    - Quantity,
    - Product fields are hidden if the entry contains external transaction data
    - Support for Coupon Addon
* Fixed: Single Entry not accessible when filtering by a Checkbox field in the Advanced Filters Extension
* Fixed: WPML links to Single Entry not working if using directory or sub-domain URL formats
* Fixed: Product field prices not always formatted as a currency
* Fixed: Product fields sometimes appeared twice in the Add Field field picker
* Fixed: PHP warning when updating entries. Thanks for reporting, Werner!
* Modified: Don't show CAPTCHA fields in Edit Entry
* Fixed: "Trying to get property of non-object" bug when updating an entry connected to Gravity Forms User Registration
* Fixed: Yoast SEO scripts and styles not loading properly on Edit View screen
* Updated: Minimum version of Gravity Forms User Registration updated to 3.2

__Developer Notes:__


* Added: `GVCommon::entry_has_transaction_data()` to check whether entry array contains payment gateway transaction information
* Added: `gravityview/edit_entry/hide-coupon-fields` to modify whether to hide Coupon fields in Edit Entry (default: `false`)
* Added: `GravityView_frontend::get_view_entries_parameters()` method to get the final entry search parameters for a View without fetching the entries as well
* Added: `GVCommon::get_product_field_types()` to fetch Gravity Forms product field types array
* Added: `gravityview/edit_entry/field_blacklist` filter to modify what field types should not be shown in Edit Entry
* Added: `GravityView_Plugin_Hooks_Gravity_Forms_Coupon` class
* Added: Third `GravityView_Edit_Entry_Render` parameter to `gravityview/edit_entry/field_value`, `gravityview/edit_entry/field_value_{field_type}` filters and `gravityview/edit_entry/after_update` action
* Updated: `list-body.php` and `list-single.php` template files to prevent empty `<div>` from rendering (and looking bad) when there are no fields configured for the zones
* Updated: `fields/product.php` template file
* Updated: Flexibility library for IE CSS flexbox support
* Modified: `gravityview/edit_entry/hide-product-fields` default will now be determined by whether entry has gateway transaction information
* Modified: Only print errors when running the unit tests if the `--debug` setting is defined, like `phpunit --debug --verbose`
* Modified: If overriding `get_field_input()` using `GravityView_Field`, returning empty value will now result in the default `GF_Field` input being used
* Modified: GravityView_Edit_Entry_User_Registration::restore_display_name() now returns a value instead of void
* Tweak: Edit Entry links no longer require `page=gf_entries&view=entry` at the end of the URL (in case you noticed)

= 1.19.4 on January 19, 2017 =

* **GravityView requirements will soon be updated**: Gravity Forms Version 2.0+, PHP 5.3+
* Updated: GravityView now requires WordPress 4.0 or newer
* Fixed: Search Bar search not working for states in the United States
* Fixed: WPML conflict where Single Entry or Edit Entry screens are inaccessible
* Fixed: Prevent PHP error when displaying GravityView using `get_gravityview()`
* Updated translations:
    - �� Danish *100% translated*d*
    - �� Norwegian *100% translated*d*
    - �� Swedish translation updateded

__Developer Notes: __

* New: We're starting the migration to a new wrapper API that will awesome. We will be rolling out new functionality and documentation over time. For now, we are just using it to load the plugin. [Very exciting time](https://i.imgur.com/xmkONOD.gif)!
* Fixed: Issue fetching image sizes when using `GravityView_Image` class and fetching from a site with invalid SSL cert.
* Added: `gravityview_directory_link` to modify the URL to the View directory context (in `GravityView_API::directory_link()`)

= 1.19.3 on January 9, 2017 =

First update of 2017! We've got great things planned for GravityView and our Extensions. As always, [contact us](mailto:support@gravitykit.com) with any questions or feedback. We don't bite!

* Fixed: List field inputs not loading in Edit Entry when values were empty or the field was hidden initially because of Conditional Logic
* Fixed: Prevent Approve Entry and Delete Entry fields from being added to Edit Entry field configuration
* Fixed: Don't render Views outside "the loop", prevents conflicts with other plugins that run `the_content` filter outside normal places
* Fixed: Only display "You have attempted to view an entry that is not visible or may not exist." warning once when multiple Views are embedded on a page
* Fixed: The `[gravityview]` shortcode would not be parsed properly due to HTML encoding when using certain page builders, including OptimizePress
* Fixed: Potential errors when non-standard form fields are added to Edit Entry configurations ("Creating default object from empty value" and "Cannot use object of type stdClass as array")
* Updated translations:
    - �� Chinese *100% translated* (thank you, Michael Edi!)!)
    - �� French *100% translated*d*
    - �� Brazilian Portuguese *100% translated* (thanks, Rafael!)!)
    - �� Dutch translation updated (thank you, Erik van Beek!)!)
    - �� Swedish translation updateded
    - Updated Spanish (Spain + Mexican) and German (`de` + `de_DE`) with each other

__Developer Notes:__

* `GVCommon::get_form_from_entry_id()` now correctly fetches forms with any status
* Moved `GravityView_Support_Port::get_related_plugins_and_extensions()` to `GV_License_Handler` class
* Updated the `install.sh` bash script
    - The 6th parameter now prevents database creation, and the 7th is the Gravity Forms source file
    - Script no longer breaks if there is a space in a directory name
    - `/tmp/` is no longer created in the GravityView directory; it's installed in the server's `/tmp/` directory
* Fixed Travis CI integration

= 1.19.2 on December 21, 2016 =

* Added: Search Bar now supports displaying State and Country fields as Select, List, or Radio input types (before, only text fields)
* Fixed: Single entries not accessible when a View has filters based on Gravity Forms "Advanced" fields like Address and Name
* Added: There is now a warning when a View tab has not been configured. The question "Why aren't my entries showing up?" is often due to a lack of configuration.
* Added: Notice for future PHP requirements.
    * Reminder: GravityView will soon require PHP 5.3. 97.6% of sites are already compatible.
* Fixed: Conflict with another plugin that prevented the Field Settings from being reachable in the Edit View screen
* Fixed: GravityView widgets repeating twice for some customers

__Developer Notes:__

* Added: `GravityView_View::getContextFields()` method allows fetching the fields configured for each View context (`directory`, `single`, `edit`)
    * Modified: `templates/list-body.php` and `templates/list-single.php` to add a check for context fields before rendering
* Added: `$field_id` as fourth argument passed to `gravityview/extension/search/input_type` filter
* Added: Added `$cap` and `$object_id` parameters to `GVCommon::generate_notice()` to be able to check caps before displaying a notice

= 1.19.1 on November 15, 2016 =

* Fixed: When creating a new View, the "form doesn't exist" warning would display

= 1.19 on November 14, 2016 =

* New: __Front-end entry moderation__! You can now approve and disapprove entries from the front of a View - [learn how to use front-end entry approval](https://docs.gravitykit.com/article/390-entry-approval)
    - Add entry moderation to your View with the new "Approve Entries" field
    - Displaying the current approval status by using the new "Approval Status" field
    - Views have a new "Show all entries to administrators" setting. This allows administrators to see entries with any approval status. [Learn how to use this new setting](https://docs.gravitykit.com/article/390-entry-approval#clarify-step-16)
* Fixed: Approval values not updating properly when using the "Approve/Reject" and "User Opt-In" fields
* Tweak: Show inactive forms in the Data Source form dropdown
* Tweak: If a View is connected to a form that is in the trash or does not exist, an error message is now shown
* Tweak: Don't show "Lost in space?" message when searching existing Views
* Added: New Russian translation - thank you, [George Kovalev](https://www.transifex.com/user/profile/gkovaleff/)!
    - Updated: Spanish translation (thanks [@matrixmercury](https://www.transifex.com/user/profile/matrixmercury/))

__Developer Notes:__

* Added: `field-approval.css` CSS file. [Learn how to override the design here](https://docs.gravitykit.com/article/388-front-end-approval-css).
* Modified: Removed the bottom border on the "No Results" text (`.gv-no-results` CSS selector)
* Fixed: Deprecated `get_bloginfo()` usage

= 1.18.1 on November 3, 2016 =

* Updated: 100% Chinese translation—thank you [Michael Edi](https://www.transifex.com/user/profile/michaeledi/)!
* Fixed: Entry approval not working when using [custom entry slugs](https://docs.gravitykit.com/article/57-customizing-urls)
* Fixed: `Undefined index: is_active` warning is shown when editing entries with User Registration Addon active
* Fixed: Strip extra whitespace in Entry Note field templates

= 1.18 on October 11, 2016 =

* Updated minimum requirements: WordPress 3.5, Gravity Forms 1.9.14
* Modified: Entries that are unapproved (not approved or disapproved) are shown as yellow circles
* Added: Shortcut to create a View for an existing form
* Added: Entry Note emails now have a message "This note was sent from {url}" to provide context for the note recipient
* Fixed: Edit Entry did not save other field values when Post fields were in the Edit Entry form
* Fixed: When using "Start Fresh" View presets, form fields were not being added to the "Add Field" field picker
* Fixed: Hidden visible inputs were showing in the "Add Field" picker (for example, the "Middle Name" input was hidden in the Name field, but showing as an option)
* Fixed: Fatal error when editing Post Content and Post Image fields
* Fixed: Lightbox images not loading
* Fixed: Lightbox loading indicator displaying below the overlay
* Fixed: "New form created" message was not shown when saving a draft using a "Start Fresh" View preset
* Gravity Forms User Registration Addon changes:
    * Gravity Forms User Registration 2.0 is no longer supported
    * Fixed Processing "Update User" feeds
    * Fixed: Inactive User Registration feeds were being processed
    * Fixed: User Registration "Update User" feeds were being processed, even if the Update Conditions weren't met
    * Fixed: Unable to use `gravityview/edit_entry/user_registration/trigger_update` filter
* Fixed: Prevent negative entry counts when approving and disapproving entries
* Fixed: PHP notice when WooCommerce Memberships is active
* Tweak: Entry Note emails now have paragraphs automatically added to them
* Tweak: When the global "Show Support Port" setting is "Hide", always hide; if set to "Show", respect each user's Support Port display preference
* Updated: Complete German translation—thank you [hubert123456](https://www.transifex.com/user/profile/hubert123456/)!

__Developer Notes__

* Migrated `is_approved` entry meta values; statuses are now managed by the `GravityView_Entry_Approval_Status` class
    - "Approved" => `1`, use `GravityView_Entry_Approval_Status::APPROVED` constant
    - "0" => `2`, use `GravityView_Entry_Approval_Status::DISAPPROVED` constant
    - Use `$new_value = GravityView_Entry_Approval_Status::maybe_convert_status( $old_value )` to reliably translate meta values
* Added: `GVCommon::get_entry_id()` method to get the entry ID from a slug or ID
* Added: `gravityview_go_back_url` filter to modify the link URL used for the single entry back-link in `gravityview_back_link()` function
* Added: `gravityview/field/notes/wpautop_email` filter to disable `wpautop()` on Entry Note emails
* Added: `$email_footer` to the `gravityview/field/notes/email_content` filter content
* Modified: `note-add-note.php` template: added `current-url` hidden field
* Modified: `list-single.php` template file: added `.gv-grid-col-1-3` CSS class to the `.gv-list-view-content-image` container
* Fixed: Mask the Entry ID in the link to lightbox files

= 1.17.4 on September 7, 2016 =

* Added: Support for editing [Gravity Perks Unique ID](https://gravitywiz.com/documentation/gp-unique-id/) fields
* Fixed: Issue searching and sorting fields with multiple inputs (like names)
* Fixed: Restore Gravity Forms Quiz Addon details in the field picker

__Developer Notes__

* Added: `gravityview_get_directory_widgets()`, `gravityview_set_directory_widgets()` wrapper functions to get and set View widget configurations
* Added: Second `$apply_filter` parameter to `GVCommon::get_directory_fields()` function to set whether or not to apply the `gravityview/configuration/fields` filter

= 1.17.3 on August 31, 2016 =

* Added: Search Bar support for Gravity Forms Survey fields: filter by survey responses
* Added: Search Bar support for Gravity Flow: search entries by the current Step, Step Status, or Workflow Status
* Added: `[gvlogic]` and other shortcodes now can be used inside Email field settings content
* Added: Support for embedding Views in the front page of a site; the [GravityView - Allow Front Page Views plugin](https://github.com/gravityview/gravityview-front-page-views) is no longer required
* Tweak: In Edit View, holding down the option (or alt) key while switching forms allows you to change forms without resetting field configurations - this is useful if you want to switch between duplicate forms
* Fixed: Restored correct Gravity Flow status and workflow values
* Fixed: Conflict when editing an entry in Gravity Flow
* Fixed: Tooltip title text of the field and widget "gear" icon
* Changed the plugin author from "Katz Web Services, Inc." to "GravityView" - it seemed like it was time!

__Developer Notes__

* Modified: `gravityview_get_forms()` function and `GVCommon::get_forms()` method to be compatible with `GFAPI::get_forms()`. Now accepts `$active` and `$trash` arguments, as well as returning all form data (not just `id` and `title` keys)
* Modified: `template/fields/post_image.php` file to use `gravityview_get_link()` to generate the anchor link
* Modified: `rel="noopener noreferrer"` now added to all links generated using `gravityview_get_link()` with `target="_blank"`. This fixes a generic security issue (not specific to GravityView) when displaying links to submitted websites and "Open link in new window" is checked - [read more about it here](https://dev.to/ben/the-targetblank-vulnerability-by-example)
* Modified: Don't convert underscores to periods if not numeric in `GravityView_Widget_Search::prepare_field_filter()` - this fixes searching entry meta
* Modified: Added third `gravityview_search_field_label` parameter: `$field` - it's the field configuration array passed by the Search Bar
* Modified: HTML tags are now stripped from Email field body and subject content
* Modified: Moved `GravityView_Admin_View_Item`, `GravityView_Admin_View_Field`, and `GravityView_Admin_View_Widget` to their own files
* Added: Deprecation notices for methods that haven't been used since Version 1.2!

= 1.17.2 on August 9, 2016 =

* Fixed: "Start Fresh" fails when there are no pre-existing forms in Gravity Forms
* Fixed: Edit Entry not saving values for fields that were initially hidden
* Added: Support for embedding Views in Ultimate Member profile tabs
* Fixed: File Upload fields potentially displaying PHP warnings
* Fixed: Check plugin and theme existence before loading hooks
* Fixed: "Hide empty fields" not working when "Make Phone Number Clickable" is checked for Phone fields
* Fixed: Potential PHP warning when adding Password fields in Edit View
* Fixed: Dutch (Netherlands) `nl_NL` translation file fixed
* Fixed: Divi theme shortcode buttons and modal form added to Edit View screen
* Fixed: Possible for Approve Entries checkbox to use the wrong Form ID
* Fixed: Search issues with special characters
    - Searches that contained ampersands `&` were not working
    - Searches containing plus signs `+` were not working
    - The "Select" Search Bar input type would not show the active search if search term contained an `&`
* Fixed: Multisite issue: when Users are logged-in but not added to any sites, they aren't able to see View content
* Fixed: Never show GravityView Toolbar menu to users who aren't able to edit Views, Forms, or Entries
* Fixed: Allow passing `post_id` in `[gravityview]` shortcode
* Tweak: Use system fonts instead of Open Sans in the admin
* Modified: The default setting for "No-Conflict Mode" is now "On". GravityView _should look good_ on your site!
* Updated translations (thank you!)
    - Turkish translation by Süha Karalar
    - Chinese translation by Michael Edi

__Developer Notes:__

* Added: `gravityview_view_saved` action, triggered after a View has been saved in the admin
* Modified: Changed the Phone field template to use `gravityview_get_link()` to generate the anchor tag
* Added: `gravityview/common/get_entry_id_from_slug/form_id` filter to modify the form ID used to generate entry slugs, in order to avoid hash collisions with data from other forms

= 1.17.1 on June 27 =
* Fixed: Entry approval with Gravity Forms 2.0
    * Added: Approved/Disapproved filters to Gravity Forms "Entries" page
    * Fixed: Bulk Approve/Disapprove
    * Fixed: Approve column and Bulk Actions not visible on Gravity Forms Entries page
    * Tweak: Improved speed of approving/disapproving entries
* Fixed: "Reply To" reference fixed in `GVCommon::send_email()` function
* Added: Improved logging for creation of Custom Slug hash ids
* Translations updated:
    - Updated Chinese translation by [@michaeledi](https://www.transifex.com/user/profile/michaeledi/)
    - Updated Persian translation by [@azadmojtaba](https://www.transifex.com/user/profile/azadmojtaba/)

= 1.17 on June 14 =

* Fully compatible with Gravity Forms 2.0
* Added: Entry Notes field
    - Add and delete Entry Notes from the frontend
    - Allows users to email Notes when they are added
    - Display notes to logged-out users
    - New [user capabilities](https://docs.gravitykit.com/article/311-gravityview-capabilities) to limit access (`gravityview_add_entry_notes`, `gravityview_view_entry_notes`, `gravityview_delete_entry_notes`, `gravityview_email_entry_notes`)
* Added: Merge Tag modifiers - now set a maximum length of content, and automatically add paragraphs to Merge Tags. [Read how to use the new Merge Tag modifiers](https://docs.gravitykit.com/article/350-merge-tag-modifiers).
    - `:maxwords:{number}` - Limit output to a set number of words
    - `:wpautop` - Automatically add line breaks and paragraphs to content
    - `:timestamp` - Convert dates into timestamp values
* Modified: Major changes to the Search Bar design
* Added: Field setting to display the input value, label, or check mark, depending on field type. Currently supported: Checkbox, Radio, Drop Down fields.
* Added: RTL ("right to left") language support in default and List template styles (Added: `gv-default-styles-rtl.css` and `list-view-rtl.css` stylesheets)
* Added: Option to make Phone numbers click-to-call
* Added: GravityView parent menu to Toolbar; now you can edit the form connected to a View directly from the View
    * Changed: Don't show Edit View in the Admin Bar; it's now under the GravityView parent menu
    * Fixed: Don't remove Edit Post/Page admin bar menu item
* Added: Support for [Gravity Flow](https://gravityflow.io) "Workflow Step" and Workflow "Final Status" fields
* Added: Support for Password fields. You probably shouldn't display them (in most cases!) but now you *can*
* Modified: When deleting/trashing entries with GravityView, the connected posts created by Gravity Forms will now also be deleted/trashed
* Edit Entry improvements
    * Added: Edit Entry now fully supports [Gravity Forms Content Templates](https://www.gravityhelp.com/documentation/article/create-content-template/)
    * Fixed: Edit Entry didn't pre-populate List inputs if they were part of a Post Custom Field field type
    * Fixed: Updating Post Image fields in Edit Entry when the field is not set to "Featured Image" in Gravity Forms
    * Fixed: "Rank" and "Ratings" Survey Field types not being displayed properly in Edit Entry
    * Fixed: Signature field not displaying existing signatures in Edit Entry
    * Fixed: Post Category fields will now update to show the Post's current categories
    * Fixed: Allow multiple Post Category fields in Edit Entry
    * Fixed: PHP warning caused when a form had "Anti-spam honeypot" enabled
* Fixed: When inserting a GravityView shortcode using the "Add View" button, the form would flow over the window
* Fixed: [Church Themes](https://churchthemes.com) theme compatibility
* Fixed: Inactive and expired licenses were being shown the wrong error message
* Fixed: Moving domains would prevent GravityView from updating
* Fixed: When using the User Opt-in field together with the View setting "Show Only Approved Entries", entries weren't showing
* Fixed: If a label is set for Search Bar "Link" fields, use the label. Otherwise, "Show only:" will be used
* Fixed: Showing the first column of a List field was displaying all the field's columns
* Translations: New Persian translation by [@azadmojtaba](https://www.transifex.com/user/profile/azadmojtaba/) (thank you!)

__Developer Notes__

* Templates changed:
    * `list-single.php` and `list-body.php`: changed `#gv_list_{entry_id}` to `#gv_list_{entry slug}`. If using custom entry slugs, the ID attribute will change. Otherwise, no change.
    * `list-body.php`: Removed `id` attribute from entry title `<h3>`
* Added: Override GravityView CSS files by copying them to a template's `/gravityview/css/` sub-directory
* Added: `gravityview_css_url()` function to check for overriding CSS files in templates
* Added: `gravityview_use_legacy_search_style` filter; return `true` to use previous Search Bar stylesheet
* Major CSS changes for the Search Bar.
    - Search inputs `<div>`s now have additional CSS classes based on the input type: `.gv-search-field-{input_type}` where `{input_type}` is:
    `search_all` (search everything text box), `link`, `date`, `checkbox` (list of checkboxes), `single_checkbox`, `text`, `radio`, `select`,
    `multiselect`, `date_range`, `entry_id`, `entry_date`
    - Added `gv-search-date-range` CSS class to containers that have date ranges
    - Moved `gv-search-box-links` CSS class from the `<p>` to the `<div>` container
    - Fixed: `<label>` `for` attribute was missing quotes
* Added:
    - `gravityview/edit_entry/form_fields` filter to modify the fields displayed in Edit Entry form
    - `gravityview/edit_entry/field_value_{field_type}` filter to change the value of an Edit Entry field for a specific field type
    - `gravityview/edit-entry/render/before` action, triggered before the Edit Entry form is rendered
    - `gravityview/edit-entry/render/after` action, triggered after the Edit Entry form is rendered
* Fixed: PHP Warning for certain hosting `open_basedir` configurations
* Added: `gravityview/delete-entry/delete-connected-post` Filter to modify behavior when entry is deleted. Return false to prevent posts from being deleted or trashed when connected entries are deleted or trashed. See `gravityview/delete-entry/mode` filter to modify the default behavior, which is "delete".
* Added: `gravityview/edit_entry/post_content/append_categories` filter to modify whether post categories should be added to or replaced?
* Added: `gravityview/common/get_form_fields` filter to modify fields used in the "Add Field" selector, View "Filters" dropdowns, and Search Bar
* Added: `gravityview/search/searchable_fields` filter to modify fields used in the Search Bar field dropdown
* Added: `GVCommon::send_email()`, a public alias of `GFCommon::send_email()`
* Added: `GravityView_Field_Notes` class, with lots of filters to modify output
* Added: `$field_value` parameter to `gravityview_get_field_label()` function and `GVCommon::get_field_label()` method
* Added: `$force` parameter to `GravityView_Plugin::frontend_actions()` to force including files
* Modified: Added second parameter `$entry` to `gravityview/delete-entry/trashed` and `gravityview/delete-entry/deleted` actions
* Fixed: An image with no `src` output a broken HTML `<img>` tag

= 1.16.5.1 on April 7 =

* Fixed: Edit Entry links didn't work

= 1.16.5 on April 6 =

* Fixed: Search Bar inputs not displaying for Number fields
* Fixed: Compatibility issue with [ACF](https://wordpress.org/plugins/advanced-custom-fields/) plugin when saving a View
* Fixed (for real this time): Survey field values weren't displaying in Edit Entry
* Tweak: Made it clearer when editing a View that GravityView is processing in the background
* Added: Chinese translation (thanks, Edi Weigh!)
* Updated: German translation (thanks, [@akwdigital](https://www.transifex.com/user/profile/akwdigital/)!)

__Developer Notes__

* Added: `gravityview/fields/custom/decode_shortcodes` filter to determine whether to process shortcodes inside Merge Tags in Custom Content fields. Off by default, for security reasons.
* Fixed: Potential fatal errors when activating GravityView if Gravity Forms isn't active
* Updated: Gamajo Template Loader to Version 1.2
* Verified compatibility with WordPress 4.5

= 1.16.4.1 on March 23 =
* Fixed: Major display issue caused by output buffering introduced in 1.16.4. Sorry!

= 1.16.4 on March 21 =
* Fixed: `[gravityview]` shortcodes sometimes not rendering inside page builder shortcodes
* Fixed: Individual date inputs (Day, Month, Year) always would show full date.
* Fixed: Quiz and Poll fields weren't displaying properly
* Fixed: Survey field CSS styles weren't enqueued properly when viewing survey results
* Fixed: Survey field values weren't displaying in Edit Entry. We hope you "likert" this update a lot ;-)
* Added: Option to set the search mode ("any" or "all") on the GravityView Search WordPress widget.
* Added: Option to show/hide "Show Answer Explanation" for Gravity Forms Quiz Addon fields
* Tweak: Don't show GravityView Approve Entry column in Gravity Forms Entries table if there are no entries
* Updated: Turkish translation. Thanks, [@suhakaralar](https://www.transifex.com/accounts/profile/suhakaralar/)!
* Tested and works with [Gravity Forms 2.0 Beta 1](https://www.gravityforms.com/gravity-forms-v2-0-beta-1-released/)

__Developer Notes:__

* Tweak: Updated `templates/fields/date.php` template to use new `GravityView_Field_Date::date_display()` method.
* Added `gv-widgets-no-results` and `gv-container-no-results` classes to the widget and View container `<div>`s. This will make it easier to hide empty View content and/or Widgets.
* Added: New action hooks when entry is deleted (`gravityview/delete-entry/deleted`) or trashed (`gravityview/delete-entry/trashed`).
* Added: Use the hook `gravityview/search/method` to change the default search method from `GET` to `POST` (hiding the search filters from the View url)
* Added: `gravityview/extension/search/select_default` filter to modify default value for Drop Down and Multiselect Search Bar fields.
* Added: `gravityview_get_input_id_from_id()` helper function to get the Input ID from a Field ID.

= 1.16.3 on February 28 =

* Fixed: Date range search not working
* Fixed: Display fields with calculation enabled on the Edit Entry view
* Fixed: Large images in a gallery not resizing (when using [.gv-gallery](https://docs.gravitykit.com/article/247-create-a-gallery))
* Tweak: Start and end date in search are included in the results

__Developer Notes:__

* Added: `gravityview/approve_entries/bulk_actions` filter to modify items displayed in the Gravity Forms Entries "Bulk action" dropdown, in the "GravityView" `<optgroup>`
* Added: `gravityview/edit_entry/button_labels` filter to modify the Edit Entry view buttons labels (defaults: `Cancel` and `Update`)
* Added: `gravityview/approve_entries/add-note` filter to modify whether to add a note when the entry has been approved or disapproved (default: `true`)
* Fixed: Removed deprecated `get_currentuserinfo()` function usage

= 1.16.2.2 on February 17 =

* This fixes Edit Entry issues introduced by 1.16.2.1. If you are running 1.16.2.1, please update. Sorry for the inconvenience!

= 1.16.2.1 on February 16 =

* Fixed: Edit Entry calculation fields not being able to calculate values when the required fields weren't included in Edit Entry layout
* Fixed: Prevent Section fields from being searchable
* Fixed: Setting User Registration 3.0 "create" vs "update" feed type

= 1.16.2 on February 15 =

* Added: Support for Post Image field on the Edit Entry screen
* Added: Now use any Merge Tags as `[gravityview]` parameters
* Fixed: Support for User Registration Addon Version 3
* Fixed: Support for rich text editor for Post Body fields
* Fixed: Admin-only fields may get overwritten when fields aren't visible during entry edit by user (non-admin)
* Fixed: Address fields displayed hidden inputs
* Fixed: Merge Tag dropdown list can be too wide when field names are long
* Fixed: When sorting, recent entries disappeared from results
* Fixed: Searches that included apostrophes or ampersands returned no results
* Fixed: Zero values not set in fields while in Edit Entry
* Fixed: Re-calculate fields where calculation is enabled after entry is updated
* Fixed: Warning message when Number fields not included in custom Edit Entry configurations
* Translation updates:
    - Bengali - thank you [@tareqhi](https://www.transifex.com/accounts/profile/tareqhi/) for 100% translation!
    - Turkish by [@dbalage](https://www.transifex.com/accounts/profile/dbalage/)


__Developer Notes:__

* Reminder: <strong>GravityView will soon require PHP 5.3</strong>
* Added: `gravityview/widgets/container_css_class` filter to modify widget container `<div>` CSS class
    - Added `gv-widgets-{zone}` class to wrapper (`{zone}` will be either `header` or `footer`)
* Fixed: Conflict with some plugins when `?action=delete` is processed in the Admin ([#624](https://github.com/gravityview/GravityView/issues/624), reported by [dcavins](https://github.com/dcavins))
* Fixed: Removed `icon` CSS class name from the table sorting icon links. Now just `gv-icon` instead of `icon gv-icon`.
* Fixed: "Clear" search link now set to `display: inline-block` instead of `display: block`
* Added: `gravityview/common/get_entry/check_entry_display` filter to disable validating whether to show entries or not against View filters
* Fixed: `GravityView_API::replace_variables` no longer requires `$form` and `$entry` arguments

= 1.16.1 on January 21 =

* Fixed: GravityView prevented Gravity Forms translations from loading
* Fixed: Field Width setting was visible in Edit Entry
* Fixed: Don't display embedded Gravity Forms forms when editing an entry in GravityView

__Developer Notes:__

* Added: `gravityview_excerpt_more` filter. Modify the "Read more" link used when "Maximum Words" setting is enabled and the output is truncated.
    * Removed: `excerpt_more` filter on `textarea.php` - many themes use permalink values to generate links.

= 1.16 on January 14 =
* Happy New Year! We have big things planned for GravityView in 2016, including a new View Builder. Stay tuned :-)
* Added: Merge Tags. [See all GravityView Merge Tags](https://docs.gravitykit.com/article/76-merge-tags)
    * `{date_created}` The date an entry was created. [Read how to use it here](https://docs.gravitykit.com/article/331-date-created-merge-tag).
    * `{payment_date}` The date the payment was received. Formatted using [the same modifiers](https://docs.gravitykit.com/article/331-date-created-merge-tag) as `{date_created}`
    * `{payment_status}` The current payment status of the entry (ie "Processing", "Pending", "Active", "Expired", "Failed", "Cancelled", "Approved", "Reversed", "Refunded", "Voided")
    * `{payment_method}` The way the entry was paid for (ie "Credit Card", "PayPal", etc.)
    * `{payment_amount}` The payment amount, formatted as the currency (ie `$75.25`). Use `{payment_amount:raw}` for the un-formatted number (ie `75.25`)
    * `{currency}` The currency with which the entry was submitted (ie "USD", "EUR")
    * `{is_fulfilled}` Whether the order has been fulfilled. Displays "Not Fulfilled" or "Fulfilled"
    * `{transaction_id}` the ID of the transaction returned by the payment gateway
    * `{transaction_type}` Indicates the transaction type of the entry/order. "Single Payment" or "Subscription".
* Fixed: Custom merge tags not being replaced properly by GravityView
* Fixed: Connected form links were not visible in the Data Source metabox
* Fixed: Inaccurate "Key missing" error shown when license key is invalid
* Fixed: Search Bar could show "undefined" search fields when security key has expired. Now, a helpful message will appear.
* Tweak: Only show Add View button to users who are able to publish Views
* Tweak: Reduce the number of database calls by fetching forms differently
* Tweak: Only show license key notices to users who have capability to edit settings, and only on GravityView pages
* Tweak: Improved load time of Views screen in the admin
* Tweak: Make sure entry belongs to correct form before displaying
* Tweak: Removed need for one database call per displayed entry
* Translations, thanks to:
    - Brazilian Portuguese by [@marlosvinicius](https://www.transifex.com/accounts/profile/marlosvinicius.info/)
    - Mexican Spanish by [@janolima](https://www.transifex.com/accounts/profile/janolima/)

__Developer Notes:__

* New: Added `get_content()` method to some `GravityView_Fields` subclasses. We plan on moving this to the parent class soon. This allows us to not use `/templates/fields/` files for every field type.
* New: `GVCommon::format_date()` function formats entry and payment dates in more ways than `GFCommon::format_date`
* New: `gravityview_get_terms_choices()` function generates array of categories ready to be added to Gravity Forms $choices array
* New: `GVCommon::has_product_field()` method to check whether a form has product fields
* New: Added `add_filter( 'gform_is_encrypted_field', '__return_false' );` before fetching entries
* Added: `gv-container-{view id}` CSS class to `gv_container_class()` function output. This will be added to View container `<div>`s
* Added: `$group` parameter to `GravityView_Fields::get_all()` to get all fields in a specified group
* Added: `gravityview_field_entry_value_{field_type}_pre_link` filter to modify field values before "Show As Link" setting is applied
* Added: Second parameter `$echo` (boolean) to `gv_container_class()`
* Added: Use the `$is_sortable` `GravityView_Field` variable to define whether a field is sortable. Overrides using the  `gravityview/sortable/field_blacklist` filter.
* Fixed: `gv_container_class()` didn't return value
* Fixed: Don't add link to empty field value
* Fixed: Strip extra whitespace in `gravityview_sanitize_html_class()`
* Fixed: Don't output widget structural HTML if there are no configured widgets
* Fixed: Empty HTML `<h4>` label container output in List layout, even when "Show Label" was unchecked
* Fixed: Fetching the current entry can improperly return an empty array when using `GravityView_View->getCurrentEntry()` in DataTables extension
* Fixed: `gravityview/sortable/formfield_{form}_{field_id}` filter [detailed here](https://docs.gravitykit.com/article/231-how-to-disable-the-sorting-control-on-one-table-column)
* Fixed: `gravityview/sortable/field_blacklist` filter docBlock fixed
* Tweak: Set `max-width: 50%` for `div.gv-list-view-content-image`
* Tweak: Moved `gv_selected()` to `helper-functions.php` from `class-api.php`

= 1.15.2 on December 3 =

* Fixed: Approval column not being added properly on the Form Entries screen for Gravity Forms 1.9.14.18+
* Fixed: Select, multi-select, radio, checkbox, and post category field types should use exact match search
* Fixed: Cannot delete entry notes from Gravity Forms Entry screen
* Fixed: Date Range search field label not working
* Fixed: Date Range searches did not include the "End Date" day
* Fixed: Support Port docs not working on HTTPS sites
* Fixed: When deleting an entry, only show "Entry Deleted" message for the deleted entry's View
* Fixed: "Open link in a new tab or window?" setting for Paragraph Text fields
* Fixed: Custom Labels not being used as field label in the View Configuration screen
    * Tweak: Custom Labels will be used as the field label, even when the "Show Label" checkbox isn't checked
* Tweak: Show available plugin updates, even when license is expired
* Tweak: Improve spacing of the Approval column on the Entries screen
* Tweak: Added support for new accessibility labels added in WordPress 4.4

__Developer Notes:__

* Fixed: Make `gravityview/fields/fileupload/link_atts` filter available when not using lightbox with File Uploads field
* Renamed files:
    - `includes/fields/class.field.php` => `includes/fields/class-gravityview-field.php`
    - `includes/class-logging.php` => `includes/class-gravityview-logging.php`
    - `includes/class-image.php` => `includes/class-gravityview-image.php`
    - `includes/class-migrate.php` => `includes/class-gravityview-migrate.php`
    - `includes/class-change-entry-creator.php` => `includes/class-gravityview-change-entry-creator.php`
* New: `gravityview/delete-entry/verify_nonce` Override Delete Entry nonce validation. Return true to declare nonce valid.
* New: `gravityview/entry_notes/add_note` filter to modify GravityView note properties before being added
* New: `gravityview_post_type_supports` filter to modify `gravityview` post type support values
* New: `gravityview_publicly_queryable` filter to modify whether Views be accessible using `example.com/?post_type=gravityview`. Default: Whether the current user has `read_private_gravityviews` capability (Editor or Administrator by default)

= 1.15.1 on October 27 =
* New: Use `{get}` Merge Tags as `[gravityview]` attributes
* Fixed: Edit Entry and Delete Entry links weren't working in DataTables
* Fixed: Some Gravity Forms Merge Tags weren't working, like `{embed_post:post_title}`
* Fixed: Display Checkbox and Radio field labels in the Search Bar
	* New: If you prefer how the searches looked before the labels were visible, you can set the "Label" for the search field to a blank space. That will hide the label.
	* Removed extra whitespace from search field `<label>`s
* Fixed: Update the required Gravity Forms version to 1.9.9.10
* Fixed: Section fields should not be affected by "Hide empty fields" View setting
* Fixed: Add ability to check post custom fields for `[gravityview]` shortcode. This fixes issues with some themes and page builder plugins.
* Fixed: Return type wasn't boolean for `has_gravityview_shortcode()` function
* Tweak: Improve notifications logic
	* Only show notices to users with appropriate capabilities
	* Allow dismissing all notices
	* Clear dismissed notices when activating the plugin
	* Fixed showing notice to enter license key
* Tweak: Added previously-supported `{created_by:roles}` Merge Tag to available tags dropdown
* Tweak: Allow overriding `gravityview_sanitize_html_class()` function
* Tweak: Make `GravityView_Merge_Tags::replace_get_variables()` method public
* Tweak: Rename `GravityView_Merge_Tags::_gform_replace_merge_tags()` method `GravityView_Merge_Tags::replace_gv_merge_tags()` for clarity

= 1.15 on October 15 =
* Added: `{get}` Merge Tag that allows passing data via URL to be safely displayed in Merge Tags. [Learn how this works](https://docs.gravitykit.com/article/314-the-get-merge-tag).
	- Example: When adding `?first-name=Floaty` to a URL, the Custom Content `My name is {get:first-name}` would be replaced with `My name is Floaty`
* Added: GravityView Capabilities: restrict access to GravityView functionality to certain users and roles. [Learn more](https://docs.gravitykit.com/article/311-gravityview-capabilities).
	- Fixed: Users without the ability to create Gravity Forms forms are able to create a new form via "Start Fresh"
	- Only add the Approve Entries column if user has the `gravityview_moderate_entries` capability (defaults to Editor role or higher)
	- Fixed: Contributors now have access to the GravityView "Getting Started" screen
* Added: `[gv_entry_link]` shortcode to link directly to an entry. [Learn more](https://docs.gravitykit.com/article/287-edit-entry-and-delete-entry-shortcodes).
	- Existing `[gv_delete_entry_link]` and `[gv_edit_entry_link]` shortcodes will continue to work
* Added: Ability to filter View by form in the Admin. [Learn more](https://docs.gravitykit.com/article/313-the-views-list-on-the-dashboard).
* Added: Option to delete GravityView data when the plugin is uninstalled, then deleted. [Learn more](https://docs.gravitykit.com/article/312-how-to-delete-the-gravityview-data-when-the-plugin-is-uninstalled).
* Added: New support "Beacon" to easily search documentation and ask support questions
* Added: Clear search button to the Search Widget (WP widget)
* Fixed: `number_format()` PHP warning on blank Number fields
* Fixed: `{created_by}` merge tags weren't being escaped using `esc_html()`
* Fixed: Checkmark icons weren't always available when displaying checkbox input field
* Fixed: When "Shorten Link Display" was enabled for Website fields, "Link Text" wasn't respected
* Fixed: Only process "Create" Gravity Forms User Registration Addon feeds, by default the user role and the user display name format persist
* Fixed: Error with List field  `Call to undefined method GF_Field::get_input_type()`
* Fixed: BuddyPress/bbPress `bbp_setup_current_user()` warning
* Fixed: `gravityview_is_admin_page()` wasn't recognizing the Settings page as a GravityView admin page
* Fixed: Custom Content Widgets didn't replace Merge Tags
* Fixed: PHP Warnings
* Fixed: WordPress Multisite fatal error when Gravity Forms not Network Activated
* Tweak: Don't show Data Source column in Views screen to users who don't have permissions to see any of the data anyway
* Tweak: Entry notes are now created using `GravityView_Entry_Notes` class
* Tweak: Improved automated code testing
* Tweak: Added `gravityview/support_port/display` filter to enable/disable displaying Support Port
* Tweak: Added `gravityview/support_port/show_profile_setting` filter to disable adding the Support Port setting on User Profile pages
* Tweak: Removed `gravityview/admin/display_live_chat` filter
* Tweak: Removed `gravityview_settings_capability` filter
* Tweak: Escape form name in dropdowns

= 1.14.2 & 1.14.3 on September 17 =
* Fixed: Issue affecting Gravity Forms User Registration Addon. Passwords were being reset when an user edited their own entry.

= 1.14.1 on September 16 =
* Fixed: Error with older versions of Maps Premium View

= 1.14 on September 16 =
* Added: Search Bar now supports custom label text
* Added: Show the value of a single column of a "Multiple Columns" List field
* Added: Sorting by time now works. Why is this "Added" and not "Fixed"? Because Gravity Forms doesn't natively support sorting by time!
* Added: Display the roles of the entry creator by using `{created_by:roles}` Merge Tag
* Fixed: Field containers were being rendered even when empty
* Fixed: Widgets were not being displayed when using page builders and themes that pre-process shortcodes
* Fixed: Don't show "Width %" setting when in Single Entry configuration
* Fixed: Error in extension class that assumes GravityView is active
* Fixed: Add check for `{all_fields_display_empty}` Gravity Forms merge tag
* Fixed: Hide metabox until View Data Source is configured
* Fixed: Search Bar "Link" input type wasn't highlighting properly based on the value of the filter
* Fixed: Improved speed of getting users for Search Bar and GravityView Search Widgets with "Submitted by" fields, and in the Edit Entry screen (the Change Entry Creator dropdown)
* Fixed: Conflict with other icon fonts in the Dashboard
* Fixed: Allow HTML in Source URL "Link Text" field setting
* Fixed: Gravity Forms User Registration Addon conflicts
	- When editing an entry, an user's roles and display name were reset to the Addon's feed configuration settings
	- Users receive "Password Updated" emails in WordPress 4.3+, even if the password wasn't changed
* Fixed: Prevent sorting by List fields, which aren't sortable due to their data storage method
* Tweak: Support for plugin banner images in the plugin changelog screen
* Tweak: Updated default Search Bar configuration to be a single input with "Search Everything"
* Tweak: Sort user dropdown by display name instead of username
* Tweak: Reduce size of AJAX responses
* Tweak: Add "Template" column to the All Views list table - now you can better see what template is being used
* Tweak: Remove redundant close icon for field and widget settings
* Tweak: When adding notes via GravityView, set the note type to `gravityview` to allow for better searchability
* Added: Automated code testing
* Updated: Bengali translation by [@tareqhi](https://www.transifex.com/accounts/profile/tareqhi/). Thank you!

= 1.13.1 on August 26 =
* Fixed: Potential XSS security issue. **Please update.**
* Fixed: The cache was not being reset properly for entry changes, including:
	- Starring/unstarring
	- Moving to/from the trash
	- Changing entry owner
	- Being marked as spam
* Fixed: Delete entry URL not properly passing some parameters (only affecting pages with multiple `[gravityview]` shortcodes)
* Added: `gravityview/delete-entry/mode` filter. When returning "trash", "Delete Entry" moves entries to the trash instead of permanently deleting them.
* Added: `gravityview/admin/display_live_chat` filter to disable live chat widget
* Added: `gravityview/delete-entry/message` filter to modify the "Entry Deleted" message content
* Tweak: Improved license activation error handling by linking to relevant account functions
* Tweak: Added settings link to plugin page actions
* Tweak: Improved code documentation
* Updated Translations:
	- Bengali translation by [@tareqhi](https://www.transifex.com/accounts/profile/tareqhi/)
	- Turkish translation by [@suhakaralar](https://www.transifex.com/accounts/profile/suhakaralar/)
* New: Released a new [GravityView Codex](http://codex.gravitykit.com) for developers

= 1.13 on August 20 =
* Fixed: Wildcard search broken for Gravity Forms 1.9.12+
* Fixed: Edit Entry validation messages not displaying for Gravity Forms 1.9.12+
* Added: Number field settings
	- Format number: Display numbers with thousands separators
	- Decimals: Precision of the number of decimal places. Leave blank to use existing precision.
* Added: `detail` parameter to the `[gravityview]` shortcode. [Learn more](https://docs.gravitykit.com/article/73-using-the-shortcode#detail-parameter)
* Added: `context` parameter to the `[gvlogic]` shortcode to show/hide content based on current mode (Multiple Entries, Single Entry, Edit Entry). [Learn more](https://docs.gravitykit.com/article/252-gvlogic-shortcode#context)
* Added: Allow to override the entry saved value by the dynamic populated value on the Edit Entry view using the `gravityview/edit_entry/pre_populate/override` filter
* Added: "Edit View" link in the Toolbar when on an embedded View screen
* Added: `gravityview_is_hierarchical` filter to enable defining a Parent View
* Added: `gravityview/merge_tags/do_replace_variables` filter to enable/disable replace_variables behavior
* Added: `gravityview/edit_entry/verify_nonce` filter to override nonce validation in Edit Entry
* Added: `gravityview_strip_whitespace()` function to strip new lines, tabs, and multiple spaces and replace with single spaces
* Added: `gravityview_ob_include()` function to get the contents of a file using combination of `include()` and `ob_start()`
* Fixed: Edit Entry link not showing for non-admins when using the DataTables template
* Fixed: Cache wasn't being used for `get_entries()`
* Fixed: Extension class wasn't properly checking requirements
* Fixed: Issue with some themes adding paragraphs to Javascript tags in the Edit Entry screen
* Fixed: Duplicated information in the debugging logs
* Updated: "Single Entry Title" and "Back Link Label" settings now support shortcodes, allowing for you to use [`[gvlogic]`](https://docs.gravitykit.com/article/252-gvlogic-shortcode)
* Updated: German and Portuguese translations

= 1.12 on August 5 =
* Fixed: Conflicts with Advanced Filter extension when using the Recent Entries widget
* Fixed: Sorting icons were being added to List template fields when embedded on the same page as Table templates
* Fixed: Empty Product fields would show a string (", Qty: , Price:") instead of being empty. This prevented "Hide empty fields" from working
* Fixed: When searching on the Entry Created date, the date used GMT, not blog timezone
* Fixed: Issue accessing settings page on Multisite
* Fixed: Don't show View post types if GravityView isn't valid
* Fixed: Don't redirect to the List of Changes screen if you've already seen the screen for the current version
* Fixed: When checking license status, the plugin can now fix PHP warnings caused by other plugins that messed up the requests
* Fixed: In Multisite, only show notices when it makes sense to
* Added: `gravityview/common/sortable_fields` filter to override which fields are sortable
* Tweak: Extension class added ability to check for required minimum PHP versions
* Tweak: Made the `GravityView_Plugin::$theInstance` private and renamed it to `GravityView_Plugin::$instance`. If you're a developer using this, please use `GravityView_Plugin::getInstance()` instead.
* Updated: French translation

= 1.11.2 on July 22 =
* Fixed: Bug when comparing empty values with `[gvlogic]`
* Fixed: Remove extra whitespace when comparing values using `[gvlogic]`
* Modified: Allow Avada theme Javascript in "No-Conflict Mode"
* Updated: French translation

= 1.11.1 on July 20 =
* Added: New filter hook to customise the cancel Edit Entry link: `gravityview/edit_entry/cancel_link`
* Fixed: Extension translations
* Fixed: Dropdown inputs with long field names could overflow field and widget settings
* Modified: Allow Genesis Framework CSS and Javascript in "No-Conflict Mode"
* Updated: Danish translation (thanks [@jaegerbo](https://www.transifex.com/accounts/profile/jaegerbo/)!) and German translation

= 1.11 on July 15 =
* Added: GravityView now updates WordPress user profiles when an entry is updated while using the Gravity Forms User Registration Add-on
* Fixed: Removed User Registration Add-on validation when updating an entry
* Fixed: Field custom class not showing correctly on the table header
* Fixed: Editing Time fields wasn't displaying saved value
* Fixed: Conflicts with the date range search when search inputs are empty
* Fixed: Conflicts with the Other Entries field when placing a search:
    - Developer note: the filter hook `gravityview/field/other_entries/args` was replaced by "gravityview/field/other_entries/criteria". If you are using this filter, please [contact support](mailto:support@gravitykit.com) before updating so we can help you transition
* Updated: Turkish translation (thanks [@suhakaralar](https://www.transifex.com/accounts/profile/suhakaralar/)!) and Mexican translation (thanks [@jorgepelaez](https://www.transifex.com/accounts/profile/jorgepelaez/)!)

= 1.10.1 on July 2 =
* Fixed: Edit Entry link and Delete Entry link in embedded Views go to default view url
* Fixed: Duplicated fields on the Edit Entry view
* Fixed: Warning on bulk edit

= 1.10 on June 26 =
* Update: Due to the new Edit Entry functionality, GravityView now requires Gravity Forms 1.9 or higher
* Fixed: Editing Hidden fields restored
* Fixed: Edit Entry and Delete Entry may not always show in embedded Views
* Fixed: Search Bar "Clear" button Javascript warning in Internet Explorer
* Fixed: Edit Entry styling issues with input sizes. Edit Entry now uses 100% Gravity Forms styles.
* Added: `[gv_edit_entry_link]` and `[gv_delete_entry_link]` shortcodes. [Read how to use them](https://docs.gravitykit.com/article/287-edit-entry-and-delete-entry-shortcodes)

= 1.9.1 on June 24 =
* Fixed: Allow "Admin Only" fields to appear in Edit Entry form
	- New behavior: If the Edit Entry tab isn't configured in GravityView (which means all fields will be shown by default), GravityView will hide "Admin Only" fields from being edited by non-administrators. If the Edit Entry tab is configured, then GravityView will use the field settings in the configuration, overriding Gravity Forms settings.
* Tweak: Changed `gravityview/edit-entry/hide-product-fields` filter to `gravityview/edit_entry/hide-product-fields` for consistency

= 1.9 on June 23 =
* Added: Edit Entry now takes place in the Gravity Forms form layout, not in the previous layout. This means:
	- Edit Entry now supports Conditional Logic - as expected, fields will show and hide based on the form configuration
	- Edit Entry supports [Gravity Forms CSS Ready Classes](https://docs.gravityforms.com/list-of-css-ready-classes/) - the layout you have configured for your form will be used for Edit Entry, too.
	- If you customized the CSS of your Edit Entry layout, **you will need to update your stylesheet**. Sorry for the inconvenience!
	- If visiting an invalid Edit Entry link, you are now provided with a back link
	- Product fields are now hidden by default, since they aren't editable. If you want to instead display the old message that "product fields aren't editable," you can show them using the new `gravityview/edit_entry/hide-product-fields` filter
* Added: Define column widths for fields in each field's settings (for Table and DataTable View Types only)
* Added: `{created_by}` Merge Tag that displays information from the creator of the entry ([learn more](https://docs.gravitykit.com/article/281-the-createdby-merge-tag))
* Added: Edit Entry field setting to open link in new tab/window
* Added: CSS classes to the Update/Cancel/Delete buttons ([learn more](https://docs.gravitykit.com/article/63-css-guide#edit-entry))
* Fixed: Shortcodes not processing properly in DataTables Extension
* Tweak: Changed support widget to a Live Chat customer support and feedback form widget

= 1.8.3 on June 12 =
* Fixed: Missing title and subtitle field zones on `list-single.php` template

= 1.8.2 on June 10 =
* Fixed: Error on `list-single.php` template

= 1.8.1 on June 9 =
* Added: New search filter for Date fields to allow searching over date ranges ("from X to Y")
* Updated: The minimum required version of Gravity Forms is now 1.8.7. **GravityView will be requiring Gravity Forms 1.9 soon.** Please update Gravity Forms if you are running an older version!
* Fixed: Conflicts with [A-Z Filter Extension](https://www.gravitykit.com/extensions/a-z-filter/) and View sorting due to wrong field mapping
* Fixed: The "links" field type on the GravityView WordPress search widget was opening the wrong page
* Fixed: IE8 Javascript error when script debugging is on. Props, [@Idealien](https://github.com/Idealien). [Issue #361 on Github](https://github.com/katzwebservices/GravityView/issues/361)
* Fixed: PHP warning when trashing entries. [Issue #370 on Github](https://github.com/katzwebservices/GravityView/issues/370)
* Tweak: Updated the `list-single.php`, `table-body.php`, `table-single.php` templates to use `GravityView_View->getFields()` method

= 1.8 on May 26 =
* View settings have been consolidated to a single location. [Learn more about the new View Settings layout](https://docs.gravitykit.com/article/275-view-settings).
* Added: Custom Link Text in Website fields
* Added: Poll Addon GravityView widget
* Added: Quiz Addon support: add Quiz score fields to your View configuration
* Added: Possibility to search by entry creator on Search Bar and Widget
* Fixed: `[gvlogic]` shortcode now properly handles comparing empty values.
    * Use `[gvlogic if="{example} is=""]` to determine if a value is blank.
    * Use `[gvlogic if="{example} isnot=""]` to determine if a value is not blank.
    * See "Matching blank values" in the [shortcode documentation](https://docs.gravitykit.com/article/252-gvlogic-shortcode)
* Fixed: Sorting by full address. Now defaults to sorting by city. Use the `gravityview/sorting/address` filter to modify what data to use ([here's how](https://gist.github.com/zackkatz/8b8f296c6f7dc99d227d))
* Fixed: Newly created entries cannot be directly accessed when using the custom slug feature
* Fixed: Merge Tag autocomplete hidden behind the Field settings (did you know you can type `{` in a field that has Merge Tags enabled and you will get autocomplete?)
* Fixed: For sites not using [Permalinks](http://codex.wordpress.org/Permalinks), the Search Bar was not working for embedded Views
* Tweak: When GravityView is disabled, only show "Could not activate the Extension; GravityView is not active." on the Plugins page
* Tweak: Added third parameter to `gravityview_widget_search_filters` filter that passes the search widget arguments
* Updated Translations:
    - Italian translation by [@Lurtz](https://www.transifex.com/accounts/profile/Lurtz/)
	- Bengali translation by [@tareqhi](https://www.transifex.com/accounts/profile/tareqhi/)
    - Danish translation by [@jaegerbo](https://www.transifex.com/accounts/profile/jaegerbo/)

= 1.7.6.2 on May 12 =
* Fixed: PHP warning when trying to update an entry with the approved field.
* Fixed: Views without titles in the "Connected Views" dropdown would appear blank

= 1.7.6.1 on May 7 =
* Fixed: Pagination links not working when a search is performed
* Fixed: Return false instead of error if updating approved status fails
* Added: Hooks when an entry approval is updated, approved, or disapproved:
    - `gravityview/approve_entries/updated` - Approval status changed (passes $entry_id and status)
    - `gravityview/approve_entries/approved` - Entry approved (passes $entry_id)
    - `gravityview/approve_entries/disapproved` - Entry disapproved (passes $entry_id)

= 1.7.6 on May 5 =
* Added WordPress Multisite settings page support
    - By default, settings aren't shown on single blogs if GravityView is Network Activated
* Fixed: Security vulnerability caused by the usage of `add_query_arg` / `remove_query_arg`. [Read more about it](https://blog.sucuri.net/2015/04/security-advisory-xss-vulnerability-affecting-multiple-wordpress-plugins.html)
* Fixed: Not showing the single entry when using Advanced Filter (`ANY` mode) with complex fields types like checkboxes
* Fixed: Wrong width for the images in the list template (single entry view)
* Fixed: Conflict with the "The Events Calendar" plugin when saving View Advanced Filter configuration
* Fixed: When editing an entry in the frontend it gets unapproved when not using the approve form field
* Added: Option to convert text URI, www, FTP, and email addresses on a paragraph field in HTML links
* Fixed: Activate/Check License buttons weren't properly visible
* Added: `gravityview/field/other_entries/args` filter to modify arguments used to generate the Other Entries list. This allows showing other user entries from any View, not just the current view
* Added: `gravityview/render/hide-empty-zone` filter to hide empty zone. Use `__return_true` to prevent wrapper `<div>` from being rendered
* Updated Translations:
	- Bengali translation by [@tareqhi](https://www.transifex.com/accounts/profile/tareqhi/)
	- Turkish translation by [@suhakaralar](https://www.transifex.com/accounts/profile/suhakaralar/)
	- Hungarian translation by [@Darqebus](https://www.transifex.com/accounts/profile/Darqebus/)

= 1.7.5.1 on April 10 =
* Fixed: Path issue with the A-Z Filters Extension

= 1.7.5 on April 10 =
* Added: `[gvlogic]` Shortcode - allows you to show or hide content based on the value of merge tags in Custom Content fields! [Learn how to use the shortcode](https://docs.gravitykit.com/article/252-gvlogic-shortcode).
* Fixed: White Screen error when license key wasn't set and settings weren't migrated (introduced in 1.7.4)
* Fixed: No-Conflict Mode not working (introduced in 1.7.4)
* Fixed: PHP notices when visiting complex URLs
* Fixed: Path to plugin updater file, used by Extensions
* Fixed: Extension global settings layout improved (yet to be implemented)
* Tweak: Restructure plugin file locations
* Updated: Dutch translation by [@erikvanbeek](https://www.transifex.com/accounts/profile/erikvanbeek/). Thanks!

= 1.7.4.1 on April 7 =
* Fixed: Fatal error when attempting to view entry that does not exist (introduced in 1.7.4)
* Updated: Turkish translation by [@suhakaralar](https://www.transifex.com/accounts/profile/suhakaralar/). Thanks!

= 1.7.4 on April 6 =
* Modified: The List template is now responsive! Looks great on big and small screens.
* Fixed: When editing an entry in the frontend it gets unapproved
* Fixed: Conflicts between the Advanced Filter extension and the Single Entry mode (if using `ANY` mode for filters)
* Fixed: Sorting by full name. Now sorts by first name by default.
    * Added `gravityview/sorting/full-name` filter to sort by last name ([see how](https://gist.github.com/zackkatz/cd42bee4f361f422824e))
* Fixed: Date and Time fields now properly internationalized (using `date_i18n` instead of `date`)
* Added: `gravityview_disable_change_entry_creator` filter to disable the Change Entry Creator functionality
* Modified: Migrated to use Gravity Forms settings
* Modified: Updated limit to 750 users (up from 300) in Change Entry Creator dropdown.
* Confirmed WordPress 4.2 compatibility
* Updated: Dutch translation (thanks, [@erikvanbeek](https://www.transifex.com/accounts/profile/erikvanbeek/)!)

= 1.7.3 on March 25 =
* Fixed: Prevent displaying a single Entry that doesn't match configured Advanced Filters
* Fixed: Issue with permalink settings needing to be re-saved after updating GravityView
* Fixed: Embedding entries when not using permalinks
* Fixed: Hide "Data Source" metabox links in the Screen Options tab in the Admin
* Added: `gravityview_has_archive` filter to enable View archive (see all Views by going to [sitename.com]/view/)
* Added: Third parameter to `GravityView_API::entry_link()` method:
    * `$add_directory_args` *boolean* True: Add URL parameters to help return to directory; False: only include args required to get to entry
* Tweak: Register `entry` endpoint even when not using rewrites
* Tweak: Clear `GravityView_View->_current_entry` after the View is displayed (fixes issue with Social Sharing Extension, coming soon!)
* Added: Norwegian translation (thanks, [@aleksanderespegard](https://www.transifex.com/accounts/profile/aleksanderespegard/)!)

= 1.7.2 on March 18 =
* Added: Other Entries field - Show what other entries the entry creator has in the current View
* Added: Ability to hide the Approve/Reject column when viewing Gravity Forms entries ([Learn how](https://docs.gravitykit.com/article/248-how-to-hide-the-approve-reject-entry-column))
* Fixed: Missing Row Action links for non-View types (posts, pages)
* Fixed: Embedded DataTable Views with `search_value` not filtering correctly
* Fixed: Not possible to change View status to 'Publish'
* Fixed: Not able to turn off No-Conflict mode on the Settings page (oh, the irony!)
* Fixed: Allow for non-numeric search fields in `gravityview_get_entries()`
* Fixed: Social icons displaying on GravityView settings page
* Tweak: Improved Javascript & PHP speed and structure

= 1.7.1 on March 11 =
* Fixed: Fatal error on the `list-body.php` template

= 1.7 on March 10 =
* Added: You can now edit most Post Fields in Edit Entry mode
    - Supports Post Content, Post Title, Post Excerpt, Post Tags, Post Category, and most Post Custom Field configurations ([Learn more](https://docs.gravitykit.com/article/245-editable-post-fields))
* Added: Sort Table columns ([read how](https://docs.gravitykit.com/article/230-how-to-enable-the-table-column-sorting-feature))
* Added: Post ID field now available - shows the ID of the post that was created by the Gravity Forms entry
* Fixed: Properly reset `$post` after Live Post Data is displayed
* Tweak: Display spinning cursor while waiting for View configurations to load
* Tweak: Updated GravityView Form Editor buttons to be 1.9 compatible
* Added: `gravityview/field_output/args` filter to modify field output settings before rendering
* Fixed: Don't show date field value if set to Unix Epoch (1/1/1970), since this normally means that in fact, no date has been set
* Fixed: PHP notices when choosing "Start Fresh"
* Fixed: If Gravity Forms is installed using a non-standard directory name, GravityView would think it wasn't activated
* Fixed: Fixed single entry links when inserting views with `the_gravityview()` template tag
* Updated: Portuguese translation (thanks, Luis!)
* Added: `gravityview/fields/email/javascript_required` filter to modify message displayed when encrypting email addresses and Javascript is disabled
* Added: `GFCommon:js_encrypt()` method to encrypt text for Javascript email encryption
* Fixed: Recent Entries widget didn't allow externally added settings to save properly
* Fixed: Delete Entry respects previous pagination and sorting
* Tweak: Updated View Presets to have improved Search Bar configurations
* Fixed: `gravityview/get_all_views/params` filter restored (Modify Views returned by the `GVCommon::get_all_views()` method)
* GravityView will soon require Gravity Forms 1.9 or higher. If you are running Gravity Forms Version 1.8.x, please update to the latest version.

= 1.6.2 on February 23 =
* Added: Two new hooks in the Custom Content field to enable conditional logic or enable `the_content` WordPress filter which will trigger the Video embed ([read how](https://docs.gravitykit.com/article/227-how-can-i-transform-a-video-link-into-a-player-using-the-custom-content-field))
* Fixed: Issue when embedding multiple DataTables views in the same page
* Tweak: A more robust "Save View" procedure to prevent losing field configuration on certain browsers
* Updated Translations:
	- Bengali translation by [@tareqhi](https://www.transifex.com/accounts/profile/tareqhi/)
	- Turkish translation by [@suhakaralar](https://www.transifex.com/accounts/profile/suhakaralar/)

= 1.6.1 on February 17 =
* Added: Allow Recent Entries to have an Embed Page ID
* Fixed: # of Recent Entries not saving
* Fixed: Link to Embed Entries how-to on the Welcome page
* Fixed: Don't show "Please select View to search" message until Search Widget is saved
* Fixed: Minor Javascript errors for new WordPress Search Widget
* Fixed: Custom template loading from the theme directory
* Fixed: Adding new search fields to the Search Bar widget in the Edit View screen
* Fixed: Entry creators can edit their own entries in Gravity Forms 1.9+
* Fixed: Recent Entries widget will be hidden in the Customizer preview until View ID is configured
* Tweak: Added Floaty icon to Customizer widget selectors
* Updated: Hungarian, Norwegian, Portuguese, Swedish, Turkish, and Spanish translations (thanks to all the translators!)

= 1.6 on February 12 =
* Our support site has moved to [docs.gravitykit.com](https://docs.gravitykit.com). We hope you enjoy the improved experience!
* Added: GravityView Search Widget - Configure a WordPress widget that searches any of your Views. [Read how to set it up](https://docs.gravitykit.com/article/222-the-search-widget)
* Added: Duplicate View functionality allows you to clone a View from the All Views screen. [Learn more](https://docs.gravitykit.com/article/105-how-to-duplicate-or-copy-a-view)
* Added: Recent Entries WordPress Widget - show the latest entries for your View. [Learn more](https://docs.gravitykit.com/article/223-the-recent-entries-widget)
* Added: Embed Single Entries - You can now embed entries in a post or page! [See how](https://docs.gravitykit.com/article/105-how-to-duplicate-or-copy-a-view)
* Fixed: Fatal errors caused by Gravity Forms 1.9.1 conflict
* Fixed: Respect Custom Input Labels added in Gravity Forms 1.9
* Fixed: Edit Entry Admin Bar link
* Fixed: Single Entry links didn't work when previewing a draft View
* Fixed: Edit entry validation hooks not running when form has multiple pages
* Fixed: Annoying bug where you would have to click Add Field / Add Widget buttons twice to open the window
* Added: `gravityview_get_link()` function to standardize generating HTML anchors
* Added: `GravityView_API::entry_link_html()` method to generate entry link HTML
* Added: `gravityview_field_entry_value_{$field_type}` filter to modify the value of a field (in `includes/class-api.php`)
* Added: `field_type` key has been added to the field data in the global `$gravityview_view->field_data` array
* Added: `GravityView_View_Data::maybe_get_view_id()` method to determine whether an ID, post content, or object passed to it is a View or contains a View shortcode.
* Added: Hook to customise the text message "You have attempted to view an entry that is not visible or may not exist." - `gravityview/render/entry/not_visible`
* Added: Included in hook `gravityview_widget_search_filters` the labels for search all, entry date and entry id.
* Tweak: Allow [WordPress SEO](http://wordpress.org/plugins/wordpress-seo/) scripts and styles when in "No Conflict Mode"
* Fixed: For Post Dynamic Data, make sure Post ID is set
* Fixed: Make sure search field choices are available before displaying field

= 1.5.4 on January 29, 2015 =
* Added: "Hide View data until search is performed" setting - only show the Search Bar until a search is entered
* Added: "Clear" button to your GravityView Search Bar - allows easy way to remove all searches & filters
* Added: You can now add Custom Content GravityView Widgets (not just fields) - add custom text or HTMLin the header or footer of a View
* Added: `gravityview/comments_open` filter to modify whether comments are open or closed for GravityView posts (previously always false)
* Added: Hook to filter the success Edit Entry message and link `gravityview/edit_entry/success`
* Added: Possibility to add custom CSS classes to multiple view widget wrapper ([Read how](https://www.gravitykit.com/support/documentation/204144575/))
* Added: Field option to enable Live Post Data for Post Image field
* Fixed: Loading translation files for Extensions
* Fixed: Edit entry when embedding multiple views for the same form in the same page
* Fixed: Conflicts with Advanced Filter extension when embedding multiple views for the same form in the same page
* Fixed: Go Back link on embedded single entry view was linking to direct view url instead of page permalink
* Fixed: Searches with quotes now work properly
* Tweak: Moved `includes/css/`, `includes/js/` and `/images/` folders into `/assets/`
* Tweak: Improved the display of the changelog (yes, "this is *so* meta!")
* Updated: Swedish translation - thanks, [@adamrehal](https://www.transifex.com/accounts/profile/adamrehal/)
* Updated: Hungarian translation - thanks, [@Darqebus](https://www.transifex.com/accounts/profile/Darqebus/) (a new translator!) and [@dbalage](https://www.transifex.com/accounts/profile/dbalage/)

= 1.5.3 on December 22 =
* Fixed: When adding more than 100 fields to the View some fields weren't saved.
* Fixed: Do not set class tickbox for non-images files
* Fixed: Display label "Is Fulfilled" on the search bar
* Fixed: PHP Notice with Gravity Forms 1.9 and PHP 5.4+
* Tested with Gravity Forms 1.9beta5 and WordPress 4.1
* Updated: Turkish translation by [@suhakaralar](https://www.transifex.com/accounts/profile/suhakaralar/) and Hungarian translation by [@dbalage](https://www.transifex.com/accounts/profile/dbalage/). Thanks!

= 1.5.2 on December 11 =
* Added: Possibility to show the label of Dropdown field types instead of the value ([learn more](https://www.gravitykit.com/support/documentation/202889199/ "How to display the text label (not the value) of a dropdown field?"))
* Fixed: Sorting numeric columns (field type number)
* Fixed: View entries filter for Featured Entries extension
* Fixed: Field options showing delete entry label
* Fixed: PHP date formatting now keeps backslashes from being stripped
* Modified: Allow license to be defined in `wp-config.php` ([Read how here](https://www.gravitykit.com/support/documentation/202870789/))
* Modified: Added `$post_id` parameter as the second argument for the `gv_entry_link()` function. This is used to define the entry's parent post ID.
* Modified: Moved `GravityView_API::get_entry_id_from_slug()` to `GVCommon::get_entry_id_from_slug()`
* Modified: Added second parameter to `gravityview_get_entry()`, which forces the ability to fetch an entry by ID, even if custom slugs are enabled and `gravityview_custom_entry_slug_allow_id` is false.
* Updated Translations:
	- Bengali translation by [@tareqhi](https://www.transifex.com/accounts/profile/tareqhi/)
	- Romanian translation by [@ArianServ](https://www.transifex.com/accounts/profile/ArianServ/)
	- Mexican Spanish translation by [@jorgepelaez](https://www.transifex.com/accounts/profile/jorgepelaez/)

= 1.5.1 on December 2 =

* Added: Delete Entry functionality!
	- New "User Delete" setting allows the user who created an entry to delete it
	- Adds a "Delete" link in the Edit Entry form
	- Added a new "Delete Link" Field to the Field Picker
* Fixed: DataTables Extension hangs when a View has Custom Content fields
* Fixed: Search Bar - When searching on checkbox field type using multiselect input not returning results
* Fixed: Search Bar - supports "Match Any" search mode by default ([learn more](https://www.gravitykit.com/support/documentation/202722979/ "How do I modify the Search mode?"))
* Fixed: Single Entry View title when view is embedded
* Fixed: Refresh the results cache when an entry is deleted or is approved/disapproved
* Fixed: When users are created using the User Registration Addon, the resulting entry is now automatically assigned to them
* Fixed: Change cache time to one day (from one week) so that Edit Link field nonces aren't invalidated
* Fixed: Incorrect link shortening for domains when it is second-level (for example, `example.co.uk` or `example.gov.za`)
* Fixed: Cached directory link didn't respect page numbers
* Fixed: Edit Entry Admin Bar link wouldn't work when using Custom Entry Slug
* Added: Textarea field now supports an option to trim the number of words shown
* Added: Filter to alter the default behaviour of wrapping images (or image names) with a link to the content object ([learn more](https://www.gravitykit.com/support/documentation/202705059/ "Read the support doc for the filter"))
* Updated: Portuguese translation (thanks [@luistinygod](https://www.transifex.com/accounts/profile/luistinygod/)), Mexican translation (thanks, [@jorgepelaez](https://www.transifex.com/accounts/profile/jorgepelaez/)), Turkish translation (thanks [@suhakaralar](https://www.transifex.com/accounts/profile/suhakaralar/))

= 1.5 on November 12 =
* Added: New "Edit Entry" configuration
	- Configure which fields are shown when editing an entry
	- Set visibility for the fields (Entry Creator, Administrator, etc.)
	- Set custom edit labels
* Fixed: Single entry view now respects View settings
	- If an entry isn't included in View results, the single entry won't be available either
	- If "Show Only Approved" is enabled, prevent viewing of unapproved entries
	- Respects View filters, including those added by the Advanced Filtering extension
* Fixed: Single entry Go back button context on Embedded Views
* Fixed: Delete signature fields in Edit Entry (requires the Gravity Forms Signature Addon)
* Fixed: Gravity Forms tooltip translations being overridden
* Added: Choose to open the link from a website field in the same window (field option)
* Updated: Spanish (Mexican) translation by [@jorgepelaez](https://www.transifex.com/accounts/profile/jorgepelaez/), Dutch translation by [@erikvanbeek](https://www.transifex.com/accounts/profile/erikvanbeek/) and [@leooosterloo](https://www.transifex.com/accounts/profile/leooosterloo/), Turkish translation by [@suhakaralar](https://www.transifex.com/accounts/profile/suhakaralar/)

= 1.4 on October 28 =
* Added: Custom entry slug capability. Instead of `/entry/123`, you can now use entry values in the URL, like `/entry/{company name}/` or `/entry/{first name}-{last name}/`. Requires some customization; [learn more here](https://www.gravitykit.com/support/documentation/202239919)
* Fixed: GravityView auto-updater script not showing updates
* Fixed: Edit Entry when a form has required Upload Fields
* Fixed: "Return to Directory" link not always working for sites in subdirectories
* Fixed: Broken links to single entries when viewing paginated results
* Fixed: Loaded field configurations when using "Start Fresh" presets
* Fixed: Searches ending in a space caused PHP warning
* Fixed: Custom "Edit Link Text" settings respected
* Fixed: Don't rely on Gravity Forms code for escaping query
* Fixed: When multiple Views are displayed on a page, Single Entry mode displays empty templates.
* Fixed: PHP error when displaying Post Content fields using Live Data for a post that no longer is published
* Tweak: Search Bar "Links" Input Type
	- Make link bold when filter is active
	- Clicking on an active filter removes the filter
* Tweak: Fixed updates for Multisite installations
* Modified: Now you can override which post a single entry links to. For example, if a shortcode is embedded on a home page and you want single entries to link to a page with an embedded View, not the View itself, you can pass the `post_id` parameter. This accepts the ID of the page where the View is embedded.
* Modified: Added `$add_pagination` parameter to `GravityView_API::directory_link()`
* Added: Indonesian translation (thanks, [@sariyanta](https://www.transifex.com/accounts/profile/sariyanta/))!
* Updated: Swedish translation 100% translated - thanks, [@adamrehal](https://www.transifex.com/accounts/profile/adamrehal/)!
* Updated: Dutch translation (thanks, [@leooosterloo](https://www.transifex.com/accounts/profile/leooosterloo/))!

= 1.3 on October 13 =
* Speed improvements - [Learn more about GravityView caching](https://www.gravitykit.com/support/documentation/202827685/)
	- Added caching functionality that saves results to be displayed
	- Automatically clean up expired caches
	- Reduce number of lookups for where template files are located
	- Store the path to the permalink for future reference when rendering a View
	- Improve speed of Gravity Forms fetching field values
* Modified: Allow `{all_fields}` and `{pricing_fields}` Merge Tags in Custom Content field. [See examples of how to use these fields](https://www.gravitykit.com/support/documentation/201874189/).
* Fixed: Message restored when creating a new View
* Fixed: Searching advanced input fields
* Fixed: Merge Tags available immediately when adding a new field
* Fixed: Issue where jQuery Cookie script wouldn't load due to `mod_security` issues. [Learn more here](http://docs.woothemes.com/document/jquery-cookie-fails-to-load/)
* Fixed (hopefully): Auto-updates for WordPress Multisite
* Fixed: Clicking overlay to close field/widget settings no longer scrolls to top of page
* Fixed: Make sure Gravity Forms scripts are added when embedding Gravity Forms shortcodes in a Custom Field
* Fixed: Remove double images of Floaty in the warning message when GravityView is disabled
* Fixed: PHP warnings related to Section field descriptions
* Fixed: When using an advanced input as a search field in the Search Bar, the label would always show the parent field's label (Eg: "Address" when it should have shown "City")
	- Added: `gravityview_search_field_label` filter to allow modifying search bar labels
* Fixed: Field label disappears on closing settings if the field title is empty
* Fixed: Sub-fields retain label after opening field settings in the View Configuration
* Modified: Allow passing an array of form IDs to `gravityview_get_entries()`
* Tweak: If the View hasn't been configured yet, don't show embed shortcode in Publish metabox
* Tweak: Add version info to scripts and styles to clear caches with plugin updates
* Added: Swedish translation (thanks, [@adamrehal](https://www.transifex.com/accounts/profile/adamrehal/))!
* Updated: Spanish (Mexican) translation by, [@jorgepelaez](https://www.transifex.com/accounts/profile/jorgepelaez/), Dutch translation by [@erikvanbeek](https://www.transifex.com/accounts/profile/erikvanbeek/), and Turkish translation by [@suhakaralar](https://www.transifex.com/accounts/profile/suhakaralar/)
* Updated: Changed Turkish language code from `tr` to `tr_TR` to match WordPress locales

= 1.2 on October 8 =
* Added: New Search Bar!
	- No longer check boxes in each field to add a field to the search form
	- Add any searchable form fields, not just fields added to the View
	- Easy new drag & drop way to re-order fields
	- Horizontal and Vertical layouts
	- Choose how your search fields are displayed (if you have a checkbox field, for example, you can choose to have a drop-down, a multiselect field, checkboxes, radio buttons, or filter links)
	- Existing search settings will be migrated over on upgrade
* Added: "Custom Content" field type
	- Insert arbitrary text or HTML in a View
	- Supports shortcodes (including Gravity Forms shortcodes)!
* Added: Support for Gravity Forms Section & HTML field types
* Added: Improved textarea field support. Instead of using line breaks, textareas now output with paragraphs.
	- Added new `/templates/fields/textarea.php` file
* Added: A new File Upload field setting. Force uploads to be displayed as links and not visually embedded by checking the "Display as a Link" checkbox.
* Added: Option to disable "Map It" link for the full Address field.
	- New `gravityview_get_map_link()` function with `gravityview_map_link` filter. To learn how to modify the map link, [refer to this how-to article](https://www.gravitykit.com/support/documentation/201608159)
	- The "Map It" string is now translatable
* Added: When editing a View, there are now links in the Data Source box to easily access the Form: edit form, form entries, form settings and form preview
* Added: Additional information in the "Add Field" or "Add Widget" picker (also get details about an item by hovering over the name in the View Configuration)
* Added: Change Entry Creator functionality. Easily change the creator of an entry when editing the entry in the Gravity Forms Edit Entry page
	- If you're using the plugin downloaded from [the how-to page](https://www.gravitykit.com/support/documentation/201991205/), you can de-activate it
* Modified: Changed translation textdomain to `gravityview` instead of `gravity-view`
* Modified: Always show label by default, regardless of whether in List or Table View type
* Modified: It's now possible to override templates on a Form ID, Post ID, and View ID basis. This allows custom layouts for a specific View, rather than site-wide. See "Template File Hierarchy" in [the override documentation](http://www.gravitykit.com/support/documentation/202551113/) to learn more.
* Modified: File Upload field output no longer run through `wpautop()` function
* Modified: Audio and Video file uploads are now displayed using WordPress' built-in [audio](http://codex.wordpress.org/Audio_Shortcode) and [video](http://codex.wordpress.org/Video_Shortcode) shortcodes (requires WordPress 3.6 or higher)
	- Additional file type support
	- Added `gravityview_video_settings` and `gravityview_audio_settings` filters to modify the parameters passed to the shortcode
* Fixed: Shortcode attributes not overriding View defaults
* Fixed: Uploading and deleting files works properly in Edit Entry mode
* Fixed: Configurations get truncated when configuring Views with many fields
* Fixed: Empty `<span class="gv-field-label">` tags no longer output
	- Modified: `gv_field_label()` no longer returns the label with a trailing space. Instead, we use the `.gv-field-label` CSS class to add spacing using CSS padding.
* Fixed: Conflict with Relevanssi plugin
* Fixed: If a date search isn't valid, remove the search parameter so it doesn't cause an error in Gravity Forms
* Fixed: Email field was displaying label even when email was empty.
* Settings page improvements
	- When changing the license value and saving the form, GravityView now re-checks the license status
	- Improved error messages
	- Made license settings translatable
* Modified: Added support for Gravity Forms "Post Image" field captions, titles, and descriptions.
* Updated list of allowed image formats to include `.bmp`, `.jpe`, `.tiff`, `.ico`
* Modified: `/templates/fields/fileupload.php` file - removed the logic for how to output the different file types and moved it to the `gravityview_get_files_array()` function in `includes/class-api.php`
* Modified: `gv_value()` no longer needs the `$field` parameter
* Tweak: Fixed email setting description text.
* Tweak: Don't show Entry Link field output on single entry
* Tweak: Improved Javascript performance in the Admin
* Tweak: "Custom Label" is now shown as the field title in View Configuration
* Tweak: Fixed "Left Footer" box not properly cleared
* Tweak: Show warning if the Directory plugin is running
* Tweak: Use icon font in Edit Entry mode for the download/delete file buttons. Now stylable using `.gv-edit-entry-wrapper .dashicons` CSS class.
* Updated: Turkish translation by [@suhakaralar](https://www.transifex.com/accounts/profile/suhakaralar/), Dutch translation by [@leooosterloo](https://www.transifex.com/accounts/profile/leooosterloo/), Portuguese translation by [@luistinygod](https://www.transifex.com/accounts/profile/luistinygod/)

= 1.1.6 on September 8 =
* Fixed: Approve / Disapprove all entries using Gravity Forms bulk edit entries form (previously, only visible entries were affected)
* Added: Email field settings
	- Email addresses are now encrypted by default to prevent scraping by spammers
	- Added option to display email plaintext or as a link
	- Added subject and body settings: when the link is clicked, you can choose to have these values pre-filled
* Added: Source URL field settings, including show as a link and custom link text
* Added: Signature field improvements (when using the Gravity Forms Signature Add-on) - now shows full size
* Fixed: Empty truncated URLs no longer get shown
* Fixed: License Activation works when No-Conflict Mode is enabled
* Fixed: When creating a new View, "View Type" box was visible when there were no existing Gravity Forms
* Fixed: Fields not always saving properly when adding lots of fields with the "Add All Fields" button
* Fixed: Recognizing single entry when using WordPress "Default" Permalink setting
* Fixed: Date Created field now respects the blog's timezone setting, instead of using UTC time
* Fixed: Edit Entry issues
	* Fixed form validation errors when a scheduled form has expired and also when a form has reached its entry limit
	* Fixed PHP warning messages when editing entries
	* When an Edit Entry form is submitted and there are errors, the submitted values stay in the form; the user won't need to fill in the form again.
* Fixed: Product sub-fields (Name, Quantity & Price) displayed properly
* Fixed: Empty entry display when using Job Board preset caused by incorrect template files being loaded
* Fixed: Files now can be deleted when a non-administrator is editing an entry
* Fixed: PHP Notices on Admin Views screen for users without edit all entries capabilities
* Modified: Added ability to customize and translate the Search Bar's date picker. You can now fully customize the date picker.
	* Added: Full localization for datepicker calendar (translate the days of the week, month, etc)
	* Modified: Changed year picker to +/- 5 years instead of +20/-100
* Tweak: Enabled Merge Tags for Table view "Custom CSS Class" field settings
* Tweak: In the Edit View screen, show a link icon when a field is being used as a link to the Single Entry mode
* Tweak: Added helper text when a new form is created by GravityView
* Tweak: Renamed "Description" drop zone to "Other Fields" to more accurately represent use
* Tweak: Remove all fields from a zone by holding down the Alt key while clicking the remove icon

#### Developers

* Modified: `template/fields/date_created.php` file
* Added: `gravityview_date_created_adjust_timezone` filter to disable timezone support and use UTC (returns boolean)
* Added: `get_settings()` and `get_setting()` methods to the `GravityView_Widget` class. This allows easier access to widget settings.
* Modified: Added `gravityview_js_localization` filter to add Javascript localization
* Added: `gravityview_datepicker_settings` filter to modify the datepicker settings using the setting names from the [jQuery DatePicker options](http://api.jqueryui.com/datepicker/)
* Modified: `gravityview_entry_class` filter to modify the CSS class for each entry wrapper
* Modified: Added `gravityview_widget_search_filters` filter to allow reordering search filters, so that they display in a different order in search widget
* Modified: Addded `gravityview_default_page_size` filter to modify default page size for Views (25 by default)
* Modified: Added actions to the `list-body.php` template file:
	- `gravityview_list_body_before`: Before the entry output
	- `gravityview_entry_before`: Inside the entry wrapper
	- `gravityview_entry_title_before`, `gravityview_entry_title_after`: Before and after the entry title and subtitle output
	- `gravityview_entry_content_before`, `gravityview_entry_content_after`: Before and after the entry content area (image and description zones)
	- `gravityview_entry_footer_before`, `gravityview_entry_footer_after`: Before and after the entry footer
	- `gravityview_entry_after`: Before the entry wrapper closing tag
	- `gravityview_list_body_after`: After entry output
* Modified: Added `gravityview_get_entry_ids()` function to fetch array of entry IDs (not full entry arrays) that match a search result
* Tweak: Removed duplicate `GravityView_frontend::hide_field_check_conditions()` and `GravityView_frontend::filter_fields()` methods
* Modified: Added `get_cap_choices()` method to be used for fetching GravityView roles array

= 1.1.5 =
* Added: "Edit" link in Gravity Forms Entries screen
* Fixed: Show tooltips when No Conflict Mode is enabled
* Fixed: Merge Vars for labels in Single Entry table layouts
* Fixed: Duplicate "Edit Entry" fields in field picker
* Fixed: Custom date formatting for Date Created field
* Fixed: Searching full names or addresses now works as expected
* Fixed: Custom CSS classes are now added to cells in table-based Views
* Updated: Turkish translation by [@suhakaralar](https://www.transifex.com/accounts/profile/suhakaralar/)
* Tweak: Redirect to Changelog instead of Getting Started if upgrading

= 1.1.4 =
* Fixed: Sort & Filter box not displaying
* Fixed: Multi-select fields now display as drop-down field instead of text field in the search bar widget
* Fixed: Edit Entry now compatibile with Gravity Forms forms when "No Duplicates" is enabled
* Added: `gravityview_field_output()` function to generate field output.
* Added: `gravityview_page_links_args` filter to modify the Page Links widget output. Passes standard [paginate_links()](http://codex.wordpress.org/Function_Reference/paginate_links) arguments.
* Modified: `list-body.php` and `list-single.php` template files - field output are now generated using the `gravityview_field_output()` function

= 1.1.3 =
* Fixed: Fatal error on activation when running PHP 5.2
* Fixed: PHP notice when in No-Conflict mode

= 1.1.2 =
* Added: Extensions framework to allow for extensions to auto-update
* Fixed: Entries not displaying in Visual Composer plugin editor
* Fixed: Allow using images as link to entry
* Fixed: Updated field layout in Admin to reflect actual layout of listings (full-width title and subtitle above image)
* Fixed: Editing entry updates the Approved status
* Fixed: When trying to access an entry that doesn't exist (it had been permanently deleted), don't throw an error
* Fixed: Default styles not being enqueued when embedded using the shortcode (fixes vertical pagination links)
* Fixed: Single entry queries were being run twice
* Fixed: Added Enhanced Display style in Edit Entry mode
* Modified: How single entries are accessed; now allows for advanced filtering. Converted `gravityview_get_entry()` to use `GFAPI::get_entries()` instead of `GFAPI::get_entry()`
* Modified: Form ID can be 0 in `gravityview_get_entries()`
* Modified: Improved Edit Entry styling
* Modified: Convert to using `GravityView_View_Data::get_default_args()` instead of duplicating the settings arrays. Used for tooltips, insert shortcode dialog and View metaboxes.
* Modified: Add a check for whether a view exists in `GravityView_View_Data::add_view()`
* Modified: Convert `GravityView_Admin_Views::render_select_option()` to use the key as the value and the value as the label instead of using associative array with `value` and `label` keys.
* Translation updates - thank you, everyone!
	* Romanian translation by [@ArianServ](https://www.transifex.com/accounts/profile/ArianServ/)
	* Finnish translation by [@harjuja](https://www.transifex.com/accounts/profile/harjuja/)
	* Spanish translation by [@jorgepelaez](https://www.transifex.com/accounts/profile/jorgepelaez/)

= 1.1.1 =
* __We fixed license validation and auto-updates__. Sorry for the inconvenience!
* Added: View Setting to allow users to edit only entries they created.
* Fixed: Could not edit an entry with Confirm Email fields
* Fixed: Field setting layouts not persisting
* Updated: Bengali translation by [@tareqhi](https://www.transifex.com/accounts/profile/tareqhi/)
* Fixed: Logging re-enabled in Admin
* Fixed: Multi-upload field button width no longer cut off
* Tweak: Added links to View Type picker to live demos of presets.
* Tweak: Added this "List of Changes" tab.

= 1.1 =
* Refactored (re-wrote) View data handling. Now saves up to 10 queries on each page load.
* Fixed: Infinite loop for rendering `post_content` fields
* Fixed: Page length value now respected for DataTables
* Fixed: Formatting of DataTables fields is now processed the same way as other fields. Images now work, for example.
* Modified: Removed redundant `gravityview_hide_empty_fields` filters
* Fixed/Modified: Enabled "wildcard" search instead of strict search for field searches.
* Added: `gravityview_search_operator` filter to modify the search operator used by the search.
* Added: `gravityview_search_criteria` filter to modify all search criteria before being passed to Gravity Forms
* Added: Website Field setting to display shortened link instead of full URL
* Fixed: Form title gets replaced properly in merge tags
* Modified: Tweaked preset templates

= 1.0.10 =
* Added: "Connected Views" in the Gravity Forms Toolbar. This makes it simple to see which Views are using the current form as a data source.
* Fixed: Edit Entry link in Multiple Entries view

= 1.0.9 on July 18 =
* Added: Time field support, with date format default and options
* Added: "Event Listings" View preset
* Added: "Show Entry On Website" Gravity Forms form button. This is meant to be an opt-in checkbox that the user sees and can control, unlike the "Approve/Reject" button, which is designed for adminstrators to manage approval.
* Modified: Improved horizontal search widget layout
* Modified: Improved "Start Fresh" and "Switch View" visual logic when Starting Fresh and switching forms
* Fixed: Single Entry showing 404 errors
* Fixed: PHP notice on WooCommerce pages
* Fixed: Don't display empty date/time value
* Fixed: Only show Edit Entry link to logged-in users
* Fixed: Re-enabled "Minimum Gravity Forms Version" error message
* Updated: Dutch translation by [@leooosterloo](https://www.transifex.com/accounts/profile/leooosterloo/) (100% coverage, thank you!)
* Tweak: Added "Preview" link to Data Source
* Modified: Created new `class-post-types.php` include file to handle post type & URL rewrite actions.

= 1.0.8.1 on July 17 =
* Fixed: DataTables
	- Restored pageSize
	- Prevented double-initilization
	- FixedHeader & FixedColumns work (now prevent scrolling)
	- Changed default Scroller height from 400 to 500px
* Fixed: Filtering by date
* Fixed: PHP warning in `gv_class()`
* Fixed: Debug Bar integration not printing Warnings
* Removed settings panel tracking script

= 1.0.7 & 1.0.8 on July 17 =
* __Edit Entry__ - you can add an Edit Entry link using the "Add Field" buttons in either the Multiple Entries or Single Entry tab.
	- For now, if the user has the ability to edit entries in Gravity Forms, they’ll be able to edit entries in GravityView. Moving forward, we'll be adding refined controls over who can edit which entries.
	- It supports modifying existing Entry uploads and the great Multiple-File Upload field.
* Modified: Approved Entry functionality
	* Approve/Reject Entries now visible on all forms, regardless of whether the form has an "Approved" field.
	* The Approved field now supports being renamed
* Added: Very cool DataTables extensions:
	* Scroller: dynamically load in new entries as you scroll - no need for pagination)
	* TableTools: Export your entries to CSV and PDF
	* FixedHeader: As you scroll a large DataTable result, the headers of the table stay at the top of the screen. Also, FixedColumns, which does the same for the main table column.
* Added: Shortcodes for outputting Widgets such as pagination and search. Note: they only work on embedded views if the shortcode has already been processed. This is going to be improved.
* Added: Search form fields now displayed horizontally by default.
* Added: Easy links to "Edit Form", "Settings" and "Entries" for the Data Source Gravity Forms form in the All Views admin screen
* Added: Integration with the [Debug Bar](http://wordpress.org/plugins/debug-bar/) plugin - very helpful for developers to see what's going on behind the scenes.
* Fixed: Insert View embed code.
* Fixed: Now supports View shortcodes inside other shortcodes (such as `[example][gravityview][/example]`)
* Fixed: Conflict with WordPress SEO OpenGraph meta data generators
* Fixed: Enforced image max-width so images don't spill out of their containers
* Fixed: Sanitized "Custom Class" field setting values to make sure the HTML doesn't break.
* Fixed: Search field with "default" permalink structure
* Fixed: 1.0.8 fixes an issue accessing single entries that was introduced in 1.0.7
* Modified: Updated `GravityView_Admin_Views::is_gravityview_admin_page()` to fetch post if not yet set.
* Modified: Enabled merge tags in Custom Class field settings
* Modified: Set margin and padding to `0` on pagination links to override theme conflicts
* Modified: Updated `gv_class()` calls to pass form and entry fields to allow for merge tags
* Modified: Default visibility capabilities: added "Can View/Edit Gravity Forms Entries" as options
* Modified: Added custom `class` attribute sanitizer function
`gravityview_sanitize_html_class`
* Tweak: Improved the Embed View form layout
* Tweak: Hide "Switch View" button when already choosing a view
* Tweak: Moved shortcode hint to Publish metabox and added ability to easily select the text
* Tweak: Added tooltips to fields in the View editor
* Tweak: Remove WordPress SEO score calculation on Views
* Tweak: Use `$User->ID` instead of `$User->id` in Name fields
* Tweak: Added tooltip capability to field settings by using `tooltip` parameter. Uses the Gravity Forms tooltip array key.
* Translation updates - thank you, everyone! The # of strings will stay more stable once the plugin's out of beta :-)
	* Added: Portuguese translation by [@luistinygod](https://www.transifex.com/accounts/profile/luistinygod/) - thanks!
	* Updated: Bengali translation by [@tareqhi](https://www.transifex.com/accounts/profile/tareqhi/)
	* Updated: Turkish translation by [@suhakaralar](https://www.transifex.com/accounts/profile/suhakaralar/)
	* Updated: Dutch translation by [@leooosterloo](https://www.transifex.com/accounts/profile/leooosterloo/)
	* If you'd like to contribute translations, [please sign up here](https://www.transifex.com/projects/p/gravityview/).


= 1.0.6 on June 26 =
* Fixed: Fatal error when Gravity Forms is inactive
* Fixed: Undefined index for `id` in Edit View
* Fixed: Undefined variable: `merge_class`
* Fixed: Javascript error when choosing a Start Fresh template. (Introduced by the new Merge Tags functionality in 1.0.5)
* Fixed: Merge Tags were available in Multiple Entries view for the Table layout
* Fixed: Remove Merge Tags when switching forms
* Fixed: That darn settings gear showing up when it shouldn't
* Fixed: Disappearing dialog when switching forms
* Fixed: Display of Entry Link field
* Fixed: Per-field settings weren't working
	* Added: "Link to the post" setting for Post fields
	* Added: "Use live post data" setting for Post fields. Allows you to use the current post information (like title, tags, or content) instead of the original submitted data.
	* Added: Link to category or tag setting for Post Categories and Post Tags fields
	* Added: "Link Text" setting for the Entry Link field
* Modified: Moved admin functionality into new files
	- AJAX calls now live in `class-ajax.php`
	- Metaboxes now live in `class-metabox.php`
* Tweak: Updated change forms dialog text
* Tweak: Removed "use as search filter" from Link to Entry field options
* Translation updates.
	* Added: French translation by [@franckt](https://www.transifex.com/accounts/profile/franckt/) - thanks!
	* Updated: Bengali translation by [@tareqhi](https://www.transifex.com/accounts/profile/tareqhi/)
	* Updated: Turkish translation by [@suhakaralar](https://www.transifex.com/accounts/profile/suhakaralar/)
	* If you'd like to contribute translations, [please sign up here](https://www.transifex.com/projects/p/gravityview/).

= 1.0.5 =
* Added: Lightbox for images (in View Settings metabox)
* Added: Merge Tags - You can now modify labels and settings using dynamic text based on the value of a field. (requires Gravity Forms 1.8.6 or higher)
* Added: Customize the return to directory link anchor text (in the View Settings metabox, under Single Entry Settings)
* Added: Set the title for the Single Entry
* Added: Choose whether to hide empty fields on a per-View basis
* Improved: DataTables styling now set to `display` by default. Can be overridden by using the filter `gravityview_datatables_table_class`
* Improved: Speed!
	* Added `form` item to global `$gravityview_view` data instead of looking it up in functions. Improves `gv_value()` and `gv_label()` speed.
	* Added `replace_variables()` method to `GravityView_API` to reduce time to process merge tags by checking if there are any curly brackets first.
* Improved: "No Views found" text now more helpful for getting started.
* Fixed: Approve Entries column not displaying when clicking Forms > Entries link in admin menu
* Fixed: Field Settings gear no longer showing for widgets without options
* Fixed: Added Gravity Forms minimum version notice when using < 1.8
* Fixed: Column "Data Source" content being displayed in other columns

= 1.0.4 =
* Added: __DataTables integration__ Created a new view type for existing forms that uses the [DataTables](http://datatables.net) script.
We're just getting started with what can be done with DataTables. We'll have much more cool stuff like [DataTables Extensions](http://datatables.net/extensions/index).
* Added: "Add All Fields" option to bottom of the "Add Field" selector
* Added: Per-field-type options structure to allow for different field types to override default Field Settings
	* Added: Choose how to display User data. In the User field settings, you can now choose to display the "Display Name", username, or ID
	* Added: Custom date format using [PHP date format](https://www.php.net//manual/en/function.date.php) available for Entry Date and Date fields
	* Fixed: Default setting values working again
	* Fixed: Field type settings now working
* Added: `search_field` parameter to the shortcode. This allows you to specify a field ID where you want the search performed (The search itself is defined in `search_value`)
* Added: [Using the Shortcode](https://docs.gravitykit.com/article/73-using-the-shortcode) help article
* Added: Data Source added to the Views page
* Fixed: Field labels escaping issue (`It's an Example` was displaying as `It\'s an Example`)
* Fixed: Settings "gear" not showing when adding a new field
* Fixed: Sorting issues
	- Remove the option to sort by composite fields like Name, Address, Product; Gravity Forms doesn't process those sort requests properly
	- Remove List and Paragraph fields from being sortable
	- Known bug: Price fields are sorted alphabetically, not numerically. For example, given $20,000, $2,000 and $20, Gravity Forms will sort the array like this: $2,000, $20, $20,000. We've filed a bug report with Gravity Forms.
* Improved: Added visibility toggles to some Field Settings. For example, if the "Show Label" setting is not checked, then the "Custom Label" setting is hidden.
* Modified how data is sent to the template: removed the magic methods getter/setters setting the `$var` variable - not data is stored directly as object parameters.
* Added many translations. Thanks everyone!
	* Bengali translation by [@tareqhi](https://www.transifex.com/accounts/profile/tareqhi/)
	* German translation by [@seschwarz](https://www.transifex.com/accounts/profile/seschwarz/)
	* Turkish translation by [@suhakaralar](https://www.transifex.com/accounts/profile/suhakaralar/)
	* Dutch translation by [@leooosterloo](https://www.transifex.com/accounts/profile/leooosterloo/)
	* If you'd like to contribute translations, [please sign up here](https://www.transifex.com/projects/p/gravityview/). Thanks again to all who have contributed!

= 1.0.3 =
* Added: Sort by field, sort direction, Start & End date now added to Post view
	- Note: When using the shortcode, the shortcode settings override the View settings.
* Fixed: Fatal errors caused by Gravity Forms not existing.
* Added a setting for Support Email - please make sure your email is accurate; otherwise we won't be able to respond to the feedback you send
* Fixed: Custom CSS classes didn't apply to images in list view
* Improved Settings layout
* Tweak: Hide WordPress SEO, Genesis, and WooThemes metaboxes until a View has been created
* Tweak: Field layout improvements; drag-and-drop works smoother now
* Tweak: Add icon to Multiple Entries / Single Entry tabs
* Tweak: Dialog boxes now have a backdrop
* Fixed: Don't show field/widget settings link if there are no settings (like on the Show Pagination Info widget)
* Fixed: Security warning by the WordFence plugin: it didn't like a line in a sample entry data .csv file
* Fixed: Don't show welcome screen on editing the plugin using the WordPress Plugin Editor
* Tweak: Close "Add Field" and "Add Widget" boxes by pressing the escape key
* Added: Hungarian translation. Thanks, [@dbalage](https://www.transifex.com/accounts/profile/dbalage/)!
* Added: Italian translation. Thanks, [@ClaraDiGennaro](https://www.transifex.com/accounts/profile/ClaraDiGennaro/)
* If you'd like to contribute translations, [please sign up here](https://www.transifex.com/projects/p/gravityview/).

= 1.0.2 =
* Added: Show Views in Nav menu builder
* Fixed: "Add Fields" selector no longer closes when clicking to drag the scrollbar
* Fixed: Issue affecting Gravity Forms styles when Gravity Forms' "No Conflict Mode" is enabled
* Fixed: Footer widget areas added back to Single Entry views using Listing layout
* Changed the look and feel of the Add Fields dialog and field settings. Let us know what you think!

= 1.0.1 =
* Added: "Getting Started" link to the Views menu
* Fixed: Fatal error for users with Gravity Forms versions 1.7 or older
* Fixed: Entries in trash no longer show in View
* Tweak: When modifying the "Only visible to logged in users with role" setting, if choosing a role other than "Any", check the checkbox.
* Tweak: `gravityview_field_visibility_caps` filter to add/remove capabilities from the field dropdowns
* Added: Translation files. If you'd like to contribute translations, [please sign up here](https://www.transifex.com/projects/p/gravityview/).

= 1.0 =

* Liftoff!

== Upgrade Notice ==

= 1.0.1 =
* Added: "Getting Started" link to the Views menu
* Fixed: Fatal error for users with Gravity Forms versions 1.7 or older
* Fixed: Entries in trash no longer show in View
* Tweak: When modifying the "Only visible to logged in users with role" setting, if choosing a role other than "Any", check the checkbox.
* Tweak: `gravityview_field_visibility_caps` filter to add/remove capabilities from the field dropdowns
* Added: Translation files. If you'd like to contribute translations, [please sign up here](https://www.transifex.com/projects/p/gravityview/).

= 1.0 =

* Liftoff!<|MERGE_RESOLUTION|>--- conflicted
+++ resolved
@@ -23,17 +23,12 @@
 
 = develop =
 
-<<<<<<< HEAD
 #### 🚀 Added
 * A new `search_visible_fields` setting that restricts "Search Everything" searches to visible View fields.
 
 #### 💻 Developer Updates
 * Added `gk/gravityview/widget/search/visible_fields_only` filter to modify whether "Search Everything" searches are limited for a View.
-=======
-#### 💻 Developer Updates
-
 * Added `gk/gravityview/search/additional-reserved-args` filter to add additional reserved arguments for the Search Bar widget.
->>>>>>> 5fa1309c
 
 = 2.41 on July 3, 2025 =
 

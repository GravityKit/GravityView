--- conflicted
+++ resolved
@@ -21,26 +21,21 @@
 
 == Changelog ==
 
-<<<<<<< HEAD
-= 2.2 =
-
-* Fixed: Issue when installing extensions on a Multisite network
-=======
 = develop =
 
-* Added: Search entries by approval status.
-* Added: More flexible search by entry creator (added text, multicheckbox, multiselect controls).
-* Added: Entry creator in text mode now searches by email, login and name fields.
-* Added: `gravityview/widgets/search/created_by/user_meta_fields` filter for entry creator search.
-* Added: `gravityview/widgets/search/created_by/user_fields` filter for entry creator search.
-* Fixed: Edit/single entry on home page did not work (404 not found).
-* Fixed: Stray Advanced Custom Fields editor at the bottom of View configuration pages.
-* Fixed: Edit entry on products with calculations voided labels and quantities.
-* Fixed: Major search and filtering any/all mode combination issues, especially with "only approved" mode, A-Z Filters, Featured Entries, Advanced Filters plugins.
-* Fixed: Support all documented date formats in all date field searches.
-* Fixed: Issues with Advanced Filter date fields (including human strings, less than, greater than).
-
->>>>>>> 0eafe4d4
+* Added: Search entries by approval status
+* Added: More flexible search by entry creator (added text, multicheckbox, multiselect controls)
+* Added: Entry creator in text mode now searches by email, login and name fields
+* Added: `gravityview/widgets/search/created_by/user_meta_fields` filter for entry creator search
+* Added: `gravityview/widgets/search/created_by/user_fields` filter for entry creator search
+* Fixed: Issue installing plugins from the Extensions page on a Multisite network
+* Fixed: Edit/single entry on home page did not work (404 not found)
+* Fixed: Stray Advanced Custom Fields editor at the bottom of View configuration pages
+* Fixed: Edit entry on products with calculations voided labels and quantities
+* Fixed: Major search and filtering any/all mode combination issues, especially with "Show only approved entries" mode, A-Z Filters, Featured Entries, Advanced Filters plugins
+* Fixed: Support all documented date formats in all date field searches
+* Fixed: Issues with Advanced Filter date fields (including human strings, less than, greater than)
+
 = 2.1.1 on October 26, 2018 =
 
 * Added: A "Connected Views" menu on the Gravity Forms Forms page - hover over a form to see the new Connected Views menu!

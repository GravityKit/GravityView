=== GravityView ===
Tags: gravity forms, directory, gravity forms directory
Requires at least: 4.7
Tested up to: 6.7
Requires PHP: 7.4.0
Stable tag: trunk
Contributors: The GravityKit Team
License: GPL 3 or higher

Beautifully display and edit your Gravity Forms entries.

== Description ==

Beautifully display your Gravity Forms entries. Learn more on [gravitykit.com](https://www.gravitykit.com).

== Installation ==

1. Upload plugin files to your plugins folder, or install using WordPress' built-in Add New Plugin installer
2. Activate the plugin
3. Follow the instructions

== Changelog ==

= develop =

<<<<<<< HEAD
* Added: Support for Gravity Forms Source ID meta, added in Gravity Forms 2.9
=======
#### 🚀 Added
* New Layout Builder View type for creating custom layouts with single or multi-column configurations and adjustable widths.
* `:initials` merge tag modifier for Name fields to display initials.

#### 🐛 Fixed
* Merge tags in redirect URLs were not processed after editing or deleting an entry in the lightbox.
* Individual Checkboxes field inputs incorrectly exported in CSV.
* Custom permalinks were not used on embedded Views.
* When multiple Views were embedded on the same page, it would show the other Views when displaying a single entry.
* Deprecated filter notice when both the Advanced Filter extension (version 3 or newer) and Gravity Flow are active.
* When using the Multiple Forms extension, labels for fields with empty values no longer disappear in the mobile view.

#### 💻 Developer Updates
* Added `gravityview/template/field/csv/tick` filter to programmatically modify the checkbox "check" output in CSV.
* Added `gravityview/shortcode/after-processing` action after a `[gravityview]` shortcode is finished.

= 2.32 on November 21, 2024 =

This release adds a new form notification option for updated entries, resolves file upload issues on the Edit Entry screen, and includes developer-focused enhancements.

#### 🚀 Added
* New notification option for forms, triggered when an entry is updated.

#### 🐛 Fixed
* File upload field issues on the Edit Entry screen:
  - Delete/download icons not displaying in Gravity Forms 2.9+;
  - Unable to select files for upload when the form field's "Multiple Files" setting was enabled without a "Maximum Number of Files" value.

#### 🔧 Updated
* [Foundation](https://www.gravitykit.com/foundation/) to version 1.2.21.

#### 💻 Developer Updates
* Added `gk/gravityview/view/entries/join-conditions` filter to modify the join conditions applied when retrieving View entries.
* Added `gk/gravityview/template/options` filter to programmatically modify field settings in the View editor.
* Added `gravityview/row-added` JavaScript event, triggered when a new row is added to a widget or field area.

= 2.31.1 on November 8, 2024 =

This hotfix release resolves display issues with certain View layouts.

#### 🐛 Fixed
* Rendering issue affecting certain View layouts, such as Maps, introduced in the previous release.
>>>>>>> d1dd1908

= 2.31 on November 4, 2024 =

This release introduces [flexible widget positioning](https://docs.gravitykit.com/article/1027-dynamic-widget-placement?utm_source=gravityview&utm_medium=changelog&utm_campaign=release) in Views, enhances entry-in-a-lightbox functionality, and adds support for the Gravity Forms 2.9+ Image Choice field. It also addresses compatibility issues with LiteSpeed, Divi, and LifterLMS, along with various other fixes and improvements.

#### 🚀 Added
* Ability to position widgets in the View editor using predefined layouts, offering a range of single or multi-column configurations with varying widths.
* View setting to control what happens when a user clicks the Cancel link when editing an entry in the lightbox.
* Support for the upcoming Image Choice field in Gravity Forms 2.9+.

#### 🐛 Fixed
* GravityView tab not displaying in certain cases under GravityKit > Settings menu.
* Widgets could not be configured after being added to a new, unsaved View.
* Compatibility with the Divi theme that prevented the Signature field from being edited on the Edit Entry screen.
* Conflict with the LiteSpeed plugin that caused a fatal error when redirecting users after duplicating an entry.
* JavaScript enqueued in the site's footer was not executed when editing an entry in the lightbox.
* It was not possible to add new entry notes when viewing a single entry in the lightbox.
* Validation error displayed when adding merge tags to the Entry Slug setting input in the View editor.
* The search box in the Change Entry Creator field did not return results when editing an entry on the Forms > Entries screen.
* Fatal error when activating LifterLMS with GravityView active.
* Searching across all fields not working as expected when the search value contains special characters or accents (e.g., ä, ß, İ).

#### 🔧 Updated
* [Foundation](https://www.gravitykit.com/foundation/) to version 1.2.20.

#### 💻 Developer Updates
* Added `gk/gravityview/lightbox/entry/before-output` action that fires before the entry content is output in the lightbox.
* Added `gk/gravityview/lightbox/entry/output/head-before` action that fires after the <head> tag is opened.
* Added `gk/gravityview/lightbox/entry/output/head-after` action that fires before the </head> tag is closed.
* Added `gk/gravityview/lightbox/entry/output/content-before` action that fires after the <body> tag is opened and before the content is rendered.
* Added `gk/gravityview/lightbox/entry/output/content-after` action that fires after the content is rendered and before the footer.
* Added `gk/gravityview/lightbox/entry/output/footer-after` action that fires after the footer and before the closing </body> tag.
* Added `gravityview/fields/image_choice/image_markup` filter to modify the Image Choice field (Gravity Forms 2.9+) markup.
* Added `gravityview/fields/image_choice/output_label` filter to control whether to display the value or label of an Image Choice field.

= 2.30.1 on October 15, 2024 =

This hotfix release resolves an issue with the Multiple Forms extension.

#### 🐛 Fixed
* Fatal error in the View editor when using joined data from multiple forms.

= 2.30 on October 14, 2024 =

This release adds the ability to change the entry creator from the Edit Entry screen, improves upload handling, fixes various bugs, and updates internal components.

#### 🚀 Added
* Entry creator can now be changed from the Edit Entry screen.
* `{now}`, `{yesterday}`, and `{tomorrow}` relative date merge tags.

#### ✨ Improved
* Handling of multi-file uploads on the Edit Entry screen.

#### 🐛 Fixed
* Entry loading inside a lightbox did not work in some cases when BuddyPress was active.
* Resending notifications from the Entries screen did not work when sending to all entries filtered by approval status.
* Conflict with the Wordfence plugin caused a fatal error when redirecting users after deleting an entry.
* Fatal error when rendering a GravityView View field with a non-existent View ID.
* Survey field (Rating type) values were displayed in reverse order when a View was embedded inside another View.
* Unexpected scrolling in the View editor after adding a field.
* PHP notice when rendering a View with a field associated with an inactive add-on.
* Entry duplication not working on the Entries page.

#### 🔧 Updated
* [Foundation](https://www.gravitykit.com/foundation/) to version 1.2.19.

= 2.29 on October 1, 2024 =

This release introduces a much-requested [lightbox feature](https://docs.gravitykit.com/article/1020-opening-and-editing-entry-details-in-a-lightbox-modal-popup) for displaying and editing entries, settings for customizing View URLs, new options for [displaying Name field initials](https://docs.gravitykit.com/article/1021-show-name-fields-as-initials) and Custom Content fields in full width, and a merge tag modifier to show date field values in a human-readable format. Several bugs have also been fixed.

#### 🚀 Added
* Ability to edit and display entries inside a lightbox.
* Global and individual View settings to customize the URL structure for all or specific Views.
* `:human` merge tag modifier for date fields to display in human-readable format (e.g., `10 minutes ago`, `5 days from now`).
* Option to display the Name field value as initials.
* Option to display Custom Content field full width on the Single Entry screen.

#### 🐛 Fixed
* Clearing search removed all URL query parameters and, in some cases, redirected to the homepage.
* Searching the View added duplicate search parameters to the URL.
* PHP 8.2 deprecation notice related to dynamic property creation.
* Entries not displaying when a View using DataTables was embedded in a Single Entry page with the List layout.
* PHP warning when displaying a View with an Event field without an active Gravity Forms Event Fields Add-On.
* Sorting entries in random order was not working.
* Multi Select field values starting with a square bracket were not displayed as selected on the Edit Entry screen.

#### 🔧 Updated
* [Foundation](https://www.gravitykit.com/foundation/) to version 1.2.18.

#### 💻 Developer Updates
* Added `gk/gravityview/field/name/display` filter to modify the Name field display value.
* Added `gk/gravityview/permalinks/reserved-terms` filter to modify the list of reserved terms that are excluded from permalinks.

= 2.28 on August 29, 2024 =

This update adds support for plain-text URLs in entry moderation merge tags, and fixes several bugs, including critical errors in the View editor. Starting with this version, PHP 7.4 or newer is required.

**Note: GravityView now requires PHP 7.4 or newer.**

#### 🚀 Added
* Modifier for entry moderation merge tags to output plain-text URLs (e.g., `{gv_approve_entry:url}`).

#### 🐛 Fixed
* "Text domain not found" error when trying to install a layout during the View creation process.
* Fatal error in the View editor when the user does not have the necessary capabilities to install plugins.
* Merge tag support in the Source URL "Link Text" field setting.
* Deprecated filter notice when using GravityView Maps 3.1.0 or newer.
* PHP 8.2 deprecation notice due to passing an empty value to `htmlspecialchars()` and creating dynamic class properties.
* The maximum number of files allowed in the File Upload field was not respected when editing an entry.
* Sorting the View by the Name field yielded incorrect results.

#### 🔧 Updated
* [TrustedLogin](https://www.trustedlogin.com/) to version 1.9.0.

#### 💻 Developer Updates
* Added `gk/gravityview/view/entries/query/sorting-parameters` filter to modify the sorting parameters applied during the retrieval of View entries.

= 2.27.1 on August 14, 2024 =

This release fixes an issue with adding fields in the View editor's Edit Entry layout when the Multiple Forms extension is enabled.

#### 🐛 Fixed
* Fields added to the Edit Entry layout in the View editor could not be configured and would disappear after saving the View when Multiple Forms was enabled.

= 2.27 on August 13, 2024 =

This update resolves several issues related to the Multiple Forms extension, fixes the recently introduced `:format` merge tag modifier to return the Time field value in the local timezone, and adds a new filter to control which fields are added by default when creating a new View.

#### 🐛 Fixed
* Time zone selection in the Search Bar did not persist after searching a View, causing it to reset upon page refresh.
* Fields added to the View could not be configured and would disappear after saving the View when Multiple Forms was enabled.
* Fatal error occurred on the Edit Entry screen when Multiple Forms was enabled.
* The `:format` merge tag modifier on the Time field returned a UTC-adjusted time value.

#### 💻 Developer Updates
* Added `gk/gravityview/view/configuration/multiple-entries/initialize-with-all-form-fields` filter that, when set to `true`, initializes the Multiple Entries layout with all form fields when creating a new View. The default is `false`, which populates the View with only the fields configured in the Gravity Forms Entries table.

= 2.26 on August 8, 2024 =

This update resolves various issues, including compatibility with Yoast SEO, improves performance through enhanced View entries caching, and adds new functionality.

#### 🚀 Added
* Ability to modify the entry creator’s information on the Edit Entry screen.
* Merge tag modifier for formatting Date and Time fields (e.g., `{Date Field:1:format:Y-m-d}`).
* Placeholders in View Settings to inform you that additional functionality is available.

#### ✨ Improved
* The "Sort By" option in the GravityView Gutenberg block now offers a dropdown selection of fields instead of requiring manual entry of the field ID.
* Caching of View entries to prevent unnecessary database queries. Thanks, Shehroz!

#### 🐛 Fixed
* Timeout issue when rendering a page/post with GravityView Gutenberg blocks when Yoast SEO is active.
* View editor fields added to the Single or Edit Entry layouts inheriting options from the View type set in the Multiple Entries layout.
* An issue in the Search Bar widget configuration where adding a Date field caused the search mode ("any" and "all") to no longer be toggleable.
* `[gv_entry_link]` shortcode not rendering inside the Custom HTML block.

#### 🔧 Updated
* [Foundation](https://www.gravitykit.com/foundation/) and [TrustedLogin](https://www.trustedlogin.com/) to versions 1.2.17 and 1.8.0, respectively.

#### 💻 Developer Updates
* Added `gk/gravityview/feature/upgrade/disabled` filter to disable the functionality placeholders. Return `true` to disable the placeholders.
* Added `gk/gravityview/metabox/content/before` and `gk/gravityview/metabox/content/after` actions, triggered before and after the View metabox is rendered.

= 2.25 on June 5, 2024 =

This update improves how entries are automatically marked as "Read" and adds a new View setting to control this functionality.

**Note: GravityView now requires Gravity Forms 2.6 (released in March 2022) or newer.**

#### 🚀 Added
* New View setting under the Single Entry tab to mark an entry as "Read". [Read more about the feature](https://docs.gravitykit.com/article/1008-marking-entries-as-read).

#### ✨ Improved
* Marking an entry as "Read" is now handled in the backend and also supports the Multiple Forms extension.

#### 🐛 Fixed
* Appearance of the Merge Tag picker in the field settings of the View editor.

#### 💻 Developer Updates
* Removed the `gk/gravityview/field/is-read/print-script` filter in favor of the improved functionality that marks entries as "Read".

= 2.24 on May 28, 2024 =

This release introduces the ability to use different view types for Multiple Entries and Single Entry layouts, adds a new View field to display an entry's read status, and fixes issues with the File Upload field, product search, and merge tag processing in entry-based notifications. [Read the announcement](https://www.gravitykit.com/announcing-gravityview-2-24/) for more details.

#### 🚀 Added
* Ability to select different View types for Multiple Entries and Single Entry layouts. [Learn all about the new View type switcher!](https://www.gravitykit.com/announcing-gravityview-2-24/)
* "Read Status" field to display whether an entry has been read or not.
  - Customize the labels for "Read" and "Unread" statuses.
  - Sort a View by "Read Status".
* Entries are now marked as "Read" when users who have the ability to edit entries visit an entry in the front-end.

#### 🐛 Fixed
* File Upload field values not rendering in the View if filenames have non-Latin characters.
* Product search now returns correct results when using all search input types in the search bar.
* View's Export Link widget would not respect date range search filters.
* Removed the unsupported "date" input type for the Date Entry field under the Search Bar widget settings.
* Merge tags in GravityView notifications are now properly processed for fields dynamically populated by Gravity Wiz's Populate Anything add-on.

#### 💻 Developer Updates
* Added `gk/gravityview/field/is-read/print-script` filter to modify whether to print the script in the frontend that marks an entry as "Read".
* Added `gk/gravityview/field/is-read/label` filter to change the "Is Read" field's "Read" and "Unread" labels.
* Added `gk/gravityview/entry-approval/choices` filter to modify strings used for entry approval ("Approved", "Unapproved", "Disapproved", etc.).

= 2.23 on May 17, 2024 =

This update adds support for Nested Forms' entry meta, addresses several bugs, including critical ones, and improves GravityKit's Settings and Manage Your Kit screens.

#### 🚀 Added
* Support for Gravity Wiz's Gravity Forms Nested Forms entry meta (parent form and entry IDs, child form field ID) in the View editor and merge tags.

#### 🐛 Fixed
* Export link View widget would cause a fatal error during multi-word searches.
* Fatal error when the search bar is configured with a Gravity Flow field and the Gravity Flow plugin is not active.
* Duplicating entries no longer fails to refresh the entry list when View-based caching is enabled.
* View cache not being invalidated when updating entries on a form joined using the Multiple Forms extension.
* Number field output now respects the form field's format settings, such as decimals and currency.

#### 🔧 Updated
* [Foundation](https://www.gravitykit.com/foundation/) to version 1.2.14.
  - Added an option to subscribe to GravityKit's newsletter from the Manage Your Kit screen.
  - Added a setting in GravityKit > Settings > GravityKit to specify the GravityKit menu position in the Dashboard.
  - Improved internal check for product updates that could still interfere with third-party plugin updates. Thanks, Aaron!
  - Fixed a bug that prevented WordPress from loading third-party plugin translations after their updates. Thanks, Jérôme!
  - Success message now shows correct product name after activation/deactivation.

#### 💻 Developer Updates
* Added `gk/gravityview/entry/approval-link/params` filter to modify entry approval link parameters.

= 2.22 on April 16, 2024 =

This release introduces [support for search modifiers](https://docs.gravitykit.com/article/995-gravityview-search-modifiers) and [range-based searching for numeric fields](https://docs.gravitykit.com/article/996-number-range-search), enables easy duplication and precise insertion of View fields and widgets, and resolves critical issues with Yoast SEO and LifterLMS. [Read the announcement](https://www.gravitykit.com/gravityview-2-22/) for more details.

#### 🚀 Added
* Support for negative, positive, and exact-match search modifiers in the Search Bar.
* Range-based search for Number, Product (user-defined price), Quantity and Total fields in the Search Bar.
* Ability to duplicate View fields and widgets, and to insert them at a desired position.

#### 🐛 Fixed
* Editing an entry with Yoast SEO active resulted in changes being saved twice.
* Views secured with a secret code did not display inside LifterLMS dashboards.
* View editor display issues when LifterLMS is active.
* Fatal error when editing posts/pages containing GravityView blocks.

#### 🔧 Updated
* [Foundation](https://www.gravitykit.com/foundation/) to version 1.2.12.
  - Fixed a bug that hid third-party plugin updates on the Plugins and Updates pages.
  - Resolved a dependency management issue that incorrectly prompted for a Gravity Forms update before activating, installing, or updating GravityKit products.

__Developer Updates:__
* `gk/gravityview/common/quotation-marks` filter to modify the quotation marks used for exact-match searches.
* `gk/gravityview/search/number-range/step` filter to adjust the interval between numbers in input fields for range-based searches.

= 2.21.2 on March 28, 2024 =

This update fixes an issue with previewing GravityView blocks for Views with enhanced security and resolves a problem where blocks were previously rendered only for logged-in users.

#### 🐛 Fixed
* Previewing a GravityView block for a View that has enhanced security enabled no longer results in a notice about a missing `secret` shortcode attribute.
* GravityView blocks now render for all users, not just those who are logged in.

= 2.21.1 on March 22, 2024 =

This hotfix release addresses a critical error that occurred when activating the plugin without Gravity Forms installed.

#### 🐛 Fixed
* Critical error when activating the plugin without Gravity Forms installed.

= 2.21 on March 18, 2024 =

This release enhances security, introduces support for LifterLMS, adds a new CSV/TSV export widget to the View editor along with the option to add Gravity Flow fields to the Search Bar, addresses PHP 8.2 deprecation notices, fixes a conflict with BuddyBoss Platform, and improves performance with updates to essential components.

#### 🚀 Added
* A View editor widget to export entries in CSV or TSV formats.
* Support for SVG images.
* Support for Gravity Flow's "Workflow User" and "Workflow Multi-User" fields inside the Search Bar.
* Integration with LifterLMS that allows embedding Views inside Student Dashboards.
* Notice to inform administrators that an embedded View was moved to "trash" and an option to restore it.
* Click-to-copy shortcode functionality in the View editor and when listing existing Views.

#### 🐛 Fixed
* PHP 8.2 deprecation notices.
* Fields linked to single entry layouts are now exported as plain text values, not hyperlinks, in CSV/TSV files.
* Issue preventing the saving of pages/posts with GravityView Gutenberg blocks when BuddyBoss Platform is active.

#### 🔐 Security
* Enhanced security by adding a `secret` attribute to shortcodes and blocks connected to Views.

#### 🔧 Updated
* [Foundation](https://www.gravitykit.com/foundation/) to version 1.2.11.
  - GravityKit product updates are now showing on the Plugins page.
  - Database options that are no longer used are now automatically removed.

* Added: You can now search exact-match phrases by wrapping a search term in quotes (e.g., `"blue motorcycle"`). This will search for text exactly matching `"blue motorcycle"`)

__Developer Updates:__

* Added: `gk/gravityview/widget/search/clear-button/params` filter to modify the parameters of the Clear button in the search widget.

= 2.20.2 on March 4, 2024 =

This release enhances performance by optimizing caching and managing transients more effectively.

#### ✨ Improved
* Enhanced detection of duplicate queries, resulting in fewer cache records stored in the database.

#### 🔧 Updated
* Updated [Foundation](https://www.gravitykit.com/foundation/) to version 1.2.10.
  - Transients are no longer autoloaded.

= 2.20.1 on February 29, 2024 =

This release fixes an issue with View caching and improves compatibility with the Advanced Custom Fields plugin.

#### 🐛 Fixed
* Disappearing pagination and incorrect entry count when View caching is enabled.
* Potential timeout issue when embedding GravityView shortcodes with Advanced Custom Fields plugin.
* PHP 8.1+ deprecation notice.

= 2.20 on February 22, 2024 =

This release introduces new settings for better control over View caching, adds support for the Advanced Post Creation Add-On when editing entries, fixes a fatal error when exporting entries to CSV, and updates internal components for better performance and compatibility.

#### 🚀 Added
* Global and View-specific settings to control caching of View entries. [Learn more about GravityView caching](https://docs.gravitykit.com/article/58-about-gravityview-caching).
* Support for the [Advanced Post Creation Add-On](https://www.gravityforms.com/add-ons/advanced-post-creation/) when editing entries in GravityView's Edit Entry mode.

#### ✨ Improved
* If Gravity Forms is not installed and/or activated, a notice is displayed to alert users when creating new or listing existing Views.

#### 🐛 Fixed
* Deprecation notice in PHP 8.1+ when displaying a View with file upload fields.
* Fatal error when exporting entries to CSV.

#### 🔧 Updated
* [Foundation](https://www.gravitykit.com/foundation/) to version 1.2.9.
  - GravityKit products that are already installed can now be activated without a valid license.
  - Fixed PHP warning messages that appeared when deactivating the last active product with Foundation installed.

#### 🐛 Fixed
* The GravityView capabilities for a specific role were overwritten on every admin request.

= 2.19.6 on February 7, 2024 =

This update introduces the ability to send notifications using Gravity Forms when an entry is deleted, improves sorting and survey field ratings, and updates key components for better performance and compatibility.

#### 🚀 Added
* Ability to send notifications using Gravity Forms when an entry is deleted by selecting the "GravityView - Entry is deleted" event from the event dropdown in Gravity Forms notifications settings.

#### 🐛 Fixed
* Sorting the View by entry ID in ascending and descending order would yield the same result.
* Survey fields without a rating would show a 1-star rating.
* Editing Gravity Forms [Custom Post Fields](https://docs.gravityforms.com/post-custom/#h-general-settings) with a Field Type set to "File Uploads" inside in Edit Entry.

#### 🔧 Updated
* [Foundation](https://www.gravitykit.com/foundation/) and [TrustedLogin](https://www.trustedlogin.com/) to versions 1.2.8 and 1.7.0, respectively.
  - Transients are now set and retrieved correctly when using object cache plugins.
  - Fixed a JavaScript warning that occurred when deactivating license keys and when viewing products without the necessary permissions.
  - Resolved PHP warning messages on the Plugins page.

__Developer Updates:__

* Added: `GravityView_Notifications` class as a wrapper for Gravity Forms notifications.
* Modified: Added the current `\GV\View` object as a second parameter for the `gravityview/search-all-split-words` and `gravityview/search-trim-input` filters.
* Modified: Attach listeners in the View editor to `$( document.body )` instead of `$('body')` for speed improvements.

= 2.19.5 on December 7, 2023 =

* Fixed: PHP 8.1+ deprecation notice when editing an entry with the Gravity Forms User Registration add-on enabled
* Updated: [Foundation](https://www.gravitykit.com/foundation/) to version 1.2.6

= 2.19.4 on November 2, 2023 =

* Improved: View editor performance, especially with Views with a large number of fields
* Improved: "Link to Edit Entry," "Link to Single Entry," and "Delete Entry" fields are now more easily accessible at the top of the field picker in the View editor
* Fixed: PHP 8.1+ deprecation notice

= 2.19.3 on October 25, 2023 =

* Fixed: Using merge tags as values for search and start/end date override settings was not working in Views embedded as a field
* Fixed: Deprecation notice in PHP 8.2+

= 2.19.2 on October 19, 2023 =

* Fixed: Merge tags were still not working in the Custom Content field after the fix in 2.19.1

= 2.19.1 on October 17, 2023 =

* Fixed: PHP 8+ deprecation notice appearing on 404 pages
* Fixed: Merge tags not working in the Custom Content field
* Improved: PHP 8.1 compatibility

= 2.19 on October 12, 2023 =

* Added: Embed a Gravity Forms form using a field in the View editor
* Added: Embed a GravityView View using a field in the View editor
* Added: New Custom Code tab in the View Setting metabox to add custom CSS and JavaScript to the View
* Fixed: Appearance of HTML tables nested within View fields, including Gravity Forms Survey Add-On fields
* Fixed: Clicking the "?" tooltip icon would not go to the article if the Support Port is disabled
* Tweak: Improved Chained Select field output when the Chained Select Add-On is disabled
* Updated: [Foundation](https://www.gravitykit.com/foundation/) to version 1.2.5

__Developer Updates:__

* Added: Entries submitted using the new Gravity Forms Field will have `gk_parent_entry_id` and `gk_parent_form_id` entry meta added to them to better support connecting Views

= 2.18.7 on September 21, 2023 =

* Added: Support for embedding Views inside [WooCommerce Account Pages](https://iconicwp.com/products/woocommerce-account-pages/)
* Improved: `[gvlogic]` shortcode now works with the [Dashboard Views](https://github.com/GravityKit/Dashboard-Views) add-on in the WordPress admin area
* Fixed: The Recent Entries widget results would be affected when browsing a View: the search query, page number, and sorting would affect the displayed entries
* Fixed: Activation of View types (e.g., Maps, DataTables) would fail in the View editor
* Fixed: Image preview (file upload field) not working if the file is uploaded to Dropbox using the Gravity Forms Dropbox add-on
* Updated: [Foundation](https://www.gravitykit.com/foundation/) to version 1.2.4

__Developer Updates:__

* Added: `gk/gravityview/approve-link/return-url` filter to modify the return URL after entry approval
* Added: Second parameter to the `GravityView_Fields::get_all()` method to allow for filtering by context
* Improved: Added third argument to `gravityview_get_connected_views()` to prevent including joined forms in the search
* Implemented: The `GravityView_Field::$contexts` property is now respected; if defined, fields that are not in a supported context will not render

= 2.18.6 on September 7, 2023 =

* Improved: Introduced a gear icon to the editor tabs that brings you directly to the Settings metabox
* Improved: Support for RTL languages
* Updated: [Foundation](https://www.gravitykit.com/foundation/) to version 1.2.2

= 2.18.5 on September 1, 2023 =

* Fixed: Fatal error caused by GravityView version 2.18.4

= 2.18.4 on August 31, 2023 =

* Added: A "Direct Access" summary in the Publish box in the View editor that makes it easy to see and modify whether a View is accessible directly
* Improved: Views will now remember the Settings tab you are on after you save a View
* Fixed: Resolved a fatal error that occurred under certain circumstances due to passing the wrong parameter type to a WordPress function
* Updated: The video on the Getting Started page
* Updated: [Foundation](https://www.gravitykit.com/foundation/) to version 1.2

= 2.18.3 on July 20, 2023 =

* Fixed: Incorrect total entry count and hidden pagination when View contains an Entry Edit field

= 2.18.2 on July 12, 2023 =

* Fixed: Performance issue
* Fixed: [WP-CLI](https://wp-cli.org/) not displaying available GravityKit product updates
* Updated: [Foundation](https://www.gravitykit.com/foundation/) to version 1.1.1

__Developer Notes:__

* Added: `gk/gravityview/view/entries/cache` filter to provide control over the caching of View entries (default: `true`)

= 2.18.1 on June 20, 2023 =

* Fixed: PHP warning message that appeared when attempting to edit a View

= 2.18 on June 20, 2023 =

* Fixed: Issue where "Edit Entry" link was not appearing under the Single Entry layout when the View was filtered using the "Created By" criterion with the "{user:ID}" merge tag
* Fixed: REST API response breaking the functionality of Maps Layout 2.0
* Updated: [Foundation](https://www.gravitykit.com/foundation/) to version 1.1

__Developer Notes:__

* Deprecated: `get_gravityview()` and the `the_gravityview()` global functions
* Added: `GravityView_Field_Delete_Link` class to render the Delete Entry link instead of relying on filtering
	- `delete_link` will now be properly returned in the `GravityView_Fields::get_all('gravityview');` response

= 2.17.8 on May 16, 2023 =

* Improved: Performance when using Gravity Forms 2.6.9 or older
* Improved: Form ID now appears beside the form title for easier data source selection in the View editor
* Fixed: Fatal error when adding a GravityView block in Gutenberg editor
* Fixed: Error when activating an installed but deactivated View type (e.g., Maps) from within the View editor
* Fixed: File Upload fields may incorrectly show empty values

__Developer Notes:__

* Added: `gk/gravityview/metaboxes/data-source/order-by` filter to modify the default sorting order of forms in the View editor's data source dropdown menu (default: `title`)
* Added: `gk/gravityview/renderer/should-display-configuration-notice` filter to control the display of View configuration notices (default: `true`)

= 2.17.7 on May 4, 2023 =

* Fixed: Fatal error when using the Radio input types in the Search Bar (introduced in 2.17.6)

= 2.17.6 on May 3, 2023 =

* Added: Filter entries by payment status using a drop-down, radio, multi-select, or checkbox inputs in the Search Bar (previously, only searchable using a text input)
* Modified: Added "(Inactive)" suffix to inactive forms in the Data Source dropdown
* Fixed: Incompatibility with some plugins/themes that use Laravel components
* Fixed: Appearance of Likert survey fields when using Gravity Forms Survey Add-On Version 3.8 or newer
* Fixed: Appearance of the Poll widget when using Gravity Forms Poll Add-On Version 4.0 or newer
* Fixed: `[gvlogic]` not working when embedded in a Post or Page
* Fixed: `[gvlogic if="context" is="multiple"]` not working when a View is embedded
* Fixed: Consent field always showing checked status when there are two or more Consent fields in the form
* Fixed: Selecting all entries on the Entries page would not properly apply all the search filters

__Developer Notes:__

* Added: `gk/gravityview/common/get_forms` filter to modify the forms returned by `GVCommon::get_forms()`
* Modified: Removed `.hidden` from compiled CSS files to prevent potential conflicts with other plugins/themes (use `.gv-hidden` instead)
* Modified: Added `gvlogic`-related shortcodes to the `no_texturize_shortcodes` array to prevent shortcode attributes from being encoding
* Modified: Updated Gravity Forms CSS file locations for the Survey, Poll, and Quiz Add-Ons
* Modified: Likert survey responses are now wrapped in `div.gform-settings__content.gform-settings-panel__content` to match the Gravity Forms Survey Add-On 3.8 appearance
* Fixed: Properly suppress PHP warnings when calling `GFCommon::gv_vars()` in the Edit View screen
* Updated: [Foundation](https://www.gravitykit.com/foundation/) to version 1.0.12
* Updated: TrustedLogin to version 1.5.1

= 2.17.5 on April 12, 2023 =

* Fixed: Do not modify the Single Entry title when the "Prevent Direct Access" setting is enabled for a View
* Fixed: Fatal error when performing a translations scan with the WPML plugin

= 2.17.4 on April 7, 2023 =

* Fixed: Fatal error rendering some Maps Layout Views introduced in 2.17.2
* Fixed: When a View is embedded multiple times on the same page, Edit Entry, Delete Entry, and Duplicate Entry links could be hidden after the first View
* Fixed: "The Single Entry layout has not been configured" notice shows when embedding a View into another View's Single Entry page using a Custom Content field

= 2.17.3 on April 6, 2023 =

* Fixed: Fatal error rendering multiple Views on the same page/post introduced in 2.17.2

__Developer Updates:__

* Added: A `$context` argument of `\GV\Template_Context` is now passed to `\GV\Widget\pre_render_frontend()`

= 2.17.2 on April 5, 2023 =

**Note: GravityView now requires Gravity Forms 2.5.1 or newer**

* Added: "No Entries Behavior" option to hide the View when there are no entries visible to the current user (not applied to search results)
* Fixed: Performance issue introduced in 2.17 that resulted in a large number of queries
* Fixed: PHP 8+ fatal error when displaying connected Views in the Gravity Forms form editor or forms list
* Fixed: PHP 8+ warning messages when creating a new View
* Fixed: PHP warning when a View checks for the ability to edit an entry that has just been deleted using code
* Fixed: On sites running the GiveWP plugin, the View Editor would look bad
* Updated: [Foundation](https://www.gravitykit.com/foundation/) to version 1.0.11

__Developer Updates:__

* Added: View blocks are also parsed when running `\GV\View_Collection::from_content()`
* Added: New filter, to be used by Multiple Forms extension: `gravityview/view/get_entries/should_apply_legacy_join_is_approved_query_conditions`
* Modified: `gravityview()->views->get()` now parses the content of the global `$post` object and will detect View shortcodes or blocks stored in the `$post->post_content`
* Modified: `gravityview()->views->get()` now may return a `GV\View_Collection` object when it detects multiple Views in the content
* Updated: HTML tags that had used `.hidden` now use the `.gv-hidden` CSS class to prevent potential conflicts with other plugins/themes

= 2.17.1 on February 20, 2023 =

* Updated: [Foundation](https://www.gravitykit.com/foundation/) to version 1.0.9

= 2.17 on February 13, 2023 =

**Note: GravityView now requires PHP 7.2 or newer**

* It's faster than ever to create a new View! (Table and DataTables View types only)
	- Fields configured in the [Gravity Forms Entry Columns](https://docs.gravityforms.com/entries/#h-entry-columns) are added to the Multiple Entries layout
	- The first field in the Multiple Entries layout is linked to the Single Entry layout
	- All form fields are added to the Single Entry layout
	- An Edit Entry Link field is added to the bottom of the Single Entry layout
* Added: New "No Entries Behavior" setting: when a View has no entries visible to the current user, you can now choose to display a message, show a Gravity Forms form, or redirect to a URL
* Modified: The field picker now uses Gravity Forms field icons
* Fixed: ["Pre-filter choices"](https://docs.gravitykit.com/article/701-show-choices-that-exist) Search Bar setting not working for Address fields
* Fixed: `[gventry]` shortcode not working the Entry ID is set to "first" or "last"
* Fixed: Fatal error when using the Gravity Forms Survey Add-On
* Tweak: The field picker in the View editor now uses Gravity Forms field icons

__Developer Updates:__

* Modified: If you use the `gravityview/template/text/no_entries` or `gravitview_no_entries_text` filters, the output is now passed through the `wpautop()` function prior to applying the filters, not after
	* Added `$unformatted_output` parameter to the `gravityview/template/text/no_entries` filter to return the original value before being passed through `wpautop()`
* Modified: Container classes for no results output change based on the "No Entries Behavior" setting:
	- `.gv-no-results.gv-no-results-text` when set to "Show a Message"
	- `.gv-no-results.gv-no-results-form` when set to "Display a Form"
	- Updated `templates/views/list/list-body.php`, `templates/views/table/table-body.php`
* Added: `$form_id` parameter to `gravityview_get_directory_fields()` function and `GVCommon::get_directory_fields()` method

= 2.16.6 on January 12, 2023 =

* Fixed: Fatal error due to an uncaught PHP exception
* Fixed: It was not possible to select any content inside the field settings window in the View editor

= 2.16.5 on January 5, 2023 =

* Updated: [Foundation](https://www.gravitykit.com/foundation/) to version 1.0.8
* Improved: Internal changes to allow using Custom Content fields on the Edit Screen with the [DIY Layout](https://www.gravitykit.com/extensions/diy-layout/)

= 2.16.4 on December 23, 2022 =

* Fixed: Prevent possible conflict in the View editor with themes/plugins that use Bootstrap's tooltip library

= 2.16.3 on December 21, 2022 =

* Fixed: Caching wouldn't always clear when an entry was added or modified
* Fixed: Fatal error on some hosts due to a conflict with one of the plugin dependencies (psr/log)
* Fixed: PHP 8.1 notices
* Fixed: View scripts and styles not loading for some logged-in users

= 2.16.2 on December 14, 2022 =

* Fixed: Views would take an abnormally long time to load
* Fixed: Fatal error on some hosts that use weak security keys and salts

= 2.16.1 on December 7, 2022 =

* Fixed: Date picker and other JavaScript not working on the Edit Entry screen
* Fixed: JavaScript error preventing the Search Bar widget properties from opening when creating a new View
* Fixed: CodeMirror editor initializing multiple times when opening the custom content field properties in the View
* Fixed: Secure download link for the file upload field was not showing the file name as the link text
* Fixed: The saved View would not recognize fields added from a joined form when using the [Multiple Forms](https://www.gravitykit.com/extensions/multiple-forms/) extension

= 2.16.0.4 on December 2, 2022 =

* Fixed: Incompatibility with some plugins/themes that could result in a blank WordPress Dashboard

= 2.16.0.3 on December 2, 2022 =

* Fixed: Fatal error when downloading plugin translations

= 2.16.0.2 on December 1, 2022 =

* Fixed: Fatal error when Maps isn't installed

= 2.16.0.1 on December 1, 2022 =

* Fixed: Admin menu not expanded when on a GravityView page

= 2.16 on December 1, 2022 =

* Added: New WordPress admin menu where you can now centrally manage all your GravityKit product licenses and settings ([learn more about the new GravityKit menu](https://www.gravitykit.com/foundation/))
    - Go to the WordPress sidebar and check out the GravityKit menu!
    - We have automatically migrated your existing licenses and settings, which were previously entered in the Views→Settings page
    - Request support using the "Grant Support Access" menu item
* Added: Support for defining `alt` text in File Upload fields
* Added: "Pre-Filter Choices" Search Bar setting will only display choices that exist in submitted entries ([learn more about Pre-Filter Choices](https://docs.gravitykit.com/article/701-s))
* Improved: When creating a new View, it is now possible to install a View type (if included in the license) straight from the View editor
* Improved: Reduce the number of queries when displaying a View
* Improved: The Edit View screen loads faster
* Fixed: Merge Tags were not processed inside Custom Content fields when using the [`[gventry]` edit mode](https://docs.gravitykit.com/article/463-gventry-shortcode)
* Fixed: Gravity Forms poll results was not being refreshed after editing a Poll field in GravityView Edit Entry
* Fixed: Survey field "Rating" stars were not displaying properly in the frontend
* Fixed: JavaScript error when creating a new View
* Fixed: JavaScript error when opening field settings in a new View
* Fixed: Merge Tag picker not initializing when changing View type for an existing View
* Fixed: "Field connected to XYZ field was deleted from the form" notice when adding a new field to a View created from a form preset
* Fixed: Edit Entry may partially save changes if form fields have conditional logic; thanks, Jurriaan!
* Fixed: View presets not working
* Fixed: "This View is configured using the View type, which is disabled" notice when creating a new View after activating or installing a View type (e.g., Maps, DIY, DataTables)
* Fixed: Incorrect search mode is set when one of the View search widget fields uses a "date range" input type
* Fixed: Multiple files upload error (e.g., when editing an entry using GravityEdit)

__Developer Updates:__

* Added: `gravityview/template/field/survey/rating/before` filter that fires before the Survey field rating stars markup
* Added: `$return_view` parameter to `\GV\Request::is_view()` method, reducing the need to build a \GV\View object when simply checking if a request is a View
* Added: `$expiration` parameter to `GravityView_Cache::set()` method to allow for different cache lifetimes
* Fixed: `GravityView_Cache` was not used when the `WP_DEBUG` constant was set to `true`. This resulted in the cache being effectively disabled on many sites.
	- Improved: Only run `GravityView_Cache::use_cache()` once per request
	- Added: `GRAVITYVIEW_DISABLE_CACHE` constant to disable the cache. Note: `gravityview_use_cache` filter will still be run.

= 2.15 on September 21, 2022 =

* Added: Entire View contents are wrapped in a container, allowing for better styling ([learn about, and how to modify, the container](https://docs.gravitykit.com/article/867-modifying-the-view-container-div))
* Added: When submitting a search form, the page will scroll to the search form
* Modified: Select and Multiselect search inputs will now use the connected field's "Placeholder" values, if defined in Gravity Forms ([read about Search Bar placeholders](https://docs.gravitykit.com/article/866-search-bar-placeholder))
* Improved: Date comparisons when using `[gvlogic]` with `greater_than` or `less_than` comparisons
* Fixed: Reduced the number of database queries to render a View, especially when using Custom Content, Entry Link, Edit Link, and Delete Link fields
* Fixed: Removed the Gravity Forms Partial Entries Add-On privacy notice when using Edit Entry because auto-saving in Edit Entry is not supported
* Fixed: The "entry approval is changed" notification, if configured, was being sent for new form submissions
* Fixed: Views would not render in PHP 8.1
* Fixed: Multiple PHP 8 and PHP 8.1 warnings

__Developer Updates:__

* Added: `gravityview/widget/search/append_view_id_anchor` filter to control appending the unique View anchor ID to the search URL (enabled by default)
* Added: `gravityview/view/wrapper_container` filter to wrap to optionally wrap the View in a container (enabled by default) — [see examples of modifying the container](https://docs.gravitykit.com/article/867-modifying-the-view-container-div)
* Added: `gravityview/view/anchor_id` filter to control the unique View anchor ID
* Modified the following template files:
	- `includes/widgets/search-widget/templates/search-field-multiselect.php`
	- `includes/widgets/search-widget/templates/search-field-select.php`
	- `templates/views/list.php`
	- `templates/views/table.php`
	- `templates/fields/field-custom.php`
	- `templates/fields/field-duplicate_link-html.php`
	- `templates/fields/field-delete_link-html.php`
	- `templates/fields/field-edit_link-html.php`
	- `templates/fields/field-entry_link-html.php`
	- `templates/fields/field-website-html.php`
	- `templates/deprecated/fields/custom.php`
	- `templates/deprecated/fields/website.php`

= 2.14.7 on July 31, 2022 =

* Fixed: GravityView plugin updates were not shown in the plugin update screen since version 2.14.4 (April 27, 2022)

= 2.14.6 on May 27, 2022 =

* [GravityView (the company) is now GravityKit!](https://www.gravitykit.com/rebrand/)
* Fixed: Embedding Edit Entry context directly in a page/post using the `[gventry edit="1"]` shortcode ([learn more](https://docs.gravitykit.com/article/463-gventry-shortcode))
* Fixed: Edit Entry link wasn't working in the Single Entry context of an embedded View
* Fixed: Search Bar GravityView widget was not saving the chosen fields
* Fixed: Gravity PDF shortcodes would not be processed when bulk-approving entries using GravityView. Thanks, Jake!
* Fixed: Sometimes embedding a GravityView shortcode in the block editor could cause a fatal error
* Fixed: Multiple PHP 8 warnings

__Developer Updates:__

* Added: `redirect_url` parameter to the `gravityview/edit_entry/success` filter
* Added `redirect_url` and `back_link` parameters to the `gravityview/shortcodes/gventry/edit/success` filter

= 2.14.5 on May 4, 2022 =

* Added: A link that allows administrators to disable the "Show only approved entries" View setting from the front-end
* Fixed: Configuring new Search Bar WordPress widgets wasn't working in WordPress 5.8+
* Fixed: Styling of form settings dropdowns on the Gravity Forms "Forms" page

= 2.14.4 on April 27, 2022 =

* Added: Search Bar support for the [Chained Selects](https://www.gravityforms.com/add-ons/chained-selects/) field type
* Improved: Plugin updater script now supports auto-updates and better supports multisite installations
* Improved: If a View does not support joined forms, log as a notice, not an error
* Fixed: Merge Tag picker behavior when using Gravity Forms 2.6
* Fixed: Deleting a file when editing an entry as a non-administrator user on Gravity Forms 2.6.1 results in a server error
* Fixed: When The Events Calendar Pro plugin is active, Views became un-editable
* Tweak: Additional translation strings related to View editing

Note: We will be requiring Gravity Forms 2.5 and WordPress 5.3 in the near future; please upgrade!

__Developer Updates:__

* Added: Search URLs now support `input_{field ID}` formats as well as `filter_{field ID}`; the following will both be treated the same:
	- `/view/example/?filter_3=SEARCH`
	- `/view/example/?input_3=SEARCH`
* Added: In the admin, CSS classes are now added to the `body` tag based on Gravity Forms version. See `GravityView_Admin_Views::add_gf_version_css_class()`
* Modified: Allow non-admin users with "edit entry" permissions to delete uploaded files
* Updated: EDD_SL_Plugin_Updater script to version 1.9.1

= 2.14.3 on March 24, 2022 =

* Added: Support for displaying WebP images
* Improved: Internal logging of notices and errors
* Fixed: Images hosted on Dropbox sometimes would not display properly on the Safari browser. Thanks, Kevin M. Dean!

__Developer Updates:__

* Added: `GravityView_Image::get_image_extensions()` static method to fetch full list of extension types interpreted as images by GravityView.
* Added: `webp` as a valid image extension

= 2.14.2.1 on March 11, 2022 =

* Fixed: Empty values in search widget fields may return incorrect results

__Developer Updates:__

* Added: `gravityview/search/ignore-empty-values` filter to control strict matching of empty field values

= 2.14.2 on March 10, 2022 =

* Fixed: Potential fatal error on PHP 8 when exporting View entries in CSV and TSV formats
* Fixed: Search widget would cause a fatal error when the Number field is used with the "is" operator
* Fixed: Search widget returning incorrect results when a field value is blank and the operator is set to "is"
* Fixed: Gravity Forms widget icon not showing
* Fixed: Gravity Forms widget not displaying available forms when the View is saved

= 2.14.1 on January 25, 2022 =

* Tested with WordPress 5.9
* Improved: The [Members plugin](https://wordpress.org/plugins/members/) now works with No-Conflict Mode enabled
* Improved: Performance when saving Views with many fields
* Improved: Performance when loading the Edit View screen when a View has many fields
* Fixed: Gravity Forms widget used in the View editor would initialize on all admin pages
* Fixed: PHP notice when editing an entry in Gravity Forms that was created by user that no longer exists
* Fixed: Error activating on sites that use the Danish language
* Fixed: Entry approval scripts not loading properly when using Full Site Editing themes in WordPress 5.9
* Updated: TrustedLogin client to Version 1.2, which now supports logins for WordPress Multisite installations
* Updated: Polish translation. Thanks, Dariusz!

__Developer Updates:__

* Modified: Refactored drag & drop in the View editor to improve performance: we only initialize drag & drop on the active tab instead of globally.
	* Added: `gravityview/tab-ready` jQuery trigger to `body` when each GravityView tab is ready (drag & drop initialized). [See example of binding to this event](https://gist.github.com/zackkatz/a2844e9f6b68879e79ba7d6f66ba0850).

= 2.14.0.1 on December 30, 2021 =

Fixed: Deprecated filter message when adding fields to the View

= 2.14 on December 21, 2021 =

This would be a minor version update (2.13.5), except that we renamed many functions. See "Developer Updates" for this release below.

* Added: `{is_starred}` Merge Tag. [Learn more about using `{is_starred}`](https://docs.gravitykit.com/article/820-the-isstarred-merge-tag)
* Fixed: Media files uploaded to Dropbox were not properly embedded
* Fixed: JavaScript error when trying to edit entry's creator
* Fixed: Recent Entries widget would cause a fatal error on WP 5.8 or newer
* Fixed: When using Multiple Forms, editing an entry in a joined form now works properly if the "Edit Entry" tab has not been configured
* Fixed: View settings not hiding automatically on page load

__Developer Updates:__

We renamed all instances of `blacklist` to `blocklist` and `whitelist` to `allowlist`. All methods and filters have been deprecated using `apply_filters_deprecated()` and `_deprecated_function()`. [See a complete list of modified methods and filters](https://docs.gravitykit.com/article/816-renamed-filters-methods-in-2-14).

= 2.13.4 on November 4, 2021 =

* Fixed: View scripts and styles would not load when manually outputting the contents of the `[gravityview]` shortcode

__Developer Updates:__

* Added: `gravityview/shortcode/before-processing` action that runs before the GravityView shortcode is processed
* Added: `gravityview/edit_entry/cancel_onclick` filter to modify the "Back" link `onclick` HTML attribute
	- Modified: `/includes/extensions/edit-entry/partials/form-buttons.php` file to add the filter

= 2.13.3 on October 14, 2021 =

* Fixed: Edit Entry would not accept zero as a value for a Number field marked as required
* Modified: Refined the capabilities assigned to GravityView support when access is granted using TrustedLogin. Now our support will be able to debug theme-related issues and use the [Code Snippets](https://wordpress.org/plugins/code-snippets/) plugin.

= 2.13.2 on October 7, 2021 =

* Fixed: Entry Approval not working when using DataTables in responsive mode (requires DataTables 2.4.9 or newer).

__Developer Updates:__

* Updated: Upgraded to [Fancybox 4](https://fancyapps.com/docs/ui/fancybox).
* Updated: [TrustedLogin Client](https://github.com/trustedlogin/client) to Version 1.0.2.
* Modified: Added Code Snippets CSS file to No Conflict allow list.
* Modified: Moved internal (but public) method `GravityView_Admin_ApproveEntries::process_bulk_action` to new `GravityView_Bulk_Actions` class.

= 2.13.1 on September 27, 2021 =

* Improved: Views now load faster due to improved template caching.
* Added: Ability to configure an "Admin Label" for Custom Content widgets. This makes it easier to see your widget configuration a glance.
* Fixed: Issue where non-support users may see a "Revoke TrustedLogin" admin bar link.

= 2.13 on September 23, 2021 =

* Added: Integrated with TrustedLogin, the easiest & most secure way to grant access to your website. [Learn more about TrustedLogin](https://www.trustedlogin.com/about/easy-and-safe/).
	- Need to share access with support? Click the new "Grant Support Access" link in the "Views" menu.

= 2.12.1 on September 1, 2021 =

* Fixed: The Gravity Forms widget in the View editor would always use the source form of the View
* Fixed: The field picker didn't use available translations
* Fixed: Importing [exported Views](https://docs.gravitykit.com/article/119-importing-and-exporting-configured-views) failed when Custom Content or [DIY Layout](https://www.gravitykit.com/extensions/diy-layout/) fields included line breaks.
* Fixed: When first installing GravityView, the message was for an invalid license instead of inactive.
* Fixed: The "Affiliate ID" setting would not toggle properly when loading GravityView settings. [P.S. — Become an affiliate and earn money referring GravityView!](https://www.gravitykit.com/account/affiliates/#about-the-program)
* Tweak: Changed the icon of the Presets preview

= 2.12 on July 29, 2021 =

* Fixed: Add latest Yoast SEO scripts to the No-Conflict approved list
* Fixed: Updating an entry with a multi-file upload field may erase existing contents when using Gravity Forms 2.5.8

= 2.11 on July 15, 2021 =

* Added: Settings to customize "Update", "Cancel", and "Delete" button text in Edit Entry
* Improved: Much better Gravity Forms Survey Add-On integration! [Learn more in the release announcement](https://www.gravitykit.com/gravityview-2-11/).
	- Ratings can be displayed as text or stars
	- Multi-row Likert fields can be shown as Text or Score
	- Improved display of a single row from a multi-row Likert field
	- Single checkbox inputs are now supported
* Improved: Search widget clear/reset button behavior
* Improved: Allow unassigning an entry's Entry Creator when editing an entry
* Improved: When editing an entry, clicking the "Cancel" button will take you to the prior browser page rather than a specific URL
* Improved: Conditionally update "Clear Search" button text in the Search Bar
* Fixed: When Time fields were submitted with a single `0` for hour and minute inputs, instead of displaying midnight (`0:0`), it would display the current time
* Fixed: Delete Entry links did not work when custom entry slugs were enabled
* Fixed: Editing an entry in Gravity Forms that was created by a logged-out user forced an entry to be assigned to a user
* Fixed: Missing download/delete icons for file upload field in Edit Entry when running Gravity Forms ≥ 2.5.6.4
* Fixed: A broken German translation file caused a fatal error (only for the `de_DE` localization)
* Updated: Dutch translation (thanks René S.!) and German translation (thanks Aleksander K-W.!)

__Developer Updates:__

* Added: `gravityview/template/field/survey/glue` filter to modify how the multi-row Likert field values are combined. Default: `; `
* Modified: `templates/deprecated/fields/time.php` and `templates/fields/field-time-html.php` to include the commented `strtotime()` check
* Modified: `includes/extensions/edit-entry/partials/form-buttons.php` to add Cancel button enhancements
* Fixed: `gravityview/search/sieve_choices` didn't filter by Created By
* Fixed: `\GV\Utils::get()` didn't properly support properties available using PHP magic methods. Now supports overriding using the `__isset()` magic method.
* Updated: EDD auto-updates library to version 1.8

= 2.10.3.2 on June 2, 2021 =

* Improved: Loading of plugin dependencies
* Fixed: Field's required attribute was ignored in certain scenarios when using Edit Entry

= 2.10.3.1 on May 27, 2021 =

* Fixed: The "delete file" button was transparent in Edit Entry when running Gravity Forms 2.5 or newer
* Security enhancements

= 2.10.3 on May 20, 2021 =

* Added: Support for the [All in One SEO](https://wordpress.org/plugins/all-in-one-seo-pack/) plugin
* Fixed: GravityView styles and scripts not loading when embedding View as a block shortcode in GeneratePress
* Fixed: PHP notice appearing when a translation file is not available for the chosen locale
* Fixed: Search clear button disappearing when using GravityView Maps layout

__Developer Updates:__

* Added: `gravityview/fields/custom/form` filter to modify form used as the source for View entries
* Added: `gravityview/fields/custom/entry` filter to modify entry being displayed

= 2.10.2.2 on April 19, 2021 =

* Improved: Previous fix for an issue that affected HTML rendering of some posts and pages

= 2.10.2.1 on April 13, 2021 =

* Fixed: Issue introduced in Version 2.10.2 that affected HTML rendering of some posts and pages
* Fixed: Undefined function error for sites running WordPress 4.x introduced in Version 2.10.2

= 2.10.2 on April 12, 2021 =

* Fixed: Using the GravityView shortcode inside a [reusable block](https://wordpress.org/news/2021/02/gutenberg-tutorial-reusable-blocks/) in the WordPress Editor would prevent CSS and JavaScript from loading
* Fixed: "Open in new tab/window" checkbox is missing from Link to Single Entry and Link to Edit Entry links
* Fixed: Searching while on a paginated search result fails; it shows no entries because the page number isn't removed
* Fixed: Sorting by Entry ID resulted in a MySQL error

= 2.10.1 on March 31, 2021 =

* Added: Allow comparing multiple values when using `[gvlogic]` shortcode
	- Use `&&` to match all values `[gvlogic if="abc" contains="a&&b"]`
	- Use `||` to match any values `[gvlogic if="abc" equals="abc||efg"]`
* Added: `{site_url}` Merge Tag that returns the current site URL. This can be helpful when migrating sites or deploying from staging to live.
* Fixed: Paragraph fields have a "Link to single entry" field setting, even though it doesn't make sense
* Fixed: PDF and Text files were not opened in a lightbox
* Fixed: Show File Upload files as links if they aren't an image, audio, or video file (like a .zip, .txt, or .pdf file)
* Fixed: Lightbox script was being loaded for Views even if it was not being used
* Fixed: Don't show the icon for the "Source URL" field in the View editor
* Fixed: Change Entry Creator not working properly on non-English sites
* Updated _so many translations_! Thank you to all the translators!
	- Arabic translation (thanks Salman!)
	- Dutch translation (thanks Desiree!)
	- Russian translation (thanks Victor S.!)
	- Romanian (thanks Cazare!)
	- Chinese (thanks Edi Weigh!)
	- Turkish (thanks Süha!)
	- Swedish (thanks Adam!)
	- Portuguese (thanks Luis and Rafael!)
	- Dutch (thanks Erik!)
	- Norwegian (thanks Aleksander!)
	- Italian (thanks Clara!)
	- Hungarian (thanks dbalage!)
	- Hebrew
	- French
	- Canadian French (thanks Nicolas!)
	- Finnish (thanks Jari!)
	- Iranian (thanks amir!)
	- Mexican Spanish (thanks Luis!)
	- Spanish (thanks Joaquin!)
	- German (thanks Hubert!)
	- Danish (thanks Lisbeth!)
	- Bosnian (thanks Damir!)
	- Bengali (thanks Akter!)

= 2.10 on March 9, 2021 =

* A beautiful visual refresh for the View editor!
	- Brand new field picker for more easily creating your View
	- Visually see when Single Entry and Edit Entry layouts haven't been configured
	- See at a glance which fields link to Single Entry and Edit Entry
	- Manage and activate layouts from the View editor
	- Added: Show a notice when "Show only approve entries" setting is enabled for a View and no entries are displayed because of the setting
	- Added: Custom Content now supports syntax highlighting, making it much easier to write HTML (to disable, click on the Users sidebar menu, select Profile. Check the box labeled "Disable syntax highlighting when editing code" and save your profile)
	- Added: Warning when leaving Edit View screen if there are unsaved changes
	- Added: See the details of the current field while configuring field settings
	- Added: "Clear all" link to remove all fields from the View editor at once
	- Fixed: It was possible to drag and drop a field while the field settings screen was showing. Now it's not!
	- Fixed: See when fields have been deleted from a form
* New: Brand-new lightbox script, now using [Fancybox](http://fancyapps.com/fancybox/3/). It's fast, it's beautiful, and mobile-optimized.
	- Fixes issue with Gravity Forms images not loading in lightboxes due to secure URLs
* Ready for Gravity Forms 2.5!
* Added: Better support for the Consent field
* Improved layout of the Manage Add-Ons screen
	- Added a "Refresh" link to the Manage Add-Ons screen. This is helpful if you've upgraded your license and are ready to get started!
	- Allow enabling/disabling installed add-ons regardless of license status
* Added: A dropdown in the "All Views" screen to filter Views by the layout (Table, List, DataTables, DIY, Map, etc.)
* Added: Export entries in TSV format by adding `/tsv/` to the View URL
* Fixed: Approval Status field contains HTML in CSV and TSV exports
* Fixed: Updating an entry associated with an unactivated user (Gravity Forms User Registration) would also change entry creator's information
* Fixed: PHP warning `The magic method must have public visibility` appearing in PHP 8.0
* Fixed: PHP notice `Undefined property: stdClass::$icons` appearing on Plugins page
* Fixed: "At least one field must be filled out" validation errors (thanks <a href="https://gravitypdf.com">Gravity PDF</a>!)

__Developer Updates:__

* New: FancyBox is now being used for the lightbox
	- Thickbox is no longer used
	- Modify settings using `gravityview/lightbox/provider/fancybox/settings`
	- [See options available here](https://fancyapps.com/fancybox/3/docs/#options)
	- If you prefer, a [Featherlight lightbox option is available](https://github.com/gravityview/gv-snippets/tree/addon/featherlight-lightbox)
	- Easily add support for your own lightbox script by extending the new `GravityView_Lightbox_Provider` abstract class (the [Featherbox lightbox script](https://github.com/gravityview/gv-snippets/tree/addon/featherlight-lightbox) is a good example).
	- Modified: Formally deprecated the mis-spelled `gravity_view_lightbox_script` and `gravity_view_lightbox_style` filters in favor of  `gravityview_lightbox_script` and `gravityview_lightbox_style` (finally!)
	- Fixed: `gravityview_lightbox_script` filter wasn't being applied
	- Removed `gravityview/fields/fileupload/allow_insecure_lightbox` filter, since it's no longer needed
* Modified: `$_GET` args are now passed to links by default.
	- Added: Prevent entry links (single, edit, duplicate) from including $_GET query args by returning false to the filter `gravityview/entry_link/add_query_args`
	- Added: Prevent entry links being added to *delete* links by returning false to the filter `gravityview/delete-entry/add_query_args`
* Added: `gv_get_query_args()` function to return $_GET query args, with reserved args removed
	- Added: `gravityview/api/reserved_query_args` filter to modify internal reserved URL query args
* Added: `field-is_approved-html.php` and `field-is_approved-csv.php` template files for the Is Approved field
* Modified: Removed
* Modified: `templates/fields/field-entry_link-html.php` template to add `gv_get_query_args()` functionality
* Breaking CSS change: Removed `.gv-list-view` CSS class from the List layout container `<div>`. The CSS class was also used in the looped entry containers, making it hard to style. This issue was introduced in GravityView 2.0. For background, see [the GitHub issue](https://github.com/gravityview/GravityView/issues/1026).

= 2.9.4 on January 25, 2021 =

* Added: Apply `{get}` merge tag replacements in `[gvlogic]` attributes and content
* Modified: Made View Settings changes preparing for a big [Math by GravityView](https://www.gravitykit.com/extensions/math/) update!
* Fixed: "Change Entry Creator" would not work with Gravity Forms no-conflict mode enabled

__Developer Updates:__

* Added: `gravityview/metaboxes/multiple_entries/after` action to `includes/admin/metabox/views/multiple-entries.php` to allow extending Multiple Entries View settings

= 2.9.3 on December 15, 2020 =

* Improved: Add search field to the Entry Creator drop-down menu
* Tweak: Hide field icons (for now) when editing a View...until our refreshed design is released 😉
* Fixed: Some JavaScript warnings on WordPress 5.6
* Fixed: Uncaught error when one of GravityView's methods is used before WordPress finishes loading
* Fixed: Duplicate Entry link would only be displayed to users with an administrator role
* Fixed: Search entries by Payment Date would not yield results
* Fixed: Lightbox didn't work with secure images
* New: New lightbox gallery mode for File Upload fields with Multi-File Upload enabled

__Developer Updates:__

* Added: `gravityview/search-trim-input` filter to strip or preserve leading/trailing whitespaces in Search Bar values
* Added: Future WordPress version compatibility check
* Tweak: Improved logging output
* Modified: `gravityview_date_created_adjust_timezone` default is now set to false (use UTC value)

= 2.9.2.1 on October 26, 2020 =

* Improved: Plugin license information layout when running Gravity Forms 2.5
* Fixed: View Settings overflow their container (introduced in 2.9.2)

= 2.9.2 on October 21, 2020 =

* Added: GravityView is now 100% compatible with upcoming [Gravity Forms 2.5](https://www.gravityforms.com/gravity-forms-2-5-beta-2/)!
* Added: New View setting to redirect users to a custom URL after deleting an entry
* Added: An option to display "Powered by GravityView" link under your Views. If you're a [GravityView affiliate](https://www.gravitykit.com/account/affiliate/), you can earn 20% of sales generated from your link!
* Improved: Duplicate Entry field is only visible for logged-in users with edit or duplicate entry permissions
* Modified: Remove HTML from Website and Email fields in CSV output
* Fixed: Possible fatal error when Gravity Forms is inactive
* Fixed: Export of View entries as a CSV would result in a 404 error on some hosts
* Fixed: Entries filtered by creation date using relative dates (e.g., "today", "-1 day") did not respect WordPress's timezone offset
* Fixed: Partial entries edited in GravityView were being duplicated
* Fixed: Trying to activate a license disabled due to a refund showed an empty error message
* Tweak: Improvements to tooltip behavior in View editor
* Tweak: When "Make Phone Number Clickable" is checked, disable the "Link to single entry" setting in Phone field settings
* Tweak: Don't show "Open links in new window" for Custom Content field
* Tweak: Removed "Open link in the same window?" setting from Website field
	- Note: For existing Views, if both "Open link in the same window?" and "Open link in a new tab or window?" settings were checked, the link will now _not open in a new tab_. We hope no one had them both checked; this would have caused a rift in space-time and a room full of dark-matter rainbows.

__Developer Updates:__

* Added brand-new unit testing and acceptance testing...stay tuned for a write-up on how to easily run the GravityView test suite
* Changed: `/templates/fields/field-website-html.php` and `/templates/deprecated/fields/website.php` to use new `target=_blank` logic
* Fixed: License key activation when `GRAVITYVIEW_LICENSE_KEY` was defined
* Deprecated: Never used method `GravityView_Delete_Entry::set_entry()`

= 2.9.1 on September 1, 2020 =

* Improved: Changed the Support Port icon & text to make it clearer
* Updated: Updater script now handles WordPress 5.5 auto-updates
* Fixed: Add Yoast SEO 14.7 scripts to the No-Conflict approved list
* Fixed: Available Gravity Forms forms weren't appearing in the Gravity Forms widget when configuring a View

__Developer Updates:__

* Improved: Gravity Forms 2.5 beta support
* Fixed: Issue when server doesn't support `GLOB_BRACE`
* Fixed: Removed references to non-existent source map files

= 2.9.0.1 on July 23, 2020 =

* Fixed: Loading all Gravity Forms forms on the frontend
	* Fixes Map Icons field not working
	* Fixes conflict with gAppointments and Gravity Perks
* Fixed: Fatal error when Gravity Forms is inactive

= 2.9 on July 16, 2020 =

* Added: A "Gravity Forms" widget to easily embed a form above and below a View
* Added: Settings for changing the "No Results" text and "No Search Results" text
* Added: "Date Updated" field to field picker and sorting options
* Modified: When clicking the "GravityView" link in the Admin Toolbar, go to GravityView settings
* Improved: Add new Yoast SEO plugin scripts to the No-Conflict approved list
* Improved: Add Wicked Folders plugin scripts to the No-Conflict approved list
* Fixed: Don't allow sorting by the Duplicate field
* Fixed: Multi-site licenses not being properly shared with single sites when GravityView is not Network Activated
* Fixed: Potential fatal error for Enfold theme

__Developer Updates:__

* Fixed: Settings not able to be saved when using the `GRAVITYVIEW_LICENSE_KEY` constant
* Fixed: License not able to be activated when using the `GRAVITYVIEW_LICENSE_KEY` constant
* Fixed: Potential PHP warning when using the `{created_by}` Merge Tag
* Modified: Added index of the current file in the loop to the `gravityview/fields/fileupload/file_path` filter

= 2.8.1 on April 22, 2020 =

* Added: Better inline documentation for View Settings
* Improved: When clicking "Add All Form Fields" in the "+ Add Field" picker
* Modified: Changed default settings for new Views to "Show only approved entries"
* Modified: When adding a field to a table-based layout, "+ Add Field" now says "+ Add Column"
* Fixed: Single Entry "Hide empty fields" not working in Table and DataTables layouts

= 2.8 on April 16, 2020 =

* Added: User Fields now has many more options, including avatars, first and last name combinations, and more
* Added: A new [Gravatar (Globally Recognized Avatar)](https://en.gravatar.com) field
* Added: "Display as HTML" option for Paragraph fields - By default, safe HTML will be shown. If disabled, only text will be shown.
* Added: Support for Gravity Forms Partial Entries Add-On. When editing an entry, the entry's "Progress" will now be updated.
* Modified: Sort forms by title in Edit View, rather than Date Created (thanks, Rochelle!)
* Modified: The [`{created_by}` Merge Tag](https://docs.gravitykit.com/article/281-the-createdby-merge-tag)
	* When an entry was created by a logged-out user, `{created_by}` will now show details for a logged-out user (ID `0`), instead of returning an unmodified Merge Tag
	* When `{created_by}` is passed without any modifiers, it now will return the ID of the user who created the entry
	* Fixed PHP warning when `{created_by}` Merge Tag was passed without any modifiers
* Fixed: The "Single Entry Title" setting was not working properly
* Fixed: Recent Entries widget filters not being applied
* Updated translations: Added Formal German translation (thanks, Felix K!) and updated Polish translation (thanks, Dariusz!)

__Developer Updates:__

* Added: `gravityview/fields/textarea/allow_html` filter to toggle whether Paragraph field output should allow HTML or should be sanitized with `esc_html()`
* Added: `gravityview/field/created_by/name_display` filter for custom User Field output.
* Added: `gravityview/field/created_by/name_display/raw` allow raw (unescaped) output for `gravityview/field/created_by/name_display`.
* Added: `gravityview/fields/gravatar/settings` filter to modify the new Gravatar field's settings
* Added: `gravityview/search/sieve_choices` filter in Version 2.5 that enables only showing choices in the Search Bar that exist in entries ([learn more about this filter](https://docs.gravitykit.com/article/701-show-choices-that-exist))
* Modified: `gravityview_get_forms()` and `GVCommon::get_forms()` have new `$order_by` and `$order` parameters (Thanks, Rochelle!)
* Fixed: `gravityview/edit_entry/user_can_edit_entry` and `gravityview/capabilities/allow_logged_out` were not reachable in Edit Entry and Delete Entry since Version 2.5

= 2.7.1 on February 24, 2020 =

* Fixed: Fatal error when viewing entries using WPML or Social Sharing & SEO extensions

= 2.7 on February 20, 2020 =

* Added: "Enable Edit Locking" View setting to toggle on and off entry locking (in the "Edit Entry" tab of the View Settings)
* Fixed: Broken Toolbar link to Gravity Forms' entry editing while editing an entry in GravityView
* Fixed: PHP undefined index when editing an entry with empty File Upload field
* Fixed: When adding a field in the View Configuration, the browser window would resize

__Developer Updates:__

* Modified: The way Hidden Fields are rendered in Edit Entry no fields are configured. [Read what has changed around Hidden Fields](https://docs.gravitykit.com/article/678-edit-entry-hidden-fields-field-visibility#timeline)
	* Fixed: Rendering Hidden Fields as `input=hidden` when no fields are configured in Edit Entry (fixing a regression in 2.5)
	* Modified: The default value for the `gravityview/edit_entry/reveal_hidden_field` filter is now `false`
	* Added: `gravityview/edit_entry/render_hidden_field` filter to modify whether to render Hidden Field HTML in Edit Entry (default: `true`)
* Modified: Changed `GravityView_Edit_Entry_Locking::enqueue_scripts()` visibility to protected

= 2.6 on February 12, 2020 =

* Added: Implement Gravity Forms Entry Locking - see when others are editing an entry at the same time ([learn more](https://docs.gravitykit.com/article/676-entry-locking))
* Added: Easily duplicate entries in Gravity Forms using the new "Duplicate" link in Gravity Forms Entries screen ([read how](https://docs.gravitykit.com/article/675-duplicate-gravity-forms-entry))
* Improved: Speed up loading of Edit View screen
* Improved: Speed of adding fields in the View Configuration screen
* Modified: Reorganized some settings to be clearer
* Fixed: Potential fatal error when activating extensions with GravityView not active
* Updated: Russian translation (thank you, Victor S!)

__Developer Updates:__

* Added: `gravityview/duplicate/backend/enable` filter to disable adding a "Duplicate" link for entries
* Added: `gravityview/request/is_renderable` filter to modify what request classes represent valid GravityView requests
* Added: `gravityview/widget/search/form/action` filter to change search submission URL as needed
* Added: `gravityview/entry-list/link` filter to modify Other Entries links as needed
* Added: `gravityview/edit/link` filter to modify Edit Entry link as needed
* Fixed: A rare issue where a single entry is prevented from displaying with Post Category filters
* Modified: Important! `gravityview_get_entry()` and `GVCommon::get_entry()` require a View object as the fourth parameter. While the View will be retrieved from the context if the parameter is missing, it's important to supply it.
* Modified: `GVCommon::check_entry_display` now requires a View object as the second parameter. Not passing it will return an error.
* Modified: `gravityview/common/get_entry/check_entry_display` filter has a third View parameter passed from `GVCommon::get_entry`
* Modified: Bumped future minimum Gravity Forms version to 2.4

= 2.5.1 on December 14, 2019 =

* Modified: "Show Label" is now off by default for non-table layouts
* Improved: The View Configuration screen has been visually simplified. Fewer borders, larger items, and rounder corners.
* Accessibility improvements. Thanks to [Rian Rietveld](https://rianrietveld.com) and Gravity Forms for their support.
	- Color contrast ratios now meet [Web Content Accessibility Guidelines (WCAG) 2.0](https://www.w3.org/TR/WCAG20/) recommendations
	- Converted links that act as buttons to actual buttons
	- Added keyboard navigation support for "Add Field" and "Add Widget" pickers
	- Auto-focus the field search field when Add Field is opened
	- Improved Search Bar HTML structure for a better screen reader experience
	- Added ARIA labels for Search Bar configuration buttons
	- Improved touch target size and spacing for Search Bar add/remove field buttons
* Fixed: "Search All" with Multiple Forms plugin now works as expected in both "any" and "all" search modes.

__Developer Updates:__

* Added: `gravityview_lightbox_script` and `gravityview_lightbox_style` filters.
* Deprecated: `gravity_view_lightbox_script` and `gravity_view_lightbox_style` filters. Use `gravityview_lightbox_script` and `gravityview_lightbox_style` instead.

= 2.5 on December 5, 2019 =

This is a **big update**! Lots of improvements and fixes.

#### All changes:

* **GravityView now requires WordPress 4.7 or newer.**
* Added: A new "Duplicate Entry" allows you to duplicate entries from the front-end
* View Configuration
    * Added: You can now add labels for Custom Content in the View editor (this helps keep track of many Custom Content fields at once!)
    * Modified: New Views will be created with a number of default widgets preset
    * Fixed: View configuration could be lost when the "Update" button was clicked early in the page load or multiple times rapidly
    * Fixed: Some users were unable to edit a View, although having the correct permissions
* Improved CSV output
    * Modified: Multiple items in exported CSVs are now separated by a semicolon instead of new line. This is more consistent with formatting from other services.
    * Fixed: Checkbox output in CSVs will no longer contain HTML by default
    * Fixed: Textarea (Paragraph) output in CSVs will no longer contain `<br />` tags by default
* Edit Entry
    * Added: Directly embed the Edit Entry screen using the shortcode `[gventry edit="1"]`
    * Fixed: Editing an entry with Approve/Disapprove field hidden would disapprove an unapproved entry
    * Fixed: Field visibility when editing entries. Hidden fields remain hidden unless explicitly allowed via field configuration.
    * Fixed: Hidden calculation fields were being recalculated on Edit Entry
* Sorting and Search
    * Fixed: User sorting does not work when the `[gravityview]` shortcode defines a sorting order
    * Fixed: Proper sorting capabilities for Time and Date fields
    * Fixed: Page Size widget breaks when multiple search filters are set
    * Fixed: Page Size widget resets itself when a search is performed
* [Multiple Forms](https://www.gravitykit.com/extensions/multiple-forms/) fixes
    * Fixed: Global search not working with joined forms
    * Fixed: Custom Content fields now work properly with Multiple Forms
    * Fixed: [Gravity PDF](https://gravitypdf.com) support with Multiple Forms plugin and Custom Content fields
    * Fixed: Entry Link, Edit Link and Delete Link URLs may be incorrect with some Multiple Forms setups
* Integrations
    * Added: "Show as score" setting for Gravity Forms Survey fields
    * Added: Support for [Gravity Forms Pipe Add-On](https://www.gravityforms.com/add-ons/pipe-video-recording/)
    * Added: Track the number of pageviews entries get by using the new `[gv_pageviews]` shortcode integration with the lightweight [Pageviews](https://pageviews.io/) plugin
    * Fixed: [GP Nested Forms](https://gravitywiz.com/documentation/gravity-forms-nested-forms/) compatibility issues
    * Fixed: PHP warnings appeared when searching Views for sites running GP Populate Anything with "Default" permalinks enabled
* Improved: When a View is embedded on a post or page with an incompatible URL Slug, show a warning ([read more](https://docs.gravitykit.com/article/659-reserved-urls))
* Fixed: Number field decimal precision formatting not being respected
* Fixed: Lifetime licenses showed "0" instead of "Unlimited" sites available
* Updated: Polish translation (Thanks, Dariusz!)

__Developer Updates:__

* Added: `[gventry edit="1"]` mode where edit entry shortcodes can be used now (experimental)
* Added: `gravityview/template/field/csv/glue` filter to modify the glue used to separate multiple values in the CSV export (previously "\n", now default is ';')
* Added: `gravityview/shortcodes/gventry/edit/success` filter to modify [gventry] edit success message
* Added: `gravityview/search/sieve_choices` filter that sieves Search Widget field filter choices to only ones that have been used in entries (a UI is coming soon)
* Added: `gravityview/search/filter_details` filter for developers to modify search filter configurations
* Added: `gravityview/admin/available_fields` filter for developers to add their own assignable fields to View configurations
* Added: `gravityview/features/paged-edit` A super-secret early-bird filter to enable multiple page forms in Edit Entry
* Added: `$form_id` parameter for the `gravityview_template_$field_type_options` filter
* Added: `gravityview/security/require_unfiltered_html` filter now has 3 additional parameters: `user_id`, `cap` and `args`.
* Added: `gravityview/gvlogic/atts` filter for `[gvlogic]`
* Added: `gravityview/edit_entry/page/success` filter to alter the message between edit entry pages.
* Added: `gravityview/approve_entries/update_unapproved_meta` filter to modify entry update approval status.
* Added: `gravityview/search/searchable_fields/whitelist` filter to modify allowed URL-based searches.
* Fixed: Some issues with `unfiltered_html` user capabilities being not enough to edit a View
* Fixed: Partial form was being passed to `gform_after_update_entry` filter after editing an entry. Full form will now be passed.
* Fixed: Widget form IDs would not change when form ID is changed in the View Configuration screen
* Fixed: Intermittent `[gvlogic2]` and nested `else` issues
    * The `[gvlogic]` shortcode has been rewritten for more stable, stateless behavior
* Fixed: `GravityView_Entry_Notes::get_notes()` can return null; cast `$notes` as an array in `templates/fields/field-notes-html.php` and `includes/extensions/entry-notes/fields/notes.php` template files
* Fixed: Prevent error logs from filling with "union features not supported"
* Modified: Cookies will no longer be set for Single Entry back links
* Modified: Default 250px `image_width` setting for File Upload images is now easily overrideable
* Removed: The `gravityview/gvlogic/parse_atts/after` action is no longer available. See `gravityview/gvlogic/atts` filter instead
* Removed: The `GVLogic_Shortcode` class is now a lifeless stub. See `\GV\Shortcodes\gvlogic`.
* Deprecated: `gravityview_get_current_view_data` — use the `\GV\View` API instead

= 2.4.1.1 on August 27, 2019 =

* Fixed: Inconsistent sorting behavior for Views using Table layouts
* Fixed: Searching all fields not searching Multi Select fields
* Fixed: Error activating GravityView when Gravity Forms is disabled
* Fixed: "Getting Started" and "List of Changes" page layouts in WordPress 5.3
* Fixed: Don't show error messages twice when editing a View with a missing form
* Tweak: Don't show "Create a View" on trashed forms action menus

= 2.4 on July 17, 2019 =

**We tightened security by limiting who can edit Views. [Read how to grant Authors and Editors access](https://docs.gravitykit.com/article/598-non-administrator-edit-view).**

* Added: A new Result Number field and `{sequence}` Merge Tag [learn all about it!](https://docs.gravitykit.com/article/597-the-sequence-merge-tag)
* Added: `{date_updated}` Merge Tag ([see all GravityView Merge Tags](https://docs.gravitykit.com/article/76-merge-tags))
* Added: Option to output all CSV entries, instead of a single page of results
* Fixed: Settings compatibility issues on Multisite
* Fixed: CSV output for address fields contained Google Maps link
* Fixed: When editing an entry in Gravity Forms, clicking the "Cancel" button would not exit edit mode
* Fixed: Some fatal errors when Gravity Forms is deactivated while GravityView is active
* Fixed: Search All Fields functionality with latest Gravity Forms

__Developer Updates:__

* **Breaking Change:** Users without the `unfiltered_html` capability can no longer edit Views.
* Added: `gravityview/security/allow_unfiltered_html` to not require `unfiltered_html`. Dangerous!
* Added: `gravityview/template/field/address/csv/delimiter` filter for CSV output of addresses

= 2.3.2 on May 3, 2019 =

* Re-fixed: Conditional Logic breaks in Edit Entry if the condition field is not present

__Developer Updates:__

* Fixed: `strtolower()` warnings in `class-frontend-views.php`
* Fixed: `gravityview/fields/fileupload/link_atts` filter didn't work on link-wrapped images
* Fixed: PHP notice triggered when using the Poll widget
* Updated: Updater script, which should improve license check load time

= 2.3.1 on April 18, 2019 =

* Added: Entry Approval now features a popover that allows you to select from all approval statuses
* Fixed: Issues accessing Edit Entry for Views using [Multiple Forms](https://www.gravitykit.com/extensions/multiple-forms/)
* Fixed: Issues with Edit Entry where fields were duplicated. This temporarily reverts the conditional logic fix added in 2.3.
* Fixed: Maps will now properly use global API key settings on Multisite installations

__Developer Updates:__

* Fixed: Issues searching Address fields that contain custom states
* Added: `gravityview/approve_entries/popover_placement` filter to modify the placement of the approval popover (default: right)

= 2.3 on April 2, 2019 =

**Gravity Forms 2.3 is required**. Some functionality will not work if you are using Gravity Forms 2.2. If this affects you, please [let us know](mailto:support@gravitykit.com?subject=Gravity%20Forms%202.3%20Requirement)

* Added: Multi-Sorting! Example: Sort first by Last Name, then sort those results by First Name [Read more about multi-sorting](https://docs.gravitykit.com/article/570-sorting-by-multiple-columns)
    - Works great with our [DataTables extension](https://www.gravitykit.com/extensions/datatables/), too!
* Added: `[gvlogic logged_in="true"]` support to easily check user login status - [read how it works](https://docs.gravitykit.com/article/252-gvlogic-shortcode#logged-in-parameter)
* Added: Dropdown, Radio and Link input support for searching product fields
* Fixed: Conditional Logic breaks in Edit Entry if the condition field is not present
* Fixed: Sorting numbers with decimals
* Fixed: CSV output of List and File Upload fields
* Fixed: "Hide empty fields" setting not working Product and Quantity fields
* Fixed: Month and day reversed in multi-input date search fields
* Fixed: Join issues with embedded Views when using [Multiple Forms](https://www.gravitykit.com/extensions/multiple-forms/)
* Fixed: Other Entries empty text override was not working
* Updated: 100% translated for Dutch, German, and French

__Developer Updates:__

* Added: `gravityview/search/created_by/text` filter to override dropdown and radio text in "created by" search UI
* Added: `gravityview/approve_entries/after_submission` filter to prevent `is_approved` meta from being added automatically after entry creation
* Modified: List and File Upload fields are now output as objects/arrays in REST API JSON
* Modified: [Business Hours](https://wordpress.org/plugins/gravity-forms-business-hours/) field support in CSV and JSON output
* Fixed: Fatal error when custom templates are loaded without `\GV\Template_Context`
* Fixed: Potential PHP warning with PHP 7.2
* Added notice for users to upgrade to PHP 5.6, since WordPress will be bumping the minimum version soon


= 2.2.5 on February 4, 2019 =

* Added: Support for nested dropdown selection in Search Bar
* Fixed: State search dropdown type for custom address types
* Fixed: Don't show Credit Card fields on the Edit Entry screen (#1219)
* REST API and CSV fixes
    * Fixed: Email field being output as links in CSV
    * Fixed: CSVs could not contain more than one special field (Entry ID, Custom Content, etc.)
    * Fixed: CSV and JSON REST API did not output duplicate headers (Entry ID, Custom Content, etc.)
    * Fixed: JSON REST API endpoint did not render Custom Content fields
    * Modified: In the REST API duplicate keys are now suffixed with (n), for example: id(1), id(2), instead of not showing them at all
* Updated: Script used to provide built-in Support Port
* Updated: Russian translation by [@awsswa59](https://www.transifex.com/user/profile/awsswa59/)

__Developer Updates:__

* Added: `gravityview/edit_entry/before_update` hook
* Added: `gravityview/api/field/key` filter to customize the generated REST API entry JSON keys
* Added: `gravityview/template/csv/field/raw` filter to allow raw output of specific fields
* Modified: CSV REST API endpoint returns binary data instead of JSON-encoded data

= 2.2.4 on January 14, 2019 =

* Fixed: Other Entries field would display all entries without filtering
* Fixed: Entry Date searches not working (broken in 2.2)
* Fixed: CSV outputting wrong date formats for Date and Date Created fields
* Fixed: CSV outputting empty content for Custom Content fields
* Fixed: Changelog formatting so that the 2.2.1, 2.2.2, and 2.2.3 updates are shown
* Fixed: The picture of Floaty was _really big_ in the Getting Started screen
* Updated Translations for Italian and Iranian. Thanks, Farhad!

= 2.2.3 on December 20, 2018 =

* Fixed: Issue loading translation files on Windows IIS servers

__Developer Updates:__

* Added: Third argument to `gravityview_search_operator` filter (the current `\GV\View` object)
* Added: `GravityView_Image::is_valid_extension()` to determine whether an extension is valid for an image
* Fixed: Search operator overrides that broke in 2.2
* Modified: SVG files are now processed as images in GravityView
* Modified: Changed translation file loading order to remove paths that didn't work! [See this article for the updated paths](https://docs.gravitykit.com/article/530-translation-string-loading-order).

= 2.2.2 on December 11, 2018 =

* Added: Support for the new [Multiple Forms beta](https://www.gravitykit.com/extensions/multiple-forms/)!
* **Minor CSS Change**: Reduced Search Bar negative margins to fix the Search Bar not aligning properly
* Fixed: Calculation fields that were not added to the Edit Entry fields were being emptied (except the price)
* Updated translations - thank you, translators!
    - Turkish translated by [@suhakaralar](https://www.transifex.com/accounts/profile/suhakaralar/)
    - Russian translated by [@awsswa59](https://www.transifex.com/user/profile/awsswa59/)
    - Polish translated by [@dariusz.zielonka](https://www.transifex.com/user/profile/dariusz.zielonka/)

__Developer Updates:__

* Template Change: Updated `widget-poll.php` template to display poll results for all Multiple Forms fields
* Added: `gravityview/query/class` filter to allow query class overrides, needed for Multiple Forms extension
* Added: `gravityview/approve_entries/autounapprove/status` filter to change the approval status set when an entry is modified in Edit Entry
* Added: `$unions` property to `\GV\View`, for future use with [Multiple Forms plugin](https://www.gravitykit.com/extensions/multiple-forms/)

= 2.2.1 on December 4, 2018 =

* Confirmed compatibility with WordPress 5.0 and the new Gutenberg editor ([use the shortcode block to embed](https://docs.gravitykit.com/article/526-does-gravityview-support-gutenberg))
* Added: Support for upcoming [Multiple Forms plugin](https://www.gravitykit.com/extensions/multiple-forms/)
* Fixed: Edit Entry writes incorrectly-formatted empty values in some cases.
* Fixed: "Hide View data until search is performed" not working for [Maps layout](https://www.gravitykit.com/extensions/maps/)
* Fixed: Entries are not accessible when linked to from second page of results
* Fixed: Search redirects to home page when previewing an unpublished View

__Developer Updates:__

* Fixed: Error loading GravityView when server has not defined `GLOB_BRACE` value for the `glob()` function
* Added: `gravityview/entry/slug` filter to modify entry slug. It runs after the slug has been generated by `GravityView_API::get_entry_slug()`
* Added: `\GV\Entry::is_multi()` method to check whether the request's entry is a `Multi_Entry` (contains data from multiple entries because of joins)

= 2.2 on November 28, 2018 =

* Yes, GravityView is fully compatible with Gravity Forms 2.4!
* Added: Choose where users go after editing an entry
* Added: Search entries by approval status with new "Approval Status" field in the Search Bar
* Added: More search input types added for "Created By" searches
* Added: When searching "Created By", set the input type to "text" to search by user email, login and name fields
* Fixed: Issue installing plugins from the Extensions page on a Multisite network
* Fixed: When a View is embedded on the homepage of a site, Single Entry and Edit Entry did not work (404 not found error)
* Fixed: Stray "Advanced Custom Fields" editor at the bottom of Edit View pages
* Fixed: Labels and quantities removed when editing an entry that had product calculations
* Fixed: When multiple Views are embedded on a page, Single Entry could sometimes show "You are not allowed to view this content"
* Fixed: Major search and filtering any/all mode combination issues, especially with "Show only approved entries" mode, A-Z Filters, Featured Entries, Advanced Filtering plugins
* Fixed: Support all [documented date formats](https://docs.gravitykit.com/article/115-changing-the-format-of-the-search-widgets-date-picker) in Search Bar date fields
* Fixed: Issues with [Advanced Filtering](https://www.gravitykit.com/extensions/advanced-filter/) date fields (including human strings, less than, greater than)
* Fixed: Security issue when Advanced Filter was configured with an "Any form field" filter (single entries were not properly secured)
* Fixed: The Quiz Letter Grade is lost if Edit Entry does not contain all Gravity Forms Quiz Add-On fields

__Developer Updates:__

* Updated: `search-field-select.php` template to gracefully handle array values
* Added: Filters for new "Created By" search. [Learn how to modify what fields are searched](https://docs.gravitykit.com/article/523-created-by-text-search).

= 2.1.1 on October 26, 2018 =

* Added: A "Connected Views" menu on the Gravity Forms Forms page - hover over a form to see the new Connected Views menu!
* Fixed: Additional slashes being added to the custom date format for Date fields
* Fixed: Quiz Letter Grade not updated after editing an entry that has Gravity Forms Quiz fields
* Fixed: Single Entry screen is inaccessible when the category is part of a URL path (using the `%category%` tag in the site's Permalinks settings)
* Fixed: Issue where GravityView CSS isn't loading in the Dashboard for some customers
* Fixed: Display uploaded files using Gravity Forms' secure link URL format, if enabled
* Updated Polish translation. Dziękuję Ci, [@dariusz.zielonka](https://www.transifex.com/user/profile/dariusz.zielonka/)!

__Developer Updates:__

* Added: `gravityview/template/table/use-legacy-style` filter to  use the legacy Table layout stylesheet without any responsive layout styles (added in GravityView 2.1) - [Here's code you can use](https://gist.github.com/zackkatz/45d869e096cd5114a87952d292116d3f)
* Added: `gravityview/view/can_render` filter to allow you to override whether a View can be rendered or not
* Added: `gravityview/widgets/search/datepicker/format` filter to allow you to modify only the format used, rather than using the `gravityview_search_datepicker_class` filter
* Fixed: Fixed an issue when using [custom entry slugs](https://docs.gravitykit.com/article/57-customizing-urls) where non-unique values across forms cause the entries to not be accessible
* Fixed: Undefined index PHP warning in the GravityView Extensions screen
* Fixed: Removed internal usage of deprecated GravityView functions
* Limitation: "Enable lightbox for images" will not work on images when using Gravity Forms secure URL format. [Contact support](mailto:support@gravitykit.com) for a work-around, or use a [different lightbox script](https://docs.gravitykit.com/article/277-using-the-foobox-lightbox-plugin-instead-of-the-default).

= 2.1.0.2 and 2.1.0.3 on September 28, 2018 =

* Fixed: Slashes being added to field quotes
* Fixed: Images showing as links for File Upload fields

= 2.1.0.1 on September 27, 2018 =

* Fixed: Responsive table layout labels showing sorting icon HTML
* Fixed: Responsive table layout showing table footer

= 2.1 on September 27, 2018 =

* Added: You can now send email notifications when an entry is approved, disapproved, or the approval status has changed. [Learn how](https://docs.gravitykit.com/article/488-notification-when-entry-approved)
* Added: Automatically un-approve an entry when it has been updated by an user without the ability to moderate entries
* Added: Easy way to install GravityView Extensions and our stand-alone plugins [Learn how](https://docs.gravitykit.com/article/489-managing-extensions)
* Added: Enable CSV output for Views [Learn how](https://docs.gravitykit.com/article/491-csv-export)
* Added: A "Page Size" widget allows users to change the number of entries per page
* Added: Support for displaying a single input value of a Chained Select field
* Added: The Table layout is now mobile-responsive!
* Improved: Added a shortcut to reset entry approval on the front-end of a View: "Option + Click" on the Entry Approval field
* Fixed: Custom date format not working with the `{date_created}` Merge Tag
* Fixed: Embedding a View inside an embedded entry didn't work
* Fixed: "Link to entry" setting not working for File Upload fields
* Fixed: Approval Status field not showing anything
* Updated translations - thank you, translators!
    - Polish translated by [@dariusz.zielonka](https://www.transifex.com/user/profile/dariusz.zielonka/)
    - Russian translated by [@awsswa59](https://www.transifex.com/user/profile/awsswa59/)
    - Turkish translated by [@suhakaralar](https://www.transifex.com/accounts/profile/suhakaralar/)
    - Chinese translated by [@michaeledi](https://www.transifex.com/user/profile/michaeledi/)

__Developer Notes:__

* Added: Process shortcodes inside [gv_entry_link] shortcodes
* Added: `gravityview/shortcodes/gv_entry_link/output` filter to modify output of the `[gv_entry_link]` shortcode
* Added `gravityview/widget/page_size/settings` and `gravityview/widget/page_size/page_sizes` filters to modify new Page Size widget
* Modified: Added `data-label` attributes to all Table layout cells to make responsive layout CSS-only
* Modified: Added responsive CSS to the Table layout CSS ("table-view.css")
* Improved: Reduced database lookups when using custom entry slugs
* Introduced `\GV\View->can_render()` method to reduce code duplication
* Fixed: Don't add `gvid` unless multiple Views embedded in a post
* Fixed: PHP 5.3 warning in when using `array_combine()` on empty arrays
* Fixed: Apply `addslashes` to View Configuration when saving, fixing `{date_created}` format
* REST API: Allow setting parent post or page with the REST API request using `post_id={id}` ([learn more](https://docs.gravitykit.com/article/468-rest-api))
* REST API: Added `X-Item-Total` header and meta to REST API response

= 2.0.14.1 on July 19, 2018 =

* Fixed: Potential XSS ("Cross Site Scripting") security issue. **Please update.**
* Fixed: GravityView styles weren't being loaded for some users

= 2.0.14 on July 9, 2018 =

* Added: Allow filtering entries by Unapproved status in Gravity Forms
* Added: Reset entry approval status by holding down Option/Alt when clicking entry approval icon
* Fixed: Merge Tags not working in field Custom Labels
* Fixed: Enable sorting by approval status all the time, not just when a form has an Approval field
* Fixed: When a View is saved without a connected form, don't show "no longer exists" message
* Fixed: Inline Edit plugin not updating properly when GravityView is active

__Developer Notes:__

* Added: `gravityview/approve_entries/after_submission/default_status` filter to modify the default status of an entry as it is created.
* Modified: No longer delete `is_approved` entry meta when updating entry status - leave the value to be `GravityView_Entry_Approval_Status::UNAPPROVED` (3)
* Fixed: Allow for "in" and "not_in" comparisons when using `GravityView_GFFormsModel::is_value_match`
* Tweak: If "Search Mode" key is set, but there is no value, use "all"
* Tweak: Reduced number of database queries when rendering a View

= 2.0.13.1 on June 26, 2018 =

* Fixed: Custom Content fields not working with DIY Layout
* Fixed: Error when displaying plugin updates on a single site of a Multisite installation

= 2.0.13 on June 25, 2018 =

* Fixed: When View is embedded in a page, the "Delete Entry" link redirects the user to the View URL instead of embedded page URL
* Fixed: Custom Content fields not working with DIY Layout since 2.0.11
* Fixed: Fatal error when migrating settings from (very) old versions of GravityView
* Fixed: oEmbed not working when using "plain" URLs with numeric View ID slugs

__Developer Notes__

* Added: Code to expose Entry Notes globally, to fix conflict with DataTables (future DataTables update required)
* Added: `data-viewid` attribute to the Search Bar form with the current View ID
* Added: Current Post ID parameter to the `gravityview/edit-entry/publishing-action/after` action

= 2.0.12 on June 12, 2018 =

* Fixed: On the Plugins page, "Update now" not working for GravityView Premium Plugins, Views & Extensions
* Fixed: Always show that plugin updates are available, even if a license is expired

= 2.0.11 on June 12, 2018 =

* Added: Search for fields by name when adding fields to your View configuration (it's really great!)
* Fixed: GravityView license details not saving when the license was activated (only when the Update Settings button was clicked)
* Fixed: Entry filtering for single entries
* Fixed: Per-user language setting not being used in WordPress 4.7 or newer

__Developer Notes__

* Added: `\GV\View::get_joins()` method to fetch array of `\GV\Joins` connected with a View
* Added: `\GV\View::get_joined_forms()` method to get array of `\GV\GF_Forms` connected with a View

= 2.0.10 on June 6, 2018 =

* Fixed: Password-protected Views were showing "You are not allowed to view this content" instead of the password form
* Fixed: When Map View is embedded, Search Bar pointed to View URL, not page URL

= 2.0.9 on June 1, 2018 =

* Added: Allow passing `{get}` Merge Tags to [gventry] and [gvfield] shortcodes
* Fixed: Searching by entry creator using the Search Bar wasn't working
* Fixed: Edit Entry showing "Invalid link" warnings when multiple Views are embedded on a page
* Fixed: Issues with legacy template back-compatiblity (A-Z Filters) and newer API widgets (Maps)
* Fixed: Translations for entry "meta", like "Created By" or "Date Created"
* Fixed: When searching State/Province with the Search Bar, use "exact match" search

__Developer Notes__

* Added: Auto-prefixing for all CSS rules, set to cover 99.7% of browsers. We were already prefixing, so it doesn't change much, but it will update automatically from now on, based on browser support.

= 2.0.8.1 on May 31, 2018 =

* Fixed: Standalone map fields not displaying on the [Maps layout](https://www.gravitykit.com/extensions/maps/)
* Fixed: `[gv_entry_link]` when embedded in a post or page, not a View
* Fixed: `[gv_entry_link]` returning a broken link when the entry isn't defined
* Fixed: Conflict with Testimonials Widget plugin (and other plugins) loading outdated code
* Fixed: PHP notice when displaying Gravity Flow "Workflow" field

= 2.0.8 on May 25, 2018 =

* Fixed: Table layout not using field Column Width settings
* Fixed: With "Show Label" disabled, "Custom Label" setting is being displayed (if set)
* Fixed: List Field columns were being shown as searchable in Search Bar
* Fixed: Conflict with Gravity Forms Import Entries file upload process
* Fixed: Empty searches could show results when "Hide View data until search is performed" is enabled
* Fixed: When "Start Date" and "End Date" are the same day, results may not be accurate

__Developer Updates__

* Fixed: `gv_value()` didn't have necessary View global data set for backward compatibility (`gv_value()` is now deprecated! Use `Use \GV\Field_Template::render()` instead.)

= 2.0.7.1 on May 24, 2018 =

* Fixed: Merge Tags not being shown in Custom Content fields in Edit Entry
* Fixed: "gvGlobals not defined" JavaScript error on Edit Entry screen affecting some themes
* Fixed: Don't clear Search Bar configuration when switching View layouts

= 2.0.7 on May 23, 2018 =

* Fixed: Entry visibility when View is embedded
* Fixed: Don't show widgets if we're oEmbedding an entry
* Fixed: Don't apply "Hide Until Search" on entry pages
* Fixed: "Hide View data until search is performed" not working for Views on embedded pages
* Fixed: Restore Advanced Custom Fields plugin compatibility
* Tweak: When activating a license, remove the notice immediately
* Fixed: Maps API key settings resetting after 24 hours

__Developer Updates__

* Changed: gravityview_get_context() now returns empty string if not GravityView post type

= 2.0.6.1 on May 21, 2018 =

* Fixed: "Hide View data until search is performed" not working
* Added: Support for SiteOrigin Page Builder and LiveMesh SiteOrigin Widgets
* Fixed: Enfold Theme layout builder no longer rendering Views

= 2.0.6 on May 17, 2018 =

* Fixed: Conflicts with Yoast SEO & Jetpack plugins that prevent widgets from displaying
* Fixed: Some fields display as HTML (fixes Gravity Flow Discussion field, for example)
* Fixed: Some Merge Tag modifiers not working, such as `:url` for List fields
* Fixed: Give Floaty a place to hang out on the GravityView Settings screen with new Gravity Forms CSS

__Developer Updates__

* Fixed: Backward-compatibility for using global `$gravityview_view->_current_field` (don't use in new code!)

= 2.0.5 on May 16, 2018 =

* Fixed: Entry Link fields and `[gv_entry_link]` shortcode not working properly with DataTables when embedded
* Fixed: Do not output other shortcodes in single entry mode
* Fixed: Error when deleting an entry
* Fixed: When multiple Views are embedded on a page, and one or more has Advanced Filters enabled, no entries will be displayed
* Fixed: PHP warning with `[gravitypdf]` shortcode
* Fixed: When multiple table layout Views are embedded on a page, there are multiple column sorting links displayed
* Fixed: Error displaying message that a license is expired

= 2.0.4 on May 12, 2018 =

* Fixed: Slow front-end performance, affecting all layout types
* Fixed: Search not performing properly
* Fixed: "Enable sorting by column" option for Table layouts
* GravityView will require Gravity Forms 2.3 in the future; please make sure you're using the latest version of Gravity Forms!

__Developer Updates__

* Fixed: `GravityView_frontend::get_view_entries()` search generation
* Fixed: `gravityview_get_template_settings()` not returning settings
* Tweak: Cache View and Field magic getters into variables for less overhead.

= 2.0.3 on May 10, 2018 =

* Fixed: Compatibility with `[gravitypdf]` shortcode
* Fixed: When using `[gravityview]` shortcode, the `page_size` setting wasn't being respected
* Fixed: `[gravityview detail="last_entry" /]` not returning the correct entry
* Fixed: Widgets not being properly rendered when using oEmbed
* Fixed: Note fields not rendering properly

__Developer Notes__

* Fixed: `GravityView_View::getInstance()` not returning information about a single entry
* Added: `gravityview/shortcode/detail/$key` filter

= 2.0.1 & 2.0.2 on May 9, 2018 =

* Fixed: Widgets not displayed when a View is embedded
* Fixed: Saving new settings can cause fatal error
* Fixed: Prevent commonly-used front end function from creating an error in the Dashboard
* Fixed: Hide labels if "Show Label" is not checked
* Fixed: CSS borders on List layout
* Fixed: Error when fetching GravityView Widget with DataTables Extension 2.2
* Fixed: Fail gracefully when GravityView Maps is installed on a server running PHP 5.2.4

= Version 2.0 on May 8, 2018 =

We are proud to share this release with you: we have been working on this release since 2016, and although most of the changes won’t be seen, GravityView has a brand-new engine that will power the plugin into the future! ��
\- Zack with GravityView

---

**Note: GravityView now requires PHP 5.3 or newer**

_This is a major release. Please back up your site before updating._ We have tested the plugin thoroughly, but we suggest backing up your site before updating all plugins.

**New functionality**

* `[gventry]`: embed entries in a post, page or a View ([learn more](https://docs.gravitykit.com/article/462-gvfield-embed-gravity-forms-field-values))
* `[gvfield]`: embed single field values ([learn more](https://docs.gravitykit.com/article/462-gvfield-embed-gravity-forms-field-values))
* [Many new Merge Tag modifiers](https://docs.gravitykit.com/article/350-merge-tag-modifiers) - These enable powerful new abilities when using the Custom Content field!
* Use oEmbed with Custom Content fields - easily embed YouTube videos, Tweets (and much more) on your Custom Content field
* "Is Starred" field - display whether an entry is "Starred" in Gravity Forms or not, and star/unstar it from the front end of your site
* Added Bosnian, Iranian, and Canadian French translations, updated many others (thank you all!)

**Smaller changes**

* Added `{gv_entry_link}` Merge Tag, alias of `[gv_entry_link]` shortcode in `{gv_entry_link:[post id]:[action]}` format. This allows you to use `{gv_entry_link}` inside HTML tags, where you are not able to use the `[gv_entry_link]` shortcode.
* Default `[gvlogic]` comparison is now set to `isnot=""`; this way, you can just use `[gvlogic if="{example:1}"]` instead of `[gvlogic if="{example:1}" isnot=""]` to check if a field has a value.

**Developer Updates**

This release is the biggest ever for developers! Even so, we have taken great care to provide backward compatibility with GravityView 1.x. Other than increasing the minimum version of PHP to 5.3, **no breaking changes were made.**

* We have rewritten the plugin from the ground up. [Learn all about it here](https://github.com/gravityview/GravityView/wiki/The-Future-of-GravityView).
* New REST API! Fetch GravityView details and entries using the WordPress REST API endpoint. It's disabled by default, but can be enabled or disabled globally on GravityView Settings screen, or per-View in View Settings. [Learn about the endpoints](https://github.com/gravityview/GravityView/wiki/REST-API).
* New `gravityview()` API wrapper function, now used for easy access to everything you could want
* New template structure ([learn how to migrate your custom template files](https://github.com/gravityview/GravityView/wiki/Template-Migration))
* We have gotten rid of global state; actions and filters are now passed a `$context` argument, a [`\GV\Template_Context` object](https://github.com/gravityview/GravityView/blob/v2.0/future/includes/class-gv-context-template.php)
* When HTML 5 is enabled in Gravity Forms, now the Search All field will use `type="search"`
* _Countless_ new filters and actions! Additional documentation will be coming, both on [docs.gravitykit.com](https://docs.gravitykit.com) as well as [codex.gravitykit.com](https://codex.gravitykit.com).

A special thanks to [Gennady](https://codeseekah.com) for your tireless pursuit of better code, insistence on backward compatibility, and your positive attitude. ��

= 1.22.6 on April 4, 2018 =

* Fixed: Line breaks being added to `[gvlogic]` shortcode output
* Fixed: Gravity Forms 2.3 compatibility notice
* Fixed: "The ID is required." message when configuring the GravityView Search WordPress widget
* Fixed: Slashes were being added to Post Image details

__Developer Updates:__

* Added `gravityview/edit_entry/reveal_hidden_field` filter, which allows you to prevent Hidden fields from becoming Text fields in Edit Entry context
* Added `gravityview/edit_entry/field_visibility` filter to set field visibility on Edit Entry (default is always "visible")

= 1.22.5 on January 25, 2018 =

* Improves support for [DIY Layout](https://www.gravitykit.com/extensions/diy-layout/), a layout for designers & developers to take full advantage of GravityView
* Tweak: Show "Embed Shortcode" helper if a View has widgets configured but not Fields
* Fixed: Add Note support for Gravity Forms 2.3 (it's coming soon)
* Fixed: `tabindex` not properly set for Update/Cancel/Delete buttons in Edit Entry
* Fixed: Hide Yoast SEO Content & SEO Analysis functionality when editing a View
* Fixed: Line breaks were being added to Custom Content fields and widgets, even when "Automatically add paragraphs to content" wasn't checked

__Developer Updates:__

* Add `$nl2br`, `$format`, `$aux_data` parameters to `GravityView_API::replace_variables()` to be consistent with `GFCommon::replace_variables()`

= 1.22.4? =

Yes, we skipped a minor release (1.22.4 exists only in our hearts). Thanks for noticing!

= 1.22.3 on December 21, 2017 =

* Added: Support for displaying files uploaded using the Gravity Forms Dropbox Addon (thanks, @mgratch and @ViewFromTheBox!)
* Added: Merge Tags now are replaced when in `[gvlogic]` shortcodes not in a View
* Fixed: Filtering by date in Advanced Filters prevented single entries from being visible
* Fixed: `gravityview/capabilities/allow_logged_out` filter wasn't living up to its name (allowing logged-out visitors to edit entries)

__Developer Updates:__

* Modified: We're reverting changes made to Advanced Custom Field plugin compatibility
* Added: `gravityview/fields/fileupload/file_path` filter in `class-gravityview-field-fileupload.php`
* Modified: Removed `!important` from the CSS height rule for the `.gv-notes .gv-note-add textarea` rule

= 1.22.2 on December 7, 2017 =

* Fixed: Fatal error when running Ultimate Member 2.0 beta
* Fixed: Issue deleting entries when Advanced Filter rules don't match
* Fixed: Delete Entry messages not displaying when entry is deleted
* Fixed: ACF shortcodes in WYSIWYG fields no longer processed since 1.22.1
* Fixed: Fatal error when using old installations of Gravity Forms

__Developer Updates:__

* Added: `gravityview/edit_entry/unset_hidden_field_values` filter to prevent deleting values for fields hidden by Conditional Logic

= 1.22.1.1 on November 30, 2017 =

* Fixed: When displaying Email fields, PHP warning about `StandalonePHPEnkoder.php`

= 1.22.1 on November 29, 2017 =

* Moved "Custom Content" field to top of field picker, in what Rafael calls the "Best idea of 2017 �""
* Added: When Gravity Forms 2.3 is released, support for "Random" entry order will be enabled
* Fixed: Entry oEmbeds not working when using "Plain" URL formats to embed
* Fixed: Only published Views showing in Gravity Forms "Connected Views" menu
* Fixed: Deleting entries can cause entries to be displayed from a different View when Advanced Filters is activated and multiple Views are embedded on a page
* Fixed: Infinite loop when using `[gravityview]` shortcode inside ACF fields

__Developer Updates:__

* Added: `GravityView_HTML_Elements` class for generating commonly-used HTML elements
* Added: Way to disable front-end cookies for our friends in Europe ([see code here](https://gist.github.com/zackkatz/354a71dc47ffef072ed725706cf455ed))
* Added: `gravityview/metaboxes/data-source/before` and `gravityview/metaboxes/data-source/after` hooks
* Added: Second `$args` param added to `gravityview_get_connected_views()` function
* Modified: Pass fifth parameter `$input_type` to `GravityView_Template::assign_field_options` method

= 1.22 on September 4, 2017=

* Added: Support for Gravity Forms 2.3
* Fixed: Fatal error when Divi (and other Elegant Themes) try to load GravityView widgets while editing a post with a sidebar block in it—now the sidebar block will not be rendered
* Fixed: Inline Edit plugin not working when displaying a single entry
* Fixed: Featured Entries plugin not adding correct CSS selector to the single entry container

__Developer Updates:__

* Modified: Template files `list-header.php`, `list-single.php`, `table-header.php`, `table-single.php`
* Fixed: When `GRAVITYVIEW_LICENSE_KEY` constant is defined, it will always be used, and the license field will be disabled
* Fixed: List View and Table View templates have more standardized CSS selectors for single & multiple contexts ([Learn more](https://docs.gravitykit.com/article/63-css-guide))
* Fixed: Permalink issue when embedding a View on a page, then making it the site's Front Page
* Fixed: Transient cache issues when invalidating cache
* Fixed: `gv_empty()` now returns false for an array with all empty values
* Fixed: Delay plugin compatibility checks until `plugins_loaded`

= 1.21.5.3 on July 24, 2017 =

* Fixed: For some field types, the value "No" would be interpreted as `false`
* Fixed: In Edit Entry, when editing a form that has a Post Custom Field field type—configured as checkboxes—file upload fields would not be saved
* Fixed: If a form connected to a View is in the trash, there will be an error when editing the View
* Fixed: Embedding single entries with WordPress 4.8
* Fixed: Fatal error when using older version of WPML

= 1.21.5.2 on June 26, 2017 =

* Tweak: Improved plugin speed by reducing amount of information logged
* Fixed: Duplicate descriptions on the settings screen
* Fixed: Our "No-Conflict Mode" made the settings screen look bad. Yes, we recognize the irony.
* Updated: Translations - thank you, translators!
    - Turkish translation by [@suhakaralar](https://www.transifex.com/accounts/profile/suhakaralar/)
    - Dutch translations by Thom

= 1.21.5.1 on June 13, 2017 =

* Modified: We stopped allowing any HTML in Paragraph Text fields in 1.21.5, but this functionality was used by lots of people. We now use a different function to allow safe HTML by default.
* Added: `gravityview/fields/textarea/allowed_kses` filter to modify the allowed HTML to be displayed.

= 1.21.5 on June 8, 2017 =

* Added: The `{current_post}` Merge Tag adds information about the current post. [Read more about it](https://docs.gravitykit.com/article/412-currentpost-merge-tag).
* Added: `gravityview/gvlogic/parse_atts/after` action to modify `[gvlogic]` shortcode attributes after it's been parsed
* Added: A new setting to opt-in for access to the latest pre-release versions of GravityView (in Views > Settings)
* Added: Support for Restrict Content Pro when in "No-Conflict Mode"
* Fixed: Saving an entry could strip the entry creator information. Now, when the entry creator is not in the "Change Entry Creator" users list, we add them back in to the list.
* Fixed: Potential security issue
* Fixed: Multiple notifications could sometimes be sent when editing an entry in GravityView.
* Fixed: Gravity Forms tooltip scripts being loaded admin-wide.
* Updated: Dutch translations (thanks, Thom!)

= 1.21.4 on April 13, 2017 =

* Fixed: "Enable sorting by column" not visible when using table-based View Presets
* Fixed: Error activating the plugin when Gravity Forms is not active
* Fixed: Numeric sorting
* Fixed: Compatibility issue with WPML 3.6.1 and lower
* Tweak: When using `?cache` to disable entries caching, cached data is removed

= 1.21.3 on April 4, 2017 =

* Fixed: Post Images stopped working in Edit Entry
* Fixed: Conflict with our Social Sharing & SEO Extension
* Fixed: Unable to search for a value of `0`
* Fixed: Inaccurate search results when using the `search_field` and `search_value` settings in the `[gravityview]` shortcode
    - The search mode will now always be set to `all` when using these settings

__Developer Updates:__

* We decided to not throw exceptions in the new `gravityview()` wrapper function. Instead, we will log errors via Gravity Forms logging.

= 1.21.2 on March 31, 2017 =

* Added: Support for embedding `[gravityview]` shortcodes in Advanced Custom Fields (ACF) fields
* Fixed: PHP warnings and notices

= 1.21.1 on March 30, 2017 =

* Fixed: Advanced Filters no longer filtered ��
* Fixed: Fatal error when viewing Single Entry with a Single Entry Title setting that included Merge Tags
* Fixed: Cache wasn't cleared when an entry was created using Gravity Forms API (thanks Steve with Gravity Flow!)

= 1.21 on March 29, 2017 =

* Fixed: Edit Entry compatibility with Gravity Forms 2.2
* Fixed: Single Entry not accessible when filtering a View by Gravity Flow's "Final Status" field
* Fixed: Needed to re-save permalink settings for Single Entry and Edit Entry to work
* Fixed: Incorrect pagination calculations when passing `offset` via the `[gravityview]` shortcode

__Developer Updates:__

* Modified: `GVCommon::check_entry_display()` now returns WP_Error instead of `false` when an error occurs. This allows for additional information to be passed.
* Added: `gravityview/search-all-split-words` filter to change search behavior for the "Search All" search input. Default (`true`) converts words separated by spaces into separate search terms. `false` will search whole word.
* Much progress has been made on the `gravityview()` wrapper function behind the scenes. Getting closer to parity all the time.

= 1.20.1 on March 1, 2017 =

* Added: Support for comma-separated email addresses when adding a note and using "Other email address"
* Fixed: Edit Entry issue with File Uploads not saving properly
* Fixed: Support for `offset` attribute in the `[gravityview]` shortcode
* Updated: Auto-upgrade script

= 1.20 on February 24, 2017 =

* Added: Product Fields are now editable
    - Quantity,
    - Product fields are hidden if the entry contains external transaction data
    - Support for Coupon Addon
* Fixed: Single Entry not accessible when filtering by a Checkbox field in the Advanced Filters Extension
* Fixed: WPML links to Single Entry not working if using directory or sub-domain URL formats
* Fixed: Product field prices not always formatted as a currency
* Fixed: Product fields sometimes appeared twice in the Add Field field picker
* Fixed: PHP warning when updating entries. Thanks for reporting, Werner!
* Modified: Don't show CAPTCHA fields in Edit Entry
* Fixed: "Trying to get property of non-object" bug when updating an entry connected to Gravity Forms User Registration
* Fixed: Yoast SEO scripts and styles not loading properly on Edit View screen
* Updated: Minimum version of Gravity Forms User Registration updated to 3.2

__Developer Notes:__


* Added: `GVCommon::entry_has_transaction_data()` to check whether entry array contains payment gateway transaction information
* Added: `gravityview/edit_entry/hide-coupon-fields` to modify whether to hide Coupon fields in Edit Entry (default: `false`)
* Added: `GravityView_frontend::get_view_entries_parameters()` method to get the final entry search parameters for a View without fetching the entries as well
* Added: `GVCommon::get_product_field_types()` to fetch Gravity Forms product field types array
* Added: `gravityview/edit_entry/field_blacklist` filter to modify what field types should not be shown in Edit Entry
* Added: `GravityView_Plugin_Hooks_Gravity_Forms_Coupon` class
* Added: Third `GravityView_Edit_Entry_Render` parameter to `gravityview/edit_entry/field_value`, `gravityview/edit_entry/field_value_{field_type}` filters and `gravityview/edit_entry/after_update` action
* Updated: `list-body.php` and `list-single.php` template files to prevent empty `<div>` from rendering (and looking bad) when there are no fields configured for the zones
* Updated: `fields/product.php` template file
* Updated: Flexibility library for IE CSS flexbox support
* Modified: `gravityview/edit_entry/hide-product-fields` default will now be determined by whether entry has gateway transaction information
* Modified: Only print errors when running the unit tests if the `--debug` setting is defined, like `phpunit --debug --verbose`
* Modified: If overriding `get_field_input()` using `GravityView_Field`, returning empty value will now result in the default `GF_Field` input being used
* Modified: GravityView_Edit_Entry_User_Registration::restore_display_name() now returns a value instead of void
* Tweak: Edit Entry links no longer require `page=gf_entries&view=entry` at the end of the URL (in case you noticed)

= 1.19.4 on January 19, 2017 =

* **GravityView requirements will soon be updated**: Gravity Forms Version 2.0+, PHP 5.3+
* Updated: GravityView now requires WordPress 4.0 or newer
* Fixed: Search Bar search not working for states in the United States
* Fixed: WPML conflict where Single Entry or Edit Entry screens are inaccessible
* Fixed: Prevent PHP error when displaying GravityView using `get_gravityview()`
* Updated translations:
    - �� Danish *100% translated*d*
    - �� Norwegian *100% translated*d*
    - �� Swedish translation updateded

__Developer Notes: __

* New: We're starting the migration to a new wrapper API that will awesome. We will be rolling out new functionality and documentation over time. For now, we are just using it to load the plugin. [Very exciting time](https://i.imgur.com/xmkONOD.gif)!
* Fixed: Issue fetching image sizes when using `GravityView_Image` class and fetching from a site with invalid SSL cert.
* Added: `gravityview_directory_link` to modify the URL to the View directory context (in `GravityView_API::directory_link()`)

= 1.19.3 on January 9, 2017 =

First update of 2017! We've got great things planned for GravityView and our Extensions. As always, [contact us](mailto:support@gravitykit.com) with any questions or feedback. We don't bite!

* Fixed: List field inputs not loading in Edit Entry when values were empty or the field was hidden initially because of Conditional Logic
* Fixed: Prevent Approve Entry and Delete Entry fields from being added to Edit Entry field configuration
* Fixed: Don't render Views outside "the loop", prevents conflicts with other plugins that run `the_content` filter outside normal places
* Fixed: Only display "You have attempted to view an entry that is not visible or may not exist." warning once when multiple Views are embedded on a page
* Fixed: The `[gravityview]` shortcode would not be parsed properly due to HTML encoding when using certain page builders, including OptimizePress
* Fixed: Potential errors when non-standard form fields are added to Edit Entry configurations ("Creating default object from empty value" and "Cannot use object of type stdClass as array")
* Updated translations:
    - �� Chinese *100% translated* (thank you, Michael Edi!)!)
    - �� French *100% translated*d*
    - �� Brazilian Portuguese *100% translated* (thanks, Rafael!)!)
    - �� Dutch translation updated (thank you, Erik van Beek!)!)
    - �� Swedish translation updateded
    - Updated Spanish (Spain + Mexican) and German (`de` + `de_DE`) with each other

__Developer Notes:__

* `GVCommon::get_form_from_entry_id()` now correctly fetches forms with any status
* Moved `GravityView_Support_Port::get_related_plugins_and_extensions()` to `GV_License_Handler` class
* Updated the `install.sh` bash script
    - The 6th parameter now prevents database creation, and the 7th is the Gravity Forms source file
    - Script no longer breaks if there is a space in a directory name
    - `/tmp/` is no longer created in the GravityView directory; it's installed in the server's `/tmp/` directory
* Fixed Travis CI integration

= 1.19.2 on December 21, 2016 =

* Added: Search Bar now supports displaying State and Country fields as Select, List, or Radio input types (before, only text fields)
* Fixed: Single entries not accessible when a View has filters based on Gravity Forms "Advanced" fields like Address and Name
* Added: There is now a warning when a View tab has not been configured. The question "Why aren't my entries showing up?" is often due to a lack of configuration.
* Added: Notice for future PHP requirements.
    * Reminder: GravityView will soon require PHP 5.3. 97.6% of sites are already compatible.
* Fixed: Conflict with another plugin that prevented the Field Settings from being reachable in the Edit View screen
* Fixed: GravityView widgets repeating twice for some customers

__Developer Notes:__

* Added: `GravityView_View::getContextFields()` method allows fetching the fields configured for each View context (`directory`, `single`, `edit`)
    * Modified: `templates/list-body.php` and `templates/list-single.php` to add a check for context fields before rendering
* Added: `$field_id` as fourth argument passed to `gravityview/extension/search/input_type` filter
* Added: Added `$cap` and `$object_id` parameters to `GVCommon::generate_notice()` to be able to check caps before displaying a notice

= 1.19.1 on November 15, 2016 =

* Fixed: When creating a new View, the "form doesn't exist" warning would display

= 1.19 on November 14, 2016 =

* New: __Front-end entry moderation__! You can now approve and disapprove entries from the front of a View - [learn how to use front-end entry approval](https://docs.gravitykit.com/article/390-entry-approval)
    - Add entry moderation to your View with the new "Approve Entries" field
    - Displaying the current approval status by using the new "Approval Status" field
    - Views have a new "Show all entries to administrators" setting. This allows administrators to see entries with any approval status. [Learn how to use this new setting](https://docs.gravitykit.com/article/390-entry-approval#clarify-step-16)
* Fixed: Approval values not updating properly when using the "Approve/Reject" and "User Opt-In" fields
* Tweak: Show inactive forms in the Data Source form dropdown
* Tweak: If a View is connected to a form that is in the trash or does not exist, an error message is now shown
* Tweak: Don't show "Lost in space?" message when searching existing Views
* Added: New Russian translation - thank you, [George Kovalev](https://www.transifex.com/user/profile/gkovaleff/)!
    - Updated: Spanish translation (thanks [@matrixmercury](https://www.transifex.com/user/profile/matrixmercury/))

__Developer Notes:__

* Added: `field-approval.css` CSS file. [Learn how to override the design here](https://docs.gravitykit.com/article/388-front-end-approval-css).
* Modified: Removed the bottom border on the "No Results" text (`.gv-no-results` CSS selector)
* Fixed: Deprecated `get_bloginfo()` usage

= 1.18.1 on November 3, 2016 =

* Updated: 100% Chinese translation—thank you [Michael Edi](https://www.transifex.com/user/profile/michaeledi/)!
* Fixed: Entry approval not working when using [custom entry slugs](https://docs.gravitykit.com/article/57-customizing-urls)
* Fixed: `Undefined index: is_active` warning is shown when editing entries with User Registration Addon active
* Fixed: Strip extra whitespace in Entry Note field templates

= 1.18 on October 11, 2016 =

* Updated minimum requirements: WordPress 3.5, Gravity Forms 1.9.14
* Modified: Entries that are unapproved (not approved or disapproved) are shown as yellow circles
* Added: Shortcut to create a View for an existing form
* Added: Entry Note emails now have a message "This note was sent from {url}" to provide context for the note recipient
* Fixed: Edit Entry did not save other field values when Post fields were in the Edit Entry form
* Fixed: When using "Start Fresh" View presets, form fields were not being added to the "Add Field" field picker
* Fixed: Hidden visible inputs were showing in the "Add Field" picker (for example, the "Middle Name" input was hidden in the Name field, but showing as an option)
* Fixed: Fatal error when editing Post Content and Post Image fields
* Fixed: Lightbox images not loading
* Fixed: Lightbox loading indicator displaying below the overlay
* Fixed: "New form created" message was not shown when saving a draft using a "Start Fresh" View preset
* Gravity Forms User Registration Addon changes:
    * Gravity Forms User Registration 2.0 is no longer supported
    * Fixed Processing "Update User" feeds
    * Fixed: Inactive User Registration feeds were being processed
    * Fixed: User Registration "Update User" feeds were being processed, even if the Update Conditions weren't met
    * Fixed: Unable to use `gravityview/edit_entry/user_registration/trigger_update` filter
* Fixed: Prevent negative entry counts when approving and disapproving entries
* Fixed: PHP notice when WooCommerce Memberships is active
* Tweak: Entry Note emails now have paragraphs automatically added to them
* Tweak: When the global "Show Support Port" setting is "Hide", always hide; if set to "Show", respect each user's Support Port display preference
* Updated: Complete German translation—thank you [hubert123456](https://www.transifex.com/user/profile/hubert123456/)!

__Developer Notes__

* Migrated `is_approved` entry meta values; statuses are now managed by the `GravityView_Entry_Approval_Status` class
    - "Approved" => `1`, use `GravityView_Entry_Approval_Status::APPROVED` constant
    - "0" => `2`, use `GravityView_Entry_Approval_Status::DISAPPROVED` constant
    - Use `$new_value = GravityView_Entry_Approval_Status::maybe_convert_status( $old_value )` to reliably translate meta values
* Added: `GVCommon::get_entry_id()` method to get the entry ID from a slug or ID
* Added: `gravityview_go_back_url` filter to modify the link URL used for the single entry back-link in `gravityview_back_link()` function
* Added: `gravityview/field/notes/wpautop_email` filter to disable `wpautop()` on Entry Note emails
* Added: `$email_footer` to the `gravityview/field/notes/email_content` filter content
* Modified: `note-add-note.php` template: added `current-url` hidden field
* Modified: `list-single.php` template file: added `.gv-grid-col-1-3` CSS class to the `.gv-list-view-content-image` container
* Fixed: Mask the Entry ID in the link to lightbox files

= 1.17.4 on September 7, 2016 =

* Added: Support for editing [Gravity Perks Unique ID](https://gravitywiz.com/documentation/gp-unique-id/) fields
* Fixed: Issue searching and sorting fields with multiple inputs (like names)
* Fixed: Restore Gravity Forms Quiz Addon details in the field picker

__Developer Notes__

* Added: `gravityview_get_directory_widgets()`, `gravityview_set_directory_widgets()` wrapper functions to get and set View widget configurations
* Added: Second `$apply_filter` parameter to `GVCommon::get_directory_fields()` function to set whether or not to apply the `gravityview/configuration/fields` filter

= 1.17.3 on August 31, 2016 =

* Added: Search Bar support for Gravity Forms Survey fields: filter by survey responses
* Added: Search Bar support for Gravity Flow: search entries by the current Step, Step Status, or Workflow Status
* Added: `[gvlogic]` and other shortcodes now can be used inside Email field settings content
* Added: Support for embedding Views in the front page of a site; the [GravityView - Allow Front Page Views plugin](https://github.com/gravityview/gravityview-front-page-views) is no longer required
* Tweak: In Edit View, holding down the option (or alt) key while switching forms allows you to change forms without resetting field configurations - this is useful if you want to switch between duplicate forms
* Fixed: Restored correct Gravity Flow status and workflow values
* Fixed: Conflict when editing an entry in Gravity Flow
* Fixed: Tooltip title text of the field and widget "gear" icon
* Changed the plugin author from "Katz Web Services, Inc." to "GravityView" - it seemed like it was time!

__Developer Notes__

* Modified: `gravityview_get_forms()` function and `GVCommon::get_forms()` method to be compatible with `GFAPI::get_forms()`. Now accepts `$active` and `$trash` arguments, as well as returning all form data (not just `id` and `title` keys)
* Modified: `template/fields/post_image.php` file to use `gravityview_get_link()` to generate the anchor link
* Modified: `rel="noopener noreferrer"` now added to all links generated using `gravityview_get_link()` with `target="_blank"`. This fixes a generic security issue (not specific to GravityView) when displaying links to submitted websites and "Open link in new window" is checked - [read more about it here](https://dev.to/ben/the-targetblank-vulnerability-by-example)
* Modified: Don't convert underscores to periods if not numeric in `GravityView_Widget_Search::prepare_field_filter()` - this fixes searching entry meta
* Modified: Added third `gravityview_search_field_label` parameter: `$field` - it's the field configuration array passed by the Search Bar
* Modified: HTML tags are now stripped from Email field body and subject content
* Modified: Moved `GravityView_Admin_View_Item`, `GravityView_Admin_View_Field`, and `GravityView_Admin_View_Widget` to their own files
* Added: Deprecation notices for methods that haven't been used since Version 1.2!

= 1.17.2 on August 9, 2016 =

* Fixed: "Start Fresh" fails when there are no pre-existing forms in Gravity Forms
* Fixed: Edit Entry not saving values for fields that were initially hidden
* Added: Support for embedding Views in Ultimate Member profile tabs
* Fixed: File Upload fields potentially displaying PHP warnings
* Fixed: Check plugin and theme existence before loading hooks
* Fixed: "Hide empty fields" not working when "Make Phone Number Clickable" is checked for Phone fields
* Fixed: Potential PHP warning when adding Password fields in Edit View
* Fixed: Dutch (Netherlands) `nl_NL` translation file fixed
* Fixed: Divi theme shortcode buttons and modal form added to Edit View screen
* Fixed: Possible for Approve Entries checkbox to use the wrong Form ID
* Fixed: Search issues with special characters
    - Searches that contained ampersands `&` were not working
    - Searches containing plus signs `+` were not working
    - The "Select" Search Bar input type would not show the active search if search term contained an `&`
* Fixed: Multisite issue: when Users are logged-in but not added to any sites, they aren't able to see View content
* Fixed: Never show GravityView Toolbar menu to users who aren't able to edit Views, Forms, or Entries
* Fixed: Allow passing `post_id` in `[gravityview]` shortcode
* Tweak: Use system fonts instead of Open Sans in the admin
* Modified: The default setting for "No-Conflict Mode" is now "On". GravityView _should look good_ on your site!
* Updated translations (thank you!)
    - Turkish translation by Süha Karalar
    - Chinese translation by Michael Edi

__Developer Notes:__

* Added: `gravityview_view_saved` action, triggered after a View has been saved in the admin
* Modified: Changed the Phone field template to use `gravityview_get_link()` to generate the anchor tag
* Added: `gravityview/common/get_entry_id_from_slug/form_id` filter to modify the form ID used to generate entry slugs, in order to avoid hash collisions with data from other forms

= 1.17.1 on June 27 =
* Fixed: Entry approval with Gravity Forms 2.0
    * Added: Approved/Disapproved filters to Gravity Forms "Entries" page
    * Fixed: Bulk Approve/Disapprove
    * Fixed: Approve column and Bulk Actions not visible on Gravity Forms Entries page
    * Tweak: Improved speed of approving/disapproving entries
* Fixed: "Reply To" reference fixed in `GVCommon::send_email()` function
* Added: Improved logging for creation of Custom Slug hash ids
* Translations updated:
    - Updated Chinese translation by [@michaeledi](https://www.transifex.com/user/profile/michaeledi/)
    - Updated Persian translation by [@azadmojtaba](https://www.transifex.com/user/profile/azadmojtaba/)

= 1.17 on June 14 =

* Fully compatible with Gravity Forms 2.0
* Added: Entry Notes field
    - Add and delete Entry Notes from the frontend
    - Allows users to email Notes when they are added
    - Display notes to logged-out users
    - New [user capabilities](https://docs.gravitykit.com/article/311-gravityview-capabilities) to limit access (`gravityview_add_entry_notes`, `gravityview_view_entry_notes`, `gravityview_delete_entry_notes`, `gravityview_email_entry_notes`)
* Added: Merge Tag modifiers - now set a maximum length of content, and automatically add paragraphs to Merge Tags. [Read how to use the new Merge Tag modifiers](https://docs.gravitykit.com/article/350-merge-tag-modifiers).
    - `:maxwords:{number}` - Limit output to a set number of words
    - `:wpautop` - Automatically add line breaks and paragraphs to content
    - `:timestamp` - Convert dates into timestamp values
* Modified: Major changes to the Search Bar design
* Added: Field setting to display the input value, label, or check mark, depending on field type. Currently supported: Checkbox, Radio, Drop Down fields.
* Added: RTL ("right to left") language support in default and List template styles (Added: `gv-default-styles-rtl.css` and `list-view-rtl.css` stylesheets)
* Added: Option to make Phone numbers click-to-call
* Added: GravityView parent menu to Toolbar; now you can edit the form connected to a View directly from the View
    * Changed: Don't show Edit View in the Admin Bar; it's now under the GravityView parent menu
    * Fixed: Don't remove Edit Post/Page admin bar menu item
* Added: Support for [Gravity Flow](https://gravityflow.io) "Workflow Step" and Workflow "Final Status" fields
* Added: Support for Password fields. You probably shouldn't display them (in most cases!) but now you *can*
* Modified: When deleting/trashing entries with GravityView, the connected posts created by Gravity Forms will now also be deleted/trashed
* Edit Entry improvements
    * Added: Edit Entry now fully supports [Gravity Forms Content Templates](https://www.gravityhelp.com/documentation/article/create-content-template/)
    * Fixed: Edit Entry didn't pre-populate List inputs if they were part of a Post Custom Field field type
    * Fixed: Updating Post Image fields in Edit Entry when the field is not set to "Featured Image" in Gravity Forms
    * Fixed: "Rank" and "Ratings" Survey Field types not being displayed properly in Edit Entry
    * Fixed: Signature field not displaying existing signatures in Edit Entry
    * Fixed: Post Category fields will now update to show the Post's current categories
    * Fixed: Allow multiple Post Category fields in Edit Entry
    * Fixed: PHP warning caused when a form had "Anti-spam honeypot" enabled
* Fixed: When inserting a GravityView shortcode using the "Add View" button, the form would flow over the window
* Fixed: [Church Themes](https://churchthemes.com) theme compatibility
* Fixed: Inactive and expired licenses were being shown the wrong error message
* Fixed: Moving domains would prevent GravityView from updating
* Fixed: When using the User Opt-in field together with the View setting "Show Only Approved Entries", entries weren't showing
* Fixed: If a label is set for Search Bar "Link" fields, use the label. Otherwise, "Show only:" will be used
* Fixed: Showing the first column of a List field was displaying all the field's columns
* Translations: New Persian translation by [@azadmojtaba](https://www.transifex.com/user/profile/azadmojtaba/) (thank you!)

__Developer Notes__

* Templates changed:
    * `list-single.php` and `list-body.php`: changed `#gv_list_{entry_id}` to `#gv_list_{entry slug}`. If using custom entry slugs, the ID attribute will change. Otherwise, no change.
    * `list-body.php`: Removed `id` attribute from entry title `<h3>`
* Added: Override GravityView CSS files by copying them to a template's `/gravityview/css/` sub-directory
* Added: `gravityview_css_url()` function to check for overriding CSS files in templates
* Added: `gravityview_use_legacy_search_style` filter; return `true` to use previous Search Bar stylesheet
* Major CSS changes for the Search Bar.
    - Search inputs `<div>`s now have additional CSS classes based on the input type: `.gv-search-field-{input_type}` where `{input_type}` is:
    `search_all` (search everything text box), `link`, `date`, `checkbox` (list of checkboxes), `single_checkbox`, `text`, `radio`, `select`,
    `multiselect`, `date_range`, `entry_id`, `entry_date`
    - Added `gv-search-date-range` CSS class to containers that have date ranges
    - Moved `gv-search-box-links` CSS class from the `<p>` to the `<div>` container
    - Fixed: `<label>` `for` attribute was missing quotes
* Added:
    - `gravityview/edit_entry/form_fields` filter to modify the fields displayed in Edit Entry form
    - `gravityview/edit_entry/field_value_{field_type}` filter to change the value of an Edit Entry field for a specific field type
    - `gravityview/edit-entry/render/before` action, triggered before the Edit Entry form is rendered
    - `gravityview/edit-entry/render/after` action, triggered after the Edit Entry form is rendered
* Fixed: PHP Warning for certain hosting `open_basedir` configurations
* Added: `gravityview/delete-entry/delete-connected-post` Filter to modify behavior when entry is deleted. Return false to prevent posts from being deleted or trashed when connected entries are deleted or trashed. See `gravityview/delete-entry/mode` filter to modify the default behavior, which is "delete".
* Added: `gravityview/edit_entry/post_content/append_categories` filter to modify whether post categories should be added to or replaced?
* Added: `gravityview/common/get_form_fields` filter to modify fields used in the "Add Field" selector, View "Filters" dropdowns, and Search Bar
* Added: `gravityview/search/searchable_fields` filter to modify fields used in the Search Bar field dropdown
* Added: `GVCommon::send_email()`, a public alias of `GFCommon::send_email()`
* Added: `GravityView_Field_Notes` class, with lots of filters to modify output
* Added: `$field_value` parameter to `gravityview_get_field_label()` function and `GVCommon::get_field_label()` method
* Added: `$force` parameter to `GravityView_Plugin::frontend_actions()` to force including files
* Modified: Added second parameter `$entry` to `gravityview/delete-entry/trashed` and `gravityview/delete-entry/deleted` actions
* Fixed: An image with no `src` output a broken HTML `<img>` tag

= 1.16.5.1 on April 7 =

* Fixed: Edit Entry links didn't work

= 1.16.5 on April 6 =

* Fixed: Search Bar inputs not displaying for Number fields
* Fixed: Compatibility issue with [ACF](https://wordpress.org/plugins/advanced-custom-fields/) plugin when saving a View
* Fixed (for real this time): Survey field values weren't displaying in Edit Entry
* Tweak: Made it clearer when editing a View that GravityView is processing in the background
* Added: Chinese translation (thanks, Edi Weigh!)
* Updated: German translation (thanks, [@akwdigital](https://www.transifex.com/user/profile/akwdigital/)!)

__Developer Notes__

* Added: `gravityview/fields/custom/decode_shortcodes` filter to determine whether to process shortcodes inside Merge Tags in Custom Content fields. Off by default, for security reasons.
* Fixed: Potential fatal errors when activating GravityView if Gravity Forms isn't active
* Updated: Gamajo Template Loader to Version 1.2
* Verified compatibility with WordPress 4.5

= 1.16.4.1 on March 23 =
* Fixed: Major display issue caused by output buffering introduced in 1.16.4. Sorry!

= 1.16.4 on March 21 =
* Fixed: `[gravityview]` shortcodes sometimes not rendering inside page builder shortcodes
* Fixed: Individual date inputs (Day, Month, Year) always would show full date.
* Fixed: Quiz and Poll fields weren't displaying properly
* Fixed: Survey field CSS styles weren't enqueued properly when viewing survey results
* Fixed: Survey field values weren't displaying in Edit Entry. We hope you "likert" this update a lot ;-)
* Added: Option to set the search mode ("any" or "all") on the GravityView Search WordPress widget.
* Added: Option to show/hide "Show Answer Explanation" for Gravity Forms Quiz Addon fields
* Tweak: Don't show GravityView Approve Entry column in Gravity Forms Entries table if there are no entries
* Updated: Turkish translation. Thanks, [@suhakaralar](https://www.transifex.com/accounts/profile/suhakaralar/)!
* Tested and works with [Gravity Forms 2.0 Beta 1](https://www.gravityforms.com/gravity-forms-v2-0-beta-1-released/)

__Developer Notes:__

* Tweak: Updated `templates/fields/date.php` template to use new `GravityView_Field_Date::date_display()` method.
* Added `gv-widgets-no-results` and `gv-container-no-results` classes to the widget and View container `<div>`s. This will make it easier to hide empty View content and/or Widgets.
* Added: New action hooks when entry is deleted (`gravityview/delete-entry/deleted`) or trashed (`gravityview/delete-entry/trashed`).
* Added: Use the hook `gravityview/search/method` to change the default search method from `GET` to `POST` (hiding the search filters from the View url)
* Added: `gravityview/extension/search/select_default` filter to modify default value for Drop Down and Multiselect Search Bar fields.
* Added: `gravityview_get_input_id_from_id()` helper function to get the Input ID from a Field ID.

= 1.16.3 on February 28 =

* Fixed: Date range search not working
* Fixed: Display fields with calculation enabled on the Edit Entry view
* Fixed: Large images in a gallery not resizing (when using [.gv-gallery](https://docs.gravitykit.com/article/247-create-a-gallery))
* Tweak: Start and end date in search are included in the results

__Developer Notes:__

* Added: `gravityview/approve_entries/bulk_actions` filter to modify items displayed in the Gravity Forms Entries "Bulk action" dropdown, in the "GravityView" `<optgroup>`
* Added: `gravityview/edit_entry/button_labels` filter to modify the Edit Entry view buttons labels (defaults: `Cancel` and `Update`)
* Added: `gravityview/approve_entries/add-note` filter to modify whether to add a note when the entry has been approved or disapproved (default: `true`)
* Fixed: Removed deprecated `get_currentuserinfo()` function usage

= 1.16.2.2 on February 17 =

* This fixes Edit Entry issues introduced by 1.16.2.1. If you are running 1.16.2.1, please update. Sorry for the inconvenience!

= 1.16.2.1 on February 16 =

* Fixed: Edit Entry calculation fields not being able to calculate values when the required fields weren't included in Edit Entry layout
* Fixed: Prevent Section fields from being searchable
* Fixed: Setting User Registration 3.0 "create" vs "update" feed type

= 1.16.2 on February 15 =

* Added: Support for Post Image field on the Edit Entry screen
* Added: Now use any Merge Tags as `[gravityview]` parameters
* Fixed: Support for User Registration Addon Version 3
* Fixed: Support for rich text editor for Post Body fields
* Fixed: Admin-only fields may get overwritten when fields aren't visible during entry edit by user (non-admin)
* Fixed: Address fields displayed hidden inputs
* Fixed: Merge Tag dropdown list can be too wide when field names are long
* Fixed: When sorting, recent entries disappeared from results
* Fixed: Searches that included apostrophes  or ampersands returned no results
* Fixed: Zero values not set in fields while in Edit Entry
* Fixed: Re-calculate fields where calculation is enabled after entry is updated
* Fixed: Warning message when Number fields not included in custom Edit Entry configurations
* Translation updates:
    - Bengali - thank you [@tareqhi](https://www.transifex.com/accounts/profile/tareqhi/) for 100% translation!
    - Turkish by [@dbalage](https://www.transifex.com/accounts/profile/dbalage/)


__Developer Notes:__

* Reminder: <strong>GravityView will soon require PHP 5.3</strong>
* Added: `gravityview/widgets/container_css_class` filter to modify widget container `<div>` CSS class
    - Added `gv-widgets-{zone}` class to wrapper (`{zone}` will be either `header` or `footer`)
* Fixed: Conflict with some plugins when `?action=delete` is processed in the Admin ([#624](https://github.com/gravityview/GravityView/issues/624), reported by [dcavins](https://github.com/dcavins))
* Fixed: Removed `icon` CSS class name from the table sorting icon links. Now just `gv-icon` instead of `icon gv-icon`.
* Fixed: "Clear" search link now set to `display: inline-block` instead of `display: block`
* Added: `gravityview/common/get_entry/check_entry_display` filter to disable validating whether to show entries or not against View filters
* Fixed: `GravityView_API::replace_variables` no longer requires `$form` and `$entry` arguments

= 1.16.1 on January 21 =

* Fixed: GravityView prevented Gravity Forms translations from loading
* Fixed: Field Width setting was visible in Edit Entry
* Fixed: Don't display embedded Gravity Forms forms when editing an entry in GravityView

__Developer Notes:__

* Added: `gravityview_excerpt_more` filter. Modify the "Read more" link used when "Maximum Words" setting is enabled and the output is truncated.
    * Removed: `excerpt_more` filter on `textarea.php` - many themes use permalink values to generate links.

= 1.16 on January 14 =
* Happy New Year! We have big things planned for GravityView in 2016, including a new View Builder. Stay tuned :-)
* Added: Merge Tags. [See all GravityView Merge Tags](https://docs.gravitykit.com/article/76-merge-tags)
    * `{date_created}` The date an entry was created. [Read how to use it here](https://docs.gravitykit.com/article/331-date-created-merge-tag).
    * `{payment_date}` The date the payment was received. Formatted using [the same modifiers](https://docs.gravitykit.com/article/331-date-created-merge-tag) as `{date_created}`
    * `{payment_status}` The current payment status of the entry (ie "Processing", "Pending", "Active", "Expired", "Failed", "Cancelled", "Approved", "Reversed", "Refunded", "Voided")
    * `{payment_method}` The way the entry was paid for (ie "Credit Card", "PayPal", etc.)
    * `{payment_amount}` The payment amount, formatted as the currency (ie `$75.25`). Use `{payment_amount:raw}` for the un-formatted number (ie `75.25`)
    * `{currency}` The currency with which the entry was submitted (ie "USD", "EUR")
    * `{is_fulfilled}` Whether the order has been fulfilled. Displays "Not Fulfilled" or "Fulfilled"
    * `{transaction_id}` the ID of the transaction returned by the payment gateway
    * `{transaction_type}` Indicates the transaction type of the entry/order. "Single Payment" or "Subscription".
* Fixed: Custom merge tags not being replaced properly by GravityView
* Fixed: Connected form links were not visible in the Data Source metabox
* Fixed: Inaccurate "Key missing" error shown when license key is invalid
* Fixed: Search Bar could show "undefined" search fields when security key has expired. Now, a helpful message will appear.
* Tweak: Only show Add View button to users who are able to publish Views
* Tweak: Reduce the number of database calls by fetching forms differently
* Tweak: Only show license key notices to users who have capability to edit settings, and only on GravityView pages
* Tweak: Improved load time of Views screen in the admin
* Tweak: Make sure entry belongs to correct form before displaying
* Tweak: Removed need for one database call per displayed entry
* Translations, thanks to:
    - Brazilian Portuguese by [@marlosvinicius](https://www.transifex.com/accounts/profile/marlosvinicius.info/)
    - Mexican Spanish by [@janolima](https://www.transifex.com/accounts/profile/janolima/)

__Developer Notes:__

* New: Added `get_content()` method to some `GravityView_Fields` subclasses. We plan on moving this to the parent class soon. This allows us to not use `/templates/fields/` files for every field type.
* New: `GVCommon::format_date()` function formats entry and payment dates in more ways than `GFCommon::format_date`
* New: `gravityview_get_terms_choices()` function generates array of categories ready to be added to Gravity Forms $choices array
* New: `GVCommon::has_product_field()` method to check whether a form has product fields
* New: Added `add_filter( 'gform_is_encrypted_field', '__return_false' );` before fetching entries
* Added: `gv-container-{view id}` CSS class to `gv_container_class()` function output. This will be added to View container `<div>`s
* Added: `$group` parameter to `GravityView_Fields::get_all()` to get all fields in a specified group
* Added: `gravityview_field_entry_value_{field_type}_pre_link` filter to modify field values before "Show As Link" setting is applied
* Added: Second parameter `$echo` (boolean) to `gv_container_class()`
* Added: Use the `$is_sortable` `GravityView_Field` variable to define whether a field is sortable. Overrides using the  `gravityview/sortable/field_blacklist` filter.
* Fixed: `gv_container_class()` didn't return value
* Fixed: Don't add link to empty field value
* Fixed: Strip extra whitespace in `gravityview_sanitize_html_class()`
* Fixed: Don't output widget structural HTML if there are no configured widgets
* Fixed: Empty HTML `<h4>` label container output in List layout, even when "Show Label" was unchecked
* Fixed: Fetching the current entry can improperly return an empty array when using `GravityView_View->getCurrentEntry()` in DataTables extension
* Fixed: `gravityview/sortable/formfield_{form}_{field_id}` filter [detailed here](https://docs.gravitykit.com/article/231-how-to-disable-the-sorting-control-on-one-table-column)
* Fixed: `gravityview/sortable/field_blacklist` filter docBlock fixed
* Tweak: Set `max-width: 50%` for `div.gv-list-view-content-image`
* Tweak: Moved `gv_selected()` to `helper-functions.php` from `class-api.php`

= 1.15.2 on December 3 =

* Fixed: Approval column not being added properly on the Form Entries screen for Gravity Forms 1.9.14.18+
* Fixed: Select, multi-select, radio, checkbox, and post category field types should use exact match search
* Fixed: Cannot delete entry notes from Gravity Forms Entry screen
* Fixed: Date Range search field label not working
* Fixed: Date Range searches did not include the "End Date" day
* Fixed: Support Port docs not working on HTTPS sites
* Fixed: When deleting an entry, only show "Entry Deleted" message for the deleted entry's View
* Fixed: "Open link in a new tab or window?" setting for Paragraph Text fields
* Fixed: Custom Labels not being used as field label in the View Configuration screen
    * Tweak: Custom Labels will be used as the field label, even when the "Show Label" checkbox isn't checked
* Tweak: Show available plugin updates, even when license is expired
* Tweak: Improve spacing of the Approval column on the Entries screen
* Tweak: Added support for new accessibility labels added in WordPress 4.4

__Developer Notes:__

* Fixed: Make `gravityview/fields/fileupload/link_atts` filter available when not using lightbox with File Uploads field
* Renamed files:
    - `includes/fields/class.field.php` => `includes/fields/class-gravityview-field.php`
    - `includes/class-logging.php` => `includes/class-gravityview-logging.php`
    - `includes/class-image.php` => `includes/class-gravityview-image.php`
    - `includes/class-migrate.php` => `includes/class-gravityview-migrate.php`
    - `includes/class-change-entry-creator.php` => `includes/class-gravityview-change-entry-creator.php`
* New: `gravityview/delete-entry/verify_nonce` Override Delete Entry nonce validation. Return true to declare nonce valid.
* New: `gravityview/entry_notes/add_note` filter to modify GravityView note properties before being added
* New: `gravityview_post_type_supports` filter to modify `gravityview` post type support values
* New: `gravityview_publicly_queryable` filter to modify whether Views be accessible using `example.com/?post_type=gravityview`. Default: Whether the current user has `read_private_gravityviews` capability (Editor or Administrator by default)

= 1.15.1 on October 27 =
* New: Use `{get}` Merge Tags as `[gravityview]` attributes
* Fixed: Edit Entry and Delete Entry links weren't working in DataTables
* Fixed: Some Gravity Forms Merge Tags weren't working, like `{embed_post:post_title}`
* Fixed: Display Checkbox and Radio field labels in the Search Bar
	* New: If you prefer how the searches looked before the labels were visible, you can set the "Label" for the search field to a blank space. That will hide the label.
	* Removed extra whitespace from search field `<label>`s
* Fixed: Update the required Gravity Forms version to 1.9.9.10
* Fixed: Section fields should not be affected by "Hide empty fields" View setting
* Fixed: Add ability to check post custom fields for `[gravityview]` shortcode. This fixes issues with some themes and page builder plugins.
* Fixed: Return type wasn't boolean for `has_gravityview_shortcode()` function
* Tweak: Improve notifications logic
	* Only show notices to users with appropriate capabilities
	* Allow dismissing all notices
	* Clear dismissed notices when activating the plugin
	* Fixed showing notice to enter license key
* Tweak: Added previously-supported `{created_by:roles}` Merge Tag to available tags dropdown
* Tweak: Allow overriding `gravityview_sanitize_html_class()` function
* Tweak: Make `GravityView_Merge_Tags::replace_get_variables()` method public
* Tweak: Rename `GravityView_Merge_Tags::_gform_replace_merge_tags()` method `GravityView_Merge_Tags::replace_gv_merge_tags()` for clarity

= 1.15 on October 15 =
* Added: `{get}` Merge Tag that allows passing data via URL to be safely displayed in Merge Tags. [Learn how this works](https://docs.gravitykit.com/article/314-the-get-merge-tag).
	- Example: When adding `?first-name=Floaty` to a URL, the Custom Content `My name is {get:first-name}` would be replaced with `My name is Floaty`
* Added: GravityView Capabilities: restrict access to GravityView functionality to certain users and roles. [Learn more](https://docs.gravitykit.com/article/311-gravityview-capabilities).
	- Fixed: Users without the ability to create Gravity Forms forms are able to create a new form via "Start Fresh"
	- Only add the Approve Entries column if user has the `gravityview_moderate_entries` capability (defaults to Editor role or higher)
	- Fixed: Contributors now have access to the GravityView "Getting Started" screen
* Added: `[gv_entry_link]` shortcode to link directly to an entry. [Learn more](https://docs.gravitykit.com/article/287-edit-entry-and-delete-entry-shortcodes).
	- Existing `[gv_delete_entry_link]` and `[gv_edit_entry_link]` shortcodes will continue to work
* Added: Ability to filter View by form in the Admin. [Learn more](https://docs.gravitykit.com/article/313-the-views-list-on-the-dashboard).
* Added: Option to delete GravityView data when the plugin is uninstalled, then deleted. [Learn more](https://docs.gravitykit.com/article/312-how-to-delete-the-gravityview-data-when-the-plugin-is-uninstalled).
* Added: New support "Beacon" to easily search documentation and ask support questions
* Added: Clear search button to the Search Widget (WP widget)
* Fixed: `number_format()` PHP warning on blank Number fields
* Fixed: `{created_by}` merge tags weren't being escaped using `esc_html()`
* Fixed: Checkmark icons weren't always available when displaying checkbox input field
* Fixed: When "Shorten Link Display" was enabled for Website fields, "Link Text" wasn't respected
* Fixed: Only process "Create" Gravity Forms User Registration Addon feeds, by default the user role and the user display name format persist
* Fixed: Error with List field  `Call to undefined method GF_Field::get_input_type()`
* Fixed: BuddyPress/bbPress `bbp_setup_current_user()` warning
* Fixed: `gravityview_is_admin_page()` wasn't recognizing the Settings page as a GravityView admin page
* Fixed: Custom Content Widgets didn't replace Merge Tags
* Fixed: PHP Warnings
* Fixed: WordPress Multisite fatal error when Gravity Forms not Network Activated
* Tweak: Don't show Data Source column in Views screen to users who don't have permissions to see any of the data anyway
* Tweak: Entry notes are now created using `GravityView_Entry_Notes` class
* Tweak: Improved automated code testing
* Tweak: Added `gravityview/support_port/display` filter to enable/disable displaying Support Port
* Tweak: Added `gravityview/support_port/show_profile_setting` filter to disable adding the Support Port setting on User Profile pages
* Tweak: Removed `gravityview/admin/display_live_chat` filter
* Tweak: Removed `gravityview_settings_capability` filter
* Tweak: Escape form name in dropdowns

= 1.14.2 & 1.14.3 on September 17 =
* Fixed: Issue affecting Gravity Forms User Registration Addon. Passwords were being reset when an user edited their own entry.

= 1.14.1 on September 16 =
* Fixed: Error with older versions of Maps Premium View

= 1.14 on September 16 =
* Added: Search Bar now supports custom label text
* Added: Show the value of a single column of a "Multiple Columns" List field
* Added: Sorting by time now works. Why is this "Added" and not "Fixed"? Because Gravity Forms doesn't natively support sorting by time!
* Added: Display the roles of the entry creator by using `{created_by:roles}` Merge Tag
* Fixed: Field containers were being rendered even when empty
* Fixed: Widgets were not being displayed when using page builders and themes that pre-process shortcodes
* Fixed: Don't show "Width %" setting when in Single Entry configuration
* Fixed: Error in extension class that assumes GravityView is active
* Fixed: Add check for `{all_fields_display_empty}` Gravity Forms merge tag
* Fixed: Hide metabox until View Data Source is configured
* Fixed: Search Bar "Link" input type wasn't highlighting properly based on the value of the filter
* Fixed: Improved speed of getting users for Search Bar and GravityView Search Widgets with "Submitted by" fields, and in the Edit Entry screen (the Change Entry Creator dropdown)
* Fixed: Conflict with other icon fonts in the Dashboard
* Fixed: Allow HTML in Source URL "Link Text" field setting
* Fixed: Gravity Forms User Registration Addon conflicts
	- When editing an entry, an user's roles and display name were reset to the Addon's feed configuration settings
	- Users receive "Password Updated" emails in WordPress 4.3+, even if the password wasn't changed
* Fixed: Prevent sorting by List fields, which aren't sortable due to their data storage method
* Tweak: Support for plugin banner images in the plugin changelog screen
* Tweak: Updated default Search Bar configuration to be a single input with "Search Everything"
* Tweak: Sort user dropdown by display name instead of username
* Tweak: Reduce size of AJAX responses
* Tweak: Add "Template" column to the All Views list table - now you can better see what template is being used
* Tweak: Remove redundant close icon for field and widget settings
* Tweak: When adding notes via GravityView, set the note type to `gravityview` to allow for better searchability
* Added: Automated code testing
* Updated: Bengali translation by [@tareqhi](https://www.transifex.com/accounts/profile/tareqhi/). Thank you!

= 1.13.1 on August 26 =
* Fixed: Potential XSS security issue. **Please update.**
* Fixed: The cache was not being reset properly for entry changes, including:
	- Starring/unstarring
	- Moving to/from the trash
	- Changing entry owner
	- Being marked as spam
* Fixed: Delete entry URL not properly passing some parameters (only affecting pages with multiple `[gravityview]` shortcodes)
* Added: `gravityview/delete-entry/mode` filter. When returning "trash", "Delete Entry" moves entries to the trash instead of permanently deleting them.
* Added: `gravityview/admin/display_live_chat` filter to disable live chat widget
* Added: `gravityview/delete-entry/message` filter to modify the "Entry Deleted" message content
* Tweak: Improved license activation error handling by linking to relevant account functions
* Tweak: Added settings link to plugin page actions
* Tweak: Improved code documentation
* Updated Translations:
	- Bengali translation by [@tareqhi](https://www.transifex.com/accounts/profile/tareqhi/)
	- Turkish translation by [@suhakaralar](https://www.transifex.com/accounts/profile/suhakaralar/)
* New: Released a new [GravityView Codex](http://codex.gravitykit.com) for developers

= 1.13 on August 20 =
* Fixed: Wildcard search broken for Gravity Forms 1.9.12+
* Fixed: Edit Entry validation messages not displaying for Gravity Forms 1.9.12+
* Added: Number field settings
	- Format number: Display numbers with thousands separators
	- Decimals: Precision of the number of decimal places. Leave blank to use existing precision.
* Added: `detail` parameter to the `[gravityview]` shortcode. [Learn more](https://docs.gravitykit.com/article/73-using-the-shortcode#detail-parameter)
* Added: `context` parameter to the `[gvlogic]` shortcode to show/hide content based on current mode (Multiple Entries, Single Entry, Edit Entry). [Learn more](https://docs.gravitykit.com/article/252-gvlogic-shortcode#context)
* Added: Allow to override the entry saved value by the dynamic populated value on the Edit Entry view using the `gravityview/edit_entry/pre_populate/override` filter
* Added: "Edit View" link in the Toolbar when on an embedded View screen
* Added: `gravityview_is_hierarchical` filter to enable defining a Parent View
* Added: `gravityview/merge_tags/do_replace_variables` filter to enable/disable replace_variables behavior
* Added: `gravityview/edit_entry/verify_nonce` filter to override nonce validation in Edit Entry
* Added: `gravityview_strip_whitespace()` function to strip new lines, tabs, and multiple spaces and replace with single spaces
* Added: `gravityview_ob_include()` function to get the contents of a file using combination of `include()` and `ob_start()`
* Fixed: Edit Entry link not showing for non-admins when using the DataTables template
* Fixed: Cache wasn't being used for `get_entries()`
* Fixed: Extension class wasn't properly checking requirements
* Fixed: Issue with some themes adding paragraphs to Javascript tags in the Edit Entry screen
* Fixed: Duplicated information in the debugging logs
* Updated: "Single Entry Title" and "Back Link Label" settings now support shortcodes, allowing for you to use [`[gvlogic]`](https://docs.gravitykit.com/article/252-gvlogic-shortcode)
* Updated: German and Portuguese translations

= 1.12 on August 5 =
* Fixed: Conflicts with Advanced Filter extension when using the Recent Entries widget
* Fixed: Sorting icons were being added to List template fields when embedded on the same page as Table templates
* Fixed: Empty Product fields would show a string (", Qty: , Price:") instead of being empty. This prevented "Hide empty fields" from working
* Fixed: When searching on the Entry Created date, the date used GMT, not blog timezone
* Fixed: Issue accessing settings page on Multisite
* Fixed: Don't show View post types if GravityView isn't valid
* Fixed: Don't redirect to the List of Changes screen if you've already seen the screen for the current version
* Fixed: When checking license status, the plugin can now fix PHP warnings caused by other plugins that messed up the requests
* Fixed: In Multisite, only show notices when it makes sense to
* Added: `gravityview/common/sortable_fields` filter to override which fields are sortable
* Tweak: Extension class added ability to check for required minimum PHP versions
* Tweak: Made the `GravityView_Plugin::$theInstance` private and renamed it to `GravityView_Plugin::$instance`. If you're a developer using this, please use `GravityView_Plugin::getInstance()` instead.
* Updated: French translation

= 1.11.2 on July 22 =
* Fixed: Bug when comparing empty values with `[gvlogic]`
* Fixed: Remove extra whitespace when comparing values using `[gvlogic]`
* Modified: Allow Avada theme Javascript in "No-Conflict Mode"
* Updated: French translation

= 1.11.1 on July 20 =
* Added: New filter hook to customise the cancel Edit Entry link: `gravityview/edit_entry/cancel_link`
* Fixed: Extension translations
* Fixed: Dropdown inputs with long field names could overflow field and widget settings
* Modified: Allow Genesis Framework CSS and Javascript in "No-Conflict Mode"
* Updated: Danish translation (thanks [@jaegerbo](https://www.transifex.com/accounts/profile/jaegerbo/)!) and German translation

= 1.11 on July 15 =
* Added: GravityView now updates WordPress user profiles when an entry is updated while using the Gravity Forms User Registration Add-on
* Fixed: Removed User Registration Add-on validation when updating an entry
* Fixed: Field custom class not showing correctly on the table header
* Fixed: Editing Time fields wasn't displaying saved value
* Fixed: Conflicts with the date range search when search inputs are empty
* Fixed: Conflicts with the Other Entries field when placing a search:
    - Developer note: the filter hook `gravityview/field/other_entries/args` was replaced by "gravityview/field/other_entries/criteria". If you are using this filter, please [contact support](mailto:support@gravitykit.com) before updating so we can help you transition
* Updated: Turkish translation (thanks [@suhakaralar](https://www.transifex.com/accounts/profile/suhakaralar/)!) and Mexican translation (thanks [@jorgepelaez](https://www.transifex.com/accounts/profile/jorgepelaez/)!)

= 1.10.1 on July 2 =
* Fixed: Edit Entry link and Delete Entry link in embedded Views go to default view url
* Fixed: Duplicated fields on the Edit Entry view
* Fixed: Warning on bulk edit

= 1.10 on June 26 =
* Update: Due to the new Edit Entry functionality, GravityView now requires Gravity Forms 1.9 or higher
* Fixed: Editing Hidden fields restored
* Fixed: Edit Entry and Delete Entry may not always show in embedded Views
* Fixed: Search Bar "Clear" button Javascript warning in Internet Explorer
* Fixed: Edit Entry styling issues with input sizes. Edit Entry now uses 100% Gravity Forms styles.
* Added: `[gv_edit_entry_link]` and `[gv_delete_entry_link]` shortcodes. [Read how to use them](https://docs.gravitykit.com/article/287-edit-entry-and-delete-entry-shortcodes)

= 1.9.1 on June 24 =
* Fixed: Allow "Admin Only" fields to appear in Edit Entry form
	- New behavior: If the Edit Entry tab isn't configured in GravityView (which means all fields will be shown by default), GravityView will hide "Admin Only" fields from being edited by non-administrators. If the Edit Entry tab is configured, then GravityView will use the field settings in the configuration, overriding Gravity Forms settings.
* Tweak: Changed `gravityview/edit-entry/hide-product-fields` filter to `gravityview/edit_entry/hide-product-fields` for consistency

= 1.9 on June 23 =
* Added: Edit Entry now takes place in the Gravity Forms form layout, not in the previous layout. This means:
	- Edit Entry now supports Conditional Logic - as expected, fields will show and hide based on the form configuration
	- Edit Entry supports [Gravity Forms CSS Ready Classes](https://docs.gravityforms.com/list-of-css-ready-classes/) - the layout you have configured for your form will be used for Edit Entry, too.
	- If you customized the CSS of your Edit Entry layout, **you will need to update your stylesheet**. Sorry for the inconvenience!
	- If visiting an invalid Edit Entry link, you are now provided with a back link
	- Product fields are now hidden by default, since they aren't editable. If you want to instead display the old message that "product fields aren't editable," you can show them using the new `gravityview/edit_entry/hide-product-fields` filter
* Added: Define column widths for fields in each field's settings (for Table and DataTable View Types only)
* Added: `{created_by}` Merge Tag that displays information from the creator of the entry ([learn more](https://docs.gravitykit.com/article/281-the-createdby-merge-tag))
* Added: Edit Entry field setting to open link in new tab/window
* Added: CSS classes to the Update/Cancel/Delete buttons ([learn more](https://docs.gravitykit.com/article/63-css-guide#edit-entry))
* Fixed: Shortcodes not processing properly in DataTables Extension
* Tweak: Changed support widget to a Live Chat customer support and feedback form widget

= 1.8.3 on June 12 =
* Fixed: Missing title and subtitle field zones on `list-single.php` template

= 1.8.2 on June 10 =
* Fixed: Error on `list-single.php` template

= 1.8.1 on June 9 =
* Added: New search filter for Date fields to allow searching over date ranges ("from X to Y")
* Updated: The minimum required version of Gravity Forms is now 1.8.7. **GravityView will be requiring Gravity Forms 1.9 soon.** Please update Gravity Forms if you are running an older version!
* Fixed: Conflicts with [A-Z Filter Extension](https://www.gravitykit.com/extensions/a-z-filter/) and View sorting due to wrong field mapping
* Fixed: The "links" field type on the GravityView WordPress search widget was opening the wrong page
* Fixed: IE8 Javascript error when script debugging is on. Props, [@Idealien](https://github.com/Idealien). [Issue #361 on Github](https://github.com/katzwebservices/GravityView/issues/361)
* Fixed: PHP warning when trashing entries. [Issue #370 on Github](https://github.com/katzwebservices/GravityView/issues/370)
* Tweak: Updated the `list-single.php`, `table-body.php`, `table-single.php` templates to use `GravityView_View->getFields()` method

= 1.8 on May 26 =
* View settings have been consolidated to a single location. [Learn more about the new View Settings layout](https://docs.gravitykit.com/article/275-view-settings).
* Added: Custom Link Text in Website fields
* Added: Poll Addon GravityView widget
* Added: Quiz Addon support: add Quiz score fields to your View configuration
* Added: Possibility to search by entry creator on Search Bar and Widget
* Fixed: `[gvlogic]` shortcode now properly handles comparing empty values.
    * Use `[gvlogic if="{example} is=""]` to determine if a value is blank.
    * Use `[gvlogic if="{example} isnot=""]` to determine if a value is not blank.
    * See "Matching blank values" in the [shortcode documentation](https://docs.gravitykit.com/article/252-gvlogic-shortcode)
* Fixed: Sorting by full address. Now defaults to sorting by city. Use the `gravityview/sorting/address` filter to modify what data to use ([here's how](https://gist.github.com/zackkatz/8b8f296c6f7dc99d227d))
* Fixed: Newly created entries cannot be directly accessed when using the custom slug feature
* Fixed: Merge Tag autocomplete hidden behind the Field settings (did you know you can type `{` in a field that has Merge Tags enabled and you will get autocomplete?)
* Fixed: For sites not using [Permalinks](http://codex.wordpress.org/Permalinks), the Search Bar was not working for embedded Views
* Tweak: When GravityView is disabled, only show "Could not activate the Extension; GravityView is not active." on the Plugins page
* Tweak: Added third parameter to `gravityview_widget_search_filters` filter that passes the search widget arguments
* Updated Translations:
    - Italian translation by [@Lurtz](https://www.transifex.com/accounts/profile/Lurtz/)
	- Bengali translation by [@tareqhi](https://www.transifex.com/accounts/profile/tareqhi/)
    - Danish translation by [@jaegerbo](https://www.transifex.com/accounts/profile/jaegerbo/)

= 1.7.6.2 on May 12 =
* Fixed: PHP warning when trying to update an entry with the approved field.
* Fixed: Views without titles in the "Connected Views" dropdown would appear blank

= 1.7.6.1 on May 7 =
* Fixed: Pagination links not working when a search is performed
* Fixed: Return false instead of error if updating approved status fails
* Added: Hooks when an entry approval is updated, approved, or disapproved:
    - `gravityview/approve_entries/updated` - Approval status changed (passes $entry_id and status)
    - `gravityview/approve_entries/approved` - Entry approved (passes $entry_id)
    - `gravityview/approve_entries/disapproved` - Entry disapproved (passes $entry_id)

= 1.7.6 on May 5 =
* Added WordPress Multisite settings page support
    - By default, settings aren't shown on single blogs if GravityView is Network Activated
* Fixed: Security vulnerability caused by the usage of `add_query_arg` / `remove_query_arg`. [Read more about it](https://blog.sucuri.net/2015/04/security-advisory-xss-vulnerability-affecting-multiple-wordpress-plugins.html)
* Fixed: Not showing the single entry when using Advanced Filter (`ANY` mode) with complex fields types like checkboxes
* Fixed: Wrong width for the images in the list template (single entry view)
* Fixed: Conflict with the "The Events Calendar" plugin when saving View Advanced Filter configuration
* Fixed: When editing an entry in the frontend it gets unapproved when not using the approve form field
* Added: Option to convert text URI, www, FTP, and email addresses on a paragraph field in HTML links
* Fixed: Activate/Check License buttons weren't properly visible
* Added: `gravityview/field/other_entries/args` filter to modify arguments used to generate the Other Entries list. This allows showing other user entries from any View, not just the current view
* Added: `gravityview/render/hide-empty-zone` filter to hide empty zone. Use `__return_true` to prevent wrapper `<div>` from being rendered
* Updated Translations:
	- Bengali translation by [@tareqhi](https://www.transifex.com/accounts/profile/tareqhi/)
	- Turkish translation by [@suhakaralar](https://www.transifex.com/accounts/profile/suhakaralar/)
	- Hungarian translation by [@Darqebus](https://www.transifex.com/accounts/profile/Darqebus/)

= 1.7.5.1 on April 10 =
* Fixed: Path issue with the A-Z Filters Extension

= 1.7.5 on April 10 =
* Added: `[gvlogic]` Shortcode - allows you to show or hide content based on the value of merge tags in Custom Content fields! [Learn how to use the shortcode](https://docs.gravitykit.com/article/252-gvlogic-shortcode).
* Fixed: White Screen error when license key wasn't set and settings weren't migrated (introduced in 1.7.4)
* Fixed: No-Conflict Mode not working (introduced in 1.7.4)
* Fixed: PHP notices when visiting complex URLs
* Fixed: Path to plugin updater file, used by Extensions
* Fixed: Extension global settings layout improved (yet to be implemented)
* Tweak: Restructure plugin file locations
* Updated: Dutch translation by [@erikvanbeek](https://www.transifex.com/accounts/profile/erikvanbeek/). Thanks!

= 1.7.4.1 on April 7 =
* Fixed: Fatal error when attempting to view entry that does not exist (introduced in 1.7.4)
* Updated: Turkish translation by [@suhakaralar](https://www.transifex.com/accounts/profile/suhakaralar/). Thanks!

= 1.7.4 on April 6 =
* Modified: The List template is now responsive! Looks great on big and small screens.
* Fixed: When editing an entry in the frontend it gets unapproved
* Fixed: Conflicts between the Advanced Filter extension and the Single Entry mode (if using `ANY` mode for filters)
* Fixed: Sorting by full name. Now sorts by first name by default.
    * Added `gravityview/sorting/full-name` filter to sort by last name ([see how](https://gist.github.com/zackkatz/cd42bee4f361f422824e))
* Fixed: Date and Time fields now properly internationalized (using `date_i18n` instead of `date`)
* Added: `gravityview_disable_change_entry_creator` filter to disable the Change Entry Creator functionality
* Modified: Migrated to use Gravity Forms settings
* Modified: Updated limit to 750 users (up from 300) in Change Entry Creator dropdown.
* Confirmed WordPress 4.2 compatibility
* Updated: Dutch translation (thanks, [@erikvanbeek](https://www.transifex.com/accounts/profile/erikvanbeek/)!)

= 1.7.3 on March 25 =
* Fixed: Prevent displaying a single Entry that doesn't match configured Advanced Filters
* Fixed: Issue with permalink settings needing to be re-saved after updating GravityView
* Fixed: Embedding entries when not using permalinks
* Fixed: Hide "Data Source" metabox links in the Screen Options tab in the Admin
* Added: `gravityview_has_archive` filter to enable View archive (see all Views by going to [sitename.com]/view/)
* Added: Third parameter to `GravityView_API::entry_link()` method:
    * `$add_directory_args` *boolean* True: Add URL parameters to help return to directory; False: only include args required to get to entry
* Tweak: Register `entry` endpoint even when not using rewrites
* Tweak: Clear `GravityView_View->_current_entry` after the View is displayed (fixes issue with Social Sharing Extension, coming soon!)
* Added: Norwegian translation (thanks, [@aleksanderespegard](https://www.transifex.com/accounts/profile/aleksanderespegard/)!)

= 1.7.2 on March 18 =
* Added: Other Entries field - Show what other entries the entry creator has in the current View
* Added: Ability to hide the Approve/Reject column when viewing Gravity Forms entries ([Learn how](https://docs.gravitykit.com/article/248-how-to-hide-the-approve-reject-entry-column))
* Fixed: Missing Row Action links for non-View types (posts, pages)
* Fixed: Embedded DataTable Views with `search_value` not filtering correctly
* Fixed: Not possible to change View status to 'Publish'
* Fixed: Not able to turn off No-Conflict mode on the Settings page (oh, the irony!)
* Fixed: Allow for non-numeric search fields in `gravityview_get_entries()`
* Fixed: Social icons displaying on GravityView settings page
* Tweak: Improved Javascript & PHP speed and structure

= 1.7.1 on March 11 =
* Fixed: Fatal error on the `list-body.php` template

= 1.7 on March 10 =
* Added: You can now edit most Post Fields in Edit Entry mode
    - Supports Post Content, Post Title, Post Excerpt, Post Tags, Post Category, and most Post Custom Field configurations ([Learn more](https://docs.gravitykit.com/article/245-editable-post-fields))
* Added: Sort Table columns ([read how](https://docs.gravitykit.com/article/230-how-to-enable-the-table-column-sorting-feature))
* Added: Post ID field now available - shows the ID of the post that was created by the Gravity Forms entry
* Fixed: Properly reset `$post` after Live Post Data is displayed
* Tweak: Display spinning cursor while waiting for View configurations to load
* Tweak: Updated GravityView Form Editor buttons to be 1.9 compatible
* Added: `gravityview/field_output/args` filter to modify field output settings before rendering
* Fixed: Don't show date field value if set to Unix Epoch (1/1/1970), since this normally means that in fact, no date has been set
* Fixed: PHP notices when choosing "Start Fresh"
* Fixed: If Gravity Forms is installed using a non-standard directory name, GravityView would think it wasn't activated
* Fixed: Fixed single entry links when inserting views with `the_gravityview()` template tag
* Updated: Portuguese translation (thanks, Luis!)
* Added: `gravityview/fields/email/javascript_required` filter to modify message displayed when encrypting email addresses and Javascript is disabled
* Added: `GFCommon:js_encrypt()` method to encrypt text for Javascript email encryption
* Fixed: Recent Entries widget didn't allow externally added settings to save properly
* Fixed: Delete Entry respects previous pagination and sorting
* Tweak: Updated View Presets to have improved Search Bar configurations
* Fixed: `gravityview/get_all_views/params` filter restored (Modify Views returned by the `GVCommon::get_all_views()` method)
* GravityView will soon require Gravity Forms 1.9 or higher. If you are running Gravity Forms Version 1.8.x, please update to the latest version.

= 1.6.2 on February 23 =
* Added: Two new hooks in the Custom Content field to enable conditional logic or enable `the_content` WordPress filter which will trigger the Video embed ([read how](https://docs.gravitykit.com/article/227-how-can-i-transform-a-video-link-into-a-player-using-the-custom-content-field))
* Fixed: Issue when embedding multiple DataTables views in the same page
* Tweak: A more robust "Save View" procedure to prevent losing field configuration on certain browsers
* Updated Translations:
	- Bengali translation by [@tareqhi](https://www.transifex.com/accounts/profile/tareqhi/)
	- Turkish translation by [@suhakaralar](https://www.transifex.com/accounts/profile/suhakaralar/)

= 1.6.1 on February 17 =
* Added: Allow Recent Entries to have an Embed Page ID
* Fixed: # of Recent Entries not saving
* Fixed: Link to Embed Entries how-to on the Welcome page
* Fixed: Don't show "Please select View to search" message until Search Widget is saved
* Fixed: Minor Javascript errors for new WordPress Search Widget
* Fixed: Custom template loading from the theme directory
* Fixed: Adding new search fields to the Search Bar widget in the Edit View screen
* Fixed: Entry creators can edit their own entries in Gravity Forms 1.9+
* Fixed: Recent Entries widget will be hidden in the Customizer preview until View ID is configured
* Tweak: Added Floaty icon to Customizer widget selectors
* Updated: Hungarian, Norwegian, Portuguese, Swedish, Turkish, and Spanish translations (thanks to all the translators!)

= 1.6 on February 12 =
* Our support site has moved to [docs.gravitykit.com](https://docs.gravitykit.com). We hope you enjoy the improved experience!
* Added: GravityView Search Widget - Configure a WordPress widget that searches any of your Views. [Read how to set it up](https://docs.gravitykit.com/article/222-the-search-widget)
* Added: Duplicate View functionality allows you to clone a View from the All Views screen. [Learn more](https://docs.gravitykit.com/article/105-how-to-duplicate-or-copy-a-view)
* Added: Recent Entries WordPress Widget - show the latest entries for your View. [Learn more](https://docs.gravitykit.com/article/223-the-recent-entries-widget)
* Added: Embed Single Entries - You can now embed entries in a post or page! [See how](https://docs.gravitykit.com/article/105-how-to-duplicate-or-copy-a-view)
* Fixed: Fatal errors caused by Gravity Forms 1.9.1 conflict
* Fixed: Respect Custom Input Labels added in Gravity Forms 1.9
* Fixed: Edit Entry Admin Bar link
* Fixed: Single Entry links didn't work when previewing a draft View
* Fixed: Edit entry validation hooks not running when form has multiple pages
* Fixed: Annoying bug where you would have to click Add Field / Add Widget buttons twice to open the window
* Added: `gravityview_get_link()` function to standardize generating HTML anchors
* Added: `GravityView_API::entry_link_html()` method to generate entry link HTML
* Added: `gravityview_field_entry_value_{$field_type}` filter to modify the value of a field (in `includes/class-api.php`)
* Added: `field_type` key has been added to the field data in the global `$gravityview_view->field_data` array
* Added: `GravityView_View_Data::maybe_get_view_id()` method to determine whether an ID, post content, or object passed to it is a View or contains a View shortcode.
* Added: Hook to customise the text message "You have attempted to view an entry that is not visible or may not exist." - `gravityview/render/entry/not_visible`
* Added: Included in hook `gravityview_widget_search_filters` the labels for search all, entry date and entry id.
* Tweak: Allow [WordPress SEO](http://wordpress.org/plugins/wordpress-seo/) scripts and styles when in "No Conflict Mode"
* Fixed: For Post Dynamic Data, make sure Post ID is set
* Fixed: Make sure search field choices are available before displaying field

= 1.5.4 on January 29, 2015 =
* Added: "Hide View data until search is performed" setting - only show the Search Bar until a search is entered
* Added: "Clear" button to your GravityView Search Bar - allows easy way to remove all searches & filters
* Added: You can now add Custom Content GravityView Widgets (not just fields) - add custom text or HTMLin the header or footer of a View
* Added: `gravityview/comments_open` filter to modify whether comments are open or closed for GravityView posts (previously always false)
* Added: Hook to filter the success Edit Entry message and link `gravityview/edit_entry/success`
* Added: Possibility to add custom CSS classes to multiple view widget wrapper ([Read how](https://www.gravitykit.com/support/documentation/204144575/))
* Added: Field option to enable Live Post Data for Post Image field
* Fixed: Loading translation files for Extensions
* Fixed: Edit entry when embedding multiple views for the same form in the same page
* Fixed: Conflicts with Advanced Filter extension when embedding multiple views for the same form in the same page
* Fixed: Go Back link on embedded single entry view was linking to direct view url instead of page permalink
* Fixed: Searches with quotes now work properly
* Tweak: Moved `includes/css/`, `includes/js/` and `/images/` folders into `/assets/`
* Tweak: Improved the display of the changelog (yes, "this is *so* meta!")
* Updated: Swedish translation - thanks, [@adamrehal](https://www.transifex.com/accounts/profile/adamrehal/)
* Updated: Hungarian translation - thanks, [@Darqebus](https://www.transifex.com/accounts/profile/Darqebus/) (a new translator!) and [@dbalage](https://www.transifex.com/accounts/profile/dbalage/)

= 1.5.3 on December 22 =
* Fixed: When adding more than 100 fields to the View some fields weren't saved.
* Fixed: Do not set class tickbox for non-images files
* Fixed: Display label "Is Fulfilled" on the search bar
* Fixed: PHP Notice with Gravity Forms 1.9 and PHP 5.4+
* Tested with Gravity Forms 1.9beta5 and WordPress 4.1
* Updated: Turkish translation by [@suhakaralar](https://www.transifex.com/accounts/profile/suhakaralar/) and Hungarian translation by [@dbalage](https://www.transifex.com/accounts/profile/dbalage/). Thanks!

= 1.5.2 on December 11 =
* Added: Possibility to show the label of Dropdown field types instead of the value ([learn more](https://www.gravitykit.com/support/documentation/202889199/ "How to display the text label (not the value) of a dropdown field?"))
* Fixed: Sorting numeric columns (field type number)
* Fixed: View entries filter for Featured Entries extension
* Fixed: Field options showing delete entry label
* Fixed: PHP date formatting now keeps backslashes from being stripped
* Modified: Allow license to be defined in `wp-config.php` ([Read how here](https://www.gravitykit.com/support/documentation/202870789/))
* Modified: Added `$post_id` parameter as the second argument for the `gv_entry_link()` function. This is used to define the entry's parent post ID.
* Modified: Moved `GravityView_API::get_entry_id_from_slug()` to `GVCommon::get_entry_id_from_slug()`
* Modified: Added second parameter to `gravityview_get_entry()`, which forces the ability to fetch an entry by ID, even if custom slugs are enabled and `gravityview_custom_entry_slug_allow_id` is false.
* Updated Translations:
	- Bengali translation by [@tareqhi](https://www.transifex.com/accounts/profile/tareqhi/)
	- Romanian translation by [@ArianServ](https://www.transifex.com/accounts/profile/ArianServ/)
	- Mexican Spanish translation by [@jorgepelaez](https://www.transifex.com/accounts/profile/jorgepelaez/)

= 1.5.1 on December 2 =

* Added: Delete Entry functionality!
	- New "User Delete" setting allows the user who created an entry to delete it
	- Adds a "Delete" link in the Edit Entry form
	- Added a new "Delete Link" Field to the Field Picker
* Fixed: DataTables Extension hangs when a View has Custom Content fields
* Fixed: Search Bar - When searching on checkbox field type using multiselect input not returning results
* Fixed: Search Bar - supports "Match Any" search mode by default ([learn more](https://www.gravitykit.com/support/documentation/202722979/ "How do I modify the Search mode?"))
* Fixed: Single Entry View title when view is embedded
* Fixed: Refresh the results cache when an entry is deleted or is approved/disapproved
* Fixed: When users are created using the User Registration Addon, the resulting entry is now automatically assigned to them
* Fixed: Change cache time to one day (from one week) so that Edit Link field nonces aren't invalidated
* Fixed: Incorrect link shortening for domains when it is second-level (for example, `example.co.uk` or `example.gov.za`)
* Fixed: Cached directory link didn't respect page numbers
* Fixed: Edit Entry Admin Bar link wouldn't work when using Custom Entry Slug
* Added: Textarea field now supports an option to trim the number of words shown
* Added: Filter to alter the default behaviour of wrapping images (or image names) with a link to the content object ([learn more](https://www.gravitykit.com/support/documentation/202705059/ "Read the support doc for the filter"))
* Updated: Portuguese translation (thanks [@luistinygod](https://www.transifex.com/accounts/profile/luistinygod/)), Mexican translation (thanks, [@jorgepelaez](https://www.transifex.com/accounts/profile/jorgepelaez/)), Turkish translation (thanks [@suhakaralar](https://www.transifex.com/accounts/profile/suhakaralar/))

= 1.5 on November 12 =
* Added: New "Edit Entry" configuration
	- Configure which fields are shown when editing an entry
	- Set visibility for the fields (Entry Creator, Administrator, etc.)
	- Set custom edit labels
* Fixed: Single entry view now respects View settings
	- If an entry isn't included in View results, the single entry won't be available either
	- If "Show Only Approved" is enabled, prevent viewing of unapproved entries
	- Respects View filters, including those added by the Advanced Filtering extension
* Fixed: Single entry Go back button context on Embedded Views
* Fixed: Delete signature fields in Edit Entry (requires the Gravity Forms Signature Addon)
* Fixed: Gravity Forms tooltip translations being overridden
* Added: Choose to open the link from a website field in the same window (field option)
* Updated: Spanish (Mexican) translation by [@jorgepelaez](https://www.transifex.com/accounts/profile/jorgepelaez/), Dutch translation by [@erikvanbeek](https://www.transifex.com/accounts/profile/erikvanbeek/) and [@leooosterloo](https://www.transifex.com/accounts/profile/leooosterloo/), Turkish translation by [@suhakaralar](https://www.transifex.com/accounts/profile/suhakaralar/)

= 1.4 on October 28 =
* Added: Custom entry slug capability. Instead of `/entry/123`, you can now use entry values in the URL, like `/entry/{company name}/` or `/entry/{first name}-{last name}/`. Requires some customization; [learn more here](https://www.gravitykit.com/support/documentation/202239919)
* Fixed: GravityView auto-updater script not showing updates
* Fixed: Edit Entry when a form has required Upload Fields
* Fixed: "Return to Directory" link not always working for sites in subdirectories
* Fixed: Broken links to single entries when viewing paginated results
* Fixed: Loaded field configurations when using "Start Fresh" presets
* Fixed: Searches ending in a space caused PHP warning
* Fixed: Custom "Edit Link Text" settings respected
* Fixed: Don't rely on Gravity Forms code for escaping query
* Fixed: When multiple Views are displayed on a page, Single Entry mode displays empty templates.
* Fixed: PHP error when displaying Post Content fields using Live Data for a post that no longer is published
* Tweak: Search Bar "Links" Input Type
	- Make link bold when filter is active
	- Clicking on an active filter removes the filter
* Tweak: Fixed updates for Multisite installations
* Modified: Now you can override which post a single entry links to. For example, if a shortcode is embedded on a home page and you want single entries to link to a page with an embedded View, not the View itself, you can pass the `post_id` parameter. This accepts the ID of the page where the View is embedded.
* Modified: Added `$add_pagination` parameter to `GravityView_API::directory_link()`
* Added: Indonesian translation (thanks, [@sariyanta](https://www.transifex.com/accounts/profile/sariyanta/))!
* Updated: Swedish translation 100% translated - thanks, [@adamrehal](https://www.transifex.com/accounts/profile/adamrehal/)!
* Updated: Dutch translation (thanks, [@leooosterloo](https://www.transifex.com/accounts/profile/leooosterloo/))!

= 1.3 on October 13 =
* Speed improvements - [Learn more about GravityView caching](https://www.gravitykit.com/support/documentation/202827685/)
	- Added caching functionality that saves results to be displayed
	- Automatically clean up expired caches
	- Reduce number of lookups for where template files are located
	- Store the path to the permalink for future reference when rendering a View
	- Improve speed of Gravity Forms fetching field values
* Modified: Allow `{all_fields}` and `{pricing_fields}` Merge Tags in Custom Content field. [See examples of how to use these fields](https://www.gravitykit.com/support/documentation/201874189/).
* Fixed: Message restored when creating a new View
* Fixed: Searching advanced input fields
* Fixed: Merge Tags available immediately when adding a new field
* Fixed: Issue where jQuery Cookie script wouldn't load due to `mod_security` issues. [Learn more here](http://docs.woothemes.com/document/jquery-cookie-fails-to-load/)
* Fixed (hopefully): Auto-updates for WordPress Multisite
* Fixed: Clicking overlay to close field/widget settings no longer scrolls to top of page
* Fixed: Make sure Gravity Forms scripts are added when embedding Gravity Forms shortcodes in a Custom Field
* Fixed: Remove double images of Floaty in the warning message when GravityView is disabled
* Fixed: PHP warnings related to Section field descriptions
* Fixed: When using an advanced input as a search field in the Search Bar, the label would always show the parent field's label (Eg: "Address" when it should have shown "City")
	- Added: `gravityview_search_field_label` filter to allow modifying search bar labels
* Fixed: Field label disappears on closing settings if the field title is empty
* Fixed: Sub-fields retain label after opening field settings in the View Configuration
* Modified: Allow passing an array of form IDs to `gravityview_get_entries()`
* Tweak: If the View hasn't been configured yet, don't show embed shortcode in Publish metabox
* Tweak: Add version info to scripts and styles to clear caches with plugin updates
* Added: Swedish translation (thanks, [@adamrehal](https://www.transifex.com/accounts/profile/adamrehal/))!
* Updated: Spanish (Mexican) translation by, [@jorgepelaez](https://www.transifex.com/accounts/profile/jorgepelaez/), Dutch translation by [@erikvanbeek](https://www.transifex.com/accounts/profile/erikvanbeek/), and Turkish translation by [@suhakaralar](https://www.transifex.com/accounts/profile/suhakaralar/)
* Updated: Changed Turkish language code from `tr` to `tr_TR` to match WordPress locales

= 1.2 on October 8 =
* Added: New Search Bar!
	- No longer check boxes in each field to add a field to the search form
	- Add any searchable form fields, not just fields added to the View
	- Easy new drag & drop way to re-order fields
	- Horizontal and Vertical layouts
	- Choose how your search fields are displayed (if you have a checkbox field, for example, you can choose to have a drop-down, a multiselect field, checkboxes, radio buttons, or filter links)
	- Existing search settings will be migrated over on upgrade
* Added: "Custom Content" field type
	- Insert arbitrary text or HTML in a View
	- Supports shortcodes (including Gravity Forms shortcodes)!
* Added: Support for Gravity Forms Section & HTML field types
* Added: Improved textarea field support. Instead of using line breaks, textareas now output with paragraphs.
	- Added new `/templates/fields/textarea.php` file
* Added: A new File Upload field setting. Force uploads to be displayed as links and not visually embedded by checking the "Display as a Link" checkbox.
* Added: Option to disable "Map It" link for the full Address field.
	- New `gravityview_get_map_link()` function with `gravityview_map_link` filter. To learn how to modify the map link, [refer to this how-to article](https://www.gravitykit.com/support/documentation/201608159)
	- The "Map It" string is now translatable
* Added: When editing a View, there are now links in the Data Source box to easily access the Form: edit form, form entries, form settings and form preview
* Added: Additional information in the "Add Field" or "Add Widget" picker (also get details about an item by hovering over the name in the View Configuration)
* Added: Change Entry Creator functionality. Easily change the creator of an entry when editing the entry in the Gravity Forms Edit Entry page
	- If you're using the plugin downloaded from [the how-to page](https://www.gravitykit.com/support/documentation/201991205/), you can de-activate it
* Modified: Changed translation textdomain to `gravityview` instead of `gravity-view`
* Modified: Always show label by default, regardless of whether in List or Table View type
* Modified: It's now possible to override templates on a Form ID, Post ID, and View ID basis. This allows custom layouts for a specific View, rather than site-wide. See "Template File Hierarchy" in [the override documentation](http://www.gravitykit.com/support/documentation/202551113/) to learn more.
* Modified: File Upload field output no longer run through `wpautop()` function
* Modified: Audio and Video file uploads are now displayed using WordPress' built-in [audio](http://codex.wordpress.org/Audio_Shortcode) and [video](http://codex.wordpress.org/Video_Shortcode) shortcodes (requires WordPress 3.6 or higher)
	- Additional file type support
	- Added `gravityview_video_settings` and `gravityview_audio_settings` filters to modify the parameters passed to the shortcode
* Fixed: Shortcode attributes not overriding View defaults
* Fixed: Uploading and deleting files works properly in Edit Entry mode
* Fixed: Configurations get truncated when configuring Views with many fields
* Fixed: Empty `<span class="gv-field-label">` tags no longer output
	- Modified: `gv_field_label()` no longer returns the label with a trailing space. Instead, we use the `.gv-field-label` CSS class to add spacing using CSS padding.
* Fixed: Conflict with Relevanssi plugin
* Fixed: If a date search isn't valid, remove the search parameter so it doesn't cause an error in Gravity Forms
* Fixed: Email field was displaying label even when email was empty.
* Settings page improvements
	- When changing the license value and saving the form, GravityView now re-checks the license status
	- Improved error messages
	- Made license settings translatable
* Modified: Added support for Gravity Forms "Post Image" field captions, titles, and descriptions.
* Updated list of allowed image formats to include `.bmp`, `.jpe`, `.tiff`, `.ico`
* Modified: `/templates/fields/fileupload.php` file - removed the logic for how to output the different file types and moved it to the `gravityview_get_files_array()` function in `includes/class-api.php`
* Modified: `gv_value()` no longer needs the `$field` parameter
* Tweak: Fixed email setting description text.
* Tweak: Don't show Entry Link field output on single entry
* Tweak: Improved Javascript performance in the Admin
* Tweak: "Custom Label" is now shown as the field title in View Configuration
* Tweak: Fixed "Left Footer" box not properly cleared
* Tweak: Show warning if the Directory plugin is running
* Tweak: Use icon font in Edit Entry mode for the download/delete file buttons. Now stylable using `.gv-edit-entry-wrapper .dashicons` CSS class.
* Updated: Turkish translation by [@suhakaralar](https://www.transifex.com/accounts/profile/suhakaralar/), Dutch translation by [@leooosterloo](https://www.transifex.com/accounts/profile/leooosterloo/), Portuguese translation by [@luistinygod](https://www.transifex.com/accounts/profile/luistinygod/)

= 1.1.6 on September 8 =
* Fixed: Approve / Disapprove all entries using Gravity Forms bulk edit entries form (previously, only visible entries were affected)
* Added: Email field settings
	- Email addresses are now encrypted by default to prevent scraping by spammers
	- Added option to display email plaintext or as a link
	- Added subject and body settings: when the link is clicked, you can choose to have these values pre-filled
* Added: Source URL field settings, including show as a link and custom link text
* Added: Signature field improvements (when using the Gravity Forms Signature Add-on) - now shows full size
* Fixed: Empty truncated URLs no longer get shown
* Fixed: License Activation works when No-Conflict Mode is enabled
* Fixed: When creating a new View, "View Type" box was visible when there were no existing Gravity Forms
* Fixed: Fields not always saving properly when adding lots of fields with the "Add All Fields" button
* Fixed: Recognizing single entry when using WordPress "Default" Permalink setting
* Fixed: Date Created field now respects the blog's timezone setting, instead of using UTC time
* Fixed: Edit Entry issues
	* Fixed form validation errors when a scheduled form has expired and also when a form has reached its entry limit
	* Fixed PHP warning messages when editing entries
	* When an Edit Entry form is submitted and there are errors, the submitted values stay in the form; the user won't need to fill in the form again.
* Fixed: Product sub-fields (Name, Quantity & Price) displayed properly
* Fixed: Empty entry display when using Job Board preset caused by incorrect template files being loaded
* Fixed: Files now can be deleted when a non-administrator is editing an entry
* Fixed: PHP Notices on Admin Views screen for users without edit all entries capabilities
* Modified: Added ability to customize and translate the Search Bar's date picker. You can now fully customize the date picker.
	* Added: Full localization for datepicker calendar (translate the days of the week, month, etc)
	* Modified: Changed year picker to +/- 5 years instead of +20/-100
* Tweak: Enabled Merge Tags for Table view "Custom CSS Class" field settings
* Tweak: In the Edit View screen, show a link icon when a field is being used as a link to the Single Entry mode
* Tweak: Added helper text when a new form is created by GravityView
* Tweak: Renamed "Description" drop zone to "Other Fields" to more accurately represent use
* Tweak: Remove all fields from a zone by holding down the Alt key while clicking the remove icon

#### Developers

* Modified: `template/fields/date_created.php` file
* Added: `gravityview_date_created_adjust_timezone` filter to disable timezone support and use UTC (returns boolean)
* Added: `get_settings()` and `get_setting()` methods to the `GravityView_Widget` class. This allows easier access to widget settings.
* Modified: Added `gravityview_js_localization` filter to add Javascript localization
* Added: `gravityview_datepicker_settings` filter to modify the datepicker settings using the setting names from the [jQuery DatePicker options](http://api.jqueryui.com/datepicker/)
* Modified: `gravityview_entry_class` filter to modify the CSS class for each entry wrapper
* Modified: Added `gravityview_widget_search_filters` filter to allow reordering search filters, so that they display in a different order in search widget
* Modified: Addded `gravityview_default_page_size` filter to modify default page size for Views (25 by default)
* Modified: Added actions to the `list-body.php` template file:
	- `gravityview_list_body_before`: Before the entry output
	- `gravityview_entry_before`: Inside the entry wrapper
	- `gravityview_entry_title_before`, `gravityview_entry_title_after`: Before and after the entry title and subtitle output
	- `gravityview_entry_content_before`, `gravityview_entry_content_after`: Before and after the entry content area (image and description zones)
	- `gravityview_entry_footer_before`, `gravityview_entry_footer_after`: Before and after the entry footer
	- `gravityview_entry_after`: Before the entry wrapper closing tag
	- `gravityview_list_body_after`: After entry output
* Modified: Added `gravityview_get_entry_ids()` function to fetch array of entry IDs (not full entry arrays) that match a search result
* Tweak: Removed duplicate `GravityView_frontend::hide_field_check_conditions()` and `GravityView_frontend::filter_fields()` methods
* Modified: Added `get_cap_choices()` method to be used for fetching GravityView roles array

= 1.1.5 =
* Added: "Edit" link in Gravity Forms Entries screen
* Fixed: Show tooltips when No Conflict Mode is enabled
* Fixed: Merge Vars for labels in Single Entry table layouts
* Fixed: Duplicate "Edit Entry" fields in field picker
* Fixed: Custom date formatting for Date Created field
* Fixed: Searching full names or addresses now works as expected
* Fixed: Custom CSS classes are now added to cells in table-based Views
* Updated: Turkish translation by [@suhakaralar](https://www.transifex.com/accounts/profile/suhakaralar/)
* Tweak: Redirect to Changelog instead of Getting Started if upgrading

= 1.1.4 =
* Fixed: Sort & Filter box not displaying
* Fixed: Multi-select fields now display as drop-down field instead of text field in the search bar widget
* Fixed: Edit Entry now compatibile with Gravity Forms forms when "No Duplicates" is enabled
* Added: `gravityview_field_output()` function to generate field output.
* Added: `gravityview_page_links_args` filter to modify the Page Links widget output. Passes standard [paginate_links()](http://codex.wordpress.org/Function_Reference/paginate_links) arguments.
* Modified: `list-body.php` and `list-single.php` template files - field output are now generated using the `gravityview_field_output()` function

= 1.1.3 =
* Fixed: Fatal error on activation when running PHP 5.2
* Fixed: PHP notice when in No-Conflict mode

= 1.1.2 =
* Added: Extensions framework to allow for extensions to auto-update
* Fixed: Entries not displaying in Visual Composer plugin editor
* Fixed: Allow using images as link to entry
* Fixed: Updated field layout in Admin to reflect actual layout of listings (full-width title and subtitle above image)
* Fixed: Editing entry updates the Approved status
* Fixed: When trying to access an entry that doesn't exist (it had been permanently deleted), don't throw an error
* Fixed: Default styles not being enqueued when embedded using the shortcode (fixes vertical pagination links)
* Fixed: Single entry queries were being run twice
* Fixed: Added Enhanced Display style in Edit Entry mode
* Modified: How single entries are accessed; now allows for advanced filtering. Converted `gravityview_get_entry()` to use `GFAPI::get_entries()` instead of `GFAPI::get_entry()`
* Modified: Form ID can be 0 in `gravityview_get_entries()`
* Modified: Improved Edit Entry styling
* Modified: Convert to using `GravityView_View_Data::get_default_args()` instead of duplicating the settings arrays. Used for tooltips, insert shortcode dialog and View metaboxes.
* Modified: Add a check for whether a view exists in `GravityView_View_Data::add_view()`
* Modified: Convert `GravityView_Admin_Views::render_select_option()` to use the key as the value and the value as the label instead of using associative array with `value` and `label` keys.
* Translation updates - thank you, everyone!
	* Romanian translation by [@ArianServ](https://www.transifex.com/accounts/profile/ArianServ/)
	* Finnish translation by [@harjuja](https://www.transifex.com/accounts/profile/harjuja/)
	* Spanish translation by [@jorgepelaez](https://www.transifex.com/accounts/profile/jorgepelaez/)

= 1.1.1 =
* __We fixed license validation and auto-updates__. Sorry for the inconvenience!
* Added: View Setting to allow users to edit only entries they created.
* Fixed: Could not edit an entry with Confirm Email fields
* Fixed: Field setting layouts not persisting
* Updated: Bengali translation by [@tareqhi](https://www.transifex.com/accounts/profile/tareqhi/)
* Fixed: Logging re-enabled in Admin
* Fixed: Multi-upload field button width no longer cut off
* Tweak: Added links to View Type picker to live demos of presets.
* Tweak: Added this "List of Changes" tab.

= 1.1 =
* Refactored (re-wrote) View data handling. Now saves up to 10 queries on each page load.
* Fixed: Infinite loop for rendering `post_content` fields
* Fixed: Page length value now respected for DataTables
* Fixed: Formatting of DataTables fields is now processed the same way as other fields. Images now work, for example.
* Modified: Removed redundant `gravityview_hide_empty_fields` filters
* Fixed/Modified: Enabled "wildcard" search instead of strict search for field searches.
* Added: `gravityview_search_operator` filter to modify the search operator used by the search.
* Added: `gravityview_search_criteria` filter to modify all search criteria before being passed to Gravity Forms
* Added: Website Field setting to display shortened link instead of full URL
* Fixed: Form title gets replaced properly in merge tags
* Modified: Tweaked preset templates

= 1.0.10 =
* Added: "Connected Views" in the Gravity Forms Toolbar. This makes it simple to see which Views are using the current form as a data source.
* Fixed: Edit Entry link in Multiple Entries view

= 1.0.9 on July 18 =
* Added: Time field support, with date format default and options
* Added: "Event Listings" View preset
* Added: "Show Entry On Website" Gravity Forms form button. This is meant to be an opt-in checkbox that the user sees and can control, unlike the "Approve/Reject" button, which is designed for adminstrators to manage approval.
* Modified: Improved horizontal search widget layout
* Modified: Improved "Start Fresh" and "Switch View" visual logic when Starting Fresh and switching forms
* Fixed: Single Entry showing 404 errors
* Fixed: PHP notice on WooCommerce pages
* Fixed: Don't display empty date/time value
* Fixed: Only show Edit Entry link to logged-in users
* Fixed: Re-enabled "Minimum Gravity Forms Version" error message
* Updated: Dutch translation by [@leooosterloo](https://www.transifex.com/accounts/profile/leooosterloo/) (100% coverage, thank you!)
* Tweak: Added "Preview" link to Data Source
* Modified: Created new `class-post-types.php` include file to handle post type & URL rewrite actions.

= 1.0.8.1 on July 17 =
* Fixed: DataTables
	- Restored pageSize
	- Prevented double-initilization
	- FixedHeader & FixedColumns work (now prevent scrolling)
	- Changed default Scroller height from 400 to 500px
* Fixed: Filtering by date
* Fixed: PHP warning in `gv_class()`
* Fixed: Debug Bar integration not printing Warnings
* Removed settings panel tracking script

= 1.0.7 & 1.0.8 on July 17 =
* __Edit Entry__ - you can add an Edit Entry link using the "Add Field" buttons in either the Multiple Entries or Single Entry tab.
	- For now, if the user has the ability to edit entries in Gravity Forms, they’ll be able to edit entries in GravityView. Moving forward, we'll be adding refined controls over who can edit which entries.
	- It supports modifying existing Entry uploads and the great Multiple-File Upload field.
* Modified: Approved Entry functionality
	* Approve/Reject Entries now visible on all forms, regardless of whether the form has an "Approved" field.
	* The Approved field now supports being renamed
* Added: Very cool DataTables extensions:
	* Scroller: dynamically load in new entries as you scroll - no need for pagination)
	* TableTools: Export your entries to CSV and PDF
	* FixedHeader: As you scroll a large DataTable result, the headers of the table stay at the top of the screen. Also, FixedColumns, which does the same for the main table column.
* Added: Shortcodes for outputting Widgets such as pagination and search. Note: they only work on embedded views if the shortcode has already been processed. This is going to be improved.
* Added: Search form fields now displayed horizontally by default.
* Added: Easy links to "Edit Form", "Settings" and "Entries" for the Data Source Gravity Forms form in the All Views admin screen
* Added: Integration with the [Debug Bar](http://wordpress.org/plugins/debug-bar/) plugin - very helpful for developers to see what's going on behind the scenes.
* Fixed: Insert View embed code.
* Fixed: Now supports View shortcodes inside other shortcodes (such as `[example][gravityview][/example]`)
* Fixed: Conflict with WordPress SEO OpenGraph meta data generators
* Fixed: Enforced image max-width so images don't spill out of their containers
* Fixed: Sanitized "Custom Class" field setting values to make sure the HTML doesn't break.
* Fixed: Search field with "default" permalink structure
* Fixed: 1.0.8 fixes an issue accessing single entries that was introduced in 1.0.7
* Modified: Updated `GravityView_Admin_Views::is_gravityview_admin_page()` to fetch post if not yet set.
* Modified: Enabled merge tags in Custom Class field settings
* Modified: Set margin and padding to `0` on pagination links to override theme conflicts
* Modified: Updated `gv_class()` calls to pass form and entry fields to allow for merge tags
* Modified: Default visibility capabilities: added "Can View/Edit Gravity Forms Entries" as options
* Modified: Added custom `class` attribute sanitizer function
`gravityview_sanitize_html_class`
* Tweak: Improved the Embed View form layout
* Tweak: Hide "Switch View" button when already choosing a view
* Tweak: Moved shortcode hint to Publish metabox and added ability to easily select the text
* Tweak: Added tooltips to fields in the View editor
* Tweak: Remove WordPress SEO score calculation on Views
* Tweak: Use `$User->ID` instead of `$User->id` in Name fields
* Tweak: Added tooltip capability to field settings by using `tooltip` parameter. Uses the Gravity Forms tooltip array key.
* Translation updates - thank you, everyone! The # of strings will stay more stable once the plugin's out of beta :-)
	* Added: Portuguese translation by [@luistinygod](https://www.transifex.com/accounts/profile/luistinygod/) - thanks!
	* Updated: Bengali translation by [@tareqhi](https://www.transifex.com/accounts/profile/tareqhi/)
	* Updated: Turkish translation by [@suhakaralar](https://www.transifex.com/accounts/profile/suhakaralar/)
	* Updated: Dutch translation by [@leooosterloo](https://www.transifex.com/accounts/profile/leooosterloo/)
	* If you'd like to contribute translations, [please sign up here](https://www.transifex.com/projects/p/gravityview/).


= 1.0.6 on June 26 =
* Fixed: Fatal error when Gravity Forms is inactive
* Fixed: Undefined index for `id` in Edit View
* Fixed: Undefined variable: `merge_class`
* Fixed: Javascript error when choosing a Start Fresh template. (Introduced by the new Merge Tags functionality in 1.0.5)
* Fixed: Merge Tags were available in Multiple Entries view for the Table layout
* Fixed: Remove Merge Tags when switching forms
* Fixed: That darn settings gear showing up when it shouldn't
* Fixed: Disappearing dialog when switching forms
* Fixed: Display of Entry Link field
* Fixed: Per-field settings weren't working
	* Added: "Link to the post" setting for Post fields
	* Added: "Use live post data" setting for Post fields. Allows you to use the current post information (like title, tags, or content) instead of the original submitted data.
	* Added: Link to category or tag setting for Post Categories and Post Tags fields
	* Added: "Link Text" setting for the Entry Link field
* Modified: Moved admin functionality into new files
	- AJAX calls now live in `class-ajax.php`
	- Metaboxes now live in `class-metabox.php`
* Tweak: Updated change forms dialog text
* Tweak: Removed "use as search filter" from Link to Entry field options
* Translation updates.
	* Added: French translation by [@franckt](https://www.transifex.com/accounts/profile/franckt/) - thanks!
	* Updated: Bengali translation by [@tareqhi](https://www.transifex.com/accounts/profile/tareqhi/)
	* Updated: Turkish translation by [@suhakaralar](https://www.transifex.com/accounts/profile/suhakaralar/)
	* If you'd like to contribute translations, [please sign up here](https://www.transifex.com/projects/p/gravityview/).

= 1.0.5 =
* Added: Lightbox for images (in View Settings metabox)
* Added: Merge Tags - You can now modify labels and settings using dynamic text based on the value of a field. (requires Gravity Forms 1.8.6 or higher)
* Added: Customize the return to directory link anchor text (in the View Settings metabox, under Single Entry Settings)
* Added: Set the title for the Single Entry
* Added: Choose whether to hide empty fields on a per-View basis
* Improved: DataTables styling now set to `display` by default. Can be overridden by using the filter `gravityview_datatables_table_class`
* Improved: Speed!
	* Added `form` item to global `$gravityview_view` data instead of looking it up in functions. Improves `gv_value()` and `gv_label()` speed.
	* Added `replace_variables()` method to `GravityView_API` to reduce time to process merge tags by checking if there are any curly brackets first.
* Improved: "No Views found" text now more helpful for getting started.
* Fixed: Approve Entries column not displaying when clicking Forms > Entries link in admin menu
* Fixed: Field Settings gear no longer showing for widgets without options
* Fixed: Added Gravity Forms minimum version notice when using < 1.8
* Fixed: Column "Data Source" content being displayed in other columns

= 1.0.4 =
* Added: __DataTables integration__ Created a new view type for existing forms that uses the [DataTables](http://datatables.net) script.
We're just getting started with what can be done with DataTables. We'll have much more cool stuff like [DataTables Extensions](http://datatables.net/extensions/index).
* Added: "Add All Fields" option to bottom of the "Add Field" selector
* Added: Per-field-type options structure to allow for different field types to override default Field Settings
	* Added: Choose how to display User data. In the User field settings, you can now choose to display the "Display Name", username, or ID
	* Added: Custom date format using [PHP date format](https://www.php.net//manual/en/function.date.php) available for Entry Date and Date fields
	* Fixed: Default setting values working again
	* Fixed: Field type settings now working
* Added: `search_field` parameter to the shortcode. This allows you to specify a field ID where you want the search performed (The search itself is defined in `search_value`)
* Added: [Using the Shortcode](https://docs.gravitykit.com/article/73-using-the-shortcode) help article
* Added: Data Source added to the Views page
* Fixed: Field labels escaping issue (`It's an Example` was displaying as `It\'s an Example`)
* Fixed: Settings "gear" not showing when adding a new field
* Fixed: Sorting issues
	- Remove the option to sort by composite fields like Name, Address, Product; Gravity Forms doesn't process those sort requests properly
	- Remove List and Paragraph fields from being sortable
	- Known bug: Price fields are sorted alphabetically, not numerically. For example, given $20,000, $2,000 and $20, Gravity Forms will sort the array like this: $2,000, $20, $20,000. We've filed a bug report with Gravity Forms.
* Improved: Added visibility toggles to some Field Settings. For example, if the "Show Label" setting is not checked, then the "Custom Label" setting is hidden.
* Modified how data is sent to the template: removed the magic methods getter/setters setting the `$var` variable - not data is stored directly as object parameters.
* Added many translations. Thanks everyone!
	* Bengali translation by [@tareqhi](https://www.transifex.com/accounts/profile/tareqhi/)
	* German translation by [@seschwarz](https://www.transifex.com/accounts/profile/seschwarz/)
	* Turkish translation by [@suhakaralar](https://www.transifex.com/accounts/profile/suhakaralar/)
	* Dutch translation by [@leooosterloo](https://www.transifex.com/accounts/profile/leooosterloo/)
	* If you'd like to contribute translations, [please sign up here](https://www.transifex.com/projects/p/gravityview/). Thanks again to all who have contributed!

= 1.0.3 =
* Added: Sort by field, sort direction, Start & End date now added to Post view
	- Note: When using the shortcode, the shortcode settings override the View settings.
* Fixed: Fatal errors caused by Gravity Forms not existing.
* Added a setting for Support Email - please make sure your email is accurate; otherwise we won't be able to respond to the feedback you send
* Fixed: Custom CSS classes didn't apply to images in list view
* Improved Settings layout
* Tweak: Hide WordPress SEO, Genesis, and WooThemes metaboxes until a View has been created
* Tweak: Field layout improvements; drag-and-drop works smoother now
* Tweak: Add icon to Multiple Entries / Single Entry tabs
* Tweak: Dialog boxes now have a backdrop
* Fixed: Don't show field/widget settings link if there are no settings (like on the Show Pagination Info widget)
* Fixed: Security warning by the WordFence plugin: it didn't like a line in a sample entry data .csv file
* Fixed: Don't show welcome screen on editing the plugin using the WordPress Plugin Editor
* Tweak: Close "Add Field" and "Add Widget" boxes by pressing the escape key
* Added: Hungarian translation. Thanks, [@dbalage](https://www.transifex.com/accounts/profile/dbalage/)!
* Added: Italian translation. Thanks, [@ClaraDiGennaro](https://www.transifex.com/accounts/profile/ClaraDiGennaro/)
* If you'd like to contribute translations, [please sign up here](https://www.transifex.com/projects/p/gravityview/).

= 1.0.2 =
* Added: Show Views in Nav menu builder
* Fixed: "Add Fields" selector no longer closes when clicking to drag the scrollbar
* Fixed: Issue affecting Gravity Forms styles when Gravity Forms' "No Conflict Mode" is enabled
* Fixed: Footer widget areas added back to Single Entry views using Listing layout
* Changed the look and feel of the Add Fields dialog and field settings. Let us know what you think!

= 1.0.1 =
* Added: "Getting Started" link to the Views menu
* Fixed: Fatal error for users with Gravity Forms versions 1.7 or older
* Fixed: Entries in trash no longer show in View
* Tweak: When modifying the "Only visible to logged in users with role" setting, if choosing a role other than "Any", check the checkbox.
* Tweak: `gravityview_field_visibility_caps` filter to add/remove capabilities from the field dropdowns
* Added: Translation files. If you'd like to contribute translations, [please sign up here](https://www.transifex.com/projects/p/gravityview/).

= 1.0 =

* Liftoff!

== Upgrade Notice ==

= 1.0.1 =
* Added: "Getting Started" link to the Views menu
* Fixed: Fatal error for users with Gravity Forms versions 1.7 or older
* Fixed: Entries in trash no longer show in View
* Tweak: When modifying the "Only visible to logged in users with role" setting, if choosing a role other than "Any", check the checkbox.
* Tweak: `gravityview_field_visibility_caps` filter to add/remove capabilities from the field dropdowns
* Added: Translation files. If you'd like to contribute translations, [please sign up here](https://www.transifex.com/projects/p/gravityview/).

= 1.0 =

* Liftoff!<|MERGE_RESOLUTION|>--- conflicted
+++ resolved
@@ -23,12 +23,10 @@
 
 = develop =
 
-<<<<<<< HEAD
-* Added: Support for Gravity Forms Source ID meta, added in Gravity Forms 2.9
-=======
 #### 🚀 Added
 * New Layout Builder View type for creating custom layouts with single or multi-column configurations and adjustable widths.
 * `:initials` merge tag modifier for Name fields to display initials.
+* Support for Source ID meta added in Gravity Forms 2.9
 
 #### 🐛 Fixed
 * Merge tags in redirect URLs were not processed after editing or deleting an entry in the lightbox.
@@ -68,7 +66,6 @@
 
 #### 🐛 Fixed
 * Rendering issue affecting certain View layouts, such as Maps, introduced in the previous release.
->>>>>>> d1dd1908
 
 = 2.31 on November 4, 2024 =
 

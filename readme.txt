=== GravityView ===
Tags: gravity forms, directory, gravity forms directory
Requires at least: 4.7
Tested up to: 5.5.2
Requires PHP: 5.3
Stable tag: trunk
Contributors: The GravityView Team
License: GPL 3 or higher

Beautifully display and edit your Gravity Forms entries.

== Description ==

Beautifully display your Gravity Forms entries. Learn more on [gravityview.co](https://gravityview.co).

== Installation ==

1. Upload plugin files to your plugins folder, or install using WordPress' built-in Add New Plugin installer
2. Activate the plugin
3. Follow the instructions

== Changelog ==

= develop =

<<<<<<< HEAD
* Improved: Add search field to the Entry Creator drop-down menu
=======
* Fixed: Search entries by Payment Date would not yield results
>>>>>>> 18b29949

= 2.9.2.1 on October 26, 2020 =

* Improved: Plugin license information layout when running Gravity Forms 2.5
* Fixed: View Settings overflow their container (introduced in 2.9.2)

= 2.9.2 on October 21, 2020 =

* Added: GravityView is now 100% compatible with upcoming [Gravity Forms 2.5](https://www.gravityforms.com/gravity-forms-2-5-beta-2/)!
* Added: New View setting to redirect users to a custom URL after deleting an entry
* Added: An option to display "Powered by GravityView" link under your Views. If you're a [GravityView affiliate](https://gravityview.co/account/affiliate/), you can earn 20% of sales generated from your link!
* Improved: Duplicate Entry field is only visible for logged-in users with edit or duplicate entry permissions
* Modified: Remove HTML from Website and Email fields in CSV output
* Fixed: Possible fatal error when Gravity Forms is inactive
* Fixed: Export of View entries as a CSV would result in a 404 error on some hosts
* Fixed: Entries filtered by creation date using relative dates (e.g., "today", "-1 day") did not respect WordPress's timezone offset
* Fixed: Partial entries edited in GravityView were being duplicated
* Fixed: Trying to activate a license disabled due to a refund showed an empty error message
* Tweak: Improvements to tooltip behavior in View editor
* Tweak: When "Make Phone Number Clickable" is checked, disable the "Link to single entry" setting in Phone field settings
* Tweak: Don't show "Open links in new window" for Custom Content field
* Tweak: Removed "Open link in the same window?" setting from Website field
	- Note: For existing Views, if both "Open link in the same window?" and "Open link in a new tab or window?" settings were checked, the link will now _not open in a new tab_. We hope no one had them both checked; this would have caused a rift in space-time and a room full of dark-matter rainbows.

__Developer Updates:__

* Added brand-new unit testing and acceptance testing...stay tuned for a write-up on how to easily run the GravityView test suite
* Changed: `/templates/fields/field-website-html.php` and `/templates/deprecated/fields/website.php` to use new `target=_blank` logic
* Fixed: License key activation when `GRAVITYVIEW_LICENSE_KEY` was defined
* Deprecated: Never used method `GravityView_Delete_Entry::set_entry()`

= 2.9.1 on September 1, 2020 =

* Improved: Changed the Support Port icon & text to make it clearer
* Updated: Updater script now handles WordPress 5.5 auto-updates
* Fixed: Add Yoast SEO 14.7 scripts to the No-Conflict approved list
* Fixed: Available Gravity Forms forms weren't appearing in the Gravity Forms widget when configuring a View

__Developer Updates:__

* Improved: Gravity Forms 2.5 beta support
* Fixed: Issue when server doesn't support `GLOB_BRACE`
* Fixed: Removed references to non-existent source map files

= 2.9.0.1 on July 23, 2020 =

* Fixed: Loading all Gravity Forms forms on the frontend
	* Fixes Map Icons field not working
	* Fixes conflict with gAppointments and Gravity Perks
* Fixed: Fatal error when Gravity Forms is inactive

= 2.9 on July 16, 2020 =

* Added: A "Gravity Forms" widget to easily embed a form above and below a View
* Added: Settings for changing the "No Results" text and "No Search Results" text
* Added: "Date Updated" field to field picker and sorting options
* Modified: When clicking the "GravityView" link in the Admin Toolbar, go to GravityView settings
* Improved: Add new Yoast SEO plugin scripts to the No-Conflict approved list
* Improved: Add Wicked Folders plugin scripts to the No-Conflict approved list
* Fixed: Don't allow sorting by the Duplicate field
* Fixed: Multi-site licenses not being properly shared with single sites when GravityView is not Network Activated
* Fixed: Potential fatal error for Enfold theme

__Developer Updates:__

* Fixed: Settings not able to be saved when using the `GRAVITYVIEW_LICENSE_KEY` constant
* Fixed: License not able to be activated when using the `GRAVITYVIEW_LICENSE_KEY` constant
* Fixed: Potential PHP warning when using the `{created_by}` Merge Tag
* Modified: Added index of the current file in the loop to the `gravityview/fields/fileupload/file_path` filter

= 2.8.1 on April 22, 2020 =

* Added: Better inline documentation for View Settings
* Improved: When clicking "Add All Form Fields" in the "+ Add Field" picker
* Modified: Changed default settings for new Views to "Show only approved entries"
* Modified: When adding a field to a table-based layout, "+ Add Field" now says "+ Add Column"
* Fixed: Single Entry "Hide empty fields" not working in Table and DataTables layouts

= 2.8 on April 16, 2020 =

* Added: User Fields now has many more options, including avatars, first and last name combinations, and more
* Added: A new [Gravatar (Globally Recognized Avatar)](https://en.gravatar.com) field
* Added: "Display as HTML" option for Paragraph fields - By default, safe HTML will be shown. If disabled, only text will be shown.
* Added: Support for Gravity Forms Partial Entries Add-On. When editing an entry, the entry's "Progress" will now be updated.
* Modified: Sort forms by title in Edit View, rather than Date Created (thanks, Rochelle!)
* Modified: The [`{created_by}` Merge Tag](https://docs.gravityview.co/article/281-the-createdby-merge-tag)
	* When an entry was created by a logged-out user, `{created_by}` will now show details for a logged-out user (ID `0`), instead of returning an unmodified Merge Tag
	* When `{created_by}` is passed without any modifiers, it now will return the ID of the user who created the entry
	* Fixed PHP warning when `{created_by}` Merge Tag was passed without any modifiers
* Fixed: The "Single Entry Title" setting was not working properly
* Fixed: Recent Entries widget filters not being applied
* Updated translations: Added Formal German translation (thanks, Felix K!) and updated Polish translation (thanks, Dariusz!)

__Developer Updates:__

* Added: `gravityview/fields/textarea/allow_html` filter to toggle whether Paragraph field output should allow HTML or should be sanitized with `esc_html()`
* Added: `gravityview/field/created_by/name_display` filter for custom User Field output.
* Added: `gravityview/field/created_by/name_display/raw` allow raw (unescaped) output for `gravityview/field/created_by/name_display`.
* Added: `gravityview/fields/gravatar/settings` filter to modify the new Gravatar field's settings
* Added: `gravityview/search/sieve_choices` filter in Version 2.5 that enables only showing choices in the Search Bar that exist in entries ([learn more about this filter](https://docs.gravityview.co/article/701-show-choices-that-exist))
* Modified: `gravityview_get_forms()` and `GVCommon::get_forms()` have new `$order_by` and `$order` parameters (Thanks, Rochelle!)
* Fixed: `gravityview/edit_entry/user_can_edit_entry` and `gravityview/capabilities/allow_logged_out` were not reachable in Edit Entry and Delete Entry since Version 2.5

= 2.7.1 on February 24, 2020 =

* Fixed: Fatal error when viewing entries using WPML or Social Sharing & SEO extensions

= 2.7 on February 20, 2020 =

* Added: "Enable Edit Locking" View setting to toggle on and off entry locking (in the "Edit Entry" tab of the View Settings)
* Fixed: Broken Toolbar link to Gravity Forms' entry editing while editing an entry in GravityView
* Fixed: PHP undefined index when editing an entry with empty File Upload field
* Fixed: When adding a field in the View Configuration, the browser window would resize

__Developer Updates:__

* Modified: The way Hidden Fields are rendered in Edit Entry no fields are configured. [Read what has changed around Hidden Fields](https://docs.gravityview.co/article/678-edit-entry-hidden-fields-field-visibility#timeline)
	* Fixed: Rendering Hidden Fields as `input=hidden` when no fields are configured in Edit Entry (fixing a regression in 2.5)
	* Modified: The default value for the `gravityview/edit_entry/reveal_hidden_field` filter is now `false`
	* Added: `gravityview/edit_entry/render_hidden_field` filter to modify whether to render Hidden Field HTML in Edit Entry (default: `true`)
* Modified: Changed `GravityView_Edit_Entry_Locking::enqueue_scripts()` visibility to protected

= 2.6 on February 12, 2020 =

* Added: Implement Gravity Forms Entry Locking - see when others are editing an entry at the same time ([learn more](https://docs.gravityview.co/article/676-entry-locking))
* Added: Easily duplicate entries in Gravity Forms using the new "Duplicate" link in Gravity Forms Entries screen ([read how](https://docs.gravityview.co/article/675-duplicate-gravity-forms-entry))
* Improved: Speed up loading of Edit View screen
* Improved: Speed of adding fields in the View Configuration screen
* Modified: Reorganized some settings to be clearer
* Fixed: Potential fatal error when activating extensions with GravityView not active
* Updated: Russian translation (thank you, Victor S!)

__Developer Updates:__

* Added: `gravityview/duplicate/backend/enable` filter to disable adding a "Duplicate" link for entries
* Added: `gravityview/request/is_renderable` filter to modify what request classes represent valid GravityView requests
* Added: `gravityview/widget/search/form/action` filter to change search submission URL as needed
* Added: `gravityview/entry-list/link` filter to modify Other Entries links as needed
* Added: `gravityview/edit/link` filter to modify Edit Entry link as needed
* Fixed: A rare issue where a single entry is prevented from displaying with Post Category filters
* Modified: Important! `gravityview_get_entry()` and `GVCommon::get_entry()` require a View object as the fourth parameter. While the View will be retrieved from the context if the parameter is missing, it's important to supply it.
* Modified: `GVCommon::check_entry_display` now requires a View object as the second parameter. Not passing it will return an error.
* Modified: `gravityview/common/get_entry/check_entry_display` filter has a third View parameter passed from `GVCommon::get_entry`
* Modified: Bumped future minimum Gravity Forms version to 2.4

= 2.5.1 on December 14, 2019 =

* Modified: "Show Label" is now off by default for non-table layouts
* Improved: The View Configuration screen has been visually simplified. Fewer borders, larger items, and rounder corners.
* Accessibility improvements. Thanks to [Rian Rietveld](https://rianrietveld.com) and Gravity Forms for their support.
	- Color contrast ratios now meet [Web Content Accessibility Guidelines (WCAG) 2.0](https://www.w3.org/TR/WCAG20/) recommendations
	- Converted links that act as buttons to actual buttons
	- Added keyboard navigation support for "Add Field" and "Add Widget" pickers
	- Auto-focus the field search field when Add Field is opened
	- Improved Search Bar HTML structure for a better screen reader experience
	- Added ARIA labels for Search Bar configuration buttons
	- Improved touch target size and spacing for Search Bar add/remove field buttons
* Fixed: "Search All" with Multiple Forms plugin now works as expected in both "any" and "all" search modes.

__Developer Updates:__

* Added: `gravityview_lightbox_script` and `gravityview_lightbox_style` filters.
* Deprecated: `gravity_view_lightbox_script` and `gravity_view_lightbox_style` filters. Use `gravityview_lightbox_script` and `gravityview_lightbox_style` instead.

= 2.5 on December 5, 2019 =

This is a **big update**! Lots of improvements and fixes.

#### All changes:

* **GravityView now requires WordPress 4.7 or newer.**
* Added: A new "Duplicate Entry" allows you to duplicate entries from the front-end
* View Configuration
    * Added: You can now add labels for Custom Content in the View editor (this helps keep track of many Custom Content fields at once!)
    * Modified: New Views will be created with a number of default widgets preset
    * Fixed: View configuration could be lost when the "Update" button was clicked early in the page load or multiple times rapidly
    * Fixed: Some users were unable to edit a View, although having the correct permissions
* Improved CSV output
    * Modified: Multiple items in exported CSVs are now separated by a semicolon instead of new line. This is more consistent with formatting from other services.
    * Fixed: Checkbox output in CSVs will no longer contain HTML by default
    * Fixed: Textarea (Paragraph) output in CSVs will no longer contain `<br />` tags by default
* Edit Entry
    * Added: Directly embed the Edit Entry screen using the shortcode `[gventry edit="1"]`
    * Fixed: Editing an entry with Approve/Disapprove field hidden would disapprove an unapproved entry
    * Fixed: Field visibility when editing entries. Hidden fields remain hidden unless explicitly allowed via field configuration.
    * Fixed: Hidden calculation fields were being recalculated on Edit Entry
* Sorting and Search
    * Fixed: User sorting does not work when the `[gravityview]` shortcode defines a sorting order
    * Fixed: Proper sorting capabilities for Time and Date fields
    * Fixed: Page Size widget breaks when multiple search filters are set
    * Fixed: Page Size widget resets itself when a search is performed
* [Multiple Forms](https://gravityview.co/extensions/multiple-forms/) fixes
    * Fixed: Global search not working with joined forms
    * Fixed: Custom Content fields now work properly with Multiple Forms
    * Fixed: [Gravity PDF](https://gravitypdf.com) support with Multiple Forms plugin and Custom Content fields
    * Fixed: Entry Link, Edit Link and Delete Link URLs may be incorrect with some Multiple Forms setups
* Integrations
    * Added: "Show as score" setting for Gravity Forms Survey fields
    * Added: Support for [Gravity Forms Pipe Add-On](https://www.gravityforms.com/add-ons/pipe-video-recording/)
    * Added: Track the number of pageviews entries get by using the new `[gv_pageviews]` shortcode integration with the lightweight [Pageviews](https://pageviews.io/) plugin
    * Fixed: [GP Nested Forms](https://gravitywiz.com/documentation/gravity-forms-nested-forms/) compatibility issues
    * Fixed: PHP warnings appeared when searching Views for sites running GP Populate Anything with "Default" permalinks enabled
* Improved: When a View is embedded on a post or page with an incompatible URL Slug, show a warning ([read more](https://docs.gravityview.co/article/659-reserved-urls))
* Fixed: Number field decimal precision formatting not being respected
* Fixed: Lifetime licenses showed "0" instead of "Unlimited" sites available
* Updated: Polish translation (Thanks, Dariusz!)

__Developer Updates:__

* Added: `[gventry edit="1"]` mode where edit entry shortcodes can be used now (experimental)
* Added: `gravityview/template/field/csv/glue` filter to modify the glue used to separate multiple values in the CSV export (previously "\n", now default is ';')
* Added: `gravityview/shortcodes/gventry/edit/success` filter to modify [gventry] edit success message
* Added: `gravityview/search/sieve_choices` filter that sieves Search Widget field filter choices to only ones that have been used in entries (a UI is coming soon)
* Added: `gravityview/search/filter_details` filter for developers to modify search filter configurations
* Added: `gravityview/admin/available_fields` filter for developers to add their own assignable fields to View configurations
* Added: `gravityview/features/paged-edit` A super-secret early-bird filter to enable multiple page forms in Edit Entry
* Added: `$form_id` parameter for the `gravityview_template_$field_type_options` filter
* Added: `gravityview/security/require_unfiltered_html` filter now has 3 additional parameters: `user_id`, `cap` and `args`.
* Added: `gravityview/gvlogic/atts` filter for `[gvlogic]`
* Added: `gravityview/edit_entry/page/success` filter to alter the message between edit entry pages.
* Added: `gravityview/approve_entries/update_unapproved_meta` filter to modify entry update approval status.
* Added: `gravityview/search/searchable_fields/whitelist` filter to modify allowed URL-based searches.
* Fixed: Some issues with `unfiltered_html` user capabilities being not enough to edit a View
* Fixed: Partial form was being passed to `gform_after_update_entry` filter after editing an entry. Full form will now be passed.
* Fixed: Widget form IDs would not change when form ID is changed in the View Configuration screen
* Fixed: Intermittent `[gvlogic2]` and nested `else` issues
    * The `[gvlogic]` shortcode has been rewritten for more stable, stateless behavior
* Fixed: `GravityView_Entry_Notes::get_notes()` can return null; cast `$notes` as an array in `templates/fields/field-notes-html.php` and `includes/extensions/entry-notes/fields/notes.php` template files
* Fixed: Prevent error logs from filling with "union features not supported"
* Modified: Cookies will no longer be set for Single Entry back links
* Modified: Default 250px `image_width` setting for File Upload images is now easily overrideable
* Removed: The `gravityview/gvlogic/parse_atts/after` action is no longer available. See `gravityview/gvlogic/atts` filter instead
* Removed: The `GVLogic_Shortcode` class is now a lifeless stub. See `\GV\Shortcodes\gvlogic`.
* Deprecated: `gravityview_get_current_view_data` — use the `\GV\View` API instead

= 2.4.1.1 on August 27, 2019 =

* Fixed: Inconsistent sorting behavior for Views using Table layouts
* Fixed: Searching all fields not searching Multi Select fields
* Fixed: Error activating GravityView when Gravity Forms is disabled
* Fixed: "Getting Started" and "List of Changes" page layouts in WordPress 5.3
* Fixed: Don't show error messages twice when editing a View with a missing form
* Tweak: Don't show "Create a View" on trashed forms action menus

= 2.4 on July 17, 2019 =

**We tightened security by limiting who can edit Views. [Read how to grant Authors and Editors access](https://docs.gravityview.co/article/598-non-administrator-edit-view).**

* Added: A new Result Number field and `{sequence}` Merge Tag [learn all about it!](https://docs.gravityview.co/article/597-the-sequence-merge-tag)
* Added: `{date_updated}` Merge Tag ([see all GravityView Merge Tags](https://docs.gravityview.co/article/76-merge-tags))
* Added: Option to output all CSV entries, instead of a single page of results
* Fixed: Settings compatibility issues on Multisite
* Fixed: CSV output for address fields contained Google Maps link
* Fixed: When editing an entry in Gravity Forms, clicking the "Cancel" button would not exit edit mode
* Fixed: Some fatal errors when Gravity Forms is deactivated while GravityView is active
* Fixed: Search All Fields functionality with latest Gravity Forms

__Developer Updates:__

* **Breaking Change:** Users without the `unfiltered_html` capability can no longer edit Views.
* Added: `gravityview/security/allow_unfiltered_html` to not require `unfiltered_html`. Dangerous!
* Added: `gravityview/template/field/address/csv/delimiter` filter for CSV output of addresses

= 2.3.2 on May 3, 2019 =

* Re-fixed: Conditional Logic breaks in Edit Entry if the condition field is not present

__Developer Updates:__

* Fixed: `strtolower()` warnings in `class-frontend-views.php`
* Fixed: `gravityview/fields/fileupload/link_atts` filter didn't work on link-wrapped images
* Fixed: PHP notice triggered when using the Poll widget
* Updated: Updater script, which should improve license check load time

= 2.3.1 on April 18, 2019 =

* Added: Entry Approval now features a popover that allows you to select from all approval statuses
* Fixed: Issues accessing Edit Entry for Views using [Multiple Forms](https://gravityview.co/extensions/multiple-forms/)
* Fixed: Issues with Edit Entry where fields were duplicated. This temporarily reverts the conditional logic fix added in 2.3.
* Fixed: Maps will now properly use global API key settings on Multisite installations

__Developer Updates:__

* Fixed: Issues searching Address fields that contain custom states
* Added: `gravityview/approve_entries/popover_placement` filter to modify the placement of the approval popover (default: right)

= 2.3 on April 2, 2019 =

**Gravity Forms 2.3 is required**. Some functionality will not work if you are using Gravity Forms 2.2. If this affects you, please [let us know](mailto:support@gravityview.co?subject=Gravity%20Forms%202.3%20Requirement)

* Added: Multi-Sorting! Example: Sort first by Last Name, then sort those results by First Name [Read more about multi-sorting](https://docs.gravityview.co/article/570-sorting-by-multiple-columns)
    - Works great with our [DataTables extension](https://gravityview.co/extensions/datatables/), too!
* Added: `[gvlogic logged_in="true"]` support to easily check user login status - [read how it works](https://docs.gravityview.co/article/252-gvlogic-shortcode#logged-in-parameter)
* Added: Dropdown, Radio and Link input support for searching product fields
* Fixed: Conditional Logic breaks in Edit Entry if the condition field is not present
* Fixed: Sorting numbers with decimals
* Fixed: CSV output of List and File Upload fields
* Fixed: "Hide empty fields" setting not working Product and Quantity fields
* Fixed: Month and day reversed in multi-input date search fields
* Fixed: Join issues with embedded Views when using [Multiple Forms](https://gravityview.co/extensions/multiple-forms/)
* Fixed: Other Entries empty text override was not working
* Updated: 100% translated for Dutch, German, and French

__Developer Updates:__

* Added: `gravityview/search/created_by/text` filter to override dropdown and radio text in "created by" search UI
* Added: `gravityview/approve_entries/after_submission` filter to prevent `is_approved` meta from being added automatically after entry creation
* Modified: List and File Upload fields are now output as objects/arrays in REST API JSON
* Modified: [Business Hours](https://wordpress.org/plugins/gravity-forms-business-hours/) field support in CSV and JSON output
* Fixed: Fatal error when custom templates are loaded without `\GV\Template_Context`
* Fixed: Potential PHP warning with PHP 7.2
* Added notice for users to upgrade to PHP 5.6, since WordPress will be bumping the minimum version soon


= 2.2.5 on February 4, 2019 =

* Added: Support for nested dropdown selection in Search Bar
* Fixed: State search dropdown type for custom address types
* Fixed: Don't show Credit Card fields on the Edit Entry screen (#1219)
* REST API and CSV fixes
    * Fixed: Email field being output as links in CSV
    * Fixed: CSVs could not contain more than one special field (Entry ID, Custom Content, etc.)
    * Fixed: CSV and JSON REST API did not output duplicate headers (Entry ID, Custom Content, etc.)
    * Fixed: JSON REST API endpoint did not render Custom Content fields
    * Modified: In the REST API duplicate keys are now suffixed with (n), for example: id(1), id(2), instead of not showing them at all
* Updated: Script used to provide built-in Support Port
* Updated: Russian translation by [@awsswa59](https://www.transifex.com/user/profile/awsswa59/)

__Developer Updates:__

* Added: `gravityview/edit_entry/before_update` hook
* Added: `gravityview/api/field/key` filter to customize the generated REST API entry JSON keys
* Added: `gravityview/template/csv/field/raw` filter to allow raw output of specific fields
* Modified: CSV REST API endpoint returns binary data instead of JSON-encoded data

= 2.2.4 on January 14, 2019 =

* Fixed: Other Entries field would display all entries without filtering
* Fixed: Entry Date searches not working (broken in 2.2)
* Fixed: CSV outputting wrong date formats for Date and Date Created fields
* Fixed: CSV outputting empty content for Custom Content fields
* Fixed: Changelog formatting so that the 2.2.1, 2.2.2, and 2.2.3 updates are shown
* Fixed: The picture of Floaty was _really big_ in the Getting Started screen
* Updated Translations for Italian and Iranian. Thanks, Farhad!

= 2.2.3 on December 20, 2018 =

* Fixed: Issue loading translation files on Windows IIS servers

__Developer Updates:__

* Added: Third argument to `gravityview_search_operator` filter (the current `\GV\View` object)
* Added: `GravityView_Image::is_valid_extension()` to determine whether an extension is valid for an image
* Fixed: Search operator overrides that broke in 2.2
* Modified: SVG files are now processed as images in GravityView
* Modified: Changed translation file loading order to remove paths that didn't work! [See this article for the updated paths](https://docs.gravityview.co/article/530-translation-string-loading-order).

= 2.2.2 on December 11, 2018 =

* Added: Support for the new [Multiple Forms beta](https://gravityview.co/extensions/multiple-forms/)!
* **Minor CSS Change**: Reduced Search Bar negative margins to fix the Search Bar not aligning properly
* Fixed: Calculation fields that were not added to the Edit Entry fields were being emptied (except the price)
* Updated translations - thank you, translators!
    - Turkish translated by [@suhakaralar](https://www.transifex.com/accounts/profile/suhakaralar/)
    - Russian translated by [@awsswa59](https://www.transifex.com/user/profile/awsswa59/)
    - Polish translated by [@dariusz.zielonka](https://www.transifex.com/user/profile/dariusz.zielonka/)

__Developer Updates:__

* Template Change: Updated `widget-poll.php` template to display poll results for all Multiple Forms fields
* Added: `gravityview/query/class` filter to allow query class overrides, needed for Multiple Forms extension
* Added: `gravityview/approve_entries/autounapprove/status` filter to change the approval status set when an entry is modified in Edit Entry
* Added: `$unions` property to `\GV\View`, for future use with [Multiple Forms plugin](https://gravityview.co/extensions/multiple-forms/)

= 2.2.1 on December 4, 2018 =

* Confirmed compatibility with WordPress 5.0 and the new Gutenberg editor ([use the shortcode block to embed](https://docs.gravityview.co/article/526-does-gravityview-support-gutenberg))
* Added: Support for upcoming [Multiple Forms plugin](https://gravityview.co/extensions/multiple-forms/)
* Fixed: Edit Entry writes incorrectly-formatted empty values in some cases.
* Fixed: "Hide View data until search is performed" not working for [Maps layout](https://gravityview.co/extensions/maps/)
* Fixed: Entries are not accessible when linked to from second page of results
* Fixed: Search redirects to home page when previewing an unpublished View

__Developer Updates:__

* Fixed: Error loading GravityView when server has not defined `GLOB_BRACE` value for the `glob()` function
* Added: `gravityview/entry/slug` filter to modify entry slug. It runs after the slug has been generated by `GravityView_API::get_entry_slug()`
* Added: `\GV\Entry::is_multi()` method to check whether the request's entry is a `Multi_Entry` (contains data from multiple entries because of joins)

= 2.2 on November 28, 2018 =

* Yes, GravityView is fully compatible with Gravity Forms 2.4!
* Added: Choose where users go after editing an entry
* Added: Search entries by approval status with new "Approval Status" field in the Search Bar
* Added: More search input types added for "Created By" searches
* Added: When searching "Created By", set the input type to "text" to search by user email, login and name fields
* Fixed: Issue installing plugins from the Extensions page on a Multisite network
* Fixed: When a View is embedded on the homepage of a site, Single Entry and Edit Entry did not work (404 not found error)
* Fixed: Stray "Advanced Custom Fields" editor at the bottom of Edit View pages
* Fixed: Labels and quantities removed when editing an entry that had product calculations
* Fixed: When multiple Views are embedded on a page, Single Entry could sometimes show "You are not allowed to view this content"
* Fixed: Major search and filtering any/all mode combination issues, especially with "Show only approved entries" mode, A-Z Filters, Featured Entries, Advanced Filtering plugins
* Fixed: Support all [documented date formats](https://docs.gravityview.co/article/115-changing-the-format-of-the-search-widgets-date-picker) in Search Bar date fields
* Fixed: Issues with [Advanced Filtering](https://gravityview.co/extensions/advanced-filter/) date fields (including human strings, less than, greater than)
* Fixed: Security issue when Advanced Filter was configured with an "Any form field" filter (single entries were not properly secured)
* Fixed: The Quiz Letter Grade is lost if Edit Entry does not contain all Gravity Forms Quiz Add-On fields

__Developer Updates:__

* Updated: `search-field-select.php` template to gracefully handle array values
* Added: Filters for new "Created By" search. [Learn how to modify what fields are searched](https://docs.gravityview.co/article/523-created-by-text-search).

= 2.1.1 on October 26, 2018 =

* Added: A "Connected Views" menu on the Gravity Forms Forms page - hover over a form to see the new Connected Views menu!
* Fixed: Additional slashes being added to the custom date format for Date fields
* Fixed: Quiz Letter Grade not updated after editing an entry that has Gravity Forms Quiz fields
* Fixed: Single Entry screen is inaccessible when the category is part of a URL path (using the `%category%` tag in the site's Permalinks settings)
* Fixed: Issue where GravityView CSS isn't loading in the Dashboard for some customers
* Fixed: Display uploaded files using Gravity Forms' secure link URL format, if enabled
* Updated Polish translation. Dziękuję Ci, [@dariusz.zielonka](https://www.transifex.com/user/profile/dariusz.zielonka/)!

__Developer Updates:__

* Added: `gravityview/template/table/use-legacy-style` filter to  use the legacy Table layout stylesheet without any responsive layout styles (added in GravityView 2.1) - [Here's code you can use](https://gist.github.com/zackkatz/45d869e096cd5114a87952d292116d3f)
* Added: `gravityview/view/can_render` filter to allow you to override whether a View can be rendered or not
* Added: `gravityview/widgets/search/datepicker/format` filter to allow you to modify only the format used, rather than using the `gravityview_search_datepicker_class` filter
* Fixed: Fixed an issue when using [custom entry slugs](https://docs.gravityview.co/article/57-customizing-urls) where non-unique values across forms cause the entries to not be accessible
* Fixed: Undefined index PHP warning in the GravityView Extensions screen
* Fixed: Removed internal usage of deprecated GravityView functions
* Limitation: "Enable lightbox for images" will not work on images when using Gravity Forms secure URL format. [Contact support](mailto:support@gravityview.co) for a work-around, or use a [different lightbox script](https://docs.gravityview.co/article/277-using-the-foobox-lightbox-plugin-instead-of-the-default).

= 2.1.0.2 and 2.1.0.3 on September 28, 2018 =

* Fixed: Slashes being added to field quotes
* Fixed: Images showing as links for File Upload fields

= 2.1.0.1 on September 27, 2018 =

* Fixed: Responsive table layout labels showing sorting icon HTML
* Fixed: Responsive table layout showing table footer

= 2.1 on September 27, 2018 =

* Added: You can now send email notifications when an entry is approved, disapproved, or the approval status has changed. [Learn how](https://docs.gravityview.co/article/488-notification-when-entry-approved)
* Added: Automatically un-approve an entry when it has been updated by an user without the ability to moderate entries
* Added: Easy way to install GravityView Extensions and our stand-alone plugins [Learn how](https://docs.gravityview.co/article/489-managing-extensions)
* Added: Enable CSV output for Views [Learn how](https://docs.gravityview.co/article/491-csv-export)
* Added: A "Page Size" widget allows users to change the number of entries per page
* Added: Support for displaying a single input value of a Chained Select field
* Added: The Table layout is now mobile-responsive!
* Improved: Added a shortcut to reset entry approval on the front-end of a View: "Option + Click" on the Entry Approval field
* Fixed: Custom date format not working with the `{date_created}` Merge Tag
* Fixed: Embedding a View inside an embedded entry didn't work
* Fixed: "Link to entry" setting not working for File Upload fields
* Fixed: Approval Status field not showing anything
* Updated translations - thank you, translators!
    - Polish translated by [@dariusz.zielonka](https://www.transifex.com/user/profile/dariusz.zielonka/)
    - Russian translated by [@awsswa59](https://www.transifex.com/user/profile/awsswa59/)
    - Turkish translated by [@suhakaralar](https://www.transifex.com/accounts/profile/suhakaralar/)
    - Chinese translated by [@michaeledi](https://www.transifex.com/user/profile/michaeledi/)

__Developer Notes:__

* Added: Process shortcodes inside [gv_entry_link] shortcodes
* Added: `gravityview/shortcodes/gv_entry_link/output` filter to modify output of the `[gv_entry_link]` shortcode
* Added `gravityview/widget/page_size/settings` and `gravityview/widget/page_size/page_sizes` filters to modify new Page Size widget
* Modified: Added `data-label` attributes to all Table layout cells to make responsive layout CSS-only
* Modified: Added responsive CSS to the Table layout CSS ("table-view.css")
* Improved: Reduced database lookups when using custom entry slugs
* Introduced `\GV\View->can_render()` method to reduce code duplication
* Fixed: Don't add `gvid` unless multiple Views embedded in a post
* Fixed: PHP 5.3 warning in when using `array_combine()` on empty arrays
* Fixed: Apply `addslashes` to View Configuration when saving, fixing `{date_created}` format
* REST API: Allow setting parent post or page with the REST API request using `post_id={id}` ([learn more](https://docs.gravityview.co/article/468-rest-api))
* REST API: Added `X-Item-Total` header and meta to REST API response

= 2.0.14.1 on July 19, 2018 =

* Fixed: Potential XSS ("Cross Site Scripting") security issue. **Please update.**
* Fixed: GravityView styles weren't being loaded for some users

= 2.0.14 on July 9, 2018 =

* Added: Allow filtering entries by Unapproved status in Gravity Forms
* Added: Reset entry approval status by holding down Option/Alt when clicking entry approval icon
* Fixed: Merge Tags not working in field Custom Labels
* Fixed: Enable sorting by approval status all the time, not just when a form has an Approval field
* Fixed: When a View is saved without a connected form, don't show "no longer exists" message
* Fixed: Inline Edit plugin not updating properly when GravityView is active

__Developer Notes:__

* Added: `gravityview/approve_entries/after_submission/default_status` filter to modify the default status of an entry as it is created.
* Modified: No longer delete `is_approved` entry meta when updating entry status - leave the value to be `GravityView_Entry_Approval_Status::UNAPPROVED` (3)
* Fixed: Allow for "in" and "not_in" comparisons when using `GravityView_GFFormsModel::is_value_match`
* Tweak: If "Search Mode" key is set, but there is no value, use "all"
* Tweak: Reduced number of database queries when rendering a View

= 2.0.13.1 on June 26, 2018 =

* Fixed: Custom Content fields not working with DIY Layout
* Fixed: Error when displaying plugin updates on a single site of a Multisite installation

= 2.0.13 on June 25, 2018 =

* Fixed: When View is embedded in a page, the "Delete Entry" link redirects the user to the View URL instead of embedded page URL
* Fixed: Custom Content fields not working with DIY Layout since 2.0.11
* Fixed: Fatal error when migrating settings from (very) old versions of GravityView
* Fixed: oEmbed not working when using "plain" URLs with numeric View ID slugs

__Developer Notes__

* Added: Code to expose Entry Notes globally, to fix conflict with DataTables (future DataTables update required)
* Added: `data-viewid` attribute to the Search Bar form with the current View ID
* Added: Current Post ID parameter to the `gravityview/edit-entry/publishing-action/after` action

= 2.0.12 on June 12, 2018 =

* Fixed: On the Plugins page, "Update now" not working for GravityView Premium Plugins, Views & Extensions
* Fixed: Always show that plugin updates are available, even if a license is expired

= 2.0.11 on June 12, 2018 =

* Added: Search for fields by name when adding fields to your View configuration (it's really great!)
* Fixed: GravityView license details not saving when the license was activated (only when the Update Settings button was clicked)
* Fixed: Entry filtering for single entries
* Fixed: Per-user language setting not being used in WordPress 4.7 or newer

__Developer Notes__

* Added: `\GV\View::get_joins()` method to fetch array of `\GV\Joins` connected with a View
* Added: `\GV\View::get_joined_forms()` method to get array of `\GV\GF_Forms` connected with a View

= 2.0.10 on June 6, 2018 =

* Fixed: Password-protected Views were showing "You are not allowed to view this content" instead of the password form
* Fixed: When Map View is embedded, Search Bar pointed to View URL, not page URL

= 2.0.9 on June 1, 2018 =

* Added: Allow passing `{get}` Merge Tags to [gventry] and [gvfield] shortcodes
* Fixed: Searching by entry creator using the Search Bar wasn't working
* Fixed: Edit Entry showing "Invalid link" warnings when multiple Views are embedded on a page
* Fixed: Issues with legacy template back-compatiblity (A-Z Filters) and newer API widgets (Maps)
* Fixed: Translations for entry "meta", like "Created By" or "Date Created"
* Fixed: When searching State/Province with the Search Bar, use "exact match" search

__Developer Notes__

* Added: Auto-prefixing for all CSS rules, set to cover 99.7% of browsers. We were already prefixing, so it doesn't change much, but it will update automatically from now on, based on browser support.

= 2.0.8.1 on May 31, 2018 =

* Fixed: Standalone map fields not displaying on the [Maps layout](https://gravityview.co/extensions/maps/)
* Fixed: `[gv_entry_link]` when embedded in a post or page, not a View
* Fixed: `[gv_entry_link]` returning a broken link when the entry isn't defined
* Fixed: Conflict with Testimonials Widget plugin (and other plugins) loading outdated code
* Fixed: PHP notice when displaying Gravity Flow "Workflow" field

= 2.0.8 on May 25, 2018 =

* Fixed: Table layout not using field Column Width settings
* Fixed: With "Show Label" disabled, "Custom Label" setting is being displayed (if set)
* Fixed: List Field columns were being shown as searchable in Search Bar
* Fixed: Conflict with Gravity Forms Import Entries file upload process
* Fixed: Empty searches could show results when "Hide View data until search is performed" is enabled
* Fixed: When "Start Date" and "End Date" are the same day, results may not be accurate

__Developer Updates__

* Fixed: `gv_value()` didn't have necessary View global data set for backward compatibility (`gv_value()` is now deprecated! Use `Use \GV\Field_Template::render()` instead.)

= 2.0.7.1 on May 24, 2018 =

* Fixed: Merge Tags not being shown in Custom Content fields in Edit Entry
* Fixed: "gvGlobals not defined" JavaScript error on Edit Entry screen affecting some themes
* Fixed: Don't clear Search Bar configuration when switching View layouts

= 2.0.7 on May 23, 2018 =

* Fixed: Entry visibility when View is embedded
* Fixed: Don't show widgets if we're oEmbedding an entry
* Fixed: Don't apply "Hide Until Search" on entry pages
* Fixed: "Hide View data until search is performed" not working for Views on embedded pages
* Fixed: Restore Advanced Custom Fields plugin compatibility
* Tweak: When activating a license, remove the notice immediately
* Fixed: Maps API key settings resetting after 24 hours

__Developer Updates__

* Changed: gravityview_get_context() now returns empty string if not GravityView post type

= 2.0.6.1 on May 21, 2018 =

* Fixed: "Hide View data until search is performed" not working
* Added: Support for SiteOrigin Page Builder and LiveMesh SiteOrigin Widgets
* Fixed: Enfold Theme layout builder no longer rendering Views

= 2.0.6 on May 17, 2018 =

* Fixed: Conflicts with Yoast SEO & Jetpack plugins that prevent widgets from displaying
* Fixed: Some fields display as HTML (fixes Gravity Flow Discussion field, for example)
* Fixed: Some Merge Tag modifiers not working, such as `:url` for List fields
* Fixed: Give Floaty a place to hang out on the GravityView Settings screen with new Gravity Forms CSS

__Developer Updates__

* Fixed: Backward-compatibility for using global `$gravityview_view->_current_field` (don't use in new code!)

= 2.0.5 on May 16, 2018 =

* Fixed: Entry Link fields and `[gv_entry_link]` shortcode not working properly with DataTables when embedded
* Fixed: Do not output other shortcodes in single entry mode
* Fixed: Error when deleting an entry
* Fixed: When multiple Views are embedded on a page, and one or more has Advanced Filters enabled, no entries will be displayed
* Fixed: PHP warning with `[gravitypdf]` shortcode
* Fixed: When multiple table layout Views are embedded on a page, there are multiple column sorting links displayed
* Fixed: Error displaying message that a license is expired

= 2.0.4 on May 12, 2018 =

* Fixed: Slow front-end performance, affecting all layout types
* Fixed: Search not performing properly
* Fixed: "Enable sorting by column" option for Table layouts
* GravityView will require Gravity Forms 2.3 in the future; please make sure you're using the latest version of Gravity Forms!

__Developer Updates__

* Fixed: `GravityView_frontend::get_view_entries()` search generation
* Fixed: `gravityview_get_template_settings()` not returning settings
* Tweak: Cache View and Field magic getters into variables for less overhead.

= 2.0.3 on May 10, 2018 =

* Fixed: Compatibility with `[gravitypdf]` shortcode
* Fixed: When using `[gravityview]` shortcode, the `page_size` setting wasn't being respected
* Fixed: `[gravityview detail="last_entry" /]` not returning the correct entry
* Fixed: Widgets not being properly rendered when using oEmbed
* Fixed: Note fields not rendering properly

__Developer Notes__

* Fixed: `GravityView_View::getInstance()` not returning information about a single entry
* Added: `gravityview/shortcode/detail/$key` filter

= 2.0.1 & 2.0.2 on May 9, 2018 =

* Fixed: Widgets not displayed when a View is embedded
* Fixed: Saving new settings can cause fatal error
* Fixed: Prevent commonly-used front end function from creating an error in the Dashboard
* Fixed: Hide labels if "Show Label" is not checked
* Fixed: CSS borders on List layout
* Fixed: Error when fetching GravityView Widget with DataTables Extension 2.2
* Fixed: Fail gracefully when GravityView Maps is installed on a server running PHP 5.2.4

= Version 2.0 on May 8, 2018 =

We are proud to share this release with you: we have been working on this release since 2016, and although most of the changes won’t be seen, GravityView has a brand-new engine that will power the plugin into the future! 🚀
\- Zack with GravityView

---

**Note: GravityView now requires PHP 5.3 or newer**

_This is a major release. Please back up your site before updating._ We have tested the plugin thoroughly, but we suggest backing up your site before updating all plugins.

**New functionality**

* `[gventry]`: embed entries in a post, page or a View ([learn more](https://docs.gravityview.co/article/462-gvfield-embed-gravity-forms-field-values))
* `[gvfield]`: embed single field values ([learn more](https://docs.gravityview.co/article/462-gvfield-embed-gravity-forms-field-values))
* [Many new Merge Tag modifiers](https://docs.gravityview.co/article/350-merge-tag-modifiers) - These enable powerful new abilities when using the Custom Content field!
* Use oEmbed with Custom Content fields - easily embed YouTube videos, Tweets (and much more) on your Custom Content field
* "Is Starred" field - display whether an entry is "Starred" in Gravity Forms or not, and star/unstar it from the front end of your site
* Added Bosnian, Iranian, and Canadian French translations, updated many others (thank you all!)

**Smaller changes**

* Added `{gv_entry_link}` Merge Tag, alias of `[gv_entry_link]` shortcode in `{gv_entry_link:[post id]:[action]}` format. This allows you to use `{gv_entry_link}` inside HTML tags, where you are not able to use the `[gv_entry_link]` shortcode.
* Default `[gvlogic]` comparison is now set to `isnot=""`; this way, you can just use `[gvlogic if="{example:1}"]` instead of `[gvlogic if="{example:1}" isnot=""]` to check if a field has a value.

**Developer Updates**

This release is the biggest ever for developers! Even so, we have taken great care to provide backward compatibility with GravityView 1.x. Other than increasing the minimum version of PHP to 5.3, **no breaking changes were made.**

* We have rewritten the plugin from the ground up. [Learn all about it here](https://github.com/gravityview/GravityView/wiki/The-Future-of-GravityView).
* New REST API! Fetch GravityView details and entries using the WordPress REST API endpoint. It's disabled by default, but can be enabled or disabled globally on GravityView Settings screen, or per-View in View Settings. [Learn about the endpoints](https://github.com/gravityview/GravityView/wiki/REST-API).
* New `gravityview()` API wrapper function, now used for easy access to everything you could want
* New template structure ([learn how to migrate your custom template files](https://github.com/gravityview/GravityView/wiki/Template-Migration))
* We have gotten rid of global state; actions and filters are now passed a `$context` argument, a [`\GV\Template_Context` object](https://github.com/gravityview/GravityView/blob/v2.0/future/includes/class-gv-context-template.php)
* When HTML 5 is enabled in Gravity Forms, now the Search All field will use `type="search"`
* _Countless_ new filters and actions! Additional documentation will be coming, both on [docs.gravityview.co](https://docs.gravityview.co) as well as [codex.gravityview.co](https://codex.gravityview.co).

A special thanks to [Gennady](https://codeseekah.com) for your tireless pursuit of better code, insistence on backward compatibility, and your positive attitude. 👏

= 1.22.6 on April 4, 2018 =

* Fixed: Line breaks being added to `[gvlogic]` shortcode output
* Fixed: Gravity Forms 2.3 compatibility notice
* Fixed: "The ID is required." message when configuring the GravityView Search WordPress widget
* Fixed: Slashes were being added to Post Image details

__Developer Updates:__

* Added `gravityview/edit_entry/reveal_hidden_field` filter, which allows you to prevent Hidden fields from becoming Text fields in Edit Entry context
* Added `gravityview/edit_entry/field_visibility` filter to set field visibility on Edit Entry (default is always "visible")

= 1.22.5 on January 25, 2018 =

* Improves support for [DIY Layout](https://gravityview.co/extensions/diy-layout/), a layout for designers & developers to take full advantage of GravityView
* Tweak: Show "Embed Shortcode" helper if a View has widgets configured but not Fields
* Fixed: Add Note support for Gravity Forms 2.3 (it's coming soon)
* Fixed: `tabindex` not properly set for Update/Cancel/Delete buttons in Edit Entry
* Fixed: Hide Yoast SEO Content & SEO Analysis functionality when editing a View
* Fixed: Line breaks were being added to Custom Content fields and widgets, even when "Automatically add paragraphs to content" wasn't checked

__Developer Updates:__

* Add `$nl2br`, `$format`, `$aux_data` parameters to `GravityView_API::replace_variables()` to be consistent with `GFCommon::replace_variables()`

= 1.22.4? =

Yes, we skipped a minor release (1.22.4 exists only in our hearts). Thanks for noticing!

= 1.22.3 on December 21, 2017 =

* Added: Support for displaying files uploaded using the Gravity Forms Dropbox Addon (thanks, @mgratch and @ViewFromTheBox!)
* Added: Merge Tags now are replaced when in `[gvlogic]` shortcodes not in a View
* Fixed: Filtering by date in Advanced Filters prevented single entries from being visible
* Fixed: `gravityview/capabilities/allow_logged_out` filter wasn't living up to its name (allowing logged-out visitors to edit entries)

__Developer Updates:__

* Modified: We're reverting changes made to Advanced Custom Field plugin compatibility
* Added: `gravityview/fields/fileupload/file_path` filter in `class-gravityview-field-fileupload.php`
* Modified: Removed `!important` from the CSS height rule for the `.gv-notes .gv-note-add textarea` rule

= 1.22.2 on December 7, 2017 =

* Fixed: Fatal error when running Ultimate Member 2.0 beta
* Fixed: Issue deleting entries when Advanced Filter rules don't match
* Fixed: Delete Entry messages not displaying when entry is deleted
* Fixed: ACF shortcodes in WYSIWYG fields no longer processed since 1.22.1
* Fixed: Fatal error when using old installations of Gravity Forms

__Developer Updates:__

* Added: `gravityview/edit_entry/unset_hidden_field_values` filter to prevent deleting values for fields hidden by Conditional Logic

= 1.22.1.1 on November 30, 2017 =

* Fixed: When displaying Email fields, PHP warning about `StandalonePHPEnkoder.php`

= 1.22.1 on November 29, 2017 =

* Moved "Custom Content" field to top of field picker, in what Rafael calls the "Best idea of 2017 🏆"
* Added: When Gravity Forms 2.3 is released, support for "Random" entry order will be enabled
* Fixed: Entry oEmbeds not working when using "Plain" URL formats to embed
* Fixed: Only published Views showing in Gravity Forms "Connected Views" menu
* Fixed: Deleting entries can cause entries to be displayed from a different View when Advanced Filters is activated and multiple Views are embedded on a page
* Fixed: Infinite loop when using `[gravityview]` shortcode inside ACF fields

__Developer Updates:__

* Added: `GravityView_HTML_Elements` class for generating commonly-used HTML elements
* Added: Way to disable front-end cookies for our friends in Europe ([see code here](https://gist.github.com/zackkatz/354a71dc47ffef072ed725706cf455ed))
* Added: `gravityview/metaboxes/data-source/before` and `gravityview/metaboxes/data-source/after` hooks
* Added: Second `$args` param added to `gravityview_get_connected_views()` function
* Modified: Pass fifth parameter `$input_type` to `GravityView_Template::assign_field_options` method

= 1.22 on September 4, 2017=

* Added: Support for Gravity Forms 2.3
* Fixed: Fatal error when Divi (and other Elegant Themes) try to load GravityView widgets while editing a post with a sidebar block in it—now the sidebar block will not be rendered
* Fixed: Inline Edit plugin not working when displaying a single entry
* Fixed: Featured Entries plugin not adding correct CSS selector to the single entry container

__Developer Updates:__

* Modified: Template files `list-header.php`, `list-single.php`, `table-header.php`, `table-single.php`
* Fixed: When `GRAVITYVIEW_LICENSE_KEY` constant is defined, it will always be used, and the license field will be disabled
* Fixed: List View and Table View templates have more standardized CSS selectors for single & multiple contexts ([Learn more](https://docs.gravityview.co/article/63-css-guide))
* Fixed: Permalink issue when embedding a View on a page, then making it the site's Front Page
* Fixed: Transient cache issues when invalidating cache
* Fixed: `gv_empty()` now returns false for an array with all empty values
* Fixed: Delay plugin compatibility checks until `plugins_loaded`

= 1.21.5.3 on July 24, 2017 =

* Fixed: For some field types, the value "No" would be interpreted as `false`
* Fixed: In Edit Entry, when editing a form that has a Post Custom Field field type—configured as checkboxes—file upload fields would not be saved
* Fixed: If a form connected to a View is in the trash, there will be an error when editing the View
* Fixed: Embedding single entries with WordPress 4.8
* Fixed: Fatal error when using older version of WPML

= 1.21.5.2 on June 26, 2017 =

* Tweak: Improved plugin speed by reducing amount of information logged
* Fixed: Duplicate descriptions on the settings screen
* Fixed: Our "No-Conflict Mode" made the settings screen look bad. Yes, we recognize the irony.
* Updated: Translations - thank you, translators!
    - Turkish translation by [@suhakaralar](https://www.transifex.com/accounts/profile/suhakaralar/)
    - Dutch translations by Thom

= 1.21.5.1 on June 13, 2017 =

* Modified: We stopped allowing any HTML in Paragraph Text fields in 1.21.5, but this functionality was used by lots of people. We now use a different function to allow safe HTML by default.
* Added: `gravityview/fields/textarea/allowed_kses` filter to modify the allowed HTML to be displayed.

= 1.21.5 on June 8, 2017 =

* Added: The `{current_post}` Merge Tag adds information about the current post. [Read more about it](https://docs.gravityview.co/article/412-currentpost-merge-tag).
* Added: `gravityview/gvlogic/parse_atts/after` action to modify `[gvlogic]` shortcode attributes after it's been parsed
* Added: A new setting to opt-in for access to the latest pre-release versions of GravityView (in Views > Settings)
* Added: Support for Restrict Content Pro when in "No-Conflict Mode"
* Fixed: Saving an entry could strip the entry creator information. Now, when the entry creator is not in the "Change Entry Creator" users list, we add them back in to the list.
* Fixed: Potential security issue
* Fixed: Multiple notifications could sometimes be sent when editing an entry in GravityView.
* Fixed: Gravity Forms tooltip scripts being loaded admin-wide.
* Updated: Dutch translations (thanks, Thom!)

= 1.21.4 on April 13, 2017 =

* Fixed: "Enable sorting by column" not visible when using table-based View Presets
* Fixed: Error activating the plugin when Gravity Forms is not active
* Fixed: Numeric sorting
* Fixed: Compatibility issue with WPML 3.6.1 and lower
* Tweak: When using `?cache` to disable entries caching, cached data is removed

= 1.21.3 on April 4, 2017 =

* Fixed: Post Images stopped working in Edit Entry
* Fixed: Conflict with our Social Sharing & SEO Extension
* Fixed: Unable to search for a value of `0`
* Fixed: Inaccurate search results when using the `search_field` and `search_value` settings in the `[gravityview]` shortcode
    - The search mode will now always be set to `all` when using these settings

__Developer Updates:__

* We decided to not throw exceptions in the new `gravityview()` wrapper function. Instead, we will log errors via Gravity Forms logging.

= 1.21.2 on March 31, 2017 =

* Added: Support for embedding `[gravityview]` shortcodes in Advanced Custom Fields (ACF) fields
* Fixed: PHP warnings and notices

= 1.21.1 on March 30, 2017 =

* Fixed: Advanced Filters no longer filtered 😕
* Fixed: Fatal error when viewing Single Entry with a Single Entry Title setting that included Merge Tags
* Fixed: Cache wasn't cleared when an entry was created using Gravity Forms API (thanks Steve with Gravity Flow!)

= 1.21 on March 29, 2017 =

* Fixed: Edit Entry compatibility with Gravity Forms 2.2
* Fixed: Single Entry not accessible when filtering a View by Gravity Flow's "Final Status" field
* Fixed: Needed to re-save permalink settings for Single Entry and Edit Entry to work
* Fixed: Incorrect pagination calculations when passing `offset` via the `[gravityview]` shortcode

__Developer Updates:__

* Modified: `GVCommon::check_entry_display()` now returns WP_Error instead of `false` when an error occurs. This allows for additional information to be passed.
* Added: `gravityview/search-all-split-words` filter to change search behavior for the "Search All" search input. Default (`true`) converts words separated by spaces into separate search terms. `false` will search whole word.
* Much progress has been made on the `gravityview()` wrapper function behind the scenes. Getting closer to parity all the time.

= 1.20.1 on March 1, 2017 =

* Added: Support for comma-separated email addresses when adding a note and using "Other email address"
* Fixed: Edit Entry issue with File Uploads not saving properly
* Fixed: Support for `offset` attribute in the `[gravityview]` shortcode
* Updated: Auto-upgrade script

= 1.20 on February 24, 2017 =

* Added: Product Fields are now editable
    - Quantity,
    - Product fields are hidden if the entry contains external transaction data
    - Support for Coupon Addon
* Fixed: Single Entry not accessible when filtering by a Checkbox field in the Advanced Filters Extension
* Fixed: WPML links to Single Entry not working if using directory or sub-domain URL formats
* Fixed: Product field prices not always formatted as a currency
* Fixed: Product fields sometimes appeared twice in the Add Field field picker
* Fixed: PHP warning when updating entries. Thanks for reporting, Werner!
* Modified: Don't show CAPTCHA fields in Edit Entry
* Fixed: "Trying to get property of non-object" bug when updating an entry connected to Gravity Forms User Registration
* Fixed: Yoast SEO scripts and styles not loading properly on Edit View screen
* Updated: Minimum version of Gravity Forms User Registration updated to 3.2

__Developer Notes:__


* Added: `GVCommon::entry_has_transaction_data()` to check whether entry array contains payment gateway transaction information
* Added: `gravityview/edit_entry/hide-coupon-fields` to modify whether to hide Coupon fields in Edit Entry (default: `false`)
* Added: `GravityView_frontend::get_view_entries_parameters()` method to get the final entry search parameters for a View without fetching the entries as well
* Added: `GVCommon::get_product_field_types()` to fetch Gravity Forms product field types array
* Added: `gravityview/edit_entry/field_blacklist` filter to modify what field types should not be shown in Edit Entry
* Added: `GravityView_Plugin_Hooks_Gravity_Forms_Coupon` class
* Added: Third `GravityView_Edit_Entry_Render` parameter to `gravityview/edit_entry/field_value`, `gravityview/edit_entry/field_value_{field_type}` filters and `gravityview/edit_entry/after_update` action
* Updated: `list-body.php` and `list-single.php` template files to prevent empty `<div>` from rendering (and looking bad) when there are no fields configured for the zones
* Updated: `fields/product.php` template file
* Updated: Flexibility library for IE CSS flexbox support
* Modified: `gravityview/edit_entry/hide-product-fields` default will now be determined by whether entry has gateway transaction information
* Modified: Only print errors when running the unit tests if the `--debug` setting is defined, like `phpunit --debug --verbose`
* Modified: If overriding `get_field_input()` using `GravityView_Field`, returning empty value will now result in the default `GF_Field` input being used
* Modified: GravityView_Edit_Entry_User_Registration::restore_display_name() now returns a value instead of void
* Tweak: Edit Entry links no longer require `page=gf_entries&view=entry` at the end of the URL (in case you noticed)

= 1.19.4 on January 19, 2017 =

* **GravityView requirements will soon be updated**: Gravity Forms Version 2.0+, PHP 5.3+
* Updated: GravityView now requires WordPress 4.0 or newer
* Fixed: Search Bar search not working for states in the United States
* Fixed: WPML conflict where Single Entry or Edit Entry screens are inaccessible
* Fixed: Prevent PHP error when displaying GravityView using `get_gravityview()`
* Updated translations:
    - 🇩🇰 Danish *100% translated*
    - 🇳🇴 Norwegian *100% translated*
    - 🇸🇪 Swedish translation updated

__Developer Notes: __

* New: We're starting the migration to a new wrapper API that will awesome. We will be rolling out new functionality and documentation over time. For now, we are just using it to load the plugin. [Very exciting time](https://i.imgur.com/xmkONOD.gif)!
* Fixed: Issue fetching image sizes when using `GravityView_Image` class and fetching from a site with invalid SSL cert.
* Added: `gravityview_directory_link` to modify the URL to the View directory context (in `GravityView_API::directory_link()`)

= 1.19.3 on January 9, 2017 =

First update of 2017! We've got great things planned for GravityView and our Extensions. As always, [contact us](mailto:support@gravityview.co) with any questions or feedback. We don't bite!

* Fixed: List field inputs not loading in Edit Entry when values were empty or the field was hidden initially because of Conditional Logic
* Fixed: Prevent Approve Entry and Delete Entry fields from being added to Edit Entry field configuration
* Fixed: Don't render Views outside "the loop", prevents conflicts with other plugins that run `the_content` filter outside normal places
* Fixed: Only display "You have attempted to view an entry that is not visible or may not exist." warning once when multiple Views are embedded on a page
* Fixed: The `[gravityview]` shortcode would not be parsed properly due to HTML encoding when using certain page builders, including OptimizePress
* Fixed: Potential errors when non-standard form fields are added to Edit Entry configurations ("Creating default object from empty value" and "Cannot use object of type stdClass as array")
* Updated translations:
    - 🇨🇳 Chinese *100% translated* (thank you, Michael Edi!)
    - 🇫🇷 French *100% translated*
    - 🇧🇷 Brazilian Portuguese *100% translated* (thanks, Rafael!)
    - 🇳🇱 Dutch translation updated (thank you, Erik van Beek!)
    - 🇸🇪 Swedish translation updated
    - Updated Spanish (Spain + Mexican) and German (`de` + `de_DE`) with each other

__Developer Notes:__

* `GVCommon::get_form_from_entry_id()` now correctly fetches forms with any status
* Moved `GravityView_Support_Port::get_related_plugins_and_extensions()` to `GV_License_Handler` class
* Updated the `install.sh` bash script
    - The 6th parameter now prevents database creation, and the 7th is the Gravity Forms source file
    - Script no longer breaks if there is a space in a directory name
    - `/tmp/` is no longer created in the GravityView directory; it's installed in the server's `/tmp/` directory
* Fixed Travis CI integration

= 1.19.2 on December 21, 2016 =

* Added: Search Bar now supports displaying State and Country fields as Select, List, or Radio input types (before, only text fields)
* Fixed: Single entries not accessible when a View has filters based on Gravity Forms "Advanced" fields like Address and Name
* Added: There is now a warning when a View tab has not been configured. The question "Why aren't my entries showing up?" is often due to a lack of configuration.
* Added: Notice for future PHP requirements.
    * Reminder: GravityView will soon require PHP 5.3. 97.6% of sites are already compatible.
* Fixed: Conflict with another plugin that prevented the Field Settings from being reachable in the Edit View screen
* Fixed: GravityView widgets repeating twice for some customers

__Developer Notes:__

* Added: `GravityView_View::getContextFields()` method allows fetching the fields configured for each View context (`directory`, `single`, `edit`)
    * Modified: `templates/list-body.php` and `templates/list-single.php` to add a check for context fields before rendering
* Added: `$field_id` as fourth argument passed to `gravityview/extension/search/input_type` filter
* Added: Added `$cap` and `$object_id` parameters to `GVCommon::generate_notice()` to be able to check caps before displaying a notice

= 1.19.1 on November 15, 2016 =

* Fixed: When creating a new View, the "form doesn't exist" warning would display

= 1.19 on November 14, 2016 =

* New: __Front-end entry moderation__! You can now approve and disapprove entries from the front of a View - [learn how to use front-end entry approval](https://docs.gravityview.co/article/390-entry-approval)
    - Add entry moderation to your View with the new "Approve Entries" field
    - Displaying the current approval status by using the new "Approval Status" field
    - Views have a new "Show all entries to administrators" setting. This allows administrators to see entries with any approval status. [Learn how to use this new setting](https://docs.gravityview.co/article/390-entry-approval#clarify-step-16)
* Fixed: Approval values not updating properly when using the "Approve/Reject" and "User Opt-In" fields
* Tweak: Show inactive forms in the Data Source form dropdown
* Tweak: If a View is connected to a form that is in the trash or does not exist, an error message is now shown
* Tweak: Don't show "Lost in space?" message when searching existing Views
* Added: New Russian translation - thank you, [George Kovalev](https://www.transifex.com/user/profile/gkovaleff/)!
    - Updated: Spanish translation (thanks [@matrixmercury](https://www.transifex.com/user/profile/matrixmercury/))

__Developer Notes:__

* Added: `field-approval.css` CSS file. [Learn how to override the design here](https://docs.gravityview.co/article/388-front-end-approval-css).
* Modified: Removed the bottom border on the "No Results" text (`.gv-no-results` CSS selector)
* Fixed: Deprecated `get_bloginfo()` usage

= 1.18.1 on November 3, 2016 =

* Updated: 100% Chinese translation—thank you [Michael Edi](https://www.transifex.com/user/profile/michaeledi/)!
* Fixed: Entry approval not working when using [custom entry slugs](https://docs.gravityview.co/article/57-customizing-urls)
* Fixed: `Undefined index: is_active` warning is shown when editing entries with User Registration Addon active
* Fixed: Strip extra whitespace in Entry Note field templates

= 1.18 on October 11, 2016 =

* Updated minimum requirements: WordPress 3.5, Gravity Forms 1.9.14
* Modified: Entries that are unapproved (not approved or disapproved) are shown as yellow circles
* Added: Shortcut to create a View for an existing form
* Added: Entry Note emails now have a message "This note was sent from {url}" to provide context for the note recipient
* Fixed: Edit Entry did not save other field values when Post fields were in the Edit Entry form
* Fixed: When using "Start Fresh" View presets, form fields were not being added to the "Add Field" field picker
* Fixed: Hidden visible inputs were showing in the "Add Field" picker (for example, the "Middle Name" input was hidden in the Name field, but showing as an option)
* Fixed: Fatal error when editing Post Content and Post Image fields
* Fixed: Lightbox images not loading
* Fixed: Lightbox loading indicator displaying below the overlay
* Fixed: "New form created" message was not shown when saving a draft using a "Start Fresh" View preset
* Gravity Forms User Registration Addon changes:
    * Gravity Forms User Registration 2.0 is no longer supported
    * Fixed Processing "Update User" feeds
    * Fixed: Inactive User Registration feeds were being processed
    * Fixed: User Registration "Update User" feeds were being processed, even if the Update Conditions weren't met
    * Fixed: Unable to use `gravityview/edit_entry/user_registration/trigger_update` filter
* Fixed: Prevent negative entry counts when approving and disapproving entries
* Fixed: PHP notice when WooCommerce Memberships is active
* Tweak: Entry Note emails now have paragraphs automatically added to them
* Tweak: When the global "Show Support Port" setting is "Hide", always hide; if set to "Show", respect each user's Support Port display preference
* Updated: Complete German translation—thank you [hubert123456](https://www.transifex.com/user/profile/hubert123456/)!

__Developer Notes__

* Migrated `is_approved` entry meta values; statuses are now managed by the `GravityView_Entry_Approval_Status` class
    - "Approved" => `1`, use `GravityView_Entry_Approval_Status::APPROVED` constant
    - "0" => `2`, use `GravityView_Entry_Approval_Status::DISAPPROVED` constant
    - Use `$new_value = GravityView_Entry_Approval_Status::maybe_convert_status( $old_value )` to reliably translate meta values
* Added: `GVCommon::get_entry_id()` method to get the entry ID from a slug or ID
* Added: `gravityview_go_back_url` filter to modify the link URL used for the single entry back-link in `gravityview_back_link()` function
* Added: `gravityview/field/notes/wpautop_email` filter to disable `wpautop()` on Entry Note emails
* Added: `$email_footer` to the `gravityview/field/notes/email_content` filter content
* Modified: `note-add-note.php` template: added `current-url` hidden field
* Modified: `list-single.php` template file: added `.gv-grid-col-1-3` CSS class to the `.gv-list-view-content-image` container
* Fixed: Mask the Entry ID in the link to lightbox files

= 1.17.4 on September 7, 2016 =

* Added: Support for editing [Gravity Perks Unique ID](https://gravitywiz.com/documentation/gp-unique-id/) fields
* Fixed: Issue searching and sorting fields with multiple inputs (like names)
* Fixed: Restore Gravity Forms Quiz Addon details in the field picker

__Developer Notes__

* Added: `gravityview_get_directory_widgets()`, `gravityview_set_directory_widgets()` wrapper functions to get and set View widget configurations
* Added: Second `$apply_filter` parameter to `GVCommon::get_directory_fields()` function to set whether or not to apply the `gravityview/configuration/fields` filter

= 1.17.3 on August 31, 2016 =

* Added: Search Bar support for Gravity Forms Survey fields: filter by survey responses
* Added: Search Bar support for Gravity Flow: search entries by the current Step, Step Status, or Workflow Status
* Added: `[gvlogic]` and other shortcodes now can be used inside Email field settings content
* Added: Support for embedding Views in the front page of a site; the [GravityView - Allow Front Page Views plugin](https://github.com/gravityview/gravityview-front-page-views) is no longer required
* Tweak: In Edit View, holding down the option (or alt) key while switching forms allows you to change forms without resetting field configurations - this is useful if you want to switch between duplicate forms
* Fixed: Restored correct Gravity Flow status and workflow values
* Fixed: Conflict when editing an entry in Gravity Flow
* Fixed: Tooltip title text of the field and widget "gear" icon
* Changed the plugin author from "Katz Web Services, Inc." to "GravityView" - it seemed like it was time!

__Developer Notes__

* Modified: `gravityview_get_forms()` function and `GVCommon::get_forms()` method to be compatible with `GFAPI::get_forms()`. Now accepts `$active` and `$trash` arguments, as well as returning all form data (not just `id` and `title` keys)
* Modified: `template/fields/post_image.php` file to use `gravityview_get_link()` to generate the anchor link
* Modified: `rel="noopener noreferrer"` now added to all links generated using `gravityview_get_link()` with `target="_blank"`. This fixes a generic security issue (not specific to GravityView) when displaying links to submitted websites and "Open link in new window" is checked - [read more about it here](https://dev.to/ben/the-targetblank-vulnerability-by-example)
* Modified: Don't convert underscores to periods if not numeric in `GravityView_Widget_Search::prepare_field_filter()` - this fixes searching entry meta
* Modified: Added third `gravityview_search_field_label` parameter: `$field` - it's the field configuration array passed by the Search Bar
* Modified: HTML tags are now stripped from Email field body and subject content
* Modified: Moved `GravityView_Admin_View_Item`, `GravityView_Admin_View_Field`, and `GravityView_Admin_View_Widget` to their own files
* Added: Deprecation notices for methods that haven't been used since Version 1.2!

= 1.17.2 on August 9, 2016 =

* Fixed: "Start Fresh" fails when there are no pre-existing forms in Gravity Forms
* Fixed: Edit Entry not saving values for fields that were initially hidden
* Added: Support for embedding Views in Ultimate Member profile tabs
* Fixed: File Upload fields potentially displaying PHP warnings
* Fixed: Check plugin and theme existence before loading hooks
* Fixed: "Hide empty fields" not working when "Make Phone Number Clickable" is checked for Phone fields
* Fixed: Potential PHP warning when adding Password fields in Edit View
* Fixed: Dutch (Netherlands) `nl_NL` translation file fixed
* Fixed: Divi theme shortcode buttons and modal form added to Edit View screen
* Fixed: Possible for Approve Entries checkbox to use the wrong Form ID
* Fixed: Search issues with special characters
    - Searches that contained ampersands `&` were not working
    - Searches containing plus signs `+` were not working
    - The "Select" Search Bar input type would not show the active search if search term contained an `&`
* Fixed: Multisite issue: when Users are logged-in but not added to any sites, they aren't able to see View content
* Fixed: Never show GravityView Toolbar menu to users who aren't able to edit Views, Forms, or Entries
* Fixed: Allow passing `post_id` in `[gravityview]` shortcode
* Tweak: Use system fonts instead of Open Sans in the admin
* Modified: The default setting for "No-Conflict Mode" is now "On". GravityView _should look good_ on your site!
* Updated translations (thank you!)
    - Turkish translation by Süha Karalar
    - Chinese translation by Michael Edi

__Developer Notes:__

* Added: `gravityview_view_saved` action, triggered after a View has been saved in the admin
* Modified: Changed the Phone field template to use `gravityview_get_link()` to generate the anchor tag
* Added: `gravityview/common/get_entry_id_from_slug/form_id` filter to modify the form ID used to generate entry slugs, in order to avoid hash collisions with data from other forms

= 1.17.1 on June 27 =
* Fixed: Entry approval with Gravity Forms 2.0
    * Added: Approved/Disapproved filters to Gravity Forms "Entries" page
    * Fixed: Bulk Approve/Disapprove
    * Fixed: Approve column and Bulk Actions not visible on Gravity Forms Entries page
    * Tweak: Improved speed of approving/disapproving entries
* Fixed: "Reply To" reference fixed in `GVCommon::send_email()` function
* Added: Improved logging for creation of Custom Slug hash ids
* Translations updated:
    - Updated Chinese translation by [@michaeledi](https://www.transifex.com/user/profile/michaeledi/)
    - Updated Persian translation by [@azadmojtaba](https://www.transifex.com/user/profile/azadmojtaba/)

= 1.17 on June 14 =

* Fully compatible with Gravity Forms 2.0
* Added: Entry Notes field
    - Add and delete Entry Notes from the frontend
    - Allows users to email Notes when they are added
    - Display notes to logged-out users
    - New [user capabilities](https://docs.gravityview.co/article/311-gravityview-capabilities) to limit access (`gravityview_add_entry_notes`, `gravityview_view_entry_notes`, `gravityview_delete_entry_notes`, `gravityview_email_entry_notes`)
* Added: Merge Tag modifiers - now set a maximum length of content, and automatically add paragraphs to Merge Tags. [Read how to use the new Merge Tag modifiers](https://docs.gravityview.co/article/350-merge-tag-modifiers).
    - `:maxwords:{number}` - Limit output to a set number of words
    - `:wpautop` - Automatically add line breaks and paragraphs to content
    - `:timestamp` - Convert dates into timestamp values
* Modified: Major changes to the Search Bar design
* Added: Field setting to display the input value, label, or check mark, depending on field type. Currently supported: Checkbox, Radio, Drop Down fields.
* Added: RTL ("right to left") language support in default and List template styles (Added: `gv-default-styles-rtl.css` and `list-view-rtl.css` stylesheets)
* Added: Option to make Phone numbers click-to-call
* Added: GravityView parent menu to Toolbar; now you can edit the form connected to a View directly from the View
    * Changed: Don't show Edit View in the Admin Bar; it's now under the GravityView parent menu
    * Fixed: Don't remove Edit Post/Page admin bar menu item
* Added: Support for [Gravity Flow](https://gravityflow.io) "Workflow Step" and Workflow "Final Status" fields
* Added: Support for Password fields. You probably shouldn't display them (in most cases!) but now you *can*
* Modified: When deleting/trashing entries with GravityView, the connected posts created by Gravity Forms will now also be deleted/trashed
* Edit Entry improvements
    * Added: Edit Entry now fully supports [Gravity Forms Content Templates](https://www.gravityhelp.com/documentation/article/create-content-template/)
    * Fixed: Edit Entry didn't pre-populate List inputs if they were part of a Post Custom Field field type
    * Fixed: Updating Post Image fields in Edit Entry when the field is not set to "Featured Image" in Gravity Forms
    * Fixed: "Rank" and "Ratings" Survey Field types not being displayed properly in Edit Entry
    * Fixed: Signature field not displaying existing signatures in Edit Entry
    * Fixed: Post Category fields will now update to show the Post's current categories
    * Fixed: Allow multiple Post Category fields in Edit Entry
    * Fixed: PHP warning caused when a form had "Anti-spam honeypot" enabled
* Fixed: When inserting a GravityView shortcode using the "Add View" button, the form would flow over the window
* Fixed: [Church Themes](https://churchthemes.com) theme compatibility
* Fixed: Inactive and expired licenses were being shown the wrong error message
* Fixed: Moving domains would prevent GravityView from updating
* Fixed: When using the User Opt-in field together with the View setting "Show Only Approved Entries", entries weren't showing
* Fixed: If a label is set for Search Bar "Link" fields, use the label. Otherwise, "Show only:" will be used
* Fixed: Showing the first column of a List field was displaying all the field's columns
* Translations: New Persian translation by [@azadmojtaba](https://www.transifex.com/user/profile/azadmojtaba/) (thank you!)

__Developer Notes__

* Templates changed:
    * `list-single.php` and `list-body.php`: changed `#gv_list_{entry_id}` to `#gv_list_{entry slug}`. If using custom entry slugs, the ID attribute will change. Otherwise, no change.
    * `list-body.php`: Removed `id` attribute from entry title `<h3>`
* Added: Override GravityView CSS files by copying them to a template's `/gravityview/css/` sub-directory
* Added: `gravityview_css_url()` function to check for overriding CSS files in templates
* Added: `gravityview_use_legacy_search_style` filter; return `true` to use previous Search Bar stylesheet
* Major CSS changes for the Search Bar.
    - Search inputs `<div>`s now have additional CSS classes based on the input type: `.gv-search-field-{input_type}` where `{input_type}` is:
    `search_all` (search everything text box), `link`, `date`, `checkbox` (list of checkboxes), `single_checkbox`, `text`, `radio`, `select`,
    `multiselect`, `date_range`, `entry_id`, `entry_date`
    - Added `gv-search-date-range` CSS class to containers that have date ranges
    - Moved `gv-search-box-links` CSS class from the `<p>` to the `<div>` container
    - Fixed: `<label>` `for` attribute was missing quotes
* Added:
    - `gravityview/edit_entry/form_fields` filter to modify the fields displayed in Edit Entry form
    - `gravityview/edit_entry/field_value_{field_type}` filter to change the value of an Edit Entry field for a specific field type
    - `gravityview/edit-entry/render/before` action, triggered before the Edit Entry form is rendered
    - `gravityview/edit-entry/render/after` action, triggered after the Edit Entry form is rendered
* Fixed: PHP Warning for certain hosting `open_basedir` configurations
* Added: `gravityview/delete-entry/delete-connected-post` Filter to modify behavior when entry is deleted. Return false to prevent posts from being deleted or trashed when connected entries are deleted or trashed. See `gravityview/delete-entry/mode` filter to modify the default behavior, which is "delete".
* Added: `gravityview/edit_entry/post_content/append_categories` filter to modify whether post categories should be added to or replaced?
* Added: `gravityview/common/get_form_fields` filter to modify fields used in the "Add Field" selector, View "Filters" dropdowns, and Search Bar
* Added: `gravityview/search/searchable_fields` filter to modify fields used in the Search Bar field dropdown
* Added: `GVCommon::send_email()`, a public alias of `GFCommon::send_email()`
* Added: `GravityView_Field_Notes` class, with lots of filters to modify output
* Added: `$field_value` parameter to `gravityview_get_field_label()` function and `GVCommon::get_field_label()` method
* Added: `$force` parameter to `GravityView_Plugin::frontend_actions()` to force including files
* Modified: Added second parameter `$entry` to `gravityview/delete-entry/trashed` and `gravityview/delete-entry/deleted` actions
* Fixed: An image with no `src` output a broken HTML `<img>` tag

= 1.16.5.1 on April 7 =

* Fixed: Edit Entry links didn't work

= 1.16.5 on April 6 =

* Fixed: Search Bar inputs not displaying for Number fields
* Fixed: Compatibility issue with [ACF](https://wordpress.org/plugins/advanced-custom-fields/) plugin when saving a View
* Fixed (for real this time): Survey field values weren't displaying in Edit Entry
* Tweak: Made it clearer when editing a View that GravityView is processing in the background
* Added: Chinese translation (thanks, Edi Weigh!)
* Updated: German translation (thanks, [@akwdigital](https://www.transifex.com/user/profile/akwdigital/)!)

__Developer Notes__

* Added: `gravityview/fields/custom/decode_shortcodes` filter to determine whether to process shortcodes inside Merge Tags in Custom Content fields. Off by default, for security reasons.
* Fixed: Potential fatal errors when activating GravityView if Gravity Forms isn't active
* Updated: Gamajo Template Loader to Version 1.2
* Verified compatibility with WordPress 4.5

= 1.16.4.1 on March 23 =
* Fixed: Major display issue caused by output buffering introduced in 1.16.4. Sorry!

= 1.16.4 on March 21 =
* Fixed: `[gravityview]` shortcodes sometimes not rendering inside page builder shortcodes
* Fixed: Individual date inputs (Day, Month, Year) always would show full date.
* Fixed: Quiz and Poll fields weren't displaying properly
* Fixed: Survey field CSS styles weren't enqueued properly when viewing survey results
* Fixed: Survey field values weren't displaying in Edit Entry. We hope you "likert" this update a lot ;-)
* Added: Option to set the search mode ("any" or "all") on the GravityView Search WordPress widget.
* Added: Option to show/hide "Show Answer Explanation" for Gravity Forms Quiz Addon fields
* Tweak: Don't show GravityView Approve Entry column in Gravity Forms Entries table if there are no entries
* Updated: Turkish translation. Thanks, [@suhakaralar](https://www.transifex.com/accounts/profile/suhakaralar/)!
* Tested and works with [Gravity Forms 2.0 Beta 1](https://www.gravityforms.com/gravity-forms-v2-0-beta-1-released/)

__Developer Notes:__

* Tweak: Updated `templates/fields/date.php` template to use new `GravityView_Field_Date::date_display()` method.
* Added `gv-widgets-no-results` and `gv-container-no-results` classes to the widget and View container `<div>`s. This will make it easier to hide empty View content and/or Widgets.
* Added: New action hooks when entry is deleted (`gravityview/delete-entry/deleted`) or trashed (`gravityview/delete-entry/trashed`).
* Added: Use the hook `gravityview/search/method` to change the default search method from `GET` to `POST` (hiding the search filters from the View url)
* Added: `gravityview/extension/search/select_default` filter to modify default value for Drop Down and Multiselect Search Bar fields.
* Added: `gravityview_get_input_id_from_id()` helper function to get the Input ID from a Field ID.

= 1.16.3 on February 28 =

* Fixed: Date range search not working
* Fixed: Display fields with calculation enabled on the Edit Entry view
* Fixed: Large images in a gallery not resizing (when using [.gv-gallery](https://docs.gravityview.co/article/247-create-a-gallery))
* Tweak: Start and end date in search are included in the results

__Developer Notes:__

* Added: `gravityview/approve_entries/bulk_actions` filter to modify items displayed in the Gravity Forms Entries "Bulk action" dropdown, in the "GravityView" `<optgroup>`
* Added: `gravityview/edit_entry/button_labels` filter to modify the Edit Entry view buttons labels (defaults: `Cancel` and `Update`)
* Added: `gravityview/approve_entries/add-note` filter to modify whether to add a note when the entry has been approved or disapproved (default: `true`)
* Fixed: Removed deprecated `get_currentuserinfo()` function usage

= 1.16.2.2 on February 17 =

* This fixes Edit Entry issues introduced by 1.16.2.1. If you are running 1.16.2.1, please update. Sorry for the inconvenience!

= 1.16.2.1 on February 16 =

* Fixed: Edit Entry calculation fields not being able to calculate values when the required fields weren't included in Edit Entry layout
* Fixed: Prevent Section fields from being searchable
* Fixed: Setting User Registration 3.0 "create" vs "update" feed type

= 1.16.2 on February 15 =

* Added: Support for Post Image field on the Edit Entry screen
* Added: Now use any Merge Tags as `[gravityview]` parameters
* Fixed: Support for User Registration Addon Version 3
* Fixed: Support for rich text editor for Post Body fields
* Fixed: Admin-only fields may get overwritten when fields aren't visible during entry edit by user (non-admin)
* Fixed: Address fields displayed hidden inputs
* Fixed: Merge Tag dropdown list can be too wide when field names are long
* Fixed: When sorting, recent entries disappeared from results
* Fixed: Searches that included apostrophes  or ampersands returned no results
* Fixed: Zero values not set in fields while in Edit Entry
* Fixed: Re-calculate fields where calculation is enabled after entry is updated
* Fixed: Warning message when Number fields not included in custom Edit Entry configurations
* Translation updates:
    - Bengali - thank you [@tareqhi](https://www.transifex.com/accounts/profile/tareqhi/) for 100% translation!
    - Turkish by [@dbalage](https://www.transifex.com/accounts/profile/dbalage/)


__Developer Notes:__

* Reminder: <strong>GravityView will soon require PHP 5.3</strong>
* Added: `gravityview/widgets/container_css_class` filter to modify widget container `<div>` CSS class
    - Added `gv-widgets-{zone}` class to wrapper (`{zone}` will be either `header` or `footer`)
* Fixed: Conflict with some plugins when `?action=delete` is processed in the Admin ([#624](https://github.com/gravityview/GravityView/issues/624), reported by [dcavins](https://github.com/dcavins))
* Fixed: Removed `icon` CSS class name from the table sorting icon links. Now just `gv-icon` instead of `icon gv-icon`.
* Fixed: "Clear" search link now set to `display: inline-block` instead of `display: block`
* Added: `gravityview/common/get_entry/check_entry_display` filter to disable validating whether to show entries or not against View filters
* Fixed: `GravityView_API::replace_variables` no longer requires `$form` and `$entry` arguments

= 1.16.1 on January 21 =

* Fixed: GravityView prevented Gravity Forms translations from loading
* Fixed: Field Width setting was visible in Edit Entry
* Fixed: Don't display embedded Gravity Forms forms when editing an entry in GravityView

__Developer Notes:__

* Added: `gravityview_excerpt_more` filter. Modify the "Read more" link used when "Maximum Words" setting is enabled and the output is truncated.
    * Removed: `excerpt_more` filter on `textarea.php` - many themes use permalink values to generate links.

= 1.16 on January 14 =
* Happy New Year! We have big things planned for GravityView in 2016, including a new View Builder. Stay tuned :-)
* Added: Merge Tags. [See all GravityView Merge Tags](https://docs.gravityview.co/article/76-merge-tags)
    * `{date_created}` The date an entry was created. [Read how to use it here](https://docs.gravityview.co/article/331-date-created-merge-tag).
    * `{payment_date}` The date the payment was received. Formatted using [the same modifiers](https://docs.gravityview.co/article/331-date-created-merge-tag) as `{date_created}`
    * `{payment_status}` The current payment status of the entry (ie "Processing", "Pending", "Active", "Expired", "Failed", "Cancelled", "Approved", "Reversed", "Refunded", "Voided")
    * `{payment_method}` The way the entry was paid for (ie "Credit Card", "PayPal", etc.)
    * `{payment_amount}` The payment amount, formatted as the currency (ie `$75.25`). Use `{payment_amount:raw}` for the un-formatted number (ie `75.25`)
    * `{currency}` The currency with which the entry was submitted (ie "USD", "EUR")
    * `{is_fulfilled}` Whether the order has been fulfilled. Displays "Not Fulfilled" or "Fulfilled"
    * `{transaction_id}` the ID of the transaction returned by the payment gateway
    * `{transaction_type}` Indicates the transaction type of the entry/order. "Single Payment" or "Subscription".
* Fixed: Custom merge tags not being replaced properly by GravityView
* Fixed: Connected form links were not visible in the Data Source metabox
* Fixed: Inaccurate "Key missing" error shown when license key is invalid
* Fixed: Search Bar could show "undefined" search fields when security key has expired. Now, a helpful message will appear.
* Tweak: Only show Add View button to users who are able to publish Views
* Tweak: Reduce the number of database calls by fetching forms differently
* Tweak: Only show license key notices to users who have capability to edit settings, and only on GravityView pages
* Tweak: Improved load time of Views screen in the admin
* Tweak: Make sure entry belongs to correct form before displaying
* Tweak: Removed need for one database call per displayed entry
* Translations, thanks to:
    - Brazilian Portuguese by [@marlosvinicius](https://www.transifex.com/accounts/profile/marlosvinicius.info/)
    - Mexican Spanish by [@janolima](https://www.transifex.com/accounts/profile/janolima/)

__Developer Notes:__

* New: Added `get_content()` method to some `GravityView_Fields` subclasses. We plan on moving this to the parent class soon. This allows us to not use `/templates/fields/` files for every field type.
* New: `GVCommon::format_date()` function formats entry and payment dates in more ways than `GFCommon::format_date`
* New: `gravityview_get_terms_choices()` function generates array of categories ready to be added to Gravity Forms $choices array
* New: `GVCommon::has_product_field()` method to check whether a form has product fields
* New: Added `add_filter( 'gform_is_encrypted_field', '__return_false' );` before fetching entries
* Added: `gv-container-{view id}` CSS class to `gv_container_class()` function output. This will be added to View container `<div>`s
* Added: `$group` parameter to `GravityView_Fields::get_all()` to get all fields in a specified group
* Added: `gravityview_field_entry_value_{field_type}_pre_link` filter to modify field values before "Show As Link" setting is applied
* Added: Second parameter `$echo` (boolean) to `gv_container_class()`
* Added: Use the `$is_sortable` `GravityView_Field` variable to define whether a field is sortable. Overrides using the  `gravityview/sortable/field_blacklist` filter.
* Fixed: `gv_container_class()` didn't return value
* Fixed: Don't add link to empty field value
* Fixed: Strip extra whitespace in `gravityview_sanitize_html_class()`
* Fixed: Don't output widget structural HTML if there are no configured widgets
* Fixed: Empty HTML `<h4>` label container output in List layout, even when "Show Label" was unchecked
* Fixed: Fetching the current entry can improperly return an empty array when using `GravityView_View->getCurrentEntry()` in DataTables extension
* Fixed: `gravityview/sortable/formfield_{form}_{field_id}` filter [detailed here](https://docs.gravityview.co/article/231-how-to-disable-the-sorting-control-on-one-table-column)
* Fixed: `gravityview/sortable/field_blacklist` filter docBlock fixed
* Tweak: Set `max-width: 50%` for `div.gv-list-view-content-image`
* Tweak: Moved `gv_selected()` to `helper-functions.php` from `class-api.php`

= 1.15.2 on December 3 =

* Fixed: Approval column not being added properly on the Form Entries screen for Gravity Forms 1.9.14.18+
* Fixed: Select, multi-select, radio, checkbox, and post category field types should use exact match search
* Fixed: Cannot delete entry notes from Gravity Forms Entry screen
* Fixed: Date Range search field label not working
* Fixed: Date Range searches did not include the "End Date" day
* Fixed: Support Port docs not working on HTTPS sites
* Fixed: When deleting an entry, only show "Entry Deleted" message for the deleted entry's View
* Fixed: "Open link in a new tab or window?" setting for Paragraph Text fields
* Fixed: Custom Labels not being used as field label in the View Configuration screen
    * Tweak: Custom Labels will be used as the field label, even when the "Show Label" checkbox isn't checked
* Tweak: Show available plugin updates, even when license is expired
* Tweak: Improve spacing of the Approval column on the Entries screen
* Tweak: Added support for new accessibility labels added in WordPress 4.4

__Developer Notes:__

* Fixed: Make `gravityview/fields/fileupload/link_atts` filter available when not using lightbox with File Uploads field
* Renamed files:
    - `includes/fields/class.field.php` => `includes/fields/class-gravityview-field.php`
    - `includes/class-logging.php` => `includes/class-gravityview-logging.php`
    - `includes/class-image.php` => `includes/class-gravityview-image.php`
    - `includes/class-migrate.php` => `includes/class-gravityview-migrate.php`
    - `includes/class-change-entry-creator.php` => `includes/class-gravityview-change-entry-creator.php`
* New: `gravityview/delete-entry/verify_nonce` Override Delete Entry nonce validation. Return true to declare nonce valid.
* New: `gravityview/entry_notes/add_note` filter to modify GravityView note properties before being added
* New: `gravityview_post_type_supports` filter to modify `gravityview` post type support values
* New: `gravityview_publicly_queryable` filter to modify whether Views be accessible using `example.com/?post_type=gravityview`. Default: Whether the current user has `read_private_gravityviews` capability (Editor or Administrator by default)

= 1.15.1 on October 27 =
* New: Use `{get}` Merge Tags as `[gravityview]` attributes
* Fixed: Edit Entry and Delete Entry links weren't working in DataTables
* Fixed: Some Gravity Forms Merge Tags weren't working, like `{embed_post:post_title}`
* Fixed: Display Checkbox and Radio field labels in the Search Bar
	* New: If you prefer how the searches looked before the labels were visible, you can set the "Label" for the search field to a blank space. That will hide the label.
	* Removed extra whitespace from search field `<label>`s
* Fixed: Update the required Gravity Forms version to 1.9.9.10
* Fixed: Section fields should not be affected by "Hide empty fields" View setting
* Fixed: Add ability to check post custom fields for `[gravityview]` shortcode. This fixes issues with some themes and page builder plugins.
* Fixed: Return type wasn't boolean for `has_gravityview_shortcode()` function
* Tweak: Improve notifications logic
	* Only show notices to users with appropriate capabilities
	* Allow dismissing all notices
	* Clear dismissed notices when activating the plugin
	* Fixed showing notice to enter license key
* Tweak: Added previously-supported `{created_by:roles}` Merge Tag to available tags dropdown
* Tweak: Allow overriding `gravityview_sanitize_html_class()` function
* Tweak: Make `GravityView_Merge_Tags::replace_get_variables()` method public
* Tweak: Rename `GravityView_Merge_Tags::_gform_replace_merge_tags()` method `GravityView_Merge_Tags::replace_gv_merge_tags()` for clarity

= 1.15 on October 15 =
* Added: `{get}` Merge Tag that allows passing data via URL to be safely displayed in Merge Tags. [Learn how this works](https://docs.gravityview.co/article/314-the-get-merge-tag).
	- Example: When adding `?first-name=Floaty` to a URL, the Custom Content `My name is {get:first-name}` would be replaced with `My name is Floaty`
* Added: GravityView Capabilities: restrict access to GravityView functionality to certain users and roles. [Learn more](https://docs.gravityview.co/article/311-gravityview-capabilities).
	- Fixed: Users without the ability to create Gravity Forms forms are able to create a new form via "Start Fresh"
	- Only add the Approve Entries column if user has the `gravityview_moderate_entries` capability (defaults to Editor role or higher)
	- Fixed: Contributors now have access to the GravityView "Getting Started" screen
* Added: `[gv_entry_link]` shortcode to link directly to an entry. [Learn more](https://docs.gravityview.co/article/287-edit-entry-and-delete-entry-shortcodes).
	- Existing `[gv_delete_entry_link]` and `[gv_edit_entry_link]` shortcodes will continue to work
* Added: Ability to filter View by form in the Admin. [Learn more](https://docs.gravityview.co/article/313-the-views-list-on-the-dashboard).
* Added: Option to delete GravityView data when the plugin is uninstalled, then deleted. [Learn more](https://docs.gravityview.co/article/312-how-to-delete-the-gravityview-data-when-the-plugin-is-uninstalled).
* Added: New support "Beacon" to easily search documentation and ask support questions
* Added: Clear search button to the Search Widget (WP widget)
* Fixed: `number_format()` PHP warning on blank Number fields
* Fixed: `{created_by}` merge tags weren't being escaped using `esc_html()`
* Fixed: Checkmark icons weren't always available when displaying checkbox input field
* Fixed: When "Shorten Link Display" was enabled for Website fields, "Link Text" wasn't respected
* Fixed: Only process "Create" Gravity Forms User Registration Addon feeds, by default the user role and the user display name format persist
* Fixed: Error with List field  `Call to undefined method GF_Field::get_input_type()`
* Fixed: BuddyPress/bbPress `bbp_setup_current_user()` warning
* Fixed: `gravityview_is_admin_page()` wasn't recognizing the Settings page as a GravityView admin page
* Fixed: Custom Content Widgets didn't replace Merge Tags
* Fixed: PHP Warnings
* Fixed: WordPress Multisite fatal error when Gravity Forms not Network Activated
* Tweak: Don't show Data Source column in Views screen to users who don't have permissions to see any of the data anyway
* Tweak: Entry notes are now created using `GravityView_Entry_Notes` class
* Tweak: Improved automated code testing
* Tweak: Added `gravityview/support_port/display` filter to enable/disable displaying Support Port
* Tweak: Added `gravityview/support_port/show_profile_setting` filter to disable adding the Support Port setting on User Profile pages
* Tweak: Removed `gravityview/admin/display_live_chat` filter
* Tweak: Removed `gravityview_settings_capability` filter
* Tweak: Escape form name in dropdowns

= 1.14.2 & 1.14.3 on September 17 =
* Fixed: Issue affecting Gravity Forms User Registration Addon. Passwords were being reset when an user edited their own entry.

= 1.14.1 on September 16 =
* Fixed: Error with older versions of Maps Premium View

= 1.14 on September 16 =
* Added: Search Bar now supports custom label text
* Added: Show the value of a single column of a "Multiple Columns" List field
* Added: Sorting by time now works. Why is this "Added" and not "Fixed"? Because Gravity Forms doesn't natively support sorting by time!
* Added: Display the roles of the entry creator by using `{created_by:roles}` Merge Tag
* Fixed: Field containers were being rendered even when empty
* Fixed: Widgets were not being displayed when using page builders and themes that pre-process shortcodes
* Fixed: Don't show "Width %" setting when in Single Entry configuration
* Fixed: Error in extension class that assumes GravityView is active
* Fixed: Add check for `{all_fields_display_empty}` Gravity Forms merge tag
* Fixed: Hide metabox until View Data Source is configured
* Fixed: Search Bar "Link" input type wasn't highlighting properly based on the value of the filter
* Fixed: Improved speed of getting users for Search Bar and GravityView Search Widgets with "Submitted by" fields, and in the Edit Entry screen (the Change Entry Creator dropdown)
* Fixed: Conflict with other icon fonts in the Dashboard
* Fixed: Allow HTML in Source URL "Link Text" field setting
* Fixed: Gravity Forms User Registration Addon conflicts
	- When editing an entry, an user's roles and display name were reset to the Addon's feed configuration settings
	- Users receive "Password Updated" emails in WordPress 4.3+, even if the password wasn't changed
* Fixed: Prevent sorting by List fields, which aren't sortable due to their data storage method
* Tweak: Support for plugin banner images in the plugin changelog screen
* Tweak: Updated default Search Bar configuration to be a single input with "Search Everything"
* Tweak: Sort user dropdown by display name instead of username
* Tweak: Reduce size of AJAX responses
* Tweak: Add "Template" column to the All Views list table - now you can better see what template is being used
* Tweak: Remove redundant close icon for field and widget settings
* Tweak: When adding notes via GravityView, set the note type to `gravityview` to allow for better searchability
* Added: Automated code testing
* Updated: Bengali translation by [@tareqhi](https://www.transifex.com/accounts/profile/tareqhi/). Thank you!

= 1.13.1 on August 26 =
* Fixed: Potential XSS security issue. **Please update.**
* Fixed: The cache was not being reset properly for entry changes, including:
	- Starring/unstarring
	- Moving to/from the trash
	- Changing entry owner
	- Being marked as spam
* Fixed: Delete entry URL not properly passing some parameters (only affecting pages with multiple `[gravityview]` shortcodes)
* Added: `gravityview/delete-entry/mode` filter. When returning "trash", "Delete Entry" moves entries to the trash instead of permanently deleting them.
* Added: `gravityview/admin/display_live_chat` filter to disable live chat widget
* Added: `gravityview/delete-entry/message` filter to modify the "Entry Deleted" message content
* Tweak: Improved license activation error handling by linking to relevant account functions
* Tweak: Added settings link to plugin page actions
* Tweak: Improved code documentation
* Updated Translations:
	- Bengali translation by [@tareqhi](https://www.transifex.com/accounts/profile/tareqhi/)
	- Turkish translation by [@suhakaralar](https://www.transifex.com/accounts/profile/suhakaralar/)
* New: Released a new [GravityView Codex](http://codex.gravityview.co) for developers

= 1.13 on August 20 =
* Fixed: Wildcard search broken for Gravity Forms 1.9.12+
* Fixed: Edit Entry validation messages not displaying for Gravity Forms 1.9.12+
* Added: Number field settings
	- Format number: Display numbers with thousands separators
	- Decimals: Precision of the number of decimal places. Leave blank to use existing precision.
* Added: `detail` parameter to the `[gravityview]` shortcode. [Learn more](https://docs.gravityview.co/article/73-using-the-shortcode#detail-parameter)
* Added: `context` parameter to the `[gvlogic]` shortcode to show/hide content based on current mode (Multiple Entries, Single Entry, Edit Entry). [Learn more](https://docs.gravityview.co/article/252-gvlogic-shortcode#context)
* Added: Allow to override the entry saved value by the dynamic populated value on the Edit Entry view using the `gravityview/edit_entry/pre_populate/override` filter
* Added: "Edit View" link in the Toolbar when on an embedded View screen
* Added: `gravityview_is_hierarchical` filter to enable defining a Parent View
* Added: `gravityview/merge_tags/do_replace_variables` filter to enable/disable replace_variables behavior
* Added: `gravityview/edit_entry/verify_nonce` filter to override nonce validation in Edit Entry
* Added: `gravityview_strip_whitespace()` function to strip new lines, tabs, and multiple spaces and replace with single spaces
* Added: `gravityview_ob_include()` function to get the contents of a file using combination of `include()` and `ob_start()`
* Fixed: Edit Entry link not showing for non-admins when using the DataTables template
* Fixed: Cache wasn't being used for `get_entries()`
* Fixed: Extension class wasn't properly checking requirements
* Fixed: Issue with some themes adding paragraphs to Javascript tags in the Edit Entry screen
* Fixed: Duplicated information in the debugging logs
* Updated: "Single Entry Title" and "Back Link Label" settings now support shortcodes, allowing for you to use [`[gvlogic]`](https://docs.gravityview.co/article/252-gvlogic-shortcode)
* Updated: German and Portuguese translations

= 1.12 on August 5 =
* Fixed: Conflicts with Advanced Filter extension when using the Recent Entries widget
* Fixed: Sorting icons were being added to List template fields when embedded on the same page as Table templates
* Fixed: Empty Product fields would show a string (", Qty: , Price:") instead of being empty. This prevented "Hide empty fields" from working
* Fixed: When searching on the Entry Created date, the date used GMT, not blog timezone
* Fixed: Issue accessing settings page on Multisite
* Fixed: Don't show View post types if GravityView isn't valid
* Fixed: Don't redirect to the List of Changes screen if you've already seen the screen for the current version
* Fixed: When checking license status, the plugin can now fix PHP warnings caused by other plugins that messed up the requests
* Fixed: In Multisite, only show notices when it makes sense to
* Added: `gravityview/common/sortable_fields` filter to override which fields are sortable
* Tweak: Extension class added ability to check for required minimum PHP versions
* Tweak: Made the `GravityView_Plugin::$theInstance` private and renamed it to `GravityView_Plugin::$instance`. If you're a developer using this, please use `GravityView_Plugin::getInstance()` instead.
* Updated: French translation

= 1.11.2 on July 22 =
* Fixed: Bug when comparing empty values with `[gvlogic]`
* Fixed: Remove extra whitespace when comparing values using `[gvlogic]`
* Modified: Allow Avada theme Javascript in "No-Conflict Mode"
* Updated: French translation

= 1.11.1 on July 20 =
* Added: New filter hook to customise the cancel Edit Entry link: `gravityview/edit_entry/cancel_link`
* Fixed: Extension translations
* Fixed: Dropdown inputs with long field names could overflow field and widget settings
* Modified: Allow Genesis Framework CSS and Javascript in "No-Conflict Mode"
* Updated: Danish translation (thanks [@jaegerbo](https://www.transifex.com/accounts/profile/jaegerbo/)!) and German translation

= 1.11 on July 15 =
* Added: GravityView now updates WordPress user profiles when an entry is updated while using the Gravity Forms User Registration Add-on
* Fixed: Removed User Registration Add-on validation when updating an entry
* Fixed: Field custom class not showing correctly on the table header
* Fixed: Editing Time fields wasn't displaying saved value
* Fixed: Conflicts with the date range search when search inputs are empty
* Fixed: Conflicts with the Other Entries field when placing a search:
    - Developer note: the filter hook `gravityview/field/other_entries/args` was replaced by "gravityview/field/other_entries/criteria". If you are using this filter, please [contact support](mailto:support@gravityview.co) before updating so we can help you transition
* Updated: Turkish translation (thanks [@suhakaralar](https://www.transifex.com/accounts/profile/suhakaralar/)!) and Mexican translation (thanks [@jorgepelaez](https://www.transifex.com/accounts/profile/jorgepelaez/)!)

= 1.10.1 on July 2 =
* Fixed: Edit Entry link and Delete Entry link in embedded Views go to default view url
* Fixed: Duplicated fields on the Edit Entry view
* Fixed: Warning on bulk edit

= 1.10 on June 26 =
* Update: Due to the new Edit Entry functionality, GravityView now requires Gravity Forms 1.9 or higher
* Fixed: Editing Hidden fields restored
* Fixed: Edit Entry and Delete Entry may not always show in embedded Views
* Fixed: Search Bar "Clear" button Javascript warning in Internet Explorer
* Fixed: Edit Entry styling issues with input sizes. Edit Entry now uses 100% Gravity Forms styles.
* Added: `[gv_edit_entry_link]` and `[gv_delete_entry_link]` shortcodes. [Read how to use them](https://docs.gravityview.co/article/287-edit-entry-and-delete-entry-shortcodes)

= 1.9.1 on June 24 =
* Fixed: Allow "Admin Only" fields to appear in Edit Entry form
	- New behavior: If the Edit Entry tab isn't configured in GravityView (which means all fields will be shown by default), GravityView will hide "Admin Only" fields from being edited by non-administrators. If the Edit Entry tab is configured, then GravityView will use the field settings in the configuration, overriding Gravity Forms settings.
* Tweak: Changed `gravityview/edit-entry/hide-product-fields` filter to `gravityview/edit_entry/hide-product-fields` for consistency

= 1.9 on June 23 =
* Added: Edit Entry now takes place in the Gravity Forms form layout, not in the previous layout. This means:
	- Edit Entry now supports Conditional Logic - as expected, fields will show and hide based on the form configuration
	- Edit Entry supports [Gravity Forms CSS Ready Classes](https://docs.gravityforms.com/list-of-css-ready-classes/) - the layout you have configured for your form will be used for Edit Entry, too.
	- If you customized the CSS of your Edit Entry layout, **you will need to update your stylesheet**. Sorry for the inconvenience!
	- If visiting an invalid Edit Entry link, you are now provided with a back link
	- Product fields are now hidden by default, since they aren't editable. If you want to instead display the old message that "product fields aren't editable," you can show them using the new `gravityview/edit_entry/hide-product-fields` filter
* Added: Define column widths for fields in each field's settings (for Table and DataTable View Types only)
* Added: `{created_by}` Merge Tag that displays information from the creator of the entry ([learn more](https://docs.gravityview.co/article/281-the-createdby-merge-tag))
* Added: Edit Entry field setting to open link in new tab/window
* Added: CSS classes to the Update/Cancel/Delete buttons ([learn more](https://docs.gravityview.co/article/63-css-guide#edit-entry))
* Fixed: Shortcodes not processing properly in DataTables Extension
* Tweak: Changed support widget to a Live Chat customer support and feedback form widget

= 1.8.3 on June 12 =
* Fixed: Missing title and subtitle field zones on `list-single.php` template

= 1.8.2 on June 10 =
* Fixed: Error on `list-single.php` template

= 1.8.1 on June 9 =
* Added: New search filter for Date fields to allow searching over date ranges ("from X to Y")
* Updated: The minimum required version of Gravity Forms is now 1.8.7. **GravityView will be requiring Gravity Forms 1.9 soon.** Please update Gravity Forms if you are running an older version!
* Fixed: Conflicts with [A-Z Filter Extension](https://gravityview.co/extensions/a-z-filter/) and View sorting due to wrong field mapping
* Fixed: The "links" field type on the GravityView WordPress search widget was opening the wrong page
* Fixed: IE8 Javascript error when script debugging is on. Props, [@Idealien](https://github.com/Idealien). [Issue #361 on Github](https://github.com/katzwebservices/GravityView/issues/361)
* Fixed: PHP warning when trashing entries. [Issue #370 on Github](https://github.com/katzwebservices/GravityView/issues/370)
* Tweak: Updated the `list-single.php`, `table-body.php`, `table-single.php` templates to use `GravityView_View->getFields()` method

= 1.8 on May 26 =
* View settings have been consolidated to a single location. [Learn more about the new View Settings layout](https://docs.gravityview.co/article/275-view-settings).
* Added: Custom Link Text in Website fields
* Added: Poll Addon GravityView widget
* Added: Quiz Addon support: add Quiz score fields to your View configuration
* Added: Possibility to search by entry creator on Search Bar and Widget
* Fixed: `[gvlogic]` shortcode now properly handles comparing empty values.
    * Use `[gvlogic if="{example} is=""]` to determine if a value is blank.
    * Use `[gvlogic if="{example} isnot=""]` to determine if a value is not blank.
    * See "Matching blank values" in the [shortcode documentation](https://docs.gravityview.co/article/252-gvlogic-shortcode)
* Fixed: Sorting by full address. Now defaults to sorting by city. Use the `gravityview/sorting/address` filter to modify what data to use ([here's how](https://gist.github.com/zackkatz/8b8f296c6f7dc99d227d))
* Fixed: Newly created entries cannot be directly accessed when using the custom slug feature
* Fixed: Merge Tag autocomplete hidden behind the Field settings (did you know you can type `{` in a field that has Merge Tags enabled and you will get autocomplete?)
* Fixed: For sites not using [Permalinks](http://codex.wordpress.org/Permalinks), the Search Bar was not working for embedded Views
* Tweak: When GravityView is disabled, only show "Could not activate the Extension; GravityView is not active." on the Plugins page
* Tweak: Added third parameter to `gravityview_widget_search_filters` filter that passes the search widget arguments
* Updated Translations:
    - Italian translation by [@Lurtz](https://www.transifex.com/accounts/profile/Lurtz/)
	- Bengali translation by [@tareqhi](https://www.transifex.com/accounts/profile/tareqhi/)
    - Danish translation by [@jaegerbo](https://www.transifex.com/accounts/profile/jaegerbo/)

= 1.7.6.2 on May 12 =
* Fixed: PHP warning when trying to update an entry with the approved field.
* Fixed: Views without titles in the "Connected Views" dropdown would appear blank

= 1.7.6.1 on May 7 =
* Fixed: Pagination links not working when a search is performed
* Fixed: Return false instead of error if updating approved status fails
* Added: Hooks when an entry approval is updated, approved, or disapproved:
    - `gravityview/approve_entries/updated` - Approval status changed (passes $entry_id and status)
    - `gravityview/approve_entries/approved` - Entry approved (passes $entry_id)
    - `gravityview/approve_entries/disapproved` - Entry disapproved (passes $entry_id)

= 1.7.6 on May 5 =
* Added WordPress Multisite settings page support
    - By default, settings aren't shown on single blogs if GravityView is Network Activated
* Fixed: Security vulnerability caused by the usage of `add_query_arg` / `remove_query_arg`. [Read more about it](https://blog.sucuri.net/2015/04/security-advisory-xss-vulnerability-affecting-multiple-wordpress-plugins.html)
* Fixed: Not showing the single entry when using Advanced Filter (`ANY` mode) with complex fields types like checkboxes
* Fixed: Wrong width for the images in the list template (single entry view)
* Fixed: Conflict with the "The Events Calendar" plugin when saving View Advanced Filter configuration
* Fixed: When editing an entry in the frontend it gets unapproved when not using the approve form field
* Added: Option to convert text URI, www, FTP, and email addresses on a paragraph field in HTML links
* Fixed: Activate/Check License buttons weren't properly visible
* Added: `gravityview/field/other_entries/args` filter to modify arguments used to generate the Other Entries list. This allows showing other user entries from any View, not just the current view
* Added: `gravityview/render/hide-empty-zone` filter to hide empty zone. Use `__return_true` to prevent wrapper `<div>` from being rendered
* Updated Translations:
	- Bengali translation by [@tareqhi](https://www.transifex.com/accounts/profile/tareqhi/)
	- Turkish translation by [@suhakaralar](https://www.transifex.com/accounts/profile/suhakaralar/)
	- Hungarian translation by [@Darqebus](https://www.transifex.com/accounts/profile/Darqebus/)

= 1.7.5.1 on April 10 =
* Fixed: Path issue with the A-Z Filters Extension

= 1.7.5 on April 10 =
* Added: `[gvlogic]` Shortcode - allows you to show or hide content based on the value of merge tags in Custom Content fields! [Learn how to use the shortcode](https://docs.gravityview.co/article/252-gvlogic-shortcode).
* Fixed: White Screen error when license key wasn't set and settings weren't migrated (introduced in 1.7.4)
* Fixed: No-Conflict Mode not working (introduced in 1.7.4)
* Fixed: PHP notices when visiting complex URLs
* Fixed: Path to plugin updater file, used by Extensions
* Fixed: Extension global settings layout improved (yet to be implemented)
* Tweak: Restructure plugin file locations
* Updated: Dutch translation by [@erikvanbeek](https://www.transifex.com/accounts/profile/erikvanbeek/). Thanks!

= 1.7.4.1 on April 7 =
* Fixed: Fatal error when attempting to view entry that does not exist (introduced in 1.7.4)
* Updated: Turkish translation by [@suhakaralar](https://www.transifex.com/accounts/profile/suhakaralar/). Thanks!

= 1.7.4 on April 6 =
* Modified: The List template is now responsive! Looks great on big and small screens.
* Fixed: When editing an entry in the frontend it gets unapproved
* Fixed: Conflicts between the Advanced Filter extension and the Single Entry mode (if using `ANY` mode for filters)
* Fixed: Sorting by full name. Now sorts by first name by default.
    * Added `gravityview/sorting/full-name` filter to sort by last name ([see how](https://gist.github.com/zackkatz/cd42bee4f361f422824e))
* Fixed: Date and Time fields now properly internationalized (using `date_i18n` instead of `date`)
* Added: `gravityview_disable_change_entry_creator` filter to disable the Change Entry Creator functionality
* Modified: Migrated to use Gravity Forms settings
* Modified: Updated limit to 750 users (up from 300) in Change Entry Creator dropdown.
* Confirmed WordPress 4.2 compatibility
* Updated: Dutch translation (thanks, [@erikvanbeek](https://www.transifex.com/accounts/profile/erikvanbeek/)!)

= 1.7.3 on March 25 =
* Fixed: Prevent displaying a single Entry that doesn't match configured Advanced Filters
* Fixed: Issue with permalink settings needing to be re-saved after updating GravityView
* Fixed: Embedding entries when not using permalinks
* Fixed: Hide "Data Source" metabox links in the Screen Options tab in the Admin
* Added: `gravityview_has_archive` filter to enable View archive (see all Views by going to [sitename.com]/view/)
* Added: Third parameter to `GravityView_API::entry_link()` method:
    * `$add_directory_args` *boolean* True: Add URL parameters to help return to directory; False: only include args required to get to entry
* Tweak: Register `entry` endpoint even when not using rewrites
* Tweak: Clear `GravityView_View->_current_entry` after the View is displayed (fixes issue with Social Sharing Extension, coming soon!)
* Added: Norwegian translation (thanks, [@aleksanderespegard](https://www.transifex.com/accounts/profile/aleksanderespegard/)!)

= 1.7.2 on March 18 =
* Added: Other Entries field - Show what other entries the entry creator has in the current View
* Added: Ability to hide the Approve/Reject column when viewing Gravity Forms entries ([Learn how](https://docs.gravityview.co/article/248-how-to-hide-the-approve-reject-entry-column))
* Fixed: Missing Row Action links for non-View types (posts, pages)
* Fixed: Embedded DataTable Views with `search_value` not filtering correctly
* Fixed: Not possible to change View status to 'Publish'
* Fixed: Not able to turn off No-Conflict mode on the Settings page (oh, the irony!)
* Fixed: Allow for non-numeric search fields in `gravityview_get_entries()`
* Fixed: Social icons displaying on GravityView settings page
* Tweak: Improved Javascript & PHP speed and structure

= 1.7.1 on March 11 =
* Fixed: Fatal error on the `list-body.php` template

= 1.7 on March 10 =
* Added: You can now edit most Post Fields in Edit Entry mode
    - Supports Post Content, Post Title, Post Excerpt, Post Tags, Post Category, and most Post Custom Field configurations ([Learn more](https://docs.gravityview.co/article/245-editable-post-fields))
* Added: Sort Table columns ([read how](https://docs.gravityview.co/article/230-how-to-enable-the-table-column-sorting-feature))
* Added: Post ID field now available - shows the ID of the post that was created by the Gravity Forms entry
* Fixed: Properly reset `$post` after Live Post Data is displayed
* Tweak: Display spinning cursor while waiting for View configurations to load
* Tweak: Updated GravityView Form Editor buttons to be 1.9 compatible
* Added: `gravityview/field_output/args` filter to modify field output settings before rendering
* Fixed: Don't show date field value if set to Unix Epoch (1/1/1970), since this normally means that in fact, no date has been set
* Fixed: PHP notices when choosing "Start Fresh"
* Fixed: If Gravity Forms is installed using a non-standard directory name, GravityView would think it wasn't activated
* Fixed: Fixed single entry links when inserting views with `the_gravityview()` template tag
* Updated: Portuguese translation (thanks, Luis!)
* Added: `gravityview/fields/email/javascript_required` filter to modify message displayed when encrypting email addresses and Javascript is disabled
* Added: `GFCommon:js_encrypt()` method to encrypt text for Javascript email encryption
* Fixed: Recent Entries widget didn't allow externally added settings to save properly
* Fixed: Delete Entry respects previous pagination and sorting
* Tweak: Updated View Presets to have improved Search Bar configurations
* Fixed: `gravityview/get_all_views/params` filter restored (Modify Views returned by the `GVCommon::get_all_views()` method)
* GravityView will soon require Gravity Forms 1.9 or higher. If you are running Gravity Forms Version 1.8.x, please update to the latest version.

= 1.6.2 on February 23 =
* Added: Two new hooks in the Custom Content field to enable conditional logic or enable `the_content` WordPress filter which will trigger the Video embed ([read how](https://docs.gravityview.co/article/227-how-can-i-transform-a-video-link-into-a-player-using-the-custom-content-field))
* Fixed: Issue when embedding multiple DataTables views in the same page
* Tweak: A more robust "Save View" procedure to prevent losing field configuration on certain browsers
* Updated Translations:
	- Bengali translation by [@tareqhi](https://www.transifex.com/accounts/profile/tareqhi/)
	- Turkish translation by [@suhakaralar](https://www.transifex.com/accounts/profile/suhakaralar/)

= 1.6.1 on February 17 =
* Added: Allow Recent Entries to have an Embed Page ID
* Fixed: # of Recent Entries not saving
* Fixed: Link to Embed Entries how-to on the Welcome page
* Fixed: Don't show "Please select View to search" message until Search Widget is saved
* Fixed: Minor Javascript errors for new WordPress Search Widget
* Fixed: Custom template loading from the theme directory
* Fixed: Adding new search fields to the Search Bar widget in the Edit View screen
* Fixed: Entry creators can edit their own entries in Gravity Forms 1.9+
* Fixed: Recent Entries widget will be hidden in the Customizer preview until View ID is configured
* Tweak: Added Floaty icon to Customizer widget selectors
* Updated: Hungarian, Norwegian, Portuguese, Swedish, Turkish, and Spanish translations (thanks to all the translators!)

= 1.6 on February 12 =
* Our support site has moved to [docs.gravityview.co](https://docs.gravityview.co). We hope you enjoy the improved experience!
* Added: GravityView Search Widget - Configure a WordPress widget that searches any of your Views. [Read how to set it up](https://docs.gravityview.co/article/222-the-search-widget)
* Added: Duplicate View functionality allows you to clone a View from the All Views screen. [Learn more](https://docs.gravityview.co/article/105-how-to-duplicate-or-copy-a-view)
* Added: Recent Entries WordPress Widget - show the latest entries for your View. [Learn more](https://docs.gravityview.co/article/223-the-recent-entries-widget)
* Added: Embed Single Entries - You can now embed entries in a post or page! [See how](https://docs.gravityview.co/article/105-how-to-duplicate-or-copy-a-view)
* Fixed: Fatal errors caused by Gravity Forms 1.9.1 conflict
* Fixed: Respect Custom Input Labels added in Gravity Forms 1.9
* Fixed: Edit Entry Admin Bar link
* Fixed: Single Entry links didn't work when previewing a draft View
* Fixed: Edit entry validation hooks not running when form has multiple pages
* Fixed: Annoying bug where you would have to click Add Field / Add Widget buttons twice to open the window
* Added: `gravityview_get_link()` function to standardize generating HTML anchors
* Added: `GravityView_API::entry_link_html()` method to generate entry link HTML
* Added: `gravityview_field_entry_value_{$field_type}` filter to modify the value of a field (in `includes/class-api.php`)
* Added: `field_type` key has been added to the field data in the global `$gravityview_view->field_data` array
* Added: `GravityView_View_Data::maybe_get_view_id()` method to determine whether an ID, post content, or object passed to it is a View or contains a View shortcode.
* Added: Hook to customise the text message "You have attempted to view an entry that is not visible or may not exist." - `gravityview/render/entry/not_visible`
* Added: Included in hook `gravityview_widget_search_filters` the labels for search all, entry date and entry id.
* Tweak: Allow [WordPress SEO](http://wordpress.org/plugins/wordpress-seo/) scripts and styles when in "No Conflict Mode"
* Fixed: For Post Dynamic Data, make sure Post ID is set
* Fixed: Make sure search field choices are available before displaying field

= 1.5.4 on January 29, 2015 =
* Added: "Hide View data until search is performed" setting - only show the Search Bar until a search is entered
* Added: "Clear" button to your GravityView Search Bar - allows easy way to remove all searches & filters
* Added: You can now add Custom Content GravityView Widgets (not just fields) - add custom text or HTMLin the header or footer of a View
* Added: `gravityview/comments_open` filter to modify whether comments are open or closed for GravityView posts (previously always false)
* Added: Hook to filter the success Edit Entry message and link `gravityview/edit_entry/success`
* Added: Possibility to add custom CSS classes to multiple view widget wrapper ([Read how](https://gravityview.co/support/documentation/204144575/))
* Added: Field option to enable Live Post Data for Post Image field
* Fixed: Loading translation files for Extensions
* Fixed: Edit entry when embedding multiple views for the same form in the same page
* Fixed: Conflicts with Advanced Filter extension when embedding multiple views for the same form in the same page
* Fixed: Go Back link on embedded single entry view was linking to direct view url instead of page permalink
* Fixed: Searches with quotes now work properly
* Tweak: Moved `includes/css/`, `includes/js/` and `/images/` folders into `/assets/`
* Tweak: Improved the display of the changelog (yes, "this is *so* meta!")
* Updated: Swedish translation - thanks, [@adamrehal](https://www.transifex.com/accounts/profile/adamrehal/)
* Updated: Hungarian translation - thanks, [@Darqebus](https://www.transifex.com/accounts/profile/Darqebus/) (a new translator!) and [@dbalage](https://www.transifex.com/accounts/profile/dbalage/)

= 1.5.3 on December 22 =
* Fixed: When adding more than 100 fields to the View some fields weren't saved.
* Fixed: Do not set class tickbox for non-images files
* Fixed: Display label "Is Fulfilled" on the search bar
* Fixed: PHP Notice with Gravity Forms 1.9 and PHP 5.4+
* Tested with Gravity Forms 1.9beta5 and WordPress 4.1
* Updated: Turkish translation by [@suhakaralar](https://www.transifex.com/accounts/profile/suhakaralar/) and Hungarian translation by [@dbalage](https://www.transifex.com/accounts/profile/dbalage/). Thanks!

= 1.5.2 on December 11 =
* Added: Possibility to show the label of Dropdown field types instead of the value ([learn more](https://gravityview.co/support/documentation/202889199/ "How to display the text label (not the value) of a dropdown field?"))
* Fixed: Sorting numeric columns (field type number)
* Fixed: View entries filter for Featured Entries extension
* Fixed: Field options showing delete entry label
* Fixed: PHP date formatting now keeps backslashes from being stripped
* Modified: Allow license to be defined in `wp-config.php` ([Read how here](https://gravityview.co/support/documentation/202870789/))
* Modified: Added `$post_id` parameter as the second argument for the `gv_entry_link()` function. This is used to define the entry's parent post ID.
* Modified: Moved `GravityView_API::get_entry_id_from_slug()` to `GVCommon::get_entry_id_from_slug()`
* Modified: Added second parameter to `gravityview_get_entry()`, which forces the ability to fetch an entry by ID, even if custom slugs are enabled and `gravityview_custom_entry_slug_allow_id` is false.
* Updated Translations:
	- Bengali translation by [@tareqhi](https://www.transifex.com/accounts/profile/tareqhi/)
	- Romanian translation by [@ArianServ](https://www.transifex.com/accounts/profile/ArianServ/)
	- Mexican Spanish translation by [@jorgepelaez](https://www.transifex.com/accounts/profile/jorgepelaez/)

= 1.5.1 on December 2 =

* Added: Delete Entry functionality!
	- New "User Delete" setting allows the user who created an entry to delete it
	- Adds a "Delete" link in the Edit Entry form
	- Added a new "Delete Link" Field to the Field Picker
* Fixed: DataTables Extension hangs when a View has Custom Content fields
* Fixed: Search Bar - When searching on checkbox field type using multiselect input not returning results
* Fixed: Search Bar - supports "Match Any" search mode by default ([learn more](https://gravityview.co/support/documentation/202722979/ "How do I modify the Search mode?"))
* Fixed: Single Entry View title when view is embedded
* Fixed: Refresh the results cache when an entry is deleted or is approved/disapproved
* Fixed: When users are created using the User Registration Addon, the resulting entry is now automatically assigned to them
* Fixed: Change cache time to one day (from one week) so that Edit Link field nonces aren't invalidated
* Fixed: Incorrect link shortening for domains when it is second-level (for example, `example.co.uk` or `example.gov.za`)
* Fixed: Cached directory link didn't respect page numbers
* Fixed: Edit Entry Admin Bar link wouldn't work when using Custom Entry Slug
* Added: Textarea field now supports an option to trim the number of words shown
* Added: Filter to alter the default behaviour of wrapping images (or image names) with a link to the content object ([learn more](https://gravityview.co/support/documentation/202705059/ "Read the support doc for the filter"))
* Updated: Portuguese translation (thanks [@luistinygod](https://www.transifex.com/accounts/profile/luistinygod/)), Mexican translation (thanks, [@jorgepelaez](https://www.transifex.com/accounts/profile/jorgepelaez/)), Turkish translation (thanks [@suhakaralar](https://www.transifex.com/accounts/profile/suhakaralar/))

= 1.5 on November 12 =
* Added: New "Edit Entry" configuration
	- Configure which fields are shown when editing an entry
	- Set visibility for the fields (Entry Creator, Administrator, etc.)
	- Set custom edit labels
* Fixed: Single entry view now respects View settings
	- If an entry isn't included in View results, the single entry won't be available either
	- If "Show Only Approved" is enabled, prevent viewing of unapproved entries
	- Respects View filters, including those added by the Advanced Filtering extension
* Fixed: Single entry Go back button context on Embedded Views
* Fixed: Delete signature fields in Edit Entry (requires the Gravity Forms Signature Addon)
* Fixed: Gravity Forms tooltip translations being overridden
* Added: Choose to open the link from a website field in the same window (field option)
* Updated: Spanish (Mexican) translation by [@jorgepelaez](https://www.transifex.com/accounts/profile/jorgepelaez/), Dutch translation by [@erikvanbeek](https://www.transifex.com/accounts/profile/erikvanbeek/) and [@leooosterloo](https://www.transifex.com/accounts/profile/leooosterloo/), Turkish translation by [@suhakaralar](https://www.transifex.com/accounts/profile/suhakaralar/)

= 1.4 on October 28 =
* Added: Custom entry slug capability. Instead of `/entry/123`, you can now use entry values in the URL, like `/entry/{company name}/` or `/entry/{first name}-{last name}/`. Requires some customization; [learn more here](https://gravityview.co/support/documentation/202239919)
* Fixed: GravityView auto-updater script not showing updates
* Fixed: Edit Entry when a form has required Upload Fields
* Fixed: "Return to Directory" link not always working for sites in subdirectories
* Fixed: Broken links to single entries when viewing paginated results
* Fixed: Loaded field configurations when using "Start Fresh" presets
* Fixed: Searches ending in a space caused PHP warning
* Fixed: Custom "Edit Link Text" settings respected
* Fixed: Don't rely on Gravity Forms code for escaping query
* Fixed: When multiple Views are displayed on a page, Single Entry mode displays empty templates.
* Fixed: PHP error when displaying Post Content fields using Live Data for a post that no longer is published
* Tweak: Search Bar "Links" Input Type
	- Make link bold when filter is active
	- Clicking on an active filter removes the filter
* Tweak: Fixed updates for Multisite installations
* Modified: Now you can override which post a single entry links to. For example, if a shortcode is embedded on a home page and you want single entries to link to a page with an embedded View, not the View itself, you can pass the `post_id` parameter. This accepts the ID of the page where the View is embedded.
* Modified: Added `$add_pagination` parameter to `GravityView_API::directory_link()`
* Added: Indonesian translation (thanks, [@sariyanta](https://www.transifex.com/accounts/profile/sariyanta/))!
* Updated: Swedish translation 100% translated - thanks, [@adamrehal](https://www.transifex.com/accounts/profile/adamrehal/)!
* Updated: Dutch translation (thanks, [@leooosterloo](https://www.transifex.com/accounts/profile/leooosterloo/))!

= 1.3 on October 13 =
* Speed improvements - [Learn more about GravityView caching](https://gravityview.co/support/documentation/202827685/)
	- Added caching functionality that saves results to be displayed
	- Automatically clean up expired caches
	- Reduce number of lookups for where template files are located
	- Store the path to the permalink for future reference when rendering a View
	- Improve speed of Gravity Forms fetching field values
* Modified: Allow `{all_fields}` and `{pricing_fields}` Merge Tags in Custom Content field. [See examples of how to use these fields](https://gravityview.co/support/documentation/201874189/).
* Fixed: Message restored when creating a new View
* Fixed: Searching advanced input fields
* Fixed: Merge Tags available immediately when adding a new field
* Fixed: Issue where jQuery Cookie script wouldn't load due to `mod_security` issues. [Learn more here](http://docs.woothemes.com/document/jquery-cookie-fails-to-load/)
* Fixed (hopefully): Auto-updates for WordPress Multisite
* Fixed: Clicking overlay to close field/widget settings no longer scrolls to top of page
* Fixed: Make sure Gravity Forms scripts are added when embedding Gravity Forms shortcodes in a Custom Field
* Fixed: Remove double images of Floaty in the warning message when GravityView is disabled
* Fixed: PHP warnings related to Section field descriptions
* Fixed: When using an advanced input as a search field in the Search Bar, the label would always show the parent field's label (Eg: "Address" when it should have shown "City")
	- Added: `gravityview_search_field_label` filter to allow modifying search bar labels
* Fixed: Field label disappears on closing settings if the field title is empty
* Fixed: Sub-fields retain label after opening field settings in the View Configuration
* Modified: Allow passing an array of form IDs to `gravityview_get_entries()`
* Tweak: If the View hasn't been configured yet, don't show embed shortcode in Publish metabox
* Tweak: Add version info to scripts and styles to clear caches with plugin updates
* Added: Swedish translation (thanks, [@adamrehal](https://www.transifex.com/accounts/profile/adamrehal/))!
* Updated: Spanish (Mexican) translation by, [@jorgepelaez](https://www.transifex.com/accounts/profile/jorgepelaez/), Dutch translation by [@erikvanbeek](https://www.transifex.com/accounts/profile/erikvanbeek/), and Turkish translation by [@suhakaralar](https://www.transifex.com/accounts/profile/suhakaralar/)
* Updated: Changed Turkish language code from `tr` to `tr_TR` to match WordPress locales

= 1.2 on October 8 =
* Added: New Search Bar!
	- No longer check boxes in each field to add a field to the search form
	- Add any searchable form fields, not just fields added to the View
	- Easy new drag & drop way to re-order fields
	- Horizontal and Vertical layouts
	- Choose how your search fields are displayed (if you have a checkbox field, for example, you can choose to have a drop-down, a multiselect field, checkboxes, radio buttons, or filter links)
	- Existing search settings will be migrated over on upgrade
* Added: "Custom Content" field type
	- Insert arbitrary text or HTML in a View
	- Supports shortcodes (including Gravity Forms shortcodes)!
* Added: Support for Gravity Forms Section & HTML field types
* Added: Improved textarea field support. Instead of using line breaks, textareas now output with paragraphs.
	- Added new `/templates/fields/textarea.php` file
* Added: A new File Upload field setting. Force uploads to be displayed as links and not visually embedded by checking the "Display as a Link" checkbox.
* Added: Option to disable "Map It" link for the full Address field.
	- New `gravityview_get_map_link()` function with `gravityview_map_link` filter. To learn how to modify the map link, [refer to this how-to article](https://gravityview.co/support/documentation/201608159)
	- The "Map It" string is now translatable
* Added: When editing a View, there are now links in the Data Source box to easily access the Form: edit form, form entries, form settings and form preview
* Added: Additional information in the "Add Field" or "Add Widget" picker (also get details about an item by hovering over the name in the View Configuration)
* Added: Change Entry Creator functionality. Easily change the creator of an entry when editing the entry in the Gravity Forms Edit Entry page
	- If you're using the plugin downloaded from [the how-to page](https://gravityview.co/support/documentation/201991205/), you can de-activate it
* Modified: Changed translation textdomain to `gravityview` instead of `gravity-view`
* Modified: Always show label by default, regardless of whether in List or Table View type
* Modified: It's now possible to override templates on a Form ID, Post ID, and View ID basis. This allows custom layouts for a specific View, rather than site-wide. See "Template File Hierarchy" in [the override documentation](http://gravityview.co/support/documentation/202551113/) to learn more.
* Modified: File Upload field output no longer run through `wpautop()` function
* Modified: Audio and Video file uploads are now displayed using WordPress' built-in [audio](http://codex.wordpress.org/Audio_Shortcode) and [video](http://codex.wordpress.org/Video_Shortcode) shortcodes (requires WordPress 3.6 or higher)
	- Additional file type support
	- Added `gravityview_video_settings` and `gravityview_audio_settings` filters to modify the parameters passed to the shortcode
* Fixed: Shortcode attributes not overriding View defaults
* Fixed: Uploading and deleting files works properly in Edit Entry mode
* Fixed: Configurations get truncated when configuring Views with many fields
* Fixed: Empty `<span class="gv-field-label">` tags no longer output
	- Modified: `gv_field_label()` no longer returns the label with a trailing space. Instead, we use the `.gv-field-label` CSS class to add spacing using CSS padding.
* Fixed: Conflict with Relevanssi plugin
* Fixed: If a date search isn't valid, remove the search parameter so it doesn't cause an error in Gravity Forms
* Fixed: Email field was displaying label even when email was empty.
* Settings page improvements
	- When changing the license value and saving the form, GravityView now re-checks the license status
	- Improved error messages
	- Made license settings translatable
* Modified: Added support for Gravity Forms "Post Image" field captions, titles, and descriptions.
* Updated list of allowed image formats to include `.bmp`, `.jpe`, `.tiff`, `.ico`
* Modified: `/templates/fields/fileupload.php` file - removed the logic for how to output the different file types and moved it to the `gravityview_get_files_array()` function in `includes/class-api.php`
* Modified: `gv_value()` no longer needs the `$field` parameter
* Tweak: Fixed email setting description text.
* Tweak: Don't show Entry Link field output on single entry
* Tweak: Improved Javascript performance in the Admin
* Tweak: "Custom Label" is now shown as the field title in View Configuration
* Tweak: Fixed "Left Footer" box not properly cleared
* Tweak: Show warning if the Directory plugin is running
* Tweak: Use icon font in Edit Entry mode for the download/delete file buttons. Now stylable using `.gv-edit-entry-wrapper .dashicons` CSS class.
* Updated: Turkish translation by [@suhakaralar](https://www.transifex.com/accounts/profile/suhakaralar/), Dutch translation by [@leooosterloo](https://www.transifex.com/accounts/profile/leooosterloo/), Portuguese translation by [@luistinygod](https://www.transifex.com/accounts/profile/luistinygod/)

= 1.1.6 on September 8 =
* Fixed: Approve / Disapprove all entries using Gravity Forms bulk edit entries form (previously, only visible entries were affected)
* Added: Email field settings
	- Email addresses are now encrypted by default to prevent scraping by spammers
	- Added option to display email plaintext or as a link
	- Added subject and body settings: when the link is clicked, you can choose to have these values pre-filled
* Added: Source URL field settings, including show as a link and custom link text
* Added: Signature field improvements (when using the Gravity Forms Signature Add-on) - now shows full size
* Fixed: Empty truncated URLs no longer get shown
* Fixed: License Activation works when No-Conflict Mode is enabled
* Fixed: When creating a new View, "View Type" box was visible when there were no existing Gravity Forms
* Fixed: Fields not always saving properly when adding lots of fields with the "Add All Fields" button
* Fixed: Recognizing single entry when using WordPress "Default" Permalink setting
* Fixed: Date Created field now respects the blog's timezone setting, instead of using UTC time
* Fixed: Edit Entry issues
	* Fixed form validation errors when a scheduled form has expired and also when a form has reached its entry limit
	* Fixed PHP warning messages when editing entries
	* When an Edit Entry form is submitted and there are errors, the submitted values stay in the form; the user won't need to fill in the form again.
* Fixed: Product sub-fields (Name, Quantity & Price) displayed properly
* Fixed: Empty entry display when using Job Board preset caused by incorrect template files being loaded
* Fixed: Files now can be deleted when a non-administrator is editing an entry
* Fixed: PHP Notices on Admin Views screen for users without edit all entries capabilities
* Modified: Added ability to customize and translate the Search Bar's date picker. You can now fully customize the date picker.
	* Added: Full localization for datepicker calendar (translate the days of the week, month, etc)
	* Modified: Changed year picker to +/- 5 years instead of +20/-100
* Tweak: Enabled Merge Tags for Table view "Custom CSS Class" field settings
* Tweak: In the Edit View screen, show a link icon when a field is being used as a link to the Single Entry mode
* Tweak: Added helper text when a new form is created by GravityView
* Tweak: Renamed "Description" drop zone to "Other Fields" to more accurately represent use
* Tweak: Remove all fields from a zone by holding down the Alt key while clicking the remove icon

#### Developers

* Modified: `template/fields/date_created.php` file
* Added: `gravityview_date_created_adjust_timezone` filter to disable timezone support and use UTC (returns boolean)
* Added: `get_settings()` and `get_setting()` methods to the `GravityView_Widget` class. This allows easier access to widget settings.
* Modified: Added `gravityview_js_localization` filter to add Javascript localization
* Added: `gravityview_datepicker_settings` filter to modify the datepicker settings using the setting names from the [jQuery DatePicker options](http://api.jqueryui.com/datepicker/)
* Modified: `gravityview_entry_class` filter to modify the CSS class for each entry wrapper
* Modified: Added `gravityview_widget_search_filters` filter to allow reordering search filters, so that they display in a different order in search widget
* Modified: Addded `gravityview_default_page_size` filter to modify default page size for Views (25 by default)
* Modified: Added actions to the `list-body.php` template file:
	- `gravityview_list_body_before`: Before the entry output
	- `gravityview_entry_before`: Inside the entry wrapper
	- `gravityview_entry_title_before`, `gravityview_entry_title_after`: Before and after the entry title and subtitle output
	- `gravityview_entry_content_before`, `gravityview_entry_content_after`: Before and after the entry content area (image and description zones)
	- `gravityview_entry_footer_before`, `gravityview_entry_footer_after`: Before and after the entry footer
	- `gravityview_entry_after`: Before the entry wrapper closing tag
	- `gravityview_list_body_after`: After entry output
* Modified: Added `gravityview_get_entry_ids()` function to fetch array of entry IDs (not full entry arrays) that match a search result
* Tweak: Removed duplicate `GravityView_frontend::hide_field_check_conditions()` and `GravityView_frontend::filter_fields()` methods
* Modified: Added `get_cap_choices()` method to be used for fetching GravityView roles array

= 1.1.5 =
* Added: "Edit" link in Gravity Forms Entries screen
* Fixed: Show tooltips when No Conflict Mode is enabled
* Fixed: Merge Vars for labels in Single Entry table layouts
* Fixed: Duplicate "Edit Entry" fields in field picker
* Fixed: Custom date formatting for Date Created field
* Fixed: Searching full names or addresses now works as expected
* Fixed: Custom CSS classes are now added to cells in table-based Views
* Updated: Turkish translation by [@suhakaralar](https://www.transifex.com/accounts/profile/suhakaralar/)
* Tweak: Redirect to Changelog instead of Getting Started if upgrading

= 1.1.4 =
* Fixed: Sort & Filter box not displaying
* Fixed: Multi-select fields now display as drop-down field instead of text field in the search bar widget
* Fixed: Edit Entry now compatibile with Gravity Forms forms when "No Duplicates" is enabled
* Added: `gravityview_field_output()` function to generate field output.
* Added: `gravityview_page_links_args` filter to modify the Page Links widget output. Passes standard [paginate_links()](http://codex.wordpress.org/Function_Reference/paginate_links) arguments.
* Modified: `list-body.php` and `list-single.php` template files - field output are now generated using the `gravityview_field_output()` function

= 1.1.3 =
* Fixed: Fatal error on activation when running PHP 5.2
* Fixed: PHP notice when in No-Conflict mode

= 1.1.2 =
* Added: Extensions framework to allow for extensions to auto-update
* Fixed: Entries not displaying in Visual Composer plugin editor
* Fixed: Allow using images as link to entry
* Fixed: Updated field layout in Admin to reflect actual layout of listings (full-width title and subtitle above image)
* Fixed: Editing entry updates the Approved status
* Fixed: When trying to access an entry that doesn't exist (it had been permanently deleted), don't throw an error
* Fixed: Default styles not being enqueued when embedded using the shortcode (fixes vertical pagination links)
* Fixed: Single entry queries were being run twice
* Fixed: Added Enhanced Display style in Edit Entry mode
* Modified: How single entries are accessed; now allows for advanced filtering. Converted `gravityview_get_entry()` to use `GFAPI::get_entries()` instead of `GFAPI::get_entry()`
* Modified: Form ID can be 0 in `gravityview_get_entries()`
* Modified: Improved Edit Entry styling
* Modified: Convert to using `GravityView_View_Data::get_default_args()` instead of duplicating the settings arrays. Used for tooltips, insert shortcode dialog and View metaboxes.
* Modified: Add a check for whether a view exists in `GravityView_View_Data::add_view()`
* Modified: Convert `GravityView_Admin_Views::render_select_option()` to use the key as the value and the value as the label instead of using associative array with `value` and `label` keys.
* Translation updates - thank you, everyone!
	* Romanian translation by [@ArianServ](https://www.transifex.com/accounts/profile/ArianServ/)
	* Finnish translation by [@harjuja](https://www.transifex.com/accounts/profile/harjuja/)
	* Spanish translation by [@jorgepelaez](https://www.transifex.com/accounts/profile/jorgepelaez/)

= 1.1.1 =
* __We fixed license validation and auto-updates__. Sorry for the inconvenience!
* Added: View Setting to allow users to edit only entries they created.
* Fixed: Could not edit an entry with Confirm Email fields
* Fixed: Field setting layouts not persisting
* Updated: Bengali translation by [@tareqhi](https://www.transifex.com/accounts/profile/tareqhi/)
* Fixed: Logging re-enabled in Admin
* Fixed: Multi-upload field button width no longer cut off
* Tweak: Added links to View Type picker to live demos of presets.
* Tweak: Added this "List of Changes" tab.

= 1.1 =
* Refactored (re-wrote) View data handling. Now saves up to 10 queries on each page load.
* Fixed: Infinite loop for rendering `post_content` fields
* Fixed: Page length value now respected for DataTables
* Fixed: Formatting of DataTables fields is now processed the same way as other fields. Images now work, for example.
* Modified: Removed redundant `gravityview_hide_empty_fields` filters
* Fixed/Modified: Enabled "wildcard" search instead of strict search for field searches.
* Added: `gravityview_search_operator` filter to modify the search operator used by the search.
* Added: `gravityview_search_criteria` filter to modify all search criteria before being passed to Gravity Forms
* Added: Website Field setting to display shortened link instead of full URL
* Fixed: Form title gets replaced properly in merge tags
* Modified: Tweaked preset templates

= 1.0.10 =
* Added: "Connected Views" in the Gravity Forms Toolbar. This makes it simple to see which Views are using the current form as a data source.
* Fixed: Edit Entry link in Multiple Entries view

= 1.0.9 on July 18 =
* Added: Time field support, with date format default and options
* Added: "Event Listings" View preset
* Added: "Show Entry On Website" Gravity Forms form button. This is meant to be an opt-in checkbox that the user sees and can control, unlike the "Approve/Reject" button, which is designed for adminstrators to manage approval.
* Modified: Improved horizontal search widget layout
* Modified: Improved "Start Fresh" and "Switch View" visual logic when Starting Fresh and switching forms
* Fixed: Single Entry showing 404 errors
* Fixed: PHP notice on WooCommerce pages
* Fixed: Don't display empty date/time value
* Fixed: Only show Edit Entry link to logged-in users
* Fixed: Re-enabled "Minimum Gravity Forms Version" error message
* Updated: Dutch translation by [@leooosterloo](https://www.transifex.com/accounts/profile/leooosterloo/) (100% coverage, thank you!)
* Tweak: Added "Preview" link to Data Source
* Modified: Created new `class-post-types.php` include file to handle post type & URL rewrite actions.

= 1.0.8.1 on July 17 =
* Fixed: DataTables
	- Restored pageSize
	- Prevented double-initilization
	- FixedHeader & FixedColumns work (now prevent scrolling)
	- Changed default Scroller height from 400 to 500px
* Fixed: Filtering by date
* Fixed: PHP warning in `gv_class()`
* Fixed: Debug Bar integration not printing Warnings
* Removed settings panel tracking script

= 1.0.7 & 1.0.8 on July 17 =
* __Edit Entry__ - you can add an Edit Entry link using the "Add Field" buttons in either the Multiple Entries or Single Entry tab.
	- For now, if the user has the ability to edit entries in Gravity Forms, they’ll be able to edit entries in GravityView. Moving forward, we'll be adding refined controls over who can edit which entries.
	- It supports modifying existing Entry uploads and the great Multiple-File Upload field.
* Modified: Approved Entry functionality
	* Approve/Reject Entries now visible on all forms, regardless of whether the form has an "Approved" field.
	* The Approved field now supports being renamed
* Added: Very cool DataTables extensions:
	* Scroller: dynamically load in new entries as you scroll - no need for pagination)
	* TableTools: Export your entries to CSV and PDF
	* FixedHeader: As you scroll a large DataTable result, the headers of the table stay at the top of the screen. Also, FixedColumns, which does the same for the main table column.
* Added: Shortcodes for outputting Widgets such as pagination and search. Note: they only work on embedded views if the shortcode has already been processed. This is going to be improved.
* Added: Search form fields now displayed horizontally by default.
* Added: Easy links to "Edit Form", "Settings" and "Entries" for the Data Source Gravity Forms form in the All Views admin screen
* Added: Integration with the [Debug Bar](http://wordpress.org/plugins/debug-bar/) plugin - very helpful for developers to see what's going on behind the scenes.
* Fixed: Insert View embed code.
* Fixed: Now supports View shortcodes inside other shortcodes (such as `[example][gravityview][/example]`)
* Fixed: Conflict with WordPress SEO OpenGraph meta data generators
* Fixed: Enforced image max-width so images don't spill out of their containers
* Fixed: Sanitized "Custom Class" field setting values to make sure the HTML doesn't break.
* Fixed: Search field with "default" permalink structure
* Fixed: 1.0.8 fixes an issue accessing single entries that was introduced in 1.0.7
* Modified: Updated `GravityView_Admin_Views::is_gravityview_admin_page()` to fetch post if not yet set.
* Modified: Enabled merge tags in Custom Class field settings
* Modified: Set margin and padding to `0` on pagination links to override theme conflicts
* Modified: Updated `gv_class()` calls to pass form and entry fields to allow for merge tags
* Modified: Default visibility capabilities: added "Can View/Edit Gravity Forms Entries" as options
* Modified: Added custom `class` attribute sanitizer function
`gravityview_sanitize_html_class`
* Tweak: Improved the Embed View form layout
* Tweak: Hide "Switch View" button when already choosing a view
* Tweak: Moved shortcode hint to Publish metabox and added ability to easily select the text
* Tweak: Added tooltips to fields in the View editor
* Tweak: Remove WordPress SEO score calculation on Views
* Tweak: Use `$User->ID` instead of `$User->id` in Name fields
* Tweak: Added tooltip capability to field settings by using `tooltip` parameter. Uses the Gravity Forms tooltip array key.
* Translation updates - thank you, everyone! The # of strings will stay more stable once the plugin's out of beta :-)
	* Added: Portuguese translation by [@luistinygod](https://www.transifex.com/accounts/profile/luistinygod/) - thanks!
	* Updated: Bengali translation by [@tareqhi](https://www.transifex.com/accounts/profile/tareqhi/)
	* Updated: Turkish translation by [@suhakaralar](https://www.transifex.com/accounts/profile/suhakaralar/)
	* Updated: Dutch translation by [@leooosterloo](https://www.transifex.com/accounts/profile/leooosterloo/)
	* If you'd like to contribute translations, [please sign up here](https://www.transifex.com/projects/p/gravityview/).


= 1.0.6 on June 26 =
* Fixed: Fatal error when Gravity Forms is inactive
* Fixed: Undefined index for `id` in Edit View
* Fixed: Undefined variable: `merge_class`
* Fixed: Javascript error when choosing a Start Fresh template. (Introduced by the new Merge Tags functionality in 1.0.5)
* Fixed: Merge Tags were available in Multiple Entries view for the Table layout
* Fixed: Remove Merge Tags when switching forms
* Fixed: That darn settings gear showing up when it shouldn't
* Fixed: Disappearing dialog when switching forms
* Fixed: Display of Entry Link field
* Fixed: Per-field settings weren't working
	* Added: "Link to the post" setting for Post fields
	* Added: "Use live post data" setting for Post fields. Allows you to use the current post information (like title, tags, or content) instead of the original submitted data.
	* Added: Link to category or tag setting for Post Categories and Post Tags fields
	* Added: "Link Text" setting for the Entry Link field
* Modified: Moved admin functionality into new files
	- AJAX calls now live in `class-ajax.php`
	- Metaboxes now live in `class-metabox.php`
* Tweak: Updated change forms dialog text
* Tweak: Removed "use as search filter" from Link to Entry field options
* Translation updates.
	* Added: French translation by [@franckt](https://www.transifex.com/accounts/profile/franckt/) - thanks!
	* Updated: Bengali translation by [@tareqhi](https://www.transifex.com/accounts/profile/tareqhi/)
	* Updated: Turkish translation by [@suhakaralar](https://www.transifex.com/accounts/profile/suhakaralar/)
	* If you'd like to contribute translations, [please sign up here](https://www.transifex.com/projects/p/gravityview/).

= 1.0.5 =
* Added: Lightbox for images (in View Settings metabox)
* Added: Merge Tags - You can now modify labels and settings using dynamic text based on the value of a field. (requires Gravity Forms 1.8.6 or higher)
* Added: Customize the return to directory link anchor text (in the View Settings metabox, under Single Entry Settings)
* Added: Set the title for the Single Entry
* Added: Choose whether to hide empty fields on a per-View basis
* Improved: DataTables styling now set to `display` by default. Can be overridden by using the filter `gravityview_datatables_table_class`
* Improved: Speed!
	* Added `form` item to global `$gravityview_view` data instead of looking it up in functions. Improves `gv_value()` and `gv_label()` speed.
	* Added `replace_variables()` method to `GravityView_API` to reduce time to process merge tags by checking if there are any curly brackets first.
* Improved: "No Views found" text now more helpful for getting started.
* Fixed: Approve Entries column not displaying when clicking Forms > Entries link in admin menu
* Fixed: Field Settings gear no longer showing for widgets without options
* Fixed: Added Gravity Forms minimum version notice when using < 1.8
* Fixed: Column "Data Source" content being displayed in other columns

= 1.0.4 =
* Added: __DataTables integration__ Created a new view type for existing forms that uses the [DataTables](http://datatables.net) script.
We're just getting started with what can be done with DataTables. We'll have much more cool stuff like [DataTables Extensions](http://datatables.net/extensions/index).
* Added: "Add All Fields" option to bottom of the "Add Field" selector
* Added: Per-field-type options structure to allow for different field types to override default Field Settings
	* Added: Choose how to display User data. In the User field settings, you can now choose to display the "Display Name", username, or ID
	* Added: Custom date format using [PHP date format](https://www.php.net//manual/en/function.date.php) available for Entry Date and Date fields
	* Fixed: Default setting values working again
	* Fixed: Field type settings now working
* Added: `search_field` parameter to the shortcode. This allows you to specify a field ID where you want the search performed (The search itself is defined in `search_value`)
* Added: [Using the Shortcode](https://docs.gravityview.co/article/73-using-the-shortcode) help article
* Added: Data Source added to the Views page
* Fixed: Field labels escaping issue (`It's an Example` was displaying as `It\'s an Example`)
* Fixed: Settings "gear" not showing when adding a new field
* Fixed: Sorting issues
	- Remove the option to sort by composite fields like Name, Address, Product; Gravity Forms doesn't process those sort requests properly
	- Remove List and Paragraph fields from being sortable
	- Known bug: Price fields are sorted alphabetically, not numerically. For example, given $20,000, $2,000 and $20, Gravity Forms will sort the array like this: $2,000, $20, $20,000. We've filed a bug report with Gravity Forms.
* Improved: Added visibility toggles to some Field Settings. For example, if the "Show Label" setting is not checked, then the "Custom Label" setting is hidden.
* Modified how data is sent to the template: removed the magic methods getter/setters setting the `$var` variable - not data is stored directly as object parameters.
* Added many translations. Thanks everyone!
	* Bengali translation by [@tareqhi](https://www.transifex.com/accounts/profile/tareqhi/)
	* German translation by [@seschwarz](https://www.transifex.com/accounts/profile/seschwarz/)
	* Turkish translation by [@suhakaralar](https://www.transifex.com/accounts/profile/suhakaralar/)
	* Dutch translation by [@leooosterloo](https://www.transifex.com/accounts/profile/leooosterloo/)
	* If you'd like to contribute translations, [please sign up here](https://www.transifex.com/projects/p/gravityview/). Thanks again to all who have contributed!

= 1.0.3 =
* Added: Sort by field, sort direction, Start & End date now added to Post view
	- Note: When using the shortcode, the shortcode settings override the View settings.
* Fixed: Fatal errors caused by Gravity Forms not existing.
* Added a setting for Support Email - please make sure your email is accurate; otherwise we won't be able to respond to the feedback you send
* Fixed: Custom CSS classes didn't apply to images in list view
* Improved Settings layout
* Tweak: Hide WordPress SEO, Genesis, and WooThemes metaboxes until a View has been created
* Tweak: Field layout improvements; drag-and-drop works smoother now
* Tweak: Add icon to Multiple Entries / Single Entry tabs
* Tweak: Dialog boxes now have a backdrop
* Fixed: Don't show field/widget settings link if there are no settings (like on the Show Pagination Info widget)
* Fixed: Security warning by the WordFence plugin: it didn't like a line in a sample entry data .csv file
* Fixed: Don't show welcome screen on editing the plugin using the WordPress Plugin Editor
* Tweak: Close "Add Field" and "Add Widget" boxes by pressing the escape key
* Added: Hungarian translation. Thanks, [@dbalage](https://www.transifex.com/accounts/profile/dbalage/)!
* Added: Italian translation. Thanks, [@ClaraDiGennaro](https://www.transifex.com/accounts/profile/ClaraDiGennaro/)
* If you'd like to contribute translations, [please sign up here](https://www.transifex.com/projects/p/gravityview/).

= 1.0.2 =
* Added: Show Views in Nav menu builder
* Fixed: "Add Fields" selector no longer closes when clicking to drag the scrollbar
* Fixed: Issue affecting Gravity Forms styles when Gravity Forms' "No Conflict Mode" is enabled
* Fixed: Footer widget areas added back to Single Entry views using Listing layout
* Changed the look and feel of the Add Fields dialog and field settings. Let us know what you think!

= 1.0.1 =
* Added: "Getting Started" link to the Views menu
* Fixed: Fatal error for users with Gravity Forms versions 1.7 or older
* Fixed: Entries in trash no longer show in View
* Tweak: When modifying the "Only visible to logged in users with role" setting, if choosing a role other than "Any", check the checkbox.
* Tweak: `gravityview_field_visibility_caps` filter to add/remove capabilities from the field dropdowns
* Added: Translation files. If you'd like to contribute translations, [please sign up here](https://www.transifex.com/projects/p/gravityview/).

= 1.0 =

* Liftoff!

== Upgrade Notice ==

= 1.0.1 =
* Added: "Getting Started" link to the Views menu
* Fixed: Fatal error for users with Gravity Forms versions 1.7 or older
* Fixed: Entries in trash no longer show in View
* Tweak: When modifying the "Only visible to logged in users with role" setting, if choosing a role other than "Any", check the checkbox.
* Tweak: `gravityview_field_visibility_caps` filter to add/remove capabilities from the field dropdowns
* Added: Translation files. If you'd like to contribute translations, [please sign up here](https://www.transifex.com/projects/p/gravityview/).

= 1.0 =

* Liftoff!<|MERGE_RESOLUTION|>--- conflicted
+++ resolved
@@ -23,11 +23,8 @@
 
 = develop =
 
-<<<<<<< HEAD
+* Fixed: Search entries by Payment Date would not yield results
 * Improved: Add search field to the Entry Creator drop-down menu
-=======
-* Fixed: Search entries by Payment Date would not yield results
->>>>>>> 18b29949
 
 = 2.9.2.1 on October 26, 2020 =
 

--- conflicted
+++ resolved
@@ -28,11 +28,8 @@
 	- The first field in the Multiple Entries layout is linked to the Single Entry layout
 	- All form fields are added to the Single Entry layout
 	- An Edit Entry Link field is added to the bottom of the Single Entry layout
-<<<<<<< HEAD
 * Added: New "No Entries Behavior" setting: when a View has no entries visible to the current user, you can now choose to display a message, show a Gravity Forms form, or redirect to a URL
-=======
 * Modified: The field picker now uses Gravity Forms field icons
->>>>>>> 9f9944ca
 * Fixed: ["Pre-filter choices"](https://docs.gravitykit.com/article/701-show-choices-that-exist) Search Bar setting not working for Address fields
 * Fixed: `[gventry]` shortcode not working the Entry ID is set to "first" or "last"
 * Fixed: Fatal error when using the Gravity Forms Survey Add-On

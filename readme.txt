--- conflicted
+++ resolved
@@ -36,12 +36,9 @@
 * Updated `gravityview_get_forms()` function and `GVCommon::get_forms()` method to be compatible with `GFAPI::get_forms()`. Now accepts `$active` and `$trash` arguments, as well as returning all form data (not just `id` and `title` keys)
 * Updated `template/fields/post_image.php` file to use `gravityview_get_link()` to generate the anchor link
 * Modified: `rel="noopener noreferrer"` now added to all links generated using `gravityview_get_link()` with `target="_blank"`. This fixes a generic security issue (not specific to GravityView) when displaying links to submitted websites and "Open link in new window" is checked - [read more about it here](https://dev.to/ben/the-targetblank-vulnerability-by-example)
-<<<<<<< HEAD
 * Modified: Don't convert underscores to periods if not numeric in `GravityView_Widget_Search::prepare_field_filter()` - this fixes searching entry meta
 * Modified: Added third `gravityview_search_field_label` parameter: `$field` - it's the field configuration array passed by the Search Bar
-=======
 * Modified: HTML tags are now stripped from Email field body and subject content
->>>>>>> 416feb12
 
 = 1.17.2 on August 9, 2016 =
 

--- conflicted
+++ resolved
@@ -20,19 +20,16 @@
 
 == Changelog ==
 
-<<<<<<< HEAD
+
 = 1.7.6 =
 * Added WordPress Multisite settings page support
     - By default, settings aren't shown on single blogs if GravityView is Network Activated
-=======
-= 1.7.5.2 on April XX =
 * Fixed: Security vulnerability caused by the usage of add_query_arg / remove_query_arg
 * Fixed: Not showing the single entry when using Advanced Filter (ANY mode) with complex fields types like checkboxes.
 * Fixed: Wrong width for the images in the list template (single entry view)
 * Fixed: Conflict with the "The Events Calendar" plugin when saving View Advanced Filter configuration
 * Fixed: When editing an entry in the frontend it gets unapproved (when not using the approve form field)
 * Added: Option to convert text URI, www, FTP, and email addresses on a paragraph field in HTML links
->>>>>>> aa82c44f
 
 = 1.7.5.1 on April 10 =
 * Fixed: Path issue with the A-Z Filters Extension

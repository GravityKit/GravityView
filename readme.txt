=== GravityView ===
Tags: gravity forms, directory, gravity forms directory
Requires at least: 4.7
Tested up to: 5.5.1
Requires PHP: 5.3
Stable tag: trunk
Contributors: The GravityView Team
License: GPL 3 or higher

Beautifully display and edit your Gravity Forms entries.

== Description ==

Beautifully display your Gravity Forms entries. Learn more on [gravityview.co](https://gravityview.co).

== Installation ==

1. Upload plugin files to your plugins folder, or install using WordPress' built-in Add New Plugin installer
2. Activate the plugin
3. Follow the instructions

== Changelog ==

<<<<<<< HEAD
= develop since XXX ==

* New: New gallery support!
* Fixed: Lightbox didn't work with secure images

__Developer Updates:__

* New: FancyBox is now being used for the lightbox
	- Thickbox is no longer used
	- Modify settings using `gravityview/lightbox/provider/fancybox/settings`
	- [See options available here](https://fancyapps.com/fancybox/3/docs/#options)
	- If you prefer, a [Featherlight lightbox option is available](https://github.com/gravityview/gv-snippets/tree/addon/featherlight-lightbox)
* Fixed: `gravityview_lightbox_script` wasn't being applied
* Modified: Formally deprecated `gravity_view_lightbox_script` and `gravity_view_lightbox_style` filters
* Removed `gravityview/fields/fileupload/allow_insecure_lightbox` filter, since it's no longer needed
=======
= develop =

* Modified: Removed "Open link in the same window?" setting from Website field
	- Note: For existing Views, if both "Open link in the same window?" and "Open link in a new tab or window?" settings were checked, the link will now _not open in a new tab_. We hope no one had them both checked; this would have caused a rift in space-time and a room full of dark-matter rainbows.
* Fixed: When "Make Phone Number Clickable" is checked, disable the "Link to single entry" setting in Phone field settings

__Developer Updates:__

* Changed: `/templates/fields/field-website-html.php` and `/templates/deprecated/fields/website.php` to use new `target=_blank` logic

= 2.9.2 on October XX, 2020 =

* Fixed: Export of View entries as a CSV would result in a 404 error on some hosts

= 2.9.1 on September 1, 2020 =

* Improved: Changed the Support Port icon & text to make it clearer
* Updated: Updater script now handles WordPress 5.5 auto-updates
* Fixed: Add Yoast SEO 14.7 scripts to the No-Conflict approved list
* Fixed: Available Gravity Forms forms weren't appearing in the Gravity Forms widget when configuring a View

__Developer Updates:__

* Improved: Gravity Forms 2.5 beta support
* Fixed: Issue when server doesn't support `GLOB_BRACE`
* Fixed: Removed references to non-existent source map files
>>>>>>> 70323831

= 2.9.0.1 on July 23, 2020 =

* Fixed: Loading all Gravity Forms forms on the frontend
	* Fixes Map Icons field not working
	* Fixes conflict with gAppointments and Gravity Perks
* Fixed: Fatal error when Gravity Forms is inactive

= 2.9 on July 16, 2020 =

* Added: A "Gravity Forms" widget to easily embed a form above and below a View
* Added: Settings for changing the "No Results" text and "No Search Results" text
* Added: "Date Updated" field to field picker and sorting options
* Modified: When clicking the "GravityView" link in the Admin Toolbar, go to GravityView settings
* Improved: Add new Yoast SEO plugin scripts to the No-Conflict approved list
* Improved: Add Wicked Folders plugin scripts to the No-Conflict approved list
* Fixed: Don't allow sorting by the Duplicate field
* Fixed: Multi-site licenses not being properly shared with single sites when GravityView is not Network Activated
* Fixed: Potential fatal error for Enfold theme

__Developer Updates:__

* Fixed: Settings not able to be saved when using the `GRAVITYVIEW_LICENSE_KEY` constant
* Fixed: License not able to be activated when using the `GRAVITYVIEW_LICENSE_KEY` constant
* Fixed: Potential PHP warning when using the `{created_by}` Merge Tag
* Modified: Added index of the current file in the loop to the `gravityview/fields/fileupload/file_path` filter

= 2.8.1 on April 22, 2020 =

* Added: Better inline documentation for View Settings
* Improved: When clicking "Add All Form Fields" in the "+ Add Field" picker
* Modified: Changed default settings for new Views to "Show only approved entries"
* Modified: When adding a field to a table-based layout, "+ Add Field" now says "+ Add Column"
* Fixed: Single Entry "Hide empty fields" not working in Table and DataTables layouts

= 2.8 on April 16, 2020 =

* Added: User Fields now has many more options, including avatars, first and last name combinations, and more
* Added: A new [Gravatar (Globally Recognized Avatar)](https://en.gravatar.com) field
* Added: "Display as HTML" option for Paragraph fields - By default, safe HTML will be shown. If disabled, only text will be shown.
* Added: Support for Gravity Forms Partial Entries Add-On. When editing an entry, the entry's "Progress" will now be updated.
* Modified: Sort forms by title in Edit View, rather than Date Created (thanks, Rochelle!)
* Modified: The [`{created_by}` Merge Tag](https://docs.gravityview.co/article/281-the-createdby-merge-tag)
	* When an entry was created by a logged-out user, `{created_by}` will now show details for a logged-out user (ID `0`), instead of returning an unmodified Merge Tag
	* When `{created_by}` is passed without any modifiers, it now will return the ID of the user who created the entry
	* Fixed PHP warning when `{created_by}` Merge Tag was passed without any modifiers
* Fixed: The "Single Entry Title" setting was not working properly
* Fixed: Recent Entries widget filters not being applied
* Updated translations: Added Formal German translation (thanks, Felix K!) and updated Polish translation (thanks, Dariusz!)

__Developer Updates:__

* Added: `gravityview/fields/textarea/allow_html` filter to toggle whether Paragraph field output should allow HTML or should be sanitized with `esc_html()`
* Added: `gravityview/field/created_by/name_display` filter for custom User Field output.
* Added: `gravityview/field/created_by/name_display/raw` allow raw (unescaped) output for `gravityview/field/created_by/name_display`.
* Added: `gravityview/fields/gravatar/settings` filter to modify the new Gravatar field's settings
* Added: `gravityview/search/sieve_choices` filter in Version 2.5 that enables only showing choices in the Search Bar that exist in entries ([learn more about this filter](https://docs.gravityview.co/article/701-show-choices-that-exist))
* Modified: `gravityview_get_forms()` and `GVCommon::get_forms()` have new `$order_by` and `$order` parameters (Thanks, Rochelle!)
* Fixed: `gravityview/edit_entry/user_can_edit_entry` and `gravityview/capabilities/allow_logged_out` were not reachable in Edit Entry and Delete Entry since Version 2.5

= 2.7.1 on February 24, 2020 =

* Fixed: Fatal error when viewing entries using WPML or Social Sharing & SEO extensions

= 2.7 on February 20, 2020 =

* Added: "Enable Edit Locking" View setting to toggle on and off entry locking (in the "Edit Entry" tab of the View Settings)
* Fixed: Broken Toolbar link to Gravity Forms' entry editing while editing an entry in GravityView
* Fixed: PHP undefined index when editing an entry with empty File Upload field
* Fixed: When adding a field in the View Configuration, the browser window would resize

__Developer Updates:__

* Modified: The way Hidden Fields are rendered in Edit Entry no fields are configured. [Read what has changed around Hidden Fields](https://docs.gravityview.co/article/678-edit-entry-hidden-fields-field-visibility#timeline)
	* Fixed: Rendering Hidden Fields as `input=hidden` when no fields are configured in Edit Entry (fixing a regression in 2.5)
	* Modified: The default value for the `gravityview/edit_entry/reveal_hidden_field` filter is now `false`
	* Added: `gravityview/edit_entry/render_hidden_field` filter to modify whether to render Hidden Field HTML in Edit Entry (default: `true`)
* Modified: Changed `GravityView_Edit_Entry_Locking::enqueue_scripts()` visibility to protected

= 2.6 on February 12, 2020 =

* Added: Implement Gravity Forms Entry Locking - see when others are editing an entry at the same time ([learn more](https://docs.gravityview.co/article/676-entry-locking))
* Added: Easily duplicate entries in Gravity Forms using the new "Duplicate" link in Gravity Forms Entries screen ([read how](https://docs.gravityview.co/article/675-duplicate-gravity-forms-entry))
* Improved: Speed up loading of Edit View screen
* Improved: Speed of adding fields in the View Configuration screen
* Modified: Reorganized some settings to be clearer
* Fixed: Potential fatal error when activating extensions with GravityView not active
* Updated: Russian translation (thank you, Victor S!)

__Developer Updates:__

* Added: `gravityview/duplicate/backend/enable` filter to disable adding a "Duplicate" link for entries
* Added: `gravityview/request/is_renderable` filter to modify what request classes represent valid GravityView requests
* Added: `gravityview/widget/search/form/action` filter to change search submission URL as needed
* Added: `gravityview/entry-list/link` filter to modify Other Entries links as needed
* Added: `gravityview/edit/link` filter to modify Edit Entry link as needed
* Fixed: A rare issue where a single entry is prevented from displaying with Post Category filters
* Modified: Important! `gravityview_get_entry()` and `GVCommon::get_entry()` require a View object as the fourth parameter. While the View will be retrieved from the context if the parameter is missing, it's important to supply it.
* Modified: `GVCommon::check_entry_display` now requires a View object as the second parameter. Not passing it will return an error.
* Modified: `gravityview/common/get_entry/check_entry_display` filter has a third View parameter passed from `GVCommon::get_entry`
* Modified: Bumped future minimum Gravity Forms version to 2.4

= 2.5.1 on December 14, 2019 =

* Modified: "Show Label" is now off by default for non-table layouts
* Improved: The View Configuration screen has been visually simplified. Fewer borders, larger items, and rounder corners.
* Accessibility improvements. Thanks to [Rian Rietveld](https://rianrietveld.com) and Gravity Forms for their support.
	- Color contrast ratios now meet [Web Content Accessibility Guidelines (WCAG) 2.0](https://www.w3.org/TR/WCAG20/) recommendations
	- Converted links that act as buttons to actual buttons
	- Added keyboard navigation support for "Add Field" and "Add Widget" pickers
	- Auto-focus the field search field when Add Field is opened
	- Improved Search Bar HTML structure for a better screen reader experience
	- Added ARIA labels for Search Bar configuration buttons
	- Improved touch target size and spacing for Search Bar add/remove field buttons
* Fixed: "Search All" with Multiple Forms plugin now works as expected in both "any" and "all" search modes.

__Developer Updates:__

* Added: `gravityview_lightbox_script` and `gravityview_lightbox_style` filters.
* Deprecated: `gravity_view_lightbox_script` and `gravity_view_lightbox_style` filters. Use `gravityview_lightbox_script` and `gravityview_lightbox_style` instead.

= 2.5 on December 5, 2019 =

This is a **big update**! Lots of improvements and fixes.

#### All changes:

* **GravityView now requires WordPress 4.7 or newer.**
* Added: A new "Duplicate Entry" allows you to duplicate entries from the front-end
* View Configuration
    * Added: You can now add labels for Custom Content in the View editor (this helps keep track of many Custom Content fields at once!)
    * Modified: New Views will be created with a number of default widgets preset
    * Fixed: View configuration could be lost when the "Update" button was clicked early in the page load or multiple times rapidly
    * Fixed: Some users were unable to edit a View, although having the correct permissions
* Improved CSV output
    * Modified: Multiple items in exported CSVs are now separated by a semicolon instead of new line. This is more consistent with formatting from other services.
    * Fixed: Checkbox output in CSVs will no longer contain HTML by default
    * Fixed: Textarea (Paragraph) output in CSVs will no longer contain `<br />` tags by default
* Edit Entry
    * Added: Directly embed the Edit Entry screen using the shortcode `[gventry edit="1"]`
    * Fixed: Editing an entry with Approve/Disapprove field hidden would disapprove an unapproved entry
    * Fixed: Field visibility when editing entries. Hidden fields remain hidden unless explicitly allowed via field configuration.
    * Fixed: Hidden calculation fields were being recalculated on Edit Entry
* Sorting and Search
    * Fixed: User sorting does not work when the `[gravityview]` shortcode defines a sorting order
    * Fixed: Proper sorting capabilities for Time and Date fields
    * Fixed: Page Size widget breaks when multiple search filters are set
    * Fixed: Page Size widget resets itself when a search is performed
* [Multiple Forms](https://gravityview.co/extensions/multiple-forms/) fixes
    * Fixed: Global search not working with joined forms
    * Fixed: Custom Content fields now work properly with Multiple Forms
    * Fixed: [Gravity PDF](https://gravitypdf.com) support with Multiple Forms plugin and Custom Content fields
    * Fixed: Entry Link, Edit Link and Delete Link URLs may be incorrect with some Multiple Forms setups
* Integrations
    * Added: "Show as score" setting for Gravity Forms Survey fields
    * Added: Support for [Gravity Forms Pipe Add-On](https://www.gravityforms.com/add-ons/pipe-video-recording/)
    * Added: Track the number of pageviews entries get by using the new `[gv_pageviews]` shortcode integration with the lightweight [Pageviews](https://pageviews.io/) plugin
    * Fixed: [GP Nested Forms](https://gravitywiz.com/documentation/gravity-forms-nested-forms/) compatibility issues
    * Fixed: PHP warnings appeared when searching Views for sites running GP Populate Anything with "Default" permalinks enabled
* Improved: When a View is embedded on a post or page with an incompatible URL Slug, show a warning ([read more](https://docs.gravityview.co/article/659-reserved-urls))
* Fixed: Number field decimal precision formatting not being respected
* Fixed: Lifetime licenses showed "0" instead of "Unlimited" sites available
* Updated: Polish translation (Thanks, Dariusz!)

__Developer Updates:__

* Added: `[gventry edit="1"]` mode where edit entry shortcodes can be used now (experimental)
* Added: `gravityview/template/field/csv/glue` filter to modify the glue used to separate multiple values in the CSV export (previously "\n", now default is ';')
* Added: `gravityview/shortcodes/gventry/edit/success` filter to modify [gventry] edit success message
* Added: `gravityview/search/sieve_choices` filter that sieves Search Widget field filter choices to only ones that have been used in entries (a UI is coming soon)
* Added: `gravityview/search/filter_details` filter for developers to modify search filter configurations
* Added: `gravityview/admin/available_fields` filter for developers to add their own assignable fields to View configurations
* Added: `gravityview/features/paged-edit` A super-secret early-bird filter to enable multiple page forms in Edit Entry
* Added: `$form_id` parameter for the `gravityview_template_$field_type_options` filter
* Added: `gravityview/security/require_unfiltered_html` filter now has 3 additional parameters: `user_id`, `cap` and `args`.
* Added: `gravityview/gvlogic/atts` filter for `[gvlogic]`
* Added: `gravityview/edit_entry/page/success` filter to alter the message between edit entry pages.
* Added: `gravityview/approve_entries/update_unapproved_meta` filter to modify entry update approval status.
* Added: `gravityview/search/searchable_fields/whitelist` filter to modify allowed URL-based searches.
* Fixed: Some issues with `unfiltered_html` user capabilities being not enough to edit a View
* Fixed: Partial form was being passed to `gform_after_update_entry` filter after editing an entry. Full form will now be passed.
* Fixed: Widget form IDs would not change when form ID is changed in the View Configuration screen
* Fixed: Intermittent `[gvlogic2]` and nested `else` issues
    * The `[gvlogic]` shortcode has been rewritten for more stable, stateless behavior
* Fixed: `GravityView_Entry_Notes::get_notes()` can return null; cast `$notes` as an array in `templates/fields/field-notes-html.php` and `includes/extensions/entry-notes/fields/notes.php` template files
* Fixed: Prevent error logs from filling with "union features not supported"
* Modified: Cookies will no longer be set for Single Entry back links
* Modified: Default 250px `image_width` setting for File Upload images is now easily overrideable
* Removed: The `gravityview/gvlogic/parse_atts/after` action is no longer available. See `gravityview/gvlogic/atts` filter instead
* Removed: The `GVLogic_Shortcode` class is now a lifeless stub. See `\GV\Shortcodes\gvlogic`.
* Deprecated: `gravityview_get_current_view_data` — use the `\GV\View` API instead

= 2.4.1.1 on August 27, 2019 =

* Fixed: Inconsistent sorting behavior for Views using Table layouts
* Fixed: Searching all fields not searching Multi Select fields
* Fixed: Error activating GravityView when Gravity Forms is disabled
* Fixed: "Getting Started" and "List of Changes" page layouts in WordPress 5.3
* Fixed: Don't show error messages twice when editing a View with a missing form
* Tweak: Don't show "Create a View" on trashed forms action menus

= 2.4 on July 17, 2019 =

**We tightened security by limiting who can edit Views. [Read how to grant Authors and Editors access](https://docs.gravityview.co/article/598-non-administrator-edit-view).**

* Added: A new Result Number field and `{sequence}` Merge Tag [learn all about it!](https://docs.gravityview.co/article/597-the-sequence-merge-tag)
* Added: `{date_updated}` Merge Tag ([see all GravityView Merge Tags](https://docs.gravityview.co/article/76-merge-tags))
* Added: Option to output all CSV entries, instead of a single page of results
* Fixed: Settings compatibility issues on Multisite
* Fixed: CSV output for address fields contained Google Maps link
* Fixed: When editing an entry in Gravity Forms, clicking the "Cancel" button would not exit edit mode
* Fixed: Some fatal errors when Gravity Forms is deactivated while GravityView is active
* Fixed: Search All Fields functionality with latest Gravity Forms

__Developer Updates:__

* **Breaking Change:** Users without the `unfiltered_html` capability can no longer edit Views.
* Added: `gravityview/security/allow_unfiltered_html` to not require `unfiltered_html`. Dangerous!
* Added: `gravityview/template/field/address/csv/delimiter` filter for CSV output of addresses

= 2.3.2 on May 3, 2019 =

* Re-fixed: Conditional Logic breaks in Edit Entry if the condition field is not present

__Developer Updates:__

* Fixed: `strtolower()` warnings in `class-frontend-views.php`
* Fixed: `gravityview/fields/fileupload/link_atts` filter didn't work on link-wrapped images
* Fixed: PHP notice triggered when using the Poll widget
* Updated: Updater script, which should improve license check load time

= 2.3.1 on April 18, 2019 =

* Added: Entry Approval now features a popover that allows you to select from all approval statuses
* Fixed: Issues accessing Edit Entry for Views using [Multiple Forms](https://gravityview.co/extensions/multiple-forms/)
* Fixed: Issues with Edit Entry where fields were duplicated. This temporarily reverts the conditional logic fix added in 2.3.
* Fixed: Maps will now properly use global API key settings on Multisite installations

__Developer Updates:__

* Fixed: Issues searching Address fields that contain custom states
* Added: `gravityview/approve_entries/popover_placement` filter to modify the placement of the approval popover (default: right)

= 2.3 on April 2, 2019 =

**Gravity Forms 2.3 is required**. Some functionality will not work if you are using Gravity Forms 2.2. If this affects you, please [let us know](mailto:support@gravityview.co?subject=Gravity%20Forms%202.3%20Requirement)

* Added: Multi-Sorting! Example: Sort first by Last Name, then sort those results by First Name [Read more about multi-sorting](https://docs.gravityview.co/article/570-sorting-by-multiple-columns)
    - Works great with our [DataTables extension](https://gravityview.co/extensions/datatables/), too!
* Added: `[gvlogic logged_in="true"]` support to easily check user login status - [read how it works](https://docs.gravityview.co/article/252-gvlogic-shortcode#logged-in-parameter)
* Added: Dropdown, Radio and Link input support for searching product fields
* Fixed: Conditional Logic breaks in Edit Entry if the condition field is not present
* Fixed: Sorting numbers with decimals
* Fixed: CSV output of List and File Upload fields
* Fixed: "Hide empty fields" setting not working Product and Quantity fields
* Fixed: Month and day reversed in multi-input date search fields
* Fixed: Join issues with embedded Views when using [Multiple Forms](https://gravityview.co/extensions/multiple-forms/)
* Fixed: Other Entries empty text override was not working
* Updated: 100% translated for Dutch, German, and French

__Developer Updates:__

* Added: `gravityview/search/created_by/text` filter to override dropdown and radio text in "created by" search UI
* Added: `gravityview/approve_entries/after_submission` filter to prevent `is_approved` meta from being added automatically after entry creation
* Modified: List and File Upload fields are now output as objects/arrays in REST API JSON
* Modified: [Business Hours](https://wordpress.org/plugins/gravity-forms-business-hours/) field support in CSV and JSON output
* Fixed: Fatal error when custom templates are loaded without `\GV\Template_Context`
* Fixed: Potential PHP warning with PHP 7.2
* Added notice for users to upgrade to PHP 5.6, since WordPress will be bumping the minimum version soon


= 2.2.5 on February 4, 2019 =

* Added: Support for nested dropdown selection in Search Bar
* Fixed: State search dropdown type for custom address types
* Fixed: Don't show Credit Card fields on the Edit Entry screen (#1219)
* REST API and CSV fixes
    * Fixed: Email field being output as links in CSV
    * Fixed: CSVs could not contain more than one special field (Entry ID, Custom Content, etc.)
    * Fixed: CSV and JSON REST API did not output duplicate headers (Entry ID, Custom Content, etc.)
    * Fixed: JSON REST API endpoint did not render Custom Content fields
    * Modified: In the REST API duplicate keys are now suffixed with (n), for example: id(1), id(2), instead of not showing them at all
* Updated: Script used to provide built-in Support Port
* Updated: Russian translation by [@awsswa59](https://www.transifex.com/user/profile/awsswa59/)

__Developer Updates:__

* Added: `gravityview/edit_entry/before_update` hook
* Added: `gravityview/api/field/key` filter to customize the generated REST API entry JSON keys
* Added: `gravityview/template/csv/field/raw` filter to allow raw output of specific fields
* Modified: CSV REST API endpoint returns binary data instead of JSON-encoded data

= 2.2.4 on January 14, 2019 =

* Fixed: Other Entries field would display all entries without filtering
* Fixed: Entry Date searches not working (broken in 2.2)
* Fixed: CSV outputting wrong date formats for Date and Date Created fields
* Fixed: CSV outputting empty content for Custom Content fields
* Fixed: Changelog formatting so that the 2.2.1, 2.2.2, and 2.2.3 updates are shown
* Fixed: The picture of Floaty was _really big_ in the Getting Started screen
* Updated Translations for Italian and Iranian. Thanks, Farhad!

= 2.2.3 on December 20, 2018 =

* Fixed: Issue loading translation files on Windows IIS servers

__Developer Updates:__

* Added: Third argument to `gravityview_search_operator` filter (the current `\GV\View` object)
* Added: `GravityView_Image::is_valid_extension()` to determine whether an extension is valid for an image
* Fixed: Search operator overrides that broke in 2.2
* Modified: SVG files are now processed as images in GravityView
* Modified: Changed translation file loading order to remove paths that didn't work! [See this article for the updated paths](https://docs.gravityview.co/article/530-translation-string-loading-order).

= 2.2.2 on December 11, 2018 =

* Added: Support for the new [Multiple Forms beta](https://gravityview.co/extensions/multiple-forms/)!
* **Minor CSS Change**: Reduced Search Bar negative margins to fix the Search Bar not aligning properly
* Fixed: Calculation fields that were not added to the Edit Entry fields were being emptied (except the price)
* Updated translations - thank you, translators!
    - Turkish translated by [@suhakaralar](https://www.transifex.com/accounts/profile/suhakaralar/)
    - Russian translated by [@awsswa59](https://www.transifex.com/user/profile/awsswa59/)
    - Polish translated by [@dariusz.zielonka](https://www.transifex.com/user/profile/dariusz.zielonka/)

__Developer Updates:__

* Template Change: Updated `widget-poll.php` template to display poll results for all Multiple Forms fields
* Added: `gravityview/query/class` filter to allow query class overrides, needed for Multiple Forms extension
* Added: `gravityview/approve_entries/autounapprove/status` filter to change the approval status set when an entry is modified in Edit Entry
* Added: `$unions` property to `\GV\View`, for future use with [Multiple Forms plugin](https://gravityview.co/extensions/multiple-forms/)

= 2.2.1 on December 4, 2018 =

* Confirmed compatibility with WordPress 5.0 and the new Gutenberg editor ([use the shortcode block to embed](https://docs.gravityview.co/article/526-does-gravityview-support-gutenberg))
* Added: Support for upcoming [Multiple Forms plugin](https://gravityview.co/extensions/multiple-forms/)
* Fixed: Edit Entry writes incorrectly-formatted empty values in some cases.
* Fixed: "Hide View data until search is performed" not working for [Maps layout](https://gravityview.co/extensions/maps/)
* Fixed: Entries are not accessible when linked to from second page of results
* Fixed: Search redirects to home page when previewing an unpublished View

__Developer Updates:__

* Fixed: Error loading GravityView when server has not defined `GLOB_BRACE` value for the `glob()` function
* Added: `gravityview/entry/slug` filter to modify entry slug. It runs after the slug has been generated by `GravityView_API::get_entry_slug()`
* Added: `\GV\Entry::is_multi()` method to check whether the request's entry is a `Multi_Entry` (contains data from multiple entries because of joins)

= 2.2 on November 28, 2018 =

* Yes, GravityView is fully compatible with Gravity Forms 2.4!
* Added: Choose where users go after editing an entry
* Added: Search entries by approval status with new "Approval Status" field in the Search Bar
* Added: More search input types added for "Created By" searches
* Added: When searching "Created By", set the input type to "text" to search by user email, login and name fields
* Fixed: Issue installing plugins from the Extensions page on a Multisite network
* Fixed: When a View is embedded on the homepage of a site, Single Entry and Edit Entry did not work (404 not found error)
* Fixed: Stray "Advanced Custom Fields" editor at the bottom of Edit View pages
* Fixed: Labels and quantities removed when editing an entry that had product calculations
* Fixed: When multiple Views are embedded on a page, Single Entry could sometimes show "You are not allowed to view this content"
* Fixed: Major search and filtering any/all mode combination issues, especially with "Show only approved entries" mode, A-Z Filters, Featured Entries, Advanced Filtering plugins
* Fixed: Support all [documented date formats](https://docs.gravityview.co/article/115-changing-the-format-of-the-search-widgets-date-picker) in Search Bar date fields
* Fixed: Issues with [Advanced Filtering](https://gravityview.co/extensions/advanced-filter/) date fields (including human strings, less than, greater than)
* Fixed: Security issue when Advanced Filter was configured with an "Any form field" filter (single entries were not properly secured)
* Fixed: The Quiz Letter Grade is lost if Edit Entry does not contain all Gravity Forms Quiz Add-On fields

__Developer Updates:__

* Updated: `search-field-select.php` template to gracefully handle array values
* Added: Filters for new "Created By" search. [Learn how to modify what fields are searched](https://docs.gravityview.co/article/523-created-by-text-search).

= 2.1.1 on October 26, 2018 =

* Added: A "Connected Views" menu on the Gravity Forms Forms page - hover over a form to see the new Connected Views menu!
* Fixed: Additional slashes being added to the custom date format for Date fields
* Fixed: Quiz Letter Grade not updated after editing an entry that has Gravity Forms Quiz fields
* Fixed: Single Entry screen is inaccessible when the category is part of a URL path (using the `%category%` tag in the site's Permalinks settings)
* Fixed: Issue where GravityView CSS isn't loading in the Dashboard for some customers
* Fixed: Display uploaded files using Gravity Forms' secure link URL format, if enabled
* Updated Polish translation. Dziękuję Ci, [@dariusz.zielonka](https://www.transifex.com/user/profile/dariusz.zielonka/)!

__Developer Updates:__

* Added: `gravityview/template/table/use-legacy-style` filter to  use the legacy Table layout stylesheet without any responsive layout styles (added in GravityView 2.1) - [Here's code you can use](https://gist.github.com/zackkatz/45d869e096cd5114a87952d292116d3f)
* Added: `gravityview/view/can_render` filter to allow you to override whether a View can be rendered or not
* Added: `gravityview/widgets/search/datepicker/format` filter to allow you to modify only the format used, rather than using the `gravityview_search_datepicker_class` filter
* Fixed: Fixed an issue when using [custom entry slugs](https://docs.gravityview.co/article/57-customizing-urls) where non-unique values across forms cause the entries to not be accessible
* Fixed: Undefined index PHP warning in the GravityView Extensions screen
* Fixed: Removed internal usage of deprecated GravityView functions
* Limitation: "Enable lightbox for images" will not work on images when using Gravity Forms secure URL format. [Contact support](mailto:support@gravityview.co) for a work-around, or use a [different lightbox script](https://docs.gravityview.co/article/277-using-the-foobox-lightbox-plugin-instead-of-the-default).

= 2.1.0.2 and 2.1.0.3 on September 28, 2018 =

* Fixed: Slashes being added to field quotes
* Fixed: Images showing as links for File Upload fields

= 2.1.0.1 on September 27, 2018 =

* Fixed: Responsive table layout labels showing sorting icon HTML
* Fixed: Responsive table layout showing table footer

= 2.1 on September 27, 2018 =

* Added: You can now send email notifications when an entry is approved, disapproved, or the approval status has changed. [Learn how](https://docs.gravityview.co/article/488-notification-when-entry-approved)
* Added: Automatically un-approve an entry when it has been updated by an user without the ability to moderate entries
* Added: Easy way to install GravityView Extensions and our stand-alone plugins [Learn how](https://docs.gravityview.co/article/489-managing-extensions)
* Added: Enable CSV output for Views [Learn how](https://docs.gravityview.co/article/491-csv-export)
* Added: A "Page Size" widget allows users to change the number of entries per page
* Added: Support for displaying a single input value of a Chained Select field
* Added: The Table layout is now mobile-responsive!
* Improved: Added a shortcut to reset entry approval on the front-end of a View: "Option + Click" on the Entry Approval field
* Fixed: Custom date format not working with the `{date_created}` Merge Tag
* Fixed: Embedding a View inside an embedded entry didn't work
* Fixed: "Link to entry" setting not working for File Upload fields
* Fixed: Approval Status field not showing anything
* Updated translations - thank you, translators!
    - Polish translated by [@dariusz.zielonka](https://www.transifex.com/user/profile/dariusz.zielonka/)
    - Russian translated by [@awsswa59](https://www.transifex.com/user/profile/awsswa59/)
    - Turkish translated by [@suhakaralar](https://www.transifex.com/accounts/profile/suhakaralar/)
    - Chinese translated by [@michaeledi](https://www.transifex.com/user/profile/michaeledi/)

__Developer Notes:__

* Added: Process shortcodes inside [gv_entry_link] shortcodes
* Added: `gravityview/shortcodes/gv_entry_link/output` filter to modify output of the `[gv_entry_link]` shortcode
* Added `gravityview/widget/page_size/settings` and `gravityview/widget/page_size/page_sizes` filters to modify new Page Size widget
* Modified: Added `data-label` attributes to all Table layout cells to make responsive layout CSS-only
* Modified: Added responsive CSS to the Table layout CSS ("table-view.css")
* Improved: Reduced database lookups when using custom entry slugs
* Introduced `\GV\View->can_render()` method to reduce code duplication
* Fixed: Don't add `gvid` unless multiple Views embedded in a post
* Fixed: PHP 5.3 warning in when using `array_combine()` on empty arrays
* Fixed: Apply `addslashes` to View Configuration when saving, fixing `{date_created}` format
* REST API: Allow setting parent post or page with the REST API request using `post_id={id}` ([learn more](https://docs.gravityview.co/article/468-rest-api))
* REST API: Added `X-Item-Total` header and meta to REST API response

= 2.0.14.1 on July 19, 2018 =

* Fixed: Potential XSS ("Cross Site Scripting") security issue. **Please update.**
* Fixed: GravityView styles weren't being loaded for some users

= 2.0.14 on July 9, 2018 =

* Added: Allow filtering entries by Unapproved status in Gravity Forms
* Added: Reset entry approval status by holding down Option/Alt when clicking entry approval icon
* Fixed: Merge Tags not working in field Custom Labels
* Fixed: Enable sorting by approval status all the time, not just when a form has an Approval field
* Fixed: When a View is saved without a connected form, don't show "no longer exists" message
* Fixed: Inline Edit plugin not updating properly when GravityView is active

__Developer Notes:__

* Added: `gravityview/approve_entries/after_submission/default_status` filter to modify the default status of an entry as it is created.
* Modified: No longer delete `is_approved` entry meta when updating entry status - leave the value to be `GravityView_Entry_Approval_Status::UNAPPROVED` (3)
* Fixed: Allow for "in" and "not_in" comparisons when using `GravityView_GFFormsModel::is_value_match`
* Tweak: If "Search Mode" key is set, but there is no value, use "all"
* Tweak: Reduced number of database queries when rendering a View

= 2.0.13.1 on June 26, 2018 =

* Fixed: Custom Content fields not working with DIY Layout
* Fixed: Error when displaying plugin updates on a single site of a Multisite installation

= 2.0.13 on June 25, 2018 =

* Fixed: When View is embedded in a page, the "Delete Entry" link redirects the user to the View URL instead of embedded page URL
* Fixed: Custom Content fields not working with DIY Layout since 2.0.11
* Fixed: Fatal error when migrating settings from (very) old versions of GravityView
* Fixed: oEmbed not working when using "plain" URLs with numeric View ID slugs

__Developer Notes__

* Added: Code to expose Entry Notes globally, to fix conflict with DataTables (future DataTables update required)
* Added: `data-viewid` attribute to the Search Bar form with the current View ID
* Added: Current Post ID parameter to the `gravityview/edit-entry/publishing-action/after` action

= 2.0.12 on June 12, 2018 =

* Fixed: On the Plugins page, "Update now" not working for GravityView Premium Plugins, Views & Extensions
* Fixed: Always show that plugin updates are available, even if a license is expired

= 2.0.11 on June 12, 2018 =

* Added: Search for fields by name when adding fields to your View configuration (it's really great!)
* Fixed: GravityView license details not saving when the license was activated (only when the Update Settings button was clicked)
* Fixed: Entry filtering for single entries
* Fixed: Per-user language setting not being used in WordPress 4.7 or newer

__Developer Notes__

* Added: `\GV\View::get_joins()` method to fetch array of `\GV\Joins` connected with a View
* Added: `\GV\View::get_joined_forms()` method to get array of `\GV\GF_Forms` connected with a View

= 2.0.10 on June 6, 2018 =

* Fixed: Password-protected Views were showing "You are not allowed to view this content" instead of the password form
* Fixed: When Map View is embedded, Search Bar pointed to View URL, not page URL

= 2.0.9 on June 1, 2018 =

* Added: Allow passing `{get}` Merge Tags to [gventry] and [gvfield] shortcodes
* Fixed: Searching by entry creator using the Search Bar wasn't working
* Fixed: Edit Entry showing "Invalid link" warnings when multiple Views are embedded on a page
* Fixed: Issues with legacy template back-compatiblity (A-Z Filters) and newer API widgets (Maps)
* Fixed: Translations for entry "meta", like "Created By" or "Date Created"
* Fixed: When searching State/Province with the Search Bar, use "exact match" search

__Developer Notes__

* Added: Auto-prefixing for all CSS rules, set to cover 99.7% of browsers. We were already prefixing, so it doesn't change much, but it will update automatically from now on, based on browser support.

= 2.0.8.1 on May 31, 2018 =

* Fixed: Standalone map fields not displaying on the [Maps layout](https://gravityview.co/extensions/maps/)
* Fixed: `[gv_entry_link]` when embedded in a post or page, not a View
* Fixed: `[gv_entry_link]` returning a broken link when the entry isn't defined
* Fixed: Conflict with Testimonials Widget plugin (and other plugins) loading outdated code
* Fixed: PHP notice when displaying Gravity Flow "Workflow" field

= 2.0.8 on May 25, 2018 =

* Fixed: Table layout not using field Column Width settings
* Fixed: With "Show Label" disabled, "Custom Label" setting is being displayed (if set)
* Fixed: List Field columns were being shown as searchable in Search Bar
* Fixed: Conflict with Gravity Forms Import Entries file upload process
* Fixed: Empty searches could show results when "Hide View data until search is performed" is enabled
* Fixed: When "Start Date" and "End Date" are the same day, results may not be accurate

__Developer Updates__

* Fixed: `gv_value()` didn't have necessary View global data set for backward compatibility (`gv_value()` is now deprecated! Use `Use \GV\Field_Template::render()` instead.)

= 2.0.7.1 on May 24, 2018 =

* Fixed: Merge Tags not being shown in Custom Content fields in Edit Entry
* Fixed: "gvGlobals not defined" JavaScript error on Edit Entry screen affecting some themes
* Fixed: Don't clear Search Bar configuration when switching View layouts

= 2.0.7 on May 23, 2018 =

* Fixed: Entry visibility when View is embedded
* Fixed: Don't show widgets if we're oEmbedding an entry
* Fixed: Don't apply "Hide Until Search" on entry pages
* Fixed: "Hide View data until search is performed" not working for Views on embedded pages
* Fixed: Restore Advanced Custom Fields plugin compatibility
* Tweak: When activating a license, remove the notice immediately
* Fixed: Maps API key settings resetting after 24 hours

__Developer Updates__

* Changed: gravityview_get_context() now returns empty string if not GravityView post type

= 2.0.6.1 on May 21, 2018 =

* Fixed: "Hide View data until search is performed" not working
* Added: Support for SiteOrigin Page Builder and LiveMesh SiteOrigin Widgets
* Fixed: Enfold Theme layout builder no longer rendering Views

= 2.0.6 on May 17, 2018 =

* Fixed: Conflicts with Yoast SEO & Jetpack plugins that prevent widgets from displaying
* Fixed: Some fields display as HTML (fixes Gravity Flow Discussion field, for example)
* Fixed: Some Merge Tag modifiers not working, such as `:url` for List fields
* Fixed: Give Floaty a place to hang out on the GravityView Settings screen with new Gravity Forms CSS

__Developer Updates__

* Fixed: Backward-compatibility for using global `$gravityview_view->_current_field` (don't use in new code!)

= 2.0.5 on May 16, 2018 =

* Fixed: Entry Link fields and `[gv_entry_link]` shortcode not working properly with DataTables when embedded
* Fixed: Do not output other shortcodes in single entry mode
* Fixed: Error when deleting an entry
* Fixed: When multiple Views are embedded on a page, and one or more has Advanced Filters enabled, no entries will be displayed
* Fixed: PHP warning with `[gravitypdf]` shortcode
* Fixed: When multiple table layout Views are embedded on a page, there are multiple column sorting links displayed
* Fixed: Error displaying message that a license is expired

= 2.0.4 on May 12, 2018 =

* Fixed: Slow front-end performance, affecting all layout types
* Fixed: Search not performing properly
* Fixed: "Enable sorting by column" option for Table layouts
* GravityView will require Gravity Forms 2.3 in the future; please make sure you're using the latest version of Gravity Forms!

__Developer Updates__

* Fixed: `GravityView_frontend::get_view_entries()` search generation
* Fixed: `gravityview_get_template_settings()` not returning settings
* Tweak: Cache View and Field magic getters into variables for less overhead.

= 2.0.3 on May 10, 2018 =

* Fixed: Compatibility with `[gravitypdf]` shortcode
* Fixed: When using `[gravityview]` shortcode, the `page_size` setting wasn't being respected
* Fixed: `[gravityview detail="last_entry" /]` not returning the correct entry
* Fixed: Widgets not being properly rendered when using oEmbed
* Fixed: Note fields not rendering properly

__Developer Notes__

* Fixed: `GravityView_View::getInstance()` not returning information about a single entry
* Added: `gravityview/shortcode/detail/$key` filter

= 2.0.1 & 2.0.2 on May 9, 2018 =

* Fixed: Widgets not displayed when a View is embedded
* Fixed: Saving new settings can cause fatal error
* Fixed: Prevent commonly-used front end function from creating an error in the Dashboard
* Fixed: Hide labels if "Show Label" is not checked
* Fixed: CSS borders on List layout
* Fixed: Error when fetching GravityView Widget with DataTables Extension 2.2
* Fixed: Fail gracefully when GravityView Maps is installed on a server running PHP 5.2.4

= Version 2.0 on May 8, 2018 =

We are proud to share this release with you: we have been working on this release since 2016, and although most of the changes won’t be seen, GravityView has a brand-new engine that will power the plugin into the future! 🚀
\- Zack with GravityView

---

**Note: GravityView now requires PHP 5.3 or newer**

_This is a major release. Please back up your site before updating._ We have tested the plugin thoroughly, but we suggest backing up your site before updating all plugins.

**New functionality**

* `[gventry]`: embed entries in a post, page or a View ([learn more](https://docs.gravityview.co/article/462-gvfield-embed-gravity-forms-field-values))
* `[gvfield]`: embed single field values ([learn more](https://docs.gravityview.co/article/462-gvfield-embed-gravity-forms-field-values))
* [Many new Merge Tag modifiers](https://docs.gravityview.co/article/350-merge-tag-modifiers) - These enable powerful new abilities when using the Custom Content field!
* Use oEmbed with Custom Content fields - easily embed YouTube videos, Tweets (and much more) on your Custom Content field
* "Is Starred" field - display whether an entry is "Starred" in Gravity Forms or not, and star/unstar it from the front end of your site
* Added Bosnian, Iranian, and Canadian French translations, updated many others (thank you all!)

**Smaller changes**

* Added `{gv_entry_link}` Merge Tag, alias of `[gv_entry_link]` shortcode in `{gv_entry_link:[post id]:[action]}` format. This allows you to use `{gv_entry_link}` inside HTML tags, where you are not able to use the `[gv_entry_link]` shortcode.
* Default `[gvlogic]` comparison is now set to `isnot=""`; this way, you can just use `[gvlogic if="{example:1}"]` instead of `[gvlogic if="{example:1}" isnot=""]` to check if a field has a value.

**Developer Updates**

This release is the biggest ever for developers! Even so, we have taken great care to provide backward compatibility with GravityView 1.x. Other than increasing the minimum version of PHP to 5.3, **no breaking changes were made.**

* We have rewritten the plugin from the ground up. [Learn all about it here](https://github.com/gravityview/GravityView/wiki/The-Future-of-GravityView).
* New REST API! Fetch GravityView details and entries using the WordPress REST API endpoint. It's disabled by default, but can be enabled or disabled globally on GravityView Settings screen, or per-View in View Settings. [Learn about the endpoints](https://github.com/gravityview/GravityView/wiki/REST-API).
* New `gravityview()` API wrapper function, now used for easy access to everything you could want
* New template structure ([learn how to migrate your custom template files](https://github.com/gravityview/GravityView/wiki/Template-Migration))
* We have gotten rid of global state; actions and filters are now passed a `$context` argument, a [`\GV\Template_Context` object](https://github.com/gravityview/GravityView/blob/v2.0/future/includes/class-gv-context-template.php)
* When HTML 5 is enabled in Gravity Forms, now the Search All field will use `type="search"`
* _Countless_ new filters and actions! Additional documentation will be coming, both on [docs.gravityview.co](https://docs.gravityview.co) as well as [codex.gravityview.co](https://codex.gravityview.co).

A special thanks to [Gennady](https://codeseekah.com) for your tireless pursuit of better code, insistence on backward compatibility, and your positive attitude. 👏

= 1.22.6 on April 4, 2018 =

* Fixed: Line breaks being added to `[gvlogic]` shortcode output
* Fixed: Gravity Forms 2.3 compatibility notice
* Fixed: "The ID is required." message when configuring the GravityView Search WordPress widget
* Fixed: Slashes were being added to Post Image details

__Developer Updates:__

* Added `gravityview/edit_entry/reveal_hidden_field` filter, which allows you to prevent Hidden fields from becoming Text fields in Edit Entry context
* Added `gravityview/edit_entry/field_visibility` filter to set field visibility on Edit Entry (default is always "visible")

= 1.22.5 on January 25, 2018 =

* Improves support for [DIY Layout](https://gravityview.co/extensions/diy-layout/), a layout for designers & developers to take full advantage of GravityView
* Tweak: Show "Embed Shortcode" helper if a View has widgets configured but not Fields
* Fixed: Add Note support for Gravity Forms 2.3 (it's coming soon)
* Fixed: `tabindex` not properly set for Update/Cancel/Delete buttons in Edit Entry
* Fixed: Hide Yoast SEO Content & SEO Analysis functionality when editing a View
* Fixed: Line breaks were being added to Custom Content fields and widgets, even when "Automatically add paragraphs to content" wasn't checked

__Developer Updates:__

* Add `$nl2br`, `$format`, `$aux_data` parameters to `GravityView_API::replace_variables()` to be consistent with `GFCommon::replace_variables()`

= 1.22.4? =

Yes, we skipped a minor release (1.22.4 exists only in our hearts). Thanks for noticing!

= 1.22.3 on December 21, 2017 =

* Added: Support for displaying files uploaded using the Gravity Forms Dropbox Addon (thanks, @mgratch and @ViewFromTheBox!)
* Added: Merge Tags now are replaced when in `[gvlogic]` shortcodes not in a View
* Fixed: Filtering by date in Advanced Filters prevented single entries from being visible
* Fixed: `gravityview/capabilities/allow_logged_out` filter wasn't living up to its name (allowing logged-out visitors to edit entries)

__Developer Updates:__

* Modified: We're reverting changes made to Advanced Custom Field plugin compatibility
* Added: `gravityview/fields/fileupload/file_path` filter in `class-gravityview-field-fileupload.php`
* Modified: Removed `!important` from the CSS height rule for the `.gv-notes .gv-note-add textarea` rule

= 1.22.2 on December 7, 2017 =

* Fixed: Fatal error when running Ultimate Member 2.0 beta
* Fixed: Issue deleting entries when Advanced Filter rules don't match
* Fixed: Delete Entry messages not displaying when entry is deleted
* Fixed: ACF shortcodes in WYSIWYG fields no longer processed since 1.22.1
* Fixed: Fatal error when using old installations of Gravity Forms

__Developer Updates:__

* Added: `gravityview/edit_entry/unset_hidden_field_values` filter to prevent deleting values for fields hidden by Conditional Logic

= 1.22.1.1 on November 30, 2017 =

* Fixed: When displaying Email fields, PHP warning about `StandalonePHPEnkoder.php`

= 1.22.1 on November 29, 2017 =

* Moved "Custom Content" field to top of field picker, in what Rafael calls the "Best idea of 2017 🏆"
* Added: When Gravity Forms 2.3 is released, support for "Random" entry order will be enabled
* Fixed: Entry oEmbeds not working when using "Plain" URL formats to embed
* Fixed: Only published Views showing in Gravity Forms "Connected Views" menu
* Fixed: Deleting entries can cause entries to be displayed from a different View when Advanced Filters is activated and multiple Views are embedded on a page
* Fixed: Infinite loop when using `[gravityview]` shortcode inside ACF fields

__Developer Updates:__

* Added: `GravityView_HTML_Elements` class for generating commonly-used HTML elements
* Added: Way to disable front-end cookies for our friends in Europe ([see code here](https://gist.github.com/zackkatz/354a71dc47ffef072ed725706cf455ed))
* Added: `gravityview/metaboxes/data-source/before` and `gravityview/metaboxes/data-source/after` hooks
* Added: Second `$args` param added to `gravityview_get_connected_views()` function
* Modified: Pass fifth parameter `$input_type` to `GravityView_Template::assign_field_options` method

= 1.22 on September 4, 2017=

* Added: Support for Gravity Forms 2.3
* Fixed: Fatal error when Divi (and other Elegant Themes) try to load GravityView widgets while editing a post with a sidebar block in it—now the sidebar block will not be rendered
* Fixed: Inline Edit plugin not working when displaying a single entry
* Fixed: Featured Entries plugin not adding correct CSS selector to the single entry container

__Developer Updates:__

* Modified: Template files `list-header.php`, `list-single.php`, `table-header.php`, `table-single.php`
* Fixed: When `GRAVITYVIEW_LICENSE_KEY` constant is defined, it will always be used, and the license field will be disabled
* Fixed: List View and Table View templates have more standardized CSS selectors for single & multiple contexts ([Learn more](https://docs.gravityview.co/article/63-css-guide))
* Fixed: Permalink issue when embedding a View on a page, then making it the site's Front Page
* Fixed: Transient cache issues when invalidating cache
* Fixed: `gv_empty()` now returns false for an array with all empty values
* Fixed: Delay plugin compatibility checks until `plugins_loaded`

= 1.21.5.3 on July 24, 2017 =

* Fixed: For some field types, the value "No" would be interpreted as `false`
* Fixed: In Edit Entry, when editing a form that has a Post Custom Field field type—configured as checkboxes—file upload fields would not be saved
* Fixed: If a form connected to a View is in the trash, there will be an error when editing the View
* Fixed: Embedding single entries with WordPress 4.8
* Fixed: Fatal error when using older version of WPML

= 1.21.5.2 on June 26, 2017 =

* Tweak: Improved plugin speed by reducing amount of information logged
* Fixed: Duplicate descriptions on the settings screen
* Fixed: Our "No-Conflict Mode" made the settings screen look bad. Yes, we recognize the irony.
* Updated: Translations - thank you, translators!
    - Turkish translation by [@suhakaralar](https://www.transifex.com/accounts/profile/suhakaralar/)
    - Dutch translations by Thom

= 1.21.5.1 on June 13, 2017 =

* Modified: We stopped allowing any HTML in Paragraph Text fields in 1.21.5, but this functionality was used by lots of people. We now use a different function to allow safe HTML by default.
* Added: `gravityview/fields/textarea/allowed_kses` filter to modify the allowed HTML to be displayed.

= 1.21.5 on June 8, 2017 =

* Added: The `{current_post}` Merge Tag adds information about the current post. [Read more about it](https://docs.gravityview.co/article/412-currentpost-merge-tag).
* Added: `gravityview/gvlogic/parse_atts/after` action to modify `[gvlogic]` shortcode attributes after it's been parsed
* Added: A new setting to opt-in for access to the latest pre-release versions of GravityView (in Views > Settings)
* Added: Support for Restrict Content Pro when in "No-Conflict Mode"
* Fixed: Saving an entry could strip the entry creator information. Now, when the entry creator is not in the "Change Entry Creator" users list, we add them back in to the list.
* Fixed: Potential security issue
* Fixed: Multiple notifications could sometimes be sent when editing an entry in GravityView.
* Fixed: Gravity Forms tooltip scripts being loaded admin-wide.
* Updated: Dutch translations (thanks, Thom!)

= 1.21.4 on April 13, 2017 =

* Fixed: "Enable sorting by column" not visible when using table-based View Presets
* Fixed: Error activating the plugin when Gravity Forms is not active
* Fixed: Numeric sorting
* Fixed: Compatibility issue with WPML 3.6.1 and lower
* Tweak: When using `?cache` to disable entries caching, cached data is removed

= 1.21.3 on April 4, 2017 =

* Fixed: Post Images stopped working in Edit Entry
* Fixed: Conflict with our Social Sharing & SEO Extension
* Fixed: Unable to search for a value of `0`
* Fixed: Inaccurate search results when using the `search_field` and `search_value` settings in the `[gravityview]` shortcode
    - The search mode will now always be set to `all` when using these settings

__Developer Updates:__

* We decided to not throw exceptions in the new `gravityview()` wrapper function. Instead, we will log errors via Gravity Forms logging.

= 1.21.2 on March 31, 2017 =

* Added: Support for embedding `[gravityview]` shortcodes in Advanced Custom Fields (ACF) fields
* Fixed: PHP warnings and notices

= 1.21.1 on March 30, 2017 =

* Fixed: Advanced Filters no longer filtered 😕
* Fixed: Fatal error when viewing Single Entry with a Single Entry Title setting that included Merge Tags
* Fixed: Cache wasn't cleared when an entry was created using Gravity Forms API (thanks Steve with Gravity Flow!)

= 1.21 on March 29, 2017 =

* Fixed: Edit Entry compatibility with Gravity Forms 2.2
* Fixed: Single Entry not accessible when filtering a View by Gravity Flow's "Final Status" field
* Fixed: Needed to re-save permalink settings for Single Entry and Edit Entry to work
* Fixed: Incorrect pagination calculations when passing `offset` via the `[gravityview]` shortcode

__Developer Updates:__

* Modified: `GVCommon::check_entry_display()` now returns WP_Error instead of `false` when an error occurs. This allows for additional information to be passed.
* Added: `gravityview/search-all-split-words` filter to change search behavior for the "Search All" search input. Default (`true`) converts words separated by spaces into separate search terms. `false` will search whole word.
* Much progress has been made on the `gravityview()` wrapper function behind the scenes. Getting closer to parity all the time.

= 1.20.1 on March 1, 2017 =

* Added: Support for comma-separated email addresses when adding a note and using "Other email address"
* Fixed: Edit Entry issue with File Uploads not saving properly
* Fixed: Support for `offset` attribute in the `[gravityview]` shortcode
* Updated: Auto-upgrade script

= 1.20 on February 24, 2017 =

* Added: Product Fields are now editable
    - Quantity,
    - Product fields are hidden if the entry contains external transaction data
    - Support for Coupon Addon
* Fixed: Single Entry not accessible when filtering by a Checkbox field in the Advanced Filters Extension
* Fixed: WPML links to Single Entry not working if using directory or sub-domain URL formats
* Fixed: Product field prices not always formatted as a currency
* Fixed: Product fields sometimes appeared twice in the Add Field field picker
* Fixed: PHP warning when updating entries. Thanks for reporting, Werner!
* Modified: Don't show CAPTCHA fields in Edit Entry
* Fixed: "Trying to get property of non-object" bug when updating an entry connected to Gravity Forms User Registration
* Fixed: Yoast SEO scripts and styles not loading properly on Edit View screen
* Updated: Minimum version of Gravity Forms User Registration updated to 3.2

__Developer Notes:__


* Added: `GVCommon::entry_has_transaction_data()` to check whether entry array contains payment gateway transaction information
* Added: `gravityview/edit_entry/hide-coupon-fields` to modify whether to hide Coupon fields in Edit Entry (default: `false`)
* Added: `GravityView_frontend::get_view_entries_parameters()` method to get the final entry search parameters for a View without fetching the entries as well
* Added: `GVCommon::get_product_field_types()` to fetch Gravity Forms product field types array
* Added: `gravityview/edit_entry/field_blacklist` filter to modify what field types should not be shown in Edit Entry
* Added: `GravityView_Plugin_Hooks_Gravity_Forms_Coupon` class
* Added: Third `GravityView_Edit_Entry_Render` parameter to `gravityview/edit_entry/field_value`, `gravityview/edit_entry/field_value_{field_type}` filters and `gravityview/edit_entry/after_update` action
* Updated: `list-body.php` and `list-single.php` template files to prevent empty `<div>` from rendering (and looking bad) when there are no fields configured for the zones
* Updated: `fields/product.php` template file
* Updated: Flexibility library for IE CSS flexbox support
* Modified: `gravityview/edit_entry/hide-product-fields` default will now be determined by whether entry has gateway transaction information
* Modified: Only print errors when running the unit tests if the `--debug` setting is defined, like `phpunit --debug --verbose`
* Modified: If overriding `get_field_input()` using `GravityView_Field`, returning empty value will now result in the default `GF_Field` input being used
* Modified: GravityView_Edit_Entry_User_Registration::restore_display_name() now returns a value instead of void
* Tweak: Edit Entry links no longer require `page=gf_entries&view=entry` at the end of the URL (in case you noticed)

= 1.19.4 on January 19, 2017 =

* **GravityView requirements will soon be updated**: Gravity Forms Version 2.0+, PHP 5.3+
* Updated: GravityView now requires WordPress 4.0 or newer
* Fixed: Search Bar search not working for states in the United States
* Fixed: WPML conflict where Single Entry or Edit Entry screens are inaccessible
* Fixed: Prevent PHP error when displaying GravityView using `get_gravityview()`
* Updated translations:
    - 🇩🇰 Danish *100% translated*
    - 🇳🇴 Norwegian *100% translated*
    - 🇸🇪 Swedish translation updated

__Developer Notes: __

* New: We're starting the migration to a new wrapper API that will awesome. We will be rolling out new functionality and documentation over time. For now, we are just using it to load the plugin. [Very exciting time](https://i.imgur.com/xmkONOD.gif)!
* Fixed: Issue fetching image sizes when using `GravityView_Image` class and fetching from a site with invalid SSL cert.
* Added: `gravityview_directory_link` to modify the URL to the View directory context (in `GravityView_API::directory_link()`)

= 1.19.3 on January 9, 2017 =

First update of 2017! We've got great things planned for GravityView and our Extensions. As always, [contact us](mailto:support@gravityview.co) with any questions or feedback. We don't bite!

* Fixed: List field inputs not loading in Edit Entry when values were empty or the field was hidden initially because of Conditional Logic
* Fixed: Prevent Approve Entry and Delete Entry fields from being added to Edit Entry field configuration
* Fixed: Don't render Views outside "the loop", prevents conflicts with other plugins that run `the_content` filter outside normal places
* Fixed: Only display "You have attempted to view an entry that is not visible or may not exist." warning once when multiple Views are embedded on a page
* Fixed: The `[gravityview]` shortcode would not be parsed properly due to HTML encoding when using certain page builders, including OptimizePress
* Fixed: Potential errors when non-standard form fields are added to Edit Entry configurations ("Creating default object from empty value" and "Cannot use object of type stdClass as array")
* Updated translations:
    - 🇨🇳 Chinese *100% translated* (thank you, Michael Edi!)
    - 🇫🇷 French *100% translated*
    - 🇧🇷 Brazilian Portuguese *100% translated* (thanks, Rafael!)
    - 🇳🇱 Dutch translation updated (thank you, Erik van Beek!)
    - 🇸🇪 Swedish translation updated
    - Updated Spanish (Spain + Mexican) and German (`de` + `de_DE`) with each other

__Developer Notes:__

* `GVCommon::get_form_from_entry_id()` now correctly fetches forms with any status
* Moved `GravityView_Support_Port::get_related_plugins_and_extensions()` to `GV_License_Handler` class
* Updated the `install.sh` bash script
    - The 6th parameter now prevents database creation, and the 7th is the Gravity Forms source file
    - Script no longer breaks if there is a space in a directory name
    - `/tmp/` is no longer created in the GravityView directory; it's installed in the server's `/tmp/` directory
* Fixed Travis CI integration

= 1.19.2 on December 21, 2016 =

* Added: Search Bar now supports displaying State and Country fields as Select, List, or Radio input types (before, only text fields)
* Fixed: Single entries not accessible when a View has filters based on Gravity Forms "Advanced" fields like Address and Name
* Added: There is now a warning when a View tab has not been configured. The question "Why aren't my entries showing up?" is often due to a lack of configuration.
* Added: Notice for future PHP requirements.
    * Reminder: GravityView will soon require PHP 5.3. 97.6% of sites are already compatible.
* Fixed: Conflict with another plugin that prevented the Field Settings from being reachable in the Edit View screen
* Fixed: GravityView widgets repeating twice for some customers

__Developer Notes:__

* Added: `GravityView_View::getContextFields()` method allows fetching the fields configured for each View context (`directory`, `single`, `edit`)
    * Modified: `templates/list-body.php` and `templates/list-single.php` to add a check for context fields before rendering
* Added: `$field_id` as fourth argument passed to `gravityview/extension/search/input_type` filter
* Added: Added `$cap` and `$object_id` parameters to `GVCommon::generate_notice()` to be able to check caps before displaying a notice

= 1.19.1 on November 15, 2016 =

* Fixed: When creating a new View, the "form doesn't exist" warning would display

= 1.19 on November 14, 2016 =

* New: __Front-end entry moderation__! You can now approve and disapprove entries from the front of a View - [learn how to use front-end entry approval](https://docs.gravityview.co/article/390-entry-approval)
    - Add entry moderation to your View with the new "Approve Entries" field
    - Displaying the current approval status by using the new "Approval Status" field
    - Views have a new "Show all entries to administrators" setting. This allows administrators to see entries with any approval status. [Learn how to use this new setting](https://docs.gravityview.co/article/390-entry-approval#clarify-step-16)
* Fixed: Approval values not updating properly when using the "Approve/Reject" and "User Opt-In" fields
* Tweak: Show inactive forms in the Data Source form dropdown
* Tweak: If a View is connected to a form that is in the trash or does not exist, an error message is now shown
* Tweak: Don't show "Lost in space?" message when searching existing Views
* Added: New Russian translation - thank you, [George Kovalev](https://www.transifex.com/user/profile/gkovaleff/)!
    - Updated: Spanish translation (thanks [@matrixmercury](https://www.transifex.com/user/profile/matrixmercury/))

__Developer Notes:__

* Added: `field-approval.css` CSS file. [Learn how to override the design here](https://docs.gravityview.co/article/388-front-end-approval-css).
* Modified: Removed the bottom border on the "No Results" text (`.gv-no-results` CSS selector)
* Fixed: Deprecated `get_bloginfo()` usage

= 1.18.1 on November 3, 2016 =

* Updated: 100% Chinese translation—thank you [Michael Edi](https://www.transifex.com/user/profile/michaeledi/)!
* Fixed: Entry approval not working when using [custom entry slugs](https://docs.gravityview.co/article/57-customizing-urls)
* Fixed: `Undefined index: is_active` warning is shown when editing entries with User Registration Addon active
* Fixed: Strip extra whitespace in Entry Note field templates

= 1.18 on October 11, 2016 =

* Updated minimum requirements: WordPress 3.5, Gravity Forms 1.9.14
* Modified: Entries that are unapproved (not approved or disapproved) are shown as yellow circles
* Added: Shortcut to create a View for an existing form
* Added: Entry Note emails now have a message "This note was sent from {url}" to provide context for the note recipient
* Fixed: Edit Entry did not save other field values when Post fields were in the Edit Entry form
* Fixed: When using "Start Fresh" View presets, form fields were not being added to the "Add Field" field picker
* Fixed: Hidden visible inputs were showing in the "Add Field" picker (for example, the "Middle Name" input was hidden in the Name field, but showing as an option)
* Fixed: Fatal error when editing Post Content and Post Image fields
* Fixed: Lightbox images not loading
* Fixed: Lightbox loading indicator displaying below the overlay
* Fixed: "New form created" message was not shown when saving a draft using a "Start Fresh" View preset
* Gravity Forms User Registration Addon changes:
    * Gravity Forms User Registration 2.0 is no longer supported
    * Fixed Processing "Update User" feeds
    * Fixed: Inactive User Registration feeds were being processed
    * Fixed: User Registration "Update User" feeds were being processed, even if the Update Conditions weren't met
    * Fixed: Unable to use `gravityview/edit_entry/user_registration/trigger_update` filter
* Fixed: Prevent negative entry counts when approving and disapproving entries
* Fixed: PHP notice when WooCommerce Memberships is active
* Tweak: Entry Note emails now have paragraphs automatically added to them
* Tweak: When the global "Show Support Port" setting is "Hide", always hide; if set to "Show", respect each user's Support Port display preference
* Updated: Complete German translation—thank you [hubert123456](https://www.transifex.com/user/profile/hubert123456/)!

__Developer Notes__

* Migrated `is_approved` entry meta values; statuses are now managed by the `GravityView_Entry_Approval_Status` class
    - "Approved" => `1`, use `GravityView_Entry_Approval_Status::APPROVED` constant
    - "0" => `2`, use `GravityView_Entry_Approval_Status::DISAPPROVED` constant
    - Use `$new_value = GravityView_Entry_Approval_Status::maybe_convert_status( $old_value )` to reliably translate meta values
* Added: `GVCommon::get_entry_id()` method to get the entry ID from a slug or ID
* Added: `gravityview_go_back_url` filter to modify the link URL used for the single entry back-link in `gravityview_back_link()` function
* Added: `gravityview/field/notes/wpautop_email` filter to disable `wpautop()` on Entry Note emails
* Added: `$email_footer` to the `gravityview/field/notes/email_content` filter content
* Modified: `note-add-note.php` template: added `current-url` hidden field
* Modified: `list-single.php` template file: added `.gv-grid-col-1-3` CSS class to the `.gv-list-view-content-image` container
* Fixed: Mask the Entry ID in the link to lightbox files

= 1.17.4 on September 7, 2016 =

* Added: Support for editing [Gravity Perks Unique ID](https://gravitywiz.com/documentation/gp-unique-id/) fields
* Fixed: Issue searching and sorting fields with multiple inputs (like names)
* Fixed: Restore Gravity Forms Quiz Addon details in the field picker

__Developer Notes__

* Added: `gravityview_get_directory_widgets()`, `gravityview_set_directory_widgets()` wrapper functions to get and set View widget configurations
* Added: Second `$apply_filter` parameter to `GVCommon::get_directory_fields()` function to set whether or not to apply the `gravityview/configuration/fields` filter

= 1.17.3 on August 31, 2016 =

* Added: Search Bar support for Gravity Forms Survey fields: filter by survey responses
* Added: Search Bar support for Gravity Flow: search entries by the current Step, Step Status, or Workflow Status
* Added: `[gvlogic]` and other shortcodes now can be used inside Email field settings content
* Added: Support for embedding Views in the front page of a site; the [GravityView - Allow Front Page Views plugin](https://github.com/gravityview/gravityview-front-page-views) is no longer required
* Tweak: In Edit View, holding down the option (or alt) key while switching forms allows you to change forms without resetting field configurations - this is useful if you want to switch between duplicate forms
* Fixed: Restored correct Gravity Flow status and workflow values
* Fixed: Conflict when editing an entry in Gravity Flow
* Fixed: Tooltip title text of the field and widget "gear" icon
* Changed the plugin author from "Katz Web Services, Inc." to "GravityView" - it seemed like it was time!

__Developer Notes__

* Modified: `gravityview_get_forms()` function and `GVCommon::get_forms()` method to be compatible with `GFAPI::get_forms()`. Now accepts `$active` and `$trash` arguments, as well as returning all form data (not just `id` and `title` keys)
* Modified: `template/fields/post_image.php` file to use `gravityview_get_link()` to generate the anchor link
* Modified: `rel="noopener noreferrer"` now added to all links generated using `gravityview_get_link()` with `target="_blank"`. This fixes a generic security issue (not specific to GravityView) when displaying links to submitted websites and "Open link in new window" is checked - [read more about it here](https://dev.to/ben/the-targetblank-vulnerability-by-example)
* Modified: Don't convert underscores to periods if not numeric in `GravityView_Widget_Search::prepare_field_filter()` - this fixes searching entry meta
* Modified: Added third `gravityview_search_field_label` parameter: `$field` - it's the field configuration array passed by the Search Bar
* Modified: HTML tags are now stripped from Email field body and subject content
* Modified: Moved `GravityView_Admin_View_Item`, `GravityView_Admin_View_Field`, and `GravityView_Admin_View_Widget` to their own files
* Added: Deprecation notices for methods that haven't been used since Version 1.2!

= 1.17.2 on August 9, 2016 =

* Fixed: "Start Fresh" fails when there are no pre-existing forms in Gravity Forms
* Fixed: Edit Entry not saving values for fields that were initially hidden
* Added: Support for embedding Views in Ultimate Member profile tabs
* Fixed: File Upload fields potentially displaying PHP warnings
* Fixed: Check plugin and theme existence before loading hooks
* Fixed: "Hide empty fields" not working when "Make Phone Number Clickable" is checked for Phone fields
* Fixed: Potential PHP warning when adding Password fields in Edit View
* Fixed: Dutch (Netherlands) `nl_NL` translation file fixed
* Fixed: Divi theme shortcode buttons and modal form added to Edit View screen
* Fixed: Possible for Approve Entries checkbox to use the wrong Form ID
* Fixed: Search issues with special characters
    - Searches that contained ampersands `&` were not working
    - Searches containing plus signs `+` were not working
    - The "Select" Search Bar input type would not show the active search if search term contained an `&`
* Fixed: Multisite issue: when Users are logged-in but not added to any sites, they aren't able to see View content
* Fixed: Never show GravityView Toolbar menu to users who aren't able to edit Views, Forms, or Entries
* Fixed: Allow passing `post_id` in `[gravityview]` shortcode
* Tweak: Use system fonts instead of Open Sans in the admin
* Modified: The default setting for "No-Conflict Mode" is now "On". GravityView _should look good_ on your site!
* Updated translations (thank you!)
    - Turkish translation by Süha Karalar
    - Chinese translation by Michael Edi

__Developer Notes:__

* Added: `gravityview_view_saved` action, triggered after a View has been saved in the admin
* Modified: Changed the Phone field template to use `gravityview_get_link()` to generate the anchor tag
* Added: `gravityview/common/get_entry_id_from_slug/form_id` filter to modify the form ID used to generate entry slugs, in order to avoid hash collisions with data from other forms

= 1.17.1 on June 27 =
* Fixed: Entry approval with Gravity Forms 2.0
    * Added: Approved/Disapproved filters to Gravity Forms "Entries" page
    * Fixed: Bulk Approve/Disapprove
    * Fixed: Approve column and Bulk Actions not visible on Gravity Forms Entries page
    * Tweak: Improved speed of approving/disapproving entries
* Fixed: "Reply To" reference fixed in `GVCommon::send_email()` function
* Added: Improved logging for creation of Custom Slug hash ids
* Translations updated:
    - Updated Chinese translation by [@michaeledi](https://www.transifex.com/user/profile/michaeledi/)
    - Updated Persian translation by [@azadmojtaba](https://www.transifex.com/user/profile/azadmojtaba/)

= 1.17 on June 14 =

* Fully compatible with Gravity Forms 2.0
* Added: Entry Notes field
    - Add and delete Entry Notes from the frontend
    - Allows users to email Notes when they are added
    - Display notes to logged-out users
    - New [user capabilities](https://docs.gravityview.co/article/311-gravityview-capabilities) to limit access (`gravityview_add_entry_notes`, `gravityview_view_entry_notes`, `gravityview_delete_entry_notes`, `gravityview_email_entry_notes`)
* Added: Merge Tag modifiers - now set a maximum length of content, and automatically add paragraphs to Merge Tags. [Read how to use the new Merge Tag modifiers](https://docs.gravityview.co/article/350-merge-tag-modifiers).
    - `:maxwords:{number}` - Limit output to a set number of words
    - `:wpautop` - Automatically add line breaks and paragraphs to content
    - `:timestamp` - Convert dates into timestamp values
* Modified: Major changes to the Search Bar design
* Added: Field setting to display the input value, label, or check mark, depending on field type. Currently supported: Checkbox, Radio, Drop Down fields.
* Added: RTL ("right to left") language support in default and List template styles (Added: `gv-default-styles-rtl.css` and `list-view-rtl.css` stylesheets)
* Added: Option to make Phone numbers click-to-call
* Added: GravityView parent menu to Toolbar; now you can edit the form connected to a View directly from the View
    * Changed: Don't show Edit View in the Admin Bar; it's now under the GravityView parent menu
    * Fixed: Don't remove Edit Post/Page admin bar menu item
* Added: Support for [Gravity Flow](https://gravityflow.io) "Workflow Step" and Workflow "Final Status" fields
* Added: Support for Password fields. You probably shouldn't display them (in most cases!) but now you *can*
* Modified: When deleting/trashing entries with GravityView, the connected posts created by Gravity Forms will now also be deleted/trashed
* Edit Entry improvements
    * Added: Edit Entry now fully supports [Gravity Forms Content Templates](https://www.gravityhelp.com/documentation/article/create-content-template/)
    * Fixed: Edit Entry didn't pre-populate List inputs if they were part of a Post Custom Field field type
    * Fixed: Updating Post Image fields in Edit Entry when the field is not set to "Featured Image" in Gravity Forms
    * Fixed: "Rank" and "Ratings" Survey Field types not being displayed properly in Edit Entry
    * Fixed: Signature field not displaying existing signatures in Edit Entry
    * Fixed: Post Category fields will now update to show the Post's current categories
    * Fixed: Allow multiple Post Category fields in Edit Entry
    * Fixed: PHP warning caused when a form had "Anti-spam honeypot" enabled
* Fixed: When inserting a GravityView shortcode using the "Add View" button, the form would flow over the window
* Fixed: [Church Themes](https://churchthemes.com) theme compatibility
* Fixed: Inactive and expired licenses were being shown the wrong error message
* Fixed: Moving domains would prevent GravityView from updating
* Fixed: When using the User Opt-in field together with the View setting "Show Only Approved Entries", entries weren't showing
* Fixed: If a label is set for Search Bar "Link" fields, use the label. Otherwise, "Show only:" will be used
* Fixed: Showing the first column of a List field was displaying all the field's columns
* Translations: New Persian translation by [@azadmojtaba](https://www.transifex.com/user/profile/azadmojtaba/) (thank you!)

__Developer Notes__

* Templates changed:
    * `list-single.php` and `list-body.php`: changed `#gv_list_{entry_id}` to `#gv_list_{entry slug}`. If using custom entry slugs, the ID attribute will change. Otherwise, no change.
    * `list-body.php`: Removed `id` attribute from entry title `<h3>`
* Added: Override GravityView CSS files by copying them to a template's `/gravityview/css/` sub-directory
* Added: `gravityview_css_url()` function to check for overriding CSS files in templates
* Added: `gravityview_use_legacy_search_style` filter; return `true` to use previous Search Bar stylesheet
* Major CSS changes for the Search Bar.
    - Search inputs `<div>`s now have additional CSS classes based on the input type: `.gv-search-field-{input_type}` where `{input_type}` is:
    `search_all` (search everything text box), `link`, `date`, `checkbox` (list of checkboxes), `single_checkbox`, `text`, `radio`, `select`,
    `multiselect`, `date_range`, `entry_id`, `entry_date`
    - Added `gv-search-date-range` CSS class to containers that have date ranges
    - Moved `gv-search-box-links` CSS class from the `<p>` to the `<div>` container
    - Fixed: `<label>` `for` attribute was missing quotes
* Added:
    - `gravityview/edit_entry/form_fields` filter to modify the fields displayed in Edit Entry form
    - `gravityview/edit_entry/field_value_{field_type}` filter to change the value of an Edit Entry field for a specific field type
    - `gravityview/edit-entry/render/before` action, triggered before the Edit Entry form is rendered
    - `gravityview/edit-entry/render/after` action, triggered after the Edit Entry form is rendered
* Fixed: PHP Warning for certain hosting `open_basedir` configurations
* Added: `gravityview/delete-entry/delete-connected-post` Filter to modify behavior when entry is deleted. Return false to prevent posts from being deleted or trashed when connected entries are deleted or trashed. See `gravityview/delete-entry/mode` filter to modify the default behavior, which is "delete".
* Added: `gravityview/edit_entry/post_content/append_categories` filter to modify whether post categories should be added to or replaced?
* Added: `gravityview/common/get_form_fields` filter to modify fields used in the "Add Field" selector, View "Filters" dropdowns, and Search Bar
* Added: `gravityview/search/searchable_fields` filter to modify fields used in the Search Bar field dropdown
* Added: `GVCommon::send_email()`, a public alias of `GFCommon::send_email()`
* Added: `GravityView_Field_Notes` class, with lots of filters to modify output
* Added: `$field_value` parameter to `gravityview_get_field_label()` function and `GVCommon::get_field_label()` method
* Added: `$force` parameter to `GravityView_Plugin::frontend_actions()` to force including files
* Modified: Added second parameter `$entry` to `gravityview/delete-entry/trashed` and `gravityview/delete-entry/deleted` actions
* Fixed: An image with no `src` output a broken HTML `<img>` tag

= 1.16.5.1 on April 7 =

* Fixed: Edit Entry links didn't work

= 1.16.5 on April 6 =

* Fixed: Search Bar inputs not displaying for Number fields
* Fixed: Compatibility issue with [ACF](https://wordpress.org/plugins/advanced-custom-fields/) plugin when saving a View
* Fixed (for real this time): Survey field values weren't displaying in Edit Entry
* Tweak: Made it clearer when editing a View that GravityView is processing in the background
* Added: Chinese translation (thanks, Edi Weigh!)
* Updated: German translation (thanks, [@akwdigital](https://www.transifex.com/user/profile/akwdigital/)!)

__Developer Notes__

* Added: `gravityview/fields/custom/decode_shortcodes` filter to determine whether to process shortcodes inside Merge Tags in Custom Content fields. Off by default, for security reasons.
* Fixed: Potential fatal errors when activating GravityView if Gravity Forms isn't active
* Updated: Gamajo Template Loader to Version 1.2
* Verified compatibility with WordPress 4.5

= 1.16.4.1 on March 23 =
* Fixed: Major display issue caused by output buffering introduced in 1.16.4. Sorry!

= 1.16.4 on March 21 =
* Fixed: `[gravityview]` shortcodes sometimes not rendering inside page builder shortcodes
* Fixed: Individual date inputs (Day, Month, Year) always would show full date.
* Fixed: Quiz and Poll fields weren't displaying properly
* Fixed: Survey field CSS styles weren't enqueued properly when viewing survey results
* Fixed: Survey field values weren't displaying in Edit Entry. We hope you "likert" this update a lot ;-)
* Added: Option to set the search mode ("any" or "all") on the GravityView Search WordPress widget.
* Added: Option to show/hide "Show Answer Explanation" for Gravity Forms Quiz Addon fields
* Tweak: Don't show GravityView Approve Entry column in Gravity Forms Entries table if there are no entries
* Updated: Turkish translation. Thanks, [@suhakaralar](https://www.transifex.com/accounts/profile/suhakaralar/)!
* Tested and works with [Gravity Forms 2.0 Beta 1](https://www.gravityforms.com/gravity-forms-v2-0-beta-1-released/)

__Developer Notes:__

* Tweak: Updated `templates/fields/date.php` template to use new `GravityView_Field_Date::date_display()` method.
* Added `gv-widgets-no-results` and `gv-container-no-results` classes to the widget and View container `<div>`s. This will make it easier to hide empty View content and/or Widgets.
* Added: New action hooks when entry is deleted (`gravityview/delete-entry/deleted`) or trashed (`gravityview/delete-entry/trashed`).
* Added: Use the hook `gravityview/search/method` to change the default search method from `GET` to `POST` (hiding the search filters from the View url)
* Added: `gravityview/extension/search/select_default` filter to modify default value for Drop Down and Multiselect Search Bar fields.
* Added: `gravityview_get_input_id_from_id()` helper function to get the Input ID from a Field ID.

= 1.16.3 on February 28 =

* Fixed: Date range search not working
* Fixed: Display fields with calculation enabled on the Edit Entry view
* Fixed: Large images in a gallery not resizing (when using [.gv-gallery](https://docs.gravityview.co/article/247-create-a-gallery))
* Tweak: Start and end date in search are included in the results

__Developer Notes:__

* Added: `gravityview/approve_entries/bulk_actions` filter to modify items displayed in the Gravity Forms Entries "Bulk action" dropdown, in the "GravityView" `<optgroup>`
* Added: `gravityview/edit_entry/button_labels` filter to modify the Edit Entry view buttons labels (defaults: `Cancel` and `Update`)
* Added: `gravityview/approve_entries/add-note` filter to modify whether to add a note when the entry has been approved or disapproved (default: `true`)
* Fixed: Removed deprecated `get_currentuserinfo()` function usage

= 1.16.2.2 on February 17 =

* This fixes Edit Entry issues introduced by 1.16.2.1. If you are running 1.16.2.1, please update. Sorry for the inconvenience!

= 1.16.2.1 on February 16 =

* Fixed: Edit Entry calculation fields not being able to calculate values when the required fields weren't included in Edit Entry layout
* Fixed: Prevent Section fields from being searchable
* Fixed: Setting User Registration 3.0 "create" vs "update" feed type

= 1.16.2 on February 15 =

* Added: Support for Post Image field on the Edit Entry screen
* Added: Now use any Merge Tags as `[gravityview]` parameters
* Fixed: Support for User Registration Addon Version 3
* Fixed: Support for rich text editor for Post Body fields
* Fixed: Admin-only fields may get overwritten when fields aren't visible during entry edit by user (non-admin)
* Fixed: Address fields displayed hidden inputs
* Fixed: Merge Tag dropdown list can be too wide when field names are long
* Fixed: When sorting, recent entries disappeared from results
* Fixed: Searches that included apostrophes  or ampersands returned no results
* Fixed: Zero values not set in fields while in Edit Entry
* Fixed: Re-calculate fields where calculation is enabled after entry is updated
* Fixed: Warning message when Number fields not included in custom Edit Entry configurations
* Translation updates:
    - Bengali - thank you [@tareqhi](https://www.transifex.com/accounts/profile/tareqhi/) for 100% translation!
    - Turkish by [@dbalage](https://www.transifex.com/accounts/profile/dbalage/)


__Developer Notes:__

* Reminder: <strong>GravityView will soon require PHP 5.3</strong>
* Added: `gravityview/widgets/container_css_class` filter to modify widget container `<div>` CSS class
    - Added `gv-widgets-{zone}` class to wrapper (`{zone}` will be either `header` or `footer`)
* Fixed: Conflict with some plugins when `?action=delete` is processed in the Admin ([#624](https://github.com/gravityview/GravityView/issues/624), reported by [dcavins](https://github.com/dcavins))
* Fixed: Removed `icon` CSS class name from the table sorting icon links. Now just `gv-icon` instead of `icon gv-icon`.
* Fixed: "Clear" search link now set to `display: inline-block` instead of `display: block`
* Added: `gravityview/common/get_entry/check_entry_display` filter to disable validating whether to show entries or not against View filters
* Fixed: `GravityView_API::replace_variables` no longer requires `$form` and `$entry` arguments

= 1.16.1 on January 21 =

* Fixed: GravityView prevented Gravity Forms translations from loading
* Fixed: Field Width setting was visible in Edit Entry
* Fixed: Don't display embedded Gravity Forms forms when editing an entry in GravityView

__Developer Notes:__

* Added: `gravityview_excerpt_more` filter. Modify the "Read more" link used when "Maximum Words" setting is enabled and the output is truncated.
    * Removed: `excerpt_more` filter on `textarea.php` - many themes use permalink values to generate links.

= 1.16 on January 14 =
* Happy New Year! We have big things planned for GravityView in 2016, including a new View Builder. Stay tuned :-)
* Added: Merge Tags. [See all GravityView Merge Tags](https://docs.gravityview.co/article/76-merge-tags)
    * `{date_created}` The date an entry was created. [Read how to use it here](https://docs.gravityview.co/article/331-date-created-merge-tag).
    * `{payment_date}` The date the payment was received. Formatted using [the same modifiers](https://docs.gravityview.co/article/331-date-created-merge-tag) as `{date_created}`
    * `{payment_status}` The current payment status of the entry (ie "Processing", "Pending", "Active", "Expired", "Failed", "Cancelled", "Approved", "Reversed", "Refunded", "Voided")
    * `{payment_method}` The way the entry was paid for (ie "Credit Card", "PayPal", etc.)
    * `{payment_amount}` The payment amount, formatted as the currency (ie `$75.25`). Use `{payment_amount:raw}` for the un-formatted number (ie `75.25`)
    * `{currency}` The currency with which the entry was submitted (ie "USD", "EUR")
    * `{is_fulfilled}` Whether the order has been fulfilled. Displays "Not Fulfilled" or "Fulfilled"
    * `{transaction_id}` the ID of the transaction returned by the payment gateway
    * `{transaction_type}` Indicates the transaction type of the entry/order. "Single Payment" or "Subscription".
* Fixed: Custom merge tags not being replaced properly by GravityView
* Fixed: Connected form links were not visible in the Data Source metabox
* Fixed: Inaccurate "Key missing" error shown when license key is invalid
* Fixed: Search Bar could show "undefined" search fields when security key has expired. Now, a helpful message will appear.
* Tweak: Only show Add View button to users who are able to publish Views
* Tweak: Reduce the number of database calls by fetching forms differently
* Tweak: Only show license key notices to users who have capability to edit settings, and only on GravityView pages
* Tweak: Improved load time of Views screen in the admin
* Tweak: Make sure entry belongs to correct form before displaying
* Tweak: Removed need for one database call per displayed entry
* Translations, thanks to:
    - Brazilian Portuguese by [@marlosvinicius](https://www.transifex.com/accounts/profile/marlosvinicius.info/)
    - Mexican Spanish by [@janolima](https://www.transifex.com/accounts/profile/janolima/)

__Developer Notes:__

* New: Added `get_content()` method to some `GravityView_Fields` subclasses. We plan on moving this to the parent class soon. This allows us to not use `/templates/fields/` files for every field type.
* New: `GVCommon::format_date()` function formats entry and payment dates in more ways than `GFCommon::format_date`
* New: `gravityview_get_terms_choices()` function generates array of categories ready to be added to Gravity Forms $choices array
* New: `GVCommon::has_product_field()` method to check whether a form has product fields
* New: Added `add_filter( 'gform_is_encrypted_field', '__return_false' );` before fetching entries
* Added: `gv-container-{view id}` CSS class to `gv_container_class()` function output. This will be added to View container `<div>`s
* Added: `$group` parameter to `GravityView_Fields::get_all()` to get all fields in a specified group
* Added: `gravityview_field_entry_value_{field_type}_pre_link` filter to modify field values before "Show As Link" setting is applied
* Added: Second parameter `$echo` (boolean) to `gv_container_class()`
* Added: Use the `$is_sortable` `GravityView_Field` variable to define whether a field is sortable. Overrides using the  `gravityview/sortable/field_blacklist` filter.
* Fixed: `gv_container_class()` didn't return value
* Fixed: Don't add link to empty field value
* Fixed: Strip extra whitespace in `gravityview_sanitize_html_class()`
* Fixed: Don't output widget structural HTML if there are no configured widgets
* Fixed: Empty HTML `<h4>` label container output in List layout, even when "Show Label" was unchecked
* Fixed: Fetching the current entry can improperly return an empty array when using `GravityView_View->getCurrentEntry()` in DataTables extension
* Fixed: `gravityview/sortable/formfield_{form}_{field_id}` filter [detailed here](https://docs.gravityview.co/article/231-how-to-disable-the-sorting-control-on-one-table-column)
* Fixed: `gravityview/sortable/field_blacklist` filter docBlock fixed
* Tweak: Set `max-width: 50%` for `div.gv-list-view-content-image`
* Tweak: Moved `gv_selected()` to `helper-functions.php` from `class-api.php`

= 1.15.2 on December 3 =

* Fixed: Approval column not being added properly on the Form Entries screen for Gravity Forms 1.9.14.18+
* Fixed: Select, multi-select, radio, checkbox, and post category field types should use exact match search
* Fixed: Cannot delete entry notes from Gravity Forms Entry screen
* Fixed: Date Range search field label not working
* Fixed: Date Range searches did not include the "End Date" day
* Fixed: Support Port docs not working on HTTPS sites
* Fixed: When deleting an entry, only show "Entry Deleted" message for the deleted entry's View
* Fixed: "Open link in a new tab or window?" setting for Paragraph Text fields
* Fixed: Custom Labels not being used as field label in the View Configuration screen
    * Tweak: Custom Labels will be used as the field label, even when the "Show Label" checkbox isn't checked
* Tweak: Show available plugin updates, even when license is expired
* Tweak: Improve spacing of the Approval column on the Entries screen
* Tweak: Added support for new accessibility labels added in WordPress 4.4

__Developer Notes:__

* Fixed: Make `gravityview/fields/fileupload/link_atts` filter available when not using lightbox with File Uploads field
* Renamed files:
    - `includes/fields/class.field.php` => `includes/fields/class-gravityview-field.php`
    - `includes/class-logging.php` => `includes/class-gravityview-logging.php`
    - `includes/class-image.php` => `includes/class-gravityview-image.php`
    - `includes/class-migrate.php` => `includes/class-gravityview-migrate.php`
    - `includes/class-change-entry-creator.php` => `includes/class-gravityview-change-entry-creator.php`
* New: `gravityview/delete-entry/verify_nonce` Override Delete Entry nonce validation. Return true to declare nonce valid.
* New: `gravityview/entry_notes/add_note` filter to modify GravityView note properties before being added
* New: `gravityview_post_type_supports` filter to modify `gravityview` post type support values
* New: `gravityview_publicly_queryable` filter to modify whether Views be accessible using `example.com/?post_type=gravityview`. Default: Whether the current user has `read_private_gravityviews` capability (Editor or Administrator by default)

= 1.15.1 on October 27 =
* New: Use `{get}` Merge Tags as `[gravityview]` attributes
* Fixed: Edit Entry and Delete Entry links weren't working in DataTables
* Fixed: Some Gravity Forms Merge Tags weren't working, like `{embed_post:post_title}`
* Fixed: Display Checkbox and Radio field labels in the Search Bar
	* New: If you prefer how the searches looked before the labels were visible, you can set the "Label" for the search field to a blank space. That will hide the label.
	* Removed extra whitespace from search field `<label>`s
* Fixed: Update the required Gravity Forms version to 1.9.9.10
* Fixed: Section fields should not be affected by "Hide empty fields" View setting
* Fixed: Add ability to check post custom fields for `[gravityview]` shortcode. This fixes issues with some themes and page builder plugins.
* Fixed: Return type wasn't boolean for `has_gravityview_shortcode()` function
* Tweak: Improve notifications logic
	* Only show notices to users with appropriate capabilities
	* Allow dismissing all notices
	* Clear dismissed notices when activating the plugin
	* Fixed showing notice to enter license key
* Tweak: Added previously-supported `{created_by:roles}` Merge Tag to available tags dropdown
* Tweak: Allow overriding `gravityview_sanitize_html_class()` function
* Tweak: Make `GravityView_Merge_Tags::replace_get_variables()` method public
* Tweak: Rename `GravityView_Merge_Tags::_gform_replace_merge_tags()` method `GravityView_Merge_Tags::replace_gv_merge_tags()` for clarity

= 1.15 on October 15 =
* Added: `{get}` Merge Tag that allows passing data via URL to be safely displayed in Merge Tags. [Learn how this works](https://docs.gravityview.co/article/314-the-get-merge-tag).
	- Example: When adding `?first-name=Floaty` to a URL, the Custom Content `My name is {get:first-name}` would be replaced with `My name is Floaty`
* Added: GravityView Capabilities: restrict access to GravityView functionality to certain users and roles. [Learn more](https://docs.gravityview.co/article/311-gravityview-capabilities).
	- Fixed: Users without the ability to create Gravity Forms forms are able to create a new form via "Start Fresh"
	- Only add the Approve Entries column if user has the `gravityview_moderate_entries` capability (defaults to Editor role or higher)
	- Fixed: Contributors now have access to the GravityView "Getting Started" screen
* Added: `[gv_entry_link]` shortcode to link directly to an entry. [Learn more](https://docs.gravityview.co/article/287-edit-entry-and-delete-entry-shortcodes).
	- Existing `[gv_delete_entry_link]` and `[gv_edit_entry_link]` shortcodes will continue to work
* Added: Ability to filter View by form in the Admin. [Learn more](https://docs.gravityview.co/article/313-the-views-list-on-the-dashboard).
* Added: Option to delete GravityView data when the plugin is uninstalled, then deleted. [Learn more](https://docs.gravityview.co/article/312-how-to-delete-the-gravityview-data-when-the-plugin-is-uninstalled).
* Added: New support "Beacon" to easily search documentation and ask support questions
* Added: Clear search button to the Search Widget (WP widget)
* Fixed: `number_format()` PHP warning on blank Number fields
* Fixed: `{created_by}` merge tags weren't being escaped using `esc_html()`
* Fixed: Checkmark icons weren't always available when displaying checkbox input field
* Fixed: When "Shorten Link Display" was enabled for Website fields, "Link Text" wasn't respected
* Fixed: Only process "Create" Gravity Forms User Registration Addon feeds, by default the user role and the user display name format persist
* Fixed: Error with List field  `Call to undefined method GF_Field::get_input_type()`
* Fixed: BuddyPress/bbPress `bbp_setup_current_user()` warning
* Fixed: `gravityview_is_admin_page()` wasn't recognizing the Settings page as a GravityView admin page
* Fixed: Custom Content Widgets didn't replace Merge Tags
* Fixed: PHP Warnings
* Fixed: WordPress Multisite fatal error when Gravity Forms not Network Activated
* Tweak: Don't show Data Source column in Views screen to users who don't have permissions to see any of the data anyway
* Tweak: Entry notes are now created using `GravityView_Entry_Notes` class
* Tweak: Improved automated code testing
* Tweak: Added `gravityview/support_port/display` filter to enable/disable displaying Support Port
* Tweak: Added `gravityview/support_port/show_profile_setting` filter to disable adding the Support Port setting on User Profile pages
* Tweak: Removed `gravityview/admin/display_live_chat` filter
* Tweak: Removed `gravityview_settings_capability` filter
* Tweak: Escape form name in dropdowns

= 1.14.2 & 1.14.3 on September 17 =
* Fixed: Issue affecting Gravity Forms User Registration Addon. Passwords were being reset when an user edited their own entry.

= 1.14.1 on September 16 =
* Fixed: Error with older versions of Maps Premium View

= 1.14 on September 16 =
* Added: Search Bar now supports custom label text
* Added: Show the value of a single column of a "Multiple Columns" List field
* Added: Sorting by time now works. Why is this "Added" and not "Fixed"? Because Gravity Forms doesn't natively support sorting by time!
* Added: Display the roles of the entry creator by using `{created_by:roles}` Merge Tag
* Fixed: Field containers were being rendered even when empty
* Fixed: Widgets were not being displayed when using page builders and themes that pre-process shortcodes
* Fixed: Don't show "Width %" setting when in Single Entry configuration
* Fixed: Error in extension class that assumes GravityView is active
* Fixed: Add check for `{all_fields_display_empty}` Gravity Forms merge tag
* Fixed: Hide metabox until View Data Source is configured
* Fixed: Search Bar "Link" input type wasn't highlighting properly based on the value of the filter
* Fixed: Improved speed of getting users for Search Bar and GravityView Search Widgets with "Submitted by" fields, and in the Edit Entry screen (the Change Entry Creator dropdown)
* Fixed: Conflict with other icon fonts in the Dashboard
* Fixed: Allow HTML in Source URL "Link Text" field setting
* Fixed: Gravity Forms User Registration Addon conflicts
	- When editing an entry, an user's roles and display name were reset to the Addon's feed configuration settings
	- Users receive "Password Updated" emails in WordPress 4.3+, even if the password wasn't changed
* Fixed: Prevent sorting by List fields, which aren't sortable due to their data storage method
* Tweak: Support for plugin banner images in the plugin changelog screen
* Tweak: Updated default Search Bar configuration to be a single input with "Search Everything"
* Tweak: Sort user dropdown by display name instead of username
* Tweak: Reduce size of AJAX responses
* Tweak: Add "Template" column to the All Views list table - now you can better see what template is being used
* Tweak: Remove redundant close icon for field and widget settings
* Tweak: When adding notes via GravityView, set the note type to `gravityview` to allow for better searchability
* Added: Automated code testing
* Updated: Bengali translation by [@tareqhi](https://www.transifex.com/accounts/profile/tareqhi/). Thank you!

= 1.13.1 on August 26 =
* Fixed: Potential XSS security issue. **Please update.**
* Fixed: The cache was not being reset properly for entry changes, including:
	- Starring/unstarring
	- Moving to/from the trash
	- Changing entry owner
	- Being marked as spam
* Fixed: Delete entry URL not properly passing some parameters (only affecting pages with multiple `[gravityview]` shortcodes)
* Added: `gravityview/delete-entry/mode` filter. When returning "trash", "Delete Entry" moves entries to the trash instead of permanently deleting them.
* Added: `gravityview/admin/display_live_chat` filter to disable live chat widget
* Added: `gravityview/delete-entry/message` filter to modify the "Entry Deleted" message content
* Tweak: Improved license activation error handling by linking to relevant account functions
* Tweak: Added settings link to plugin page actions
* Tweak: Improved code documentation
* Updated Translations:
	- Bengali translation by [@tareqhi](https://www.transifex.com/accounts/profile/tareqhi/)
	- Turkish translation by [@suhakaralar](https://www.transifex.com/accounts/profile/suhakaralar/)
* New: Released a new [GravityView Codex](http://codex.gravityview.co) for developers

= 1.13 on August 20 =
* Fixed: Wildcard search broken for Gravity Forms 1.9.12+
* Fixed: Edit Entry validation messages not displaying for Gravity Forms 1.9.12+
* Added: Number field settings
	- Format number: Display numbers with thousands separators
	- Decimals: Precision of the number of decimal places. Leave blank to use existing precision.
* Added: `detail` parameter to the `[gravityview]` shortcode. [Learn more](https://docs.gravityview.co/article/73-using-the-shortcode#detail-parameter)
* Added: `context` parameter to the `[gvlogic]` shortcode to show/hide content based on current mode (Multiple Entries, Single Entry, Edit Entry). [Learn more](https://docs.gravityview.co/article/252-gvlogic-shortcode#context)
* Added: Allow to override the entry saved value by the dynamic populated value on the Edit Entry view using the `gravityview/edit_entry/pre_populate/override` filter
* Added: "Edit View" link in the Toolbar when on an embedded View screen
* Added: `gravityview_is_hierarchical` filter to enable defining a Parent View
* Added: `gravityview/merge_tags/do_replace_variables` filter to enable/disable replace_variables behavior
* Added: `gravityview/edit_entry/verify_nonce` filter to override nonce validation in Edit Entry
* Added: `gravityview_strip_whitespace()` function to strip new lines, tabs, and multiple spaces and replace with single spaces
* Added: `gravityview_ob_include()` function to get the contents of a file using combination of `include()` and `ob_start()`
* Fixed: Edit Entry link not showing for non-admins when using the DataTables template
* Fixed: Cache wasn't being used for `get_entries()`
* Fixed: Extension class wasn't properly checking requirements
* Fixed: Issue with some themes adding paragraphs to Javascript tags in the Edit Entry screen
* Fixed: Duplicated information in the debugging logs
* Updated: "Single Entry Title" and "Back Link Label" settings now support shortcodes, allowing for you to use [`[gvlogic]`](https://docs.gravityview.co/article/252-gvlogic-shortcode)
* Updated: German and Portuguese translations

= 1.12 on August 5 =
* Fixed: Conflicts with Advanced Filter extension when using the Recent Entries widget
* Fixed: Sorting icons were being added to List template fields when embedded on the same page as Table templates
* Fixed: Empty Product fields would show a string (", Qty: , Price:") instead of being empty. This prevented "Hide empty fields" from working
* Fixed: When searching on the Entry Created date, the date used GMT, not blog timezone
* Fixed: Issue accessing settings page on Multisite
* Fixed: Don't show View post types if GravityView isn't valid
* Fixed: Don't redirect to the List of Changes screen if you've already seen the screen for the current version
* Fixed: When checking license status, the plugin can now fix PHP warnings caused by other plugins that messed up the requests
* Fixed: In Multisite, only show notices when it makes sense to
* Added: `gravityview/common/sortable_fields` filter to override which fields are sortable
* Tweak: Extension class added ability to check for required minimum PHP versions
* Tweak: Made the `GravityView_Plugin::$theInstance` private and renamed it to `GravityView_Plugin::$instance`. If you're a developer using this, please use `GravityView_Plugin::getInstance()` instead.
* Updated: French translation

= 1.11.2 on July 22 =
* Fixed: Bug when comparing empty values with `[gvlogic]`
* Fixed: Remove extra whitespace when comparing values using `[gvlogic]`
* Modified: Allow Avada theme Javascript in "No-Conflict Mode"
* Updated: French translation

= 1.11.1 on July 20 =
* Added: New filter hook to customise the cancel Edit Entry link: `gravityview/edit_entry/cancel_link`
* Fixed: Extension translations
* Fixed: Dropdown inputs with long field names could overflow field and widget settings
* Modified: Allow Genesis Framework CSS and Javascript in "No-Conflict Mode"
* Updated: Danish translation (thanks [@jaegerbo](https://www.transifex.com/accounts/profile/jaegerbo/)!) and German translation

= 1.11 on July 15 =
* Added: GravityView now updates WordPress user profiles when an entry is updated while using the Gravity Forms User Registration Add-on
* Fixed: Removed User Registration Add-on validation when updating an entry
* Fixed: Field custom class not showing correctly on the table header
* Fixed: Editing Time fields wasn't displaying saved value
* Fixed: Conflicts with the date range search when search inputs are empty
* Fixed: Conflicts with the Other Entries field when placing a search:
    - Developer note: the filter hook `gravityview/field/other_entries/args` was replaced by "gravityview/field/other_entries/criteria". If you are using this filter, please [contact support](mailto:support@gravityview.co) before updating so we can help you transition
* Updated: Turkish translation (thanks [@suhakaralar](https://www.transifex.com/accounts/profile/suhakaralar/)!) and Mexican translation (thanks [@jorgepelaez](https://www.transifex.com/accounts/profile/jorgepelaez/)!)

= 1.10.1 on July 2 =
* Fixed: Edit Entry link and Delete Entry link in embedded Views go to default view url
* Fixed: Duplicated fields on the Edit Entry view
* Fixed: Warning on bulk edit

= 1.10 on June 26 =
* Update: Due to the new Edit Entry functionality, GravityView now requires Gravity Forms 1.9 or higher
* Fixed: Editing Hidden fields restored
* Fixed: Edit Entry and Delete Entry may not always show in embedded Views
* Fixed: Search Bar "Clear" button Javascript warning in Internet Explorer
* Fixed: Edit Entry styling issues with input sizes. Edit Entry now uses 100% Gravity Forms styles.
* Added: `[gv_edit_entry_link]` and `[gv_delete_entry_link]` shortcodes. [Read how to use them](https://docs.gravityview.co/article/287-edit-entry-and-delete-entry-shortcodes)

= 1.9.1 on June 24 =
* Fixed: Allow "Admin Only" fields to appear in Edit Entry form
	- New behavior: If the Edit Entry tab isn't configured in GravityView (which means all fields will be shown by default), GravityView will hide "Admin Only" fields from being edited by non-administrators. If the Edit Entry tab is configured, then GravityView will use the field settings in the configuration, overriding Gravity Forms settings.
* Tweak: Changed `gravityview/edit-entry/hide-product-fields` filter to `gravityview/edit_entry/hide-product-fields` for consistency

= 1.9 on June 23 =
* Added: Edit Entry now takes place in the Gravity Forms form layout, not in the previous layout. This means:
	- Edit Entry now supports Conditional Logic - as expected, fields will show and hide based on the form configuration
	- Edit Entry supports [Gravity Forms CSS Ready Classes](https://docs.gravityforms.com/list-of-css-ready-classes/) - the layout you have configured for your form will be used for Edit Entry, too.
	- If you customized the CSS of your Edit Entry layout, **you will need to update your stylesheet**. Sorry for the inconvenience!
	- If visiting an invalid Edit Entry link, you are now provided with a back link
	- Product fields are now hidden by default, since they aren't editable. If you want to instead display the old message that "product fields aren't editable," you can show them using the new `gravityview/edit_entry/hide-product-fields` filter
* Added: Define column widths for fields in each field's settings (for Table and DataTable View Types only)
* Added: `{created_by}` Merge Tag that displays information from the creator of the entry ([learn more](https://docs.gravityview.co/article/281-the-createdby-merge-tag))
* Added: Edit Entry field setting to open link in new tab/window
* Added: CSS classes to the Update/Cancel/Delete buttons ([learn more](https://docs.gravityview.co/article/63-css-guide#edit-entry))
* Fixed: Shortcodes not processing properly in DataTables Extension
* Tweak: Changed support widget to a Live Chat customer support and feedback form widget

= 1.8.3 on June 12 =
* Fixed: Missing title and subtitle field zones on `list-single.php` template

= 1.8.2 on June 10 =
* Fixed: Error on `list-single.php` template

= 1.8.1 on June 9 =
* Added: New search filter for Date fields to allow searching over date ranges ("from X to Y")
* Updated: The minimum required version of Gravity Forms is now 1.8.7. **GravityView will be requiring Gravity Forms 1.9 soon.** Please update Gravity Forms if you are running an older version!
* Fixed: Conflicts with [A-Z Filter Extension](https://gravityview.co/extensions/a-z-filter/) and View sorting due to wrong field mapping
* Fixed: The "links" field type on the GravityView WordPress search widget was opening the wrong page
* Fixed: IE8 Javascript error when script debugging is on. Props, [@Idealien](https://github.com/Idealien). [Issue #361 on Github](https://github.com/katzwebservices/GravityView/issues/361)
* Fixed: PHP warning when trashing entries. [Issue #370 on Github](https://github.com/katzwebservices/GravityView/issues/370)
* Tweak: Updated the `list-single.php`, `table-body.php`, `table-single.php` templates to use `GravityView_View->getFields()` method

= 1.8 on May 26 =
* View settings have been consolidated to a single location. [Learn more about the new View Settings layout](https://docs.gravityview.co/article/275-view-settings).
* Added: Custom Link Text in Website fields
* Added: Poll Addon GravityView widget
* Added: Quiz Addon support: add Quiz score fields to your View configuration
* Added: Possibility to search by entry creator on Search Bar and Widget
* Fixed: `[gvlogic]` shortcode now properly handles comparing empty values.
    * Use `[gvlogic if="{example} is=""]` to determine if a value is blank.
    * Use `[gvlogic if="{example} isnot=""]` to determine if a value is not blank.
    * See "Matching blank values" in the [shortcode documentation](https://docs.gravityview.co/article/252-gvlogic-shortcode)
* Fixed: Sorting by full address. Now defaults to sorting by city. Use the `gravityview/sorting/address` filter to modify what data to use ([here's how](https://gist.github.com/zackkatz/8b8f296c6f7dc99d227d))
* Fixed: Newly created entries cannot be directly accessed when using the custom slug feature
* Fixed: Merge Tag autocomplete hidden behind the Field settings (did you know you can type `{` in a field that has Merge Tags enabled and you will get autocomplete?)
* Fixed: For sites not using [Permalinks](http://codex.wordpress.org/Permalinks), the Search Bar was not working for embedded Views
* Tweak: When GravityView is disabled, only show "Could not activate the Extension; GravityView is not active." on the Plugins page
* Tweak: Added third parameter to `gravityview_widget_search_filters` filter that passes the search widget arguments
* Updated Translations:
    - Italian translation by [@Lurtz](https://www.transifex.com/accounts/profile/Lurtz/)
	- Bengali translation by [@tareqhi](https://www.transifex.com/accounts/profile/tareqhi/)
    - Danish translation by [@jaegerbo](https://www.transifex.com/accounts/profile/jaegerbo/)

= 1.7.6.2 on May 12 =
* Fixed: PHP warning when trying to update an entry with the approved field.
* Fixed: Views without titles in the "Connected Views" dropdown would appear blank

= 1.7.6.1 on May 7 =
* Fixed: Pagination links not working when a search is performed
* Fixed: Return false instead of error if updating approved status fails
* Added: Hooks when an entry approval is updated, approved, or disapproved:
    - `gravityview/approve_entries/updated` - Approval status changed (passes $entry_id and status)
    - `gravityview/approve_entries/approved` - Entry approved (passes $entry_id)
    - `gravityview/approve_entries/disapproved` - Entry disapproved (passes $entry_id)

= 1.7.6 on May 5 =
* Added WordPress Multisite settings page support
    - By default, settings aren't shown on single blogs if GravityView is Network Activated
* Fixed: Security vulnerability caused by the usage of `add_query_arg` / `remove_query_arg`. [Read more about it](https://blog.sucuri.net/2015/04/security-advisory-xss-vulnerability-affecting-multiple-wordpress-plugins.html)
* Fixed: Not showing the single entry when using Advanced Filter (`ANY` mode) with complex fields types like checkboxes
* Fixed: Wrong width for the images in the list template (single entry view)
* Fixed: Conflict with the "The Events Calendar" plugin when saving View Advanced Filter configuration
* Fixed: When editing an entry in the frontend it gets unapproved when not using the approve form field
* Added: Option to convert text URI, www, FTP, and email addresses on a paragraph field in HTML links
* Fixed: Activate/Check License buttons weren't properly visible
* Added: `gravityview/field/other_entries/args` filter to modify arguments used to generate the Other Entries list. This allows showing other user entries from any View, not just the current view
* Added: `gravityview/render/hide-empty-zone` filter to hide empty zone. Use `__return_true` to prevent wrapper `<div>` from being rendered
* Updated Translations:
	- Bengali translation by [@tareqhi](https://www.transifex.com/accounts/profile/tareqhi/)
	- Turkish translation by [@suhakaralar](https://www.transifex.com/accounts/profile/suhakaralar/)
	- Hungarian translation by [@Darqebus](https://www.transifex.com/accounts/profile/Darqebus/)

= 1.7.5.1 on April 10 =
* Fixed: Path issue with the A-Z Filters Extension

= 1.7.5 on April 10 =
* Added: `[gvlogic]` Shortcode - allows you to show or hide content based on the value of merge tags in Custom Content fields! [Learn how to use the shortcode](https://docs.gravityview.co/article/252-gvlogic-shortcode).
* Fixed: White Screen error when license key wasn't set and settings weren't migrated (introduced in 1.7.4)
* Fixed: No-Conflict Mode not working (introduced in 1.7.4)
* Fixed: PHP notices when visiting complex URLs
* Fixed: Path to plugin updater file, used by Extensions
* Fixed: Extension global settings layout improved (yet to be implemented)
* Tweak: Restructure plugin file locations
* Updated: Dutch translation by [@erikvanbeek](https://www.transifex.com/accounts/profile/erikvanbeek/). Thanks!

= 1.7.4.1 on April 7 =
* Fixed: Fatal error when attempting to view entry that does not exist (introduced in 1.7.4)
* Updated: Turkish translation by [@suhakaralar](https://www.transifex.com/accounts/profile/suhakaralar/). Thanks!

= 1.7.4 on April 6 =
* Modified: The List template is now responsive! Looks great on big and small screens.
* Fixed: When editing an entry in the frontend it gets unapproved
* Fixed: Conflicts between the Advanced Filter extension and the Single Entry mode (if using `ANY` mode for filters)
* Fixed: Sorting by full name. Now sorts by first name by default.
    * Added `gravityview/sorting/full-name` filter to sort by last name ([see how](https://gist.github.com/zackkatz/cd42bee4f361f422824e))
* Fixed: Date and Time fields now properly internationalized (using `date_i18n` instead of `date`)
* Added: `gravityview_disable_change_entry_creator` filter to disable the Change Entry Creator functionality
* Modified: Migrated to use Gravity Forms settings
* Modified: Updated limit to 750 users (up from 300) in Change Entry Creator dropdown.
* Confirmed WordPress 4.2 compatibility
* Updated: Dutch translation (thanks, [@erikvanbeek](https://www.transifex.com/accounts/profile/erikvanbeek/)!)

= 1.7.3 on March 25 =
* Fixed: Prevent displaying a single Entry that doesn't match configured Advanced Filters
* Fixed: Issue with permalink settings needing to be re-saved after updating GravityView
* Fixed: Embedding entries when not using permalinks
* Fixed: Hide "Data Source" metabox links in the Screen Options tab in the Admin
* Added: `gravityview_has_archive` filter to enable View archive (see all Views by going to [sitename.com]/view/)
* Added: Third parameter to `GravityView_API::entry_link()` method:
    * `$add_directory_args` *boolean* True: Add URL parameters to help return to directory; False: only include args required to get to entry
* Tweak: Register `entry` endpoint even when not using rewrites
* Tweak: Clear `GravityView_View->_current_entry` after the View is displayed (fixes issue with Social Sharing Extension, coming soon!)
* Added: Norwegian translation (thanks, [@aleksanderespegard](https://www.transifex.com/accounts/profile/aleksanderespegard/)!)

= 1.7.2 on March 18 =
* Added: Other Entries field - Show what other entries the entry creator has in the current View
* Added: Ability to hide the Approve/Reject column when viewing Gravity Forms entries ([Learn how](https://docs.gravityview.co/article/248-how-to-hide-the-approve-reject-entry-column))
* Fixed: Missing Row Action links for non-View types (posts, pages)
* Fixed: Embedded DataTable Views with `search_value` not filtering correctly
* Fixed: Not possible to change View status to 'Publish'
* Fixed: Not able to turn off No-Conflict mode on the Settings page (oh, the irony!)
* Fixed: Allow for non-numeric search fields in `gravityview_get_entries()`
* Fixed: Social icons displaying on GravityView settings page
* Tweak: Improved Javascript & PHP speed and structure

= 1.7.1 on March 11 =
* Fixed: Fatal error on the `list-body.php` template

= 1.7 on March 10 =
* Added: You can now edit most Post Fields in Edit Entry mode
    - Supports Post Content, Post Title, Post Excerpt, Post Tags, Post Category, and most Post Custom Field configurations ([Learn more](https://docs.gravityview.co/article/245-editable-post-fields))
* Added: Sort Table columns ([read how](https://docs.gravityview.co/article/230-how-to-enable-the-table-column-sorting-feature))
* Added: Post ID field now available - shows the ID of the post that was created by the Gravity Forms entry
* Fixed: Properly reset `$post` after Live Post Data is displayed
* Tweak: Display spinning cursor while waiting for View configurations to load
* Tweak: Updated GravityView Form Editor buttons to be 1.9 compatible
* Added: `gravityview/field_output/args` filter to modify field output settings before rendering
* Fixed: Don't show date field value if set to Unix Epoch (1/1/1970), since this normally means that in fact, no date has been set
* Fixed: PHP notices when choosing "Start Fresh"
* Fixed: If Gravity Forms is installed using a non-standard directory name, GravityView would think it wasn't activated
* Fixed: Fixed single entry links when inserting views with `the_gravityview()` template tag
* Updated: Portuguese translation (thanks, Luis!)
* Added: `gravityview/fields/email/javascript_required` filter to modify message displayed when encrypting email addresses and Javascript is disabled
* Added: `GFCommon:js_encrypt()` method to encrypt text for Javascript email encryption
* Fixed: Recent Entries widget didn't allow externally added settings to save properly
* Fixed: Delete Entry respects previous pagination and sorting
* Tweak: Updated View Presets to have improved Search Bar configurations
* Fixed: `gravityview/get_all_views/params` filter restored (Modify Views returned by the `GVCommon::get_all_views()` method)
* GravityView will soon require Gravity Forms 1.9 or higher. If you are running Gravity Forms Version 1.8.x, please update to the latest version.

= 1.6.2 on February 23 =
* Added: Two new hooks in the Custom Content field to enable conditional logic or enable `the_content` WordPress filter which will trigger the Video embed ([read how](https://docs.gravityview.co/article/227-how-can-i-transform-a-video-link-into-a-player-using-the-custom-content-field))
* Fixed: Issue when embedding multiple DataTables views in the same page
* Tweak: A more robust "Save View" procedure to prevent losing field configuration on certain browsers
* Updated Translations:
	- Bengali translation by [@tareqhi](https://www.transifex.com/accounts/profile/tareqhi/)
	- Turkish translation by [@suhakaralar](https://www.transifex.com/accounts/profile/suhakaralar/)

= 1.6.1 on February 17 =
* Added: Allow Recent Entries to have an Embed Page ID
* Fixed: # of Recent Entries not saving
* Fixed: Link to Embed Entries how-to on the Welcome page
* Fixed: Don't show "Please select View to search" message until Search Widget is saved
* Fixed: Minor Javascript errors for new WordPress Search Widget
* Fixed: Custom template loading from the theme directory
* Fixed: Adding new search fields to the Search Bar widget in the Edit View screen
* Fixed: Entry creators can edit their own entries in Gravity Forms 1.9+
* Fixed: Recent Entries widget will be hidden in the Customizer preview until View ID is configured
* Tweak: Added Floaty icon to Customizer widget selectors
* Updated: Hungarian, Norwegian, Portuguese, Swedish, Turkish, and Spanish translations (thanks to all the translators!)

= 1.6 on February 12 =
* Our support site has moved to [docs.gravityview.co](https://docs.gravityview.co). We hope you enjoy the improved experience!
* Added: GravityView Search Widget - Configure a WordPress widget that searches any of your Views. [Read how to set it up](https://docs.gravityview.co/article/222-the-search-widget)
* Added: Duplicate View functionality allows you to clone a View from the All Views screen. [Learn more](https://docs.gravityview.co/article/105-how-to-duplicate-or-copy-a-view)
* Added: Recent Entries WordPress Widget - show the latest entries for your View. [Learn more](https://docs.gravityview.co/article/223-the-recent-entries-widget)
* Added: Embed Single Entries - You can now embed entries in a post or page! [See how](https://docs.gravityview.co/article/105-how-to-duplicate-or-copy-a-view)
* Fixed: Fatal errors caused by Gravity Forms 1.9.1 conflict
* Fixed: Respect Custom Input Labels added in Gravity Forms 1.9
* Fixed: Edit Entry Admin Bar link
* Fixed: Single Entry links didn't work when previewing a draft View
* Fixed: Edit entry validation hooks not running when form has multiple pages
* Fixed: Annoying bug where you would have to click Add Field / Add Widget buttons twice to open the window
* Added: `gravityview_get_link()` function to standardize generating HTML anchors
* Added: `GravityView_API::entry_link_html()` method to generate entry link HTML
* Added: `gravityview_field_entry_value_{$field_type}` filter to modify the value of a field (in `includes/class-api.php`)
* Added: `field_type` key has been added to the field data in the global `$gravityview_view->field_data` array
* Added: `GravityView_View_Data::maybe_get_view_id()` method to determine whether an ID, post content, or object passed to it is a View or contains a View shortcode.
* Added: Hook to customise the text message "You have attempted to view an entry that is not visible or may not exist." - `gravityview/render/entry/not_visible`
* Added: Included in hook `gravityview_widget_search_filters` the labels for search all, entry date and entry id.
* Tweak: Allow [WordPress SEO](http://wordpress.org/plugins/wordpress-seo/) scripts and styles when in "No Conflict Mode"
* Fixed: For Post Dynamic Data, make sure Post ID is set
* Fixed: Make sure search field choices are available before displaying field

= 1.5.4 on January 29, 2015 =
* Added: "Hide View data until search is performed" setting - only show the Search Bar until a search is entered
* Added: "Clear" button to your GravityView Search Bar - allows easy way to remove all searches & filters
* Added: You can now add Custom Content GravityView Widgets (not just fields) - add custom text or HTMLin the header or footer of a View
* Added: `gravityview/comments_open` filter to modify whether comments are open or closed for GravityView posts (previously always false)
* Added: Hook to filter the success Edit Entry message and link `gravityview/edit_entry/success`
* Added: Possibility to add custom CSS classes to multiple view widget wrapper ([Read how](https://gravityview.co/support/documentation/204144575/))
* Added: Field option to enable Live Post Data for Post Image field
* Fixed: Loading translation files for Extensions
* Fixed: Edit entry when embedding multiple views for the same form in the same page
* Fixed: Conflicts with Advanced Filter extension when embedding multiple views for the same form in the same page
* Fixed: Go Back link on embedded single entry view was linking to direct view url instead of page permalink
* Fixed: Searches with quotes now work properly
* Tweak: Moved `includes/css/`, `includes/js/` and `/images/` folders into `/assets/`
* Tweak: Improved the display of the changelog (yes, "this is *so* meta!")
* Updated: Swedish translation - thanks, [@adamrehal](https://www.transifex.com/accounts/profile/adamrehal/)
* Updated: Hungarian translation - thanks, [@Darqebus](https://www.transifex.com/accounts/profile/Darqebus/) (a new translator!) and [@dbalage](https://www.transifex.com/accounts/profile/dbalage/)

= 1.5.3 on December 22 =
* Fixed: When adding more than 100 fields to the View some fields weren't saved.
* Fixed: Do not set class tickbox for non-images files
* Fixed: Display label "Is Fulfilled" on the search bar
* Fixed: PHP Notice with Gravity Forms 1.9 and PHP 5.4+
* Tested with Gravity Forms 1.9beta5 and WordPress 4.1
* Updated: Turkish translation by [@suhakaralar](https://www.transifex.com/accounts/profile/suhakaralar/) and Hungarian translation by [@dbalage](https://www.transifex.com/accounts/profile/dbalage/). Thanks!

= 1.5.2 on December 11 =
* Added: Possibility to show the label of Dropdown field types instead of the value ([learn more](https://gravityview.co/support/documentation/202889199/ "How to display the text label (not the value) of a dropdown field?"))
* Fixed: Sorting numeric columns (field type number)
* Fixed: View entries filter for Featured Entries extension
* Fixed: Field options showing delete entry label
* Fixed: PHP date formatting now keeps backslashes from being stripped
* Modified: Allow license to be defined in `wp-config.php` ([Read how here](https://gravityview.co/support/documentation/202870789/))
* Modified: Added `$post_id` parameter as the second argument for the `gv_entry_link()` function. This is used to define the entry's parent post ID.
* Modified: Moved `GravityView_API::get_entry_id_from_slug()` to `GVCommon::get_entry_id_from_slug()`
* Modified: Added second parameter to `gravityview_get_entry()`, which forces the ability to fetch an entry by ID, even if custom slugs are enabled and `gravityview_custom_entry_slug_allow_id` is false.
* Updated Translations:
	- Bengali translation by [@tareqhi](https://www.transifex.com/accounts/profile/tareqhi/)
	- Romanian translation by [@ArianServ](https://www.transifex.com/accounts/profile/ArianServ/)
	- Mexican Spanish translation by [@jorgepelaez](https://www.transifex.com/accounts/profile/jorgepelaez/)

= 1.5.1 on December 2 =

* Added: Delete Entry functionality!
	- New "User Delete" setting allows the user who created an entry to delete it
	- Adds a "Delete" link in the Edit Entry form
	- Added a new "Delete Link" Field to the Field Picker
* Fixed: DataTables Extension hangs when a View has Custom Content fields
* Fixed: Search Bar - When searching on checkbox field type using multiselect input not returning results
* Fixed: Search Bar - supports "Match Any" search mode by default ([learn more](https://gravityview.co/support/documentation/202722979/ "How do I modify the Search mode?"))
* Fixed: Single Entry View title when view is embedded
* Fixed: Refresh the results cache when an entry is deleted or is approved/disapproved
* Fixed: When users are created using the User Registration Addon, the resulting entry is now automatically assigned to them
* Fixed: Change cache time to one day (from one week) so that Edit Link field nonces aren't invalidated
* Fixed: Incorrect link shortening for domains when it is second-level (for example, `example.co.uk` or `example.gov.za`)
* Fixed: Cached directory link didn't respect page numbers
* Fixed: Edit Entry Admin Bar link wouldn't work when using Custom Entry Slug
* Added: Textarea field now supports an option to trim the number of words shown
* Added: Filter to alter the default behaviour of wrapping images (or image names) with a link to the content object ([learn more](https://gravityview.co/support/documentation/202705059/ "Read the support doc for the filter"))
* Updated: Portuguese translation (thanks [@luistinygod](https://www.transifex.com/accounts/profile/luistinygod/)), Mexican translation (thanks, [@jorgepelaez](https://www.transifex.com/accounts/profile/jorgepelaez/)), Turkish translation (thanks [@suhakaralar](https://www.transifex.com/accounts/profile/suhakaralar/))

= 1.5 on November 12 =
* Added: New "Edit Entry" configuration
	- Configure which fields are shown when editing an entry
	- Set visibility for the fields (Entry Creator, Administrator, etc.)
	- Set custom edit labels
* Fixed: Single entry view now respects View settings
	- If an entry isn't included in View results, the single entry won't be available either
	- If "Show Only Approved" is enabled, prevent viewing of unapproved entries
	- Respects View filters, including those added by the Advanced Filtering extension
* Fixed: Single entry Go back button context on Embedded Views
* Fixed: Delete signature fields in Edit Entry (requires the Gravity Forms Signature Addon)
* Fixed: Gravity Forms tooltip translations being overridden
* Added: Choose to open the link from a website field in the same window (field option)
* Updated: Spanish (Mexican) translation by [@jorgepelaez](https://www.transifex.com/accounts/profile/jorgepelaez/), Dutch translation by [@erikvanbeek](https://www.transifex.com/accounts/profile/erikvanbeek/) and [@leooosterloo](https://www.transifex.com/accounts/profile/leooosterloo/), Turkish translation by [@suhakaralar](https://www.transifex.com/accounts/profile/suhakaralar/)

= 1.4 on October 28 =
* Added: Custom entry slug capability. Instead of `/entry/123`, you can now use entry values in the URL, like `/entry/{company name}/` or `/entry/{first name}-{last name}/`. Requires some customization; [learn more here](https://gravityview.co/support/documentation/202239919)
* Fixed: GravityView auto-updater script not showing updates
* Fixed: Edit Entry when a form has required Upload Fields
* Fixed: "Return to Directory" link not always working for sites in subdirectories
* Fixed: Broken links to single entries when viewing paginated results
* Fixed: Loaded field configurations when using "Start Fresh" presets
* Fixed: Searches ending in a space caused PHP warning
* Fixed: Custom "Edit Link Text" settings respected
* Fixed: Don't rely on Gravity Forms code for escaping query
* Fixed: When multiple Views are displayed on a page, Single Entry mode displays empty templates.
* Fixed: PHP error when displaying Post Content fields using Live Data for a post that no longer is published
* Tweak: Search Bar "Links" Input Type
	- Make link bold when filter is active
	- Clicking on an active filter removes the filter
* Tweak: Fixed updates for Multisite installations
* Modified: Now you can override which post a single entry links to. For example, if a shortcode is embedded on a home page and you want single entries to link to a page with an embedded View, not the View itself, you can pass the `post_id` parameter. This accepts the ID of the page where the View is embedded.
* Modified: Added `$add_pagination` parameter to `GravityView_API::directory_link()`
* Added: Indonesian translation (thanks, [@sariyanta](https://www.transifex.com/accounts/profile/sariyanta/))!
* Updated: Swedish translation 100% translated - thanks, [@adamrehal](https://www.transifex.com/accounts/profile/adamrehal/)!
* Updated: Dutch translation (thanks, [@leooosterloo](https://www.transifex.com/accounts/profile/leooosterloo/))!

= 1.3 on October 13 =
* Speed improvements - [Learn more about GravityView caching](https://gravityview.co/support/documentation/202827685/)
	- Added caching functionality that saves results to be displayed
	- Automatically clean up expired caches
	- Reduce number of lookups for where template files are located
	- Store the path to the permalink for future reference when rendering a View
	- Improve speed of Gravity Forms fetching field values
* Modified: Allow `{all_fields}` and `{pricing_fields}` Merge Tags in Custom Content field. [See examples of how to use these fields](https://gravityview.co/support/documentation/201874189/).
* Fixed: Message restored when creating a new View
* Fixed: Searching advanced input fields
* Fixed: Merge Tags available immediately when adding a new field
* Fixed: Issue where jQuery Cookie script wouldn't load due to `mod_security` issues. [Learn more here](http://docs.woothemes.com/document/jquery-cookie-fails-to-load/)
* Fixed (hopefully): Auto-updates for WordPress Multisite
* Fixed: Clicking overlay to close field/widget settings no longer scrolls to top of page
* Fixed: Make sure Gravity Forms scripts are added when embedding Gravity Forms shortcodes in a Custom Field
* Fixed: Remove double images of Floaty in the warning message when GravityView is disabled
* Fixed: PHP warnings related to Section field descriptions
* Fixed: When using an advanced input as a search field in the Search Bar, the label would always show the parent field's label (Eg: "Address" when it should have shown "City")
	- Added: `gravityview_search_field_label` filter to allow modifying search bar labels
* Fixed: Field label disappears on closing settings if the field title is empty
* Fixed: Sub-fields retain label after opening field settings in the View Configuration
* Modified: Allow passing an array of form IDs to `gravityview_get_entries()`
* Tweak: If the View hasn't been configured yet, don't show embed shortcode in Publish metabox
* Tweak: Add version info to scripts and styles to clear caches with plugin updates
* Added: Swedish translation (thanks, [@adamrehal](https://www.transifex.com/accounts/profile/adamrehal/))!
* Updated: Spanish (Mexican) translation by, [@jorgepelaez](https://www.transifex.com/accounts/profile/jorgepelaez/), Dutch translation by [@erikvanbeek](https://www.transifex.com/accounts/profile/erikvanbeek/), and Turkish translation by [@suhakaralar](https://www.transifex.com/accounts/profile/suhakaralar/)
* Updated: Changed Turkish language code from `tr` to `tr_TR` to match WordPress locales

= 1.2 on October 8 =
* Added: New Search Bar!
	- No longer check boxes in each field to add a field to the search form
	- Add any searchable form fields, not just fields added to the View
	- Easy new drag & drop way to re-order fields
	- Horizontal and Vertical layouts
	- Choose how your search fields are displayed (if you have a checkbox field, for example, you can choose to have a drop-down, a multiselect field, checkboxes, radio buttons, or filter links)
	- Existing search settings will be migrated over on upgrade
* Added: "Custom Content" field type
	- Insert arbitrary text or HTML in a View
	- Supports shortcodes (including Gravity Forms shortcodes)!
* Added: Support for Gravity Forms Section & HTML field types
* Added: Improved textarea field support. Instead of using line breaks, textareas now output with paragraphs.
	- Added new `/templates/fields/textarea.php` file
* Added: A new File Upload field setting. Force uploads to be displayed as links and not visually embedded by checking the "Display as a Link" checkbox.
* Added: Option to disable "Map It" link for the full Address field.
	- New `gravityview_get_map_link()` function with `gravityview_map_link` filter. To learn how to modify the map link, [refer to this how-to article](https://gravityview.co/support/documentation/201608159)
	- The "Map It" string is now translatable
* Added: When editing a View, there are now links in the Data Source box to easily access the Form: edit form, form entries, form settings and form preview
* Added: Additional information in the "Add Field" or "Add Widget" picker (also get details about an item by hovering over the name in the View Configuration)
* Added: Change Entry Creator functionality. Easily change the creator of an entry when editing the entry in the Gravity Forms Edit Entry page
	- If you're using the plugin downloaded from [the how-to page](https://gravityview.co/support/documentation/201991205/), you can de-activate it
* Modified: Changed translation textdomain to `gravityview` instead of `gravity-view`
* Modified: Always show label by default, regardless of whether in List or Table View type
* Modified: It's now possible to override templates on a Form ID, Post ID, and View ID basis. This allows custom layouts for a specific View, rather than site-wide. See "Template File Hierarchy" in [the override documentation](http://gravityview.co/support/documentation/202551113/) to learn more.
* Modified: File Upload field output no longer run through `wpautop()` function
* Modified: Audio and Video file uploads are now displayed using WordPress' built-in [audio](http://codex.wordpress.org/Audio_Shortcode) and [video](http://codex.wordpress.org/Video_Shortcode) shortcodes (requires WordPress 3.6 or higher)
	- Additional file type support
	- Added `gravityview_video_settings` and `gravityview_audio_settings` filters to modify the parameters passed to the shortcode
* Fixed: Shortcode attributes not overriding View defaults
* Fixed: Uploading and deleting files works properly in Edit Entry mode
* Fixed: Configurations get truncated when configuring Views with many fields
* Fixed: Empty `<span class="gv-field-label">` tags no longer output
	- Modified: `gv_field_label()` no longer returns the label with a trailing space. Instead, we use the `.gv-field-label` CSS class to add spacing using CSS padding.
* Fixed: Conflict with Relevanssi plugin
* Fixed: If a date search isn't valid, remove the search parameter so it doesn't cause an error in Gravity Forms
* Fixed: Email field was displaying label even when email was empty.
* Settings page improvements
	- When changing the license value and saving the form, GravityView now re-checks the license status
	- Improved error messages
	- Made license settings translatable
* Modified: Added support for Gravity Forms "Post Image" field captions, titles, and descriptions.
* Updated list of allowed image formats to include `.bmp`, `.jpe`, `.tiff`, `.ico`
* Modified: `/templates/fields/fileupload.php` file - removed the logic for how to output the different file types and moved it to the `gravityview_get_files_array()` function in `includes/class-api.php`
* Modified: `gv_value()` no longer needs the `$field` parameter
* Tweak: Fixed email setting description text.
* Tweak: Don't show Entry Link field output on single entry
* Tweak: Improved Javascript performance in the Admin
* Tweak: "Custom Label" is now shown as the field title in View Configuration
* Tweak: Fixed "Left Footer" box not properly cleared
* Tweak: Show warning if the Directory plugin is running
* Tweak: Use icon font in Edit Entry mode for the download/delete file buttons. Now stylable using `.gv-edit-entry-wrapper .dashicons` CSS class.
* Updated: Turkish translation by [@suhakaralar](https://www.transifex.com/accounts/profile/suhakaralar/), Dutch translation by [@leooosterloo](https://www.transifex.com/accounts/profile/leooosterloo/), Portuguese translation by [@luistinygod](https://www.transifex.com/accounts/profile/luistinygod/)

= 1.1.6 on September 8 =
* Fixed: Approve / Disapprove all entries using Gravity Forms bulk edit entries form (previously, only visible entries were affected)
* Added: Email field settings
	- Email addresses are now encrypted by default to prevent scraping by spammers
	- Added option to display email plaintext or as a link
	- Added subject and body settings: when the link is clicked, you can choose to have these values pre-filled
* Added: Source URL field settings, including show as a link and custom link text
* Added: Signature field improvements (when using the Gravity Forms Signature Add-on) - now shows full size
* Fixed: Empty truncated URLs no longer get shown
* Fixed: License Activation works when No-Conflict Mode is enabled
* Fixed: When creating a new View, "View Type" box was visible when there were no existing Gravity Forms
* Fixed: Fields not always saving properly when adding lots of fields with the "Add All Fields" button
* Fixed: Recognizing single entry when using WordPress "Default" Permalink setting
* Fixed: Date Created field now respects the blog's timezone setting, instead of using UTC time
* Fixed: Edit Entry issues
	* Fixed form validation errors when a scheduled form has expired and also when a form has reached its entry limit
	* Fixed PHP warning messages when editing entries
	* When an Edit Entry form is submitted and there are errors, the submitted values stay in the form; the user won't need to fill in the form again.
* Fixed: Product sub-fields (Name, Quantity & Price) displayed properly
* Fixed: Empty entry display when using Job Board preset caused by incorrect template files being loaded
* Fixed: Files now can be deleted when a non-administrator is editing an entry
* Fixed: PHP Notices on Admin Views screen for users without edit all entries capabilities
* Modified: Added ability to customize and translate the Search Bar's date picker. You can now fully customize the date picker.
	* Added: Full localization for datepicker calendar (translate the days of the week, month, etc)
	* Modified: Changed year picker to +/- 5 years instead of +20/-100
* Tweak: Enabled Merge Tags for Table view "Custom CSS Class" field settings
* Tweak: In the Edit View screen, show a link icon when a field is being used as a link to the Single Entry mode
* Tweak: Added helper text when a new form is created by GravityView
* Tweak: Renamed "Description" drop zone to "Other Fields" to more accurately represent use
* Tweak: Remove all fields from a zone by holding down the Alt key while clicking the remove icon

#### Developers

* Modified: `template/fields/date_created.php` file
* Added: `gravityview_date_created_adjust_timezone` filter to disable timezone support and use UTC (returns boolean)
* Added: `get_settings()` and `get_setting()` methods to the `GravityView_Widget` class. This allows easier access to widget settings.
* Modified: Added `gravityview_js_localization` filter to add Javascript localization
* Added: `gravityview_datepicker_settings` filter to modify the datepicker settings using the setting names from the [jQuery DatePicker options](http://api.jqueryui.com/datepicker/)
* Modified: `gravityview_entry_class` filter to modify the CSS class for each entry wrapper
* Modified: Added `gravityview_widget_search_filters` filter to allow reordering search filters, so that they display in a different order in search widget
* Modified: Addded `gravityview_default_page_size` filter to modify default page size for Views (25 by default)
* Modified: Added actions to the `list-body.php` template file:
	- `gravityview_list_body_before`: Before the entry output
	- `gravityview_entry_before`: Inside the entry wrapper
	- `gravityview_entry_title_before`, `gravityview_entry_title_after`: Before and after the entry title and subtitle output
	- `gravityview_entry_content_before`, `gravityview_entry_content_after`: Before and after the entry content area (image and description zones)
	- `gravityview_entry_footer_before`, `gravityview_entry_footer_after`: Before and after the entry footer
	- `gravityview_entry_after`: Before the entry wrapper closing tag
	- `gravityview_list_body_after`: After entry output
* Modified: Added `gravityview_get_entry_ids()` function to fetch array of entry IDs (not full entry arrays) that match a search result
* Tweak: Removed duplicate `GravityView_frontend::hide_field_check_conditions()` and `GravityView_frontend::filter_fields()` methods
* Modified: Added `get_cap_choices()` method to be used for fetching GravityView roles array

= 1.1.5 =
* Added: "Edit" link in Gravity Forms Entries screen
* Fixed: Show tooltips when No Conflict Mode is enabled
* Fixed: Merge Vars for labels in Single Entry table layouts
* Fixed: Duplicate "Edit Entry" fields in field picker
* Fixed: Custom date formatting for Date Created field
* Fixed: Searching full names or addresses now works as expected
* Fixed: Custom CSS classes are now added to cells in table-based Views
* Updated: Turkish translation by [@suhakaralar](https://www.transifex.com/accounts/profile/suhakaralar/)
* Tweak: Redirect to Changelog instead of Getting Started if upgrading

= 1.1.4 =
* Fixed: Sort & Filter box not displaying
* Fixed: Multi-select fields now display as drop-down field instead of text field in the search bar widget
* Fixed: Edit Entry now compatibile with Gravity Forms forms when "No Duplicates" is enabled
* Added: `gravityview_field_output()` function to generate field output.
* Added: `gravityview_page_links_args` filter to modify the Page Links widget output. Passes standard [paginate_links()](http://codex.wordpress.org/Function_Reference/paginate_links) arguments.
* Modified: `list-body.php` and `list-single.php` template files - field output are now generated using the `gravityview_field_output()` function

= 1.1.3 =
* Fixed: Fatal error on activation when running PHP 5.2
* Fixed: PHP notice when in No-Conflict mode

= 1.1.2 =
* Added: Extensions framework to allow for extensions to auto-update
* Fixed: Entries not displaying in Visual Composer plugin editor
* Fixed: Allow using images as link to entry
* Fixed: Updated field layout in Admin to reflect actual layout of listings (full-width title and subtitle above image)
* Fixed: Editing entry updates the Approved status
* Fixed: When trying to access an entry that doesn't exist (it had been permanently deleted), don't throw an error
* Fixed: Default styles not being enqueued when embedded using the shortcode (fixes vertical pagination links)
* Fixed: Single entry queries were being run twice
* Fixed: Added Enhanced Display style in Edit Entry mode
* Modified: How single entries are accessed; now allows for advanced filtering. Converted `gravityview_get_entry()` to use `GFAPI::get_entries()` instead of `GFAPI::get_entry()`
* Modified: Form ID can be 0 in `gravityview_get_entries()`
* Modified: Improved Edit Entry styling
* Modified: Convert to using `GravityView_View_Data::get_default_args()` instead of duplicating the settings arrays. Used for tooltips, insert shortcode dialog and View metaboxes.
* Modified: Add a check for whether a view exists in `GravityView_View_Data::add_view()`
* Modified: Convert `GravityView_Admin_Views::render_select_option()` to use the key as the value and the value as the label instead of using associative array with `value` and `label` keys.
* Translation updates - thank you, everyone!
	* Romanian translation by [@ArianServ](https://www.transifex.com/accounts/profile/ArianServ/)
	* Finnish translation by [@harjuja](https://www.transifex.com/accounts/profile/harjuja/)
	* Spanish translation by [@jorgepelaez](https://www.transifex.com/accounts/profile/jorgepelaez/)

= 1.1.1 =
* __We fixed license validation and auto-updates__. Sorry for the inconvenience!
* Added: View Setting to allow users to edit only entries they created.
* Fixed: Could not edit an entry with Confirm Email fields
* Fixed: Field setting layouts not persisting
* Updated: Bengali translation by [@tareqhi](https://www.transifex.com/accounts/profile/tareqhi/)
* Fixed: Logging re-enabled in Admin
* Fixed: Multi-upload field button width no longer cut off
* Tweak: Added links to View Type picker to live demos of presets.
* Tweak: Added this "List of Changes" tab.

= 1.1 =
* Refactored (re-wrote) View data handling. Now saves up to 10 queries on each page load.
* Fixed: Infinite loop for rendering `post_content` fields
* Fixed: Page length value now respected for DataTables
* Fixed: Formatting of DataTables fields is now processed the same way as other fields. Images now work, for example.
* Modified: Removed redundant `gravityview_hide_empty_fields` filters
* Fixed/Modified: Enabled "wildcard" search instead of strict search for field searches.
* Added: `gravityview_search_operator` filter to modify the search operator used by the search.
* Added: `gravityview_search_criteria` filter to modify all search criteria before being passed to Gravity Forms
* Added: Website Field setting to display shortened link instead of full URL
* Fixed: Form title gets replaced properly in merge tags
* Modified: Tweaked preset templates

= 1.0.10 =
* Added: "Connected Views" in the Gravity Forms Toolbar. This makes it simple to see which Views are using the current form as a data source.
* Fixed: Edit Entry link in Multiple Entries view

= 1.0.9 on July 18 =
* Added: Time field support, with date format default and options
* Added: "Event Listings" View preset
* Added: "Show Entry On Website" Gravity Forms form button. This is meant to be an opt-in checkbox that the user sees and can control, unlike the "Approve/Reject" button, which is designed for adminstrators to manage approval.
* Modified: Improved horizontal search widget layout
* Modified: Improved "Start Fresh" and "Switch View" visual logic when Starting Fresh and switching forms
* Fixed: Single Entry showing 404 errors
* Fixed: PHP notice on WooCommerce pages
* Fixed: Don't display empty date/time value
* Fixed: Only show Edit Entry link to logged-in users
* Fixed: Re-enabled "Minimum Gravity Forms Version" error message
* Updated: Dutch translation by [@leooosterloo](https://www.transifex.com/accounts/profile/leooosterloo/) (100% coverage, thank you!)
* Tweak: Added "Preview" link to Data Source
* Modified: Created new `class-post-types.php` include file to handle post type & URL rewrite actions.

= 1.0.8.1 on July 17 =
* Fixed: DataTables
	- Restored pageSize
	- Prevented double-initilization
	- FixedHeader & FixedColumns work (now prevent scrolling)
	- Changed default Scroller height from 400 to 500px
* Fixed: Filtering by date
* Fixed: PHP warning in `gv_class()`
* Fixed: Debug Bar integration not printing Warnings
* Removed settings panel tracking script

= 1.0.7 & 1.0.8 on July 17 =
* __Edit Entry__ - you can add an Edit Entry link using the "Add Field" buttons in either the Multiple Entries or Single Entry tab.
	- For now, if the user has the ability to edit entries in Gravity Forms, they’ll be able to edit entries in GravityView. Moving forward, we'll be adding refined controls over who can edit which entries.
	- It supports modifying existing Entry uploads and the great Multiple-File Upload field.
* Modified: Approved Entry functionality
	* Approve/Reject Entries now visible on all forms, regardless of whether the form has an "Approved" field.
	* The Approved field now supports being renamed
* Added: Very cool DataTables extensions:
	* Scroller: dynamically load in new entries as you scroll - no need for pagination)
	* TableTools: Export your entries to CSV and PDF
	* FixedHeader: As you scroll a large DataTable result, the headers of the table stay at the top of the screen. Also, FixedColumns, which does the same for the main table column.
* Added: Shortcodes for outputting Widgets such as pagination and search. Note: they only work on embedded views if the shortcode has already been processed. This is going to be improved.
* Added: Search form fields now displayed horizontally by default.
* Added: Easy links to "Edit Form", "Settings" and "Entries" for the Data Source Gravity Forms form in the All Views admin screen
* Added: Integration with the [Debug Bar](http://wordpress.org/plugins/debug-bar/) plugin - very helpful for developers to see what's going on behind the scenes.
* Fixed: Insert View embed code.
* Fixed: Now supports View shortcodes inside other shortcodes (such as `[example][gravityview][/example]`)
* Fixed: Conflict with WordPress SEO OpenGraph meta data generators
* Fixed: Enforced image max-width so images don't spill out of their containers
* Fixed: Sanitized "Custom Class" field setting values to make sure the HTML doesn't break.
* Fixed: Search field with "default" permalink structure
* Fixed: 1.0.8 fixes an issue accessing single entries that was introduced in 1.0.7
* Modified: Updated `GravityView_Admin_Views::is_gravityview_admin_page()` to fetch post if not yet set.
* Modified: Enabled merge tags in Custom Class field settings
* Modified: Set margin and padding to `0` on pagination links to override theme conflicts
* Modified: Updated `gv_class()` calls to pass form and entry fields to allow for merge tags
* Modified: Default visibility capabilities: added "Can View/Edit Gravity Forms Entries" as options
* Modified: Added custom `class` attribute sanitizer function
`gravityview_sanitize_html_class`
* Tweak: Improved the Embed View form layout
* Tweak: Hide "Switch View" button when already choosing a view
* Tweak: Moved shortcode hint to Publish metabox and added ability to easily select the text
* Tweak: Added tooltips to fields in the View editor
* Tweak: Remove WordPress SEO score calculation on Views
* Tweak: Use `$User->ID` instead of `$User->id` in Name fields
* Tweak: Added tooltip capability to field settings by using `tooltip` parameter. Uses the Gravity Forms tooltip array key.
* Translation updates - thank you, everyone! The # of strings will stay more stable once the plugin's out of beta :-)
	* Added: Portuguese translation by [@luistinygod](https://www.transifex.com/accounts/profile/luistinygod/) - thanks!
	* Updated: Bengali translation by [@tareqhi](https://www.transifex.com/accounts/profile/tareqhi/)
	* Updated: Turkish translation by [@suhakaralar](https://www.transifex.com/accounts/profile/suhakaralar/)
	* Updated: Dutch translation by [@leooosterloo](https://www.transifex.com/accounts/profile/leooosterloo/)
	* If you'd like to contribute translations, [please sign up here](https://www.transifex.com/projects/p/gravityview/).


= 1.0.6 on June 26 =
* Fixed: Fatal error when Gravity Forms is inactive
* Fixed: Undefined index for `id` in Edit View
* Fixed: Undefined variable: `merge_class`
* Fixed: Javascript error when choosing a Start Fresh template. (Introduced by the new Merge Tags functionality in 1.0.5)
* Fixed: Merge Tags were available in Multiple Entries view for the Table layout
* Fixed: Remove Merge Tags when switching forms
* Fixed: That darn settings gear showing up when it shouldn't
* Fixed: Disappearing dialog when switching forms
* Fixed: Display of Entry Link field
* Fixed: Per-field settings weren't working
	* Added: "Link to the post" setting for Post fields
	* Added: "Use live post data" setting for Post fields. Allows you to use the current post information (like title, tags, or content) instead of the original submitted data.
	* Added: Link to category or tag setting for Post Categories and Post Tags fields
	* Added: "Link Text" setting for the Entry Link field
* Modified: Moved admin functionality into new files
	- AJAX calls now live in `class-ajax.php`
	- Metaboxes now live in `class-metabox.php`
* Tweak: Updated change forms dialog text
* Tweak: Removed "use as search filter" from Link to Entry field options
* Translation updates.
	* Added: French translation by [@franckt](https://www.transifex.com/accounts/profile/franckt/) - thanks!
	* Updated: Bengali translation by [@tareqhi](https://www.transifex.com/accounts/profile/tareqhi/)
	* Updated: Turkish translation by [@suhakaralar](https://www.transifex.com/accounts/profile/suhakaralar/)
	* If you'd like to contribute translations, [please sign up here](https://www.transifex.com/projects/p/gravityview/).

= 1.0.5 =
* Added: Lightbox for images (in View Settings metabox)
* Added: Merge Tags - You can now modify labels and settings using dynamic text based on the value of a field. (requires Gravity Forms 1.8.6 or higher)
* Added: Customize the return to directory link anchor text (in the View Settings metabox, under Single Entry Settings)
* Added: Set the title for the Single Entry
* Added: Choose whether to hide empty fields on a per-View basis
* Improved: DataTables styling now set to `display` by default. Can be overridden by using the filter `gravityview_datatables_table_class`
* Improved: Speed!
	* Added `form` item to global `$gravityview_view` data instead of looking it up in functions. Improves `gv_value()` and `gv_label()` speed.
	* Added `replace_variables()` method to `GravityView_API` to reduce time to process merge tags by checking if there are any curly brackets first.
* Improved: "No Views found" text now more helpful for getting started.
* Fixed: Approve Entries column not displaying when clicking Forms > Entries link in admin menu
* Fixed: Field Settings gear no longer showing for widgets without options
* Fixed: Added Gravity Forms minimum version notice when using < 1.8
* Fixed: Column "Data Source" content being displayed in other columns

= 1.0.4 =
* Added: __DataTables integration__ Created a new view type for existing forms that uses the [DataTables](http://datatables.net) script.
We're just getting started with what can be done with DataTables. We'll have much more cool stuff like [DataTables Extensions](http://datatables.net/extensions/index).
* Added: "Add All Fields" option to bottom of the "Add Field" selector
* Added: Per-field-type options structure to allow for different field types to override default Field Settings
	* Added: Choose how to display User data. In the User field settings, you can now choose to display the "Display Name", username, or ID
	* Added: Custom date format using [PHP date format](https://www.php.net//manual/en/function.date.php) available for Entry Date and Date fields
	* Fixed: Default setting values working again
	* Fixed: Field type settings now working
* Added: `search_field` parameter to the shortcode. This allows you to specify a field ID where you want the search performed (The search itself is defined in `search_value`)
* Added: [Using the Shortcode](https://docs.gravityview.co/article/73-using-the-shortcode) help article
* Added: Data Source added to the Views page
* Fixed: Field labels escaping issue (`It's an Example` was displaying as `It\'s an Example`)
* Fixed: Settings "gear" not showing when adding a new field
* Fixed: Sorting issues
	- Remove the option to sort by composite fields like Name, Address, Product; Gravity Forms doesn't process those sort requests properly
	- Remove List and Paragraph fields from being sortable
	- Known bug: Price fields are sorted alphabetically, not numerically. For example, given $20,000, $2,000 and $20, Gravity Forms will sort the array like this: $2,000, $20, $20,000. We've filed a bug report with Gravity Forms.
* Improved: Added visibility toggles to some Field Settings. For example, if the "Show Label" setting is not checked, then the "Custom Label" setting is hidden.
* Modified how data is sent to the template: removed the magic methods getter/setters setting the `$var` variable - not data is stored directly as object parameters.
* Added many translations. Thanks everyone!
	* Bengali translation by [@tareqhi](https://www.transifex.com/accounts/profile/tareqhi/)
	* German translation by [@seschwarz](https://www.transifex.com/accounts/profile/seschwarz/)
	* Turkish translation by [@suhakaralar](https://www.transifex.com/accounts/profile/suhakaralar/)
	* Dutch translation by [@leooosterloo](https://www.transifex.com/accounts/profile/leooosterloo/)
	* If you'd like to contribute translations, [please sign up here](https://www.transifex.com/projects/p/gravityview/). Thanks again to all who have contributed!

= 1.0.3 =
* Added: Sort by field, sort direction, Start & End date now added to Post view
	- Note: When using the shortcode, the shortcode settings override the View settings.
* Fixed: Fatal errors caused by Gravity Forms not existing.
* Added a setting for Support Email - please make sure your email is accurate; otherwise we won't be able to respond to the feedback you send
* Fixed: Custom CSS classes didn't apply to images in list view
* Improved Settings layout
* Tweak: Hide WordPress SEO, Genesis, and WooThemes metaboxes until a View has been created
* Tweak: Field layout improvements; drag-and-drop works smoother now
* Tweak: Add icon to Multiple Entries / Single Entry tabs
* Tweak: Dialog boxes now have a backdrop
* Fixed: Don't show field/widget settings link if there are no settings (like on the Show Pagination Info widget)
* Fixed: Security warning by the WordFence plugin: it didn't like a line in a sample entry data .csv file
* Fixed: Don't show welcome screen on editing the plugin using the WordPress Plugin Editor
* Tweak: Close "Add Field" and "Add Widget" boxes by pressing the escape key
* Added: Hungarian translation. Thanks, [@dbalage](https://www.transifex.com/accounts/profile/dbalage/)!
* Added: Italian translation. Thanks, [@ClaraDiGennaro](https://www.transifex.com/accounts/profile/ClaraDiGennaro/)
* If you'd like to contribute translations, [please sign up here](https://www.transifex.com/projects/p/gravityview/).

= 1.0.2 =
* Added: Show Views in Nav menu builder
* Fixed: "Add Fields" selector no longer closes when clicking to drag the scrollbar
* Fixed: Issue affecting Gravity Forms styles when Gravity Forms' "No Conflict Mode" is enabled
* Fixed: Footer widget areas added back to Single Entry views using Listing layout
* Changed the look and feel of the Add Fields dialog and field settings. Let us know what you think!

= 1.0.1 =
* Added: "Getting Started" link to the Views menu
* Fixed: Fatal error for users with Gravity Forms versions 1.7 or older
* Fixed: Entries in trash no longer show in View
* Tweak: When modifying the "Only visible to logged in users with role" setting, if choosing a role other than "Any", check the checkbox.
* Tweak: `gravityview_field_visibility_caps` filter to add/remove capabilities from the field dropdowns
* Added: Translation files. If you'd like to contribute translations, [please sign up here](https://www.transifex.com/projects/p/gravityview/).

= 1.0 =

* Liftoff!

== Upgrade Notice ==

= 1.0.1 =
* Added: "Getting Started" link to the Views menu
* Fixed: Fatal error for users with Gravity Forms versions 1.7 or older
* Fixed: Entries in trash no longer show in View
* Tweak: When modifying the "Only visible to logged in users with role" setting, if choosing a role other than "Any", check the checkbox.
* Tweak: `gravityview_field_visibility_caps` filter to add/remove capabilities from the field dropdowns
* Added: Translation files. If you'd like to contribute translations, [please sign up here](https://www.transifex.com/projects/p/gravityview/).

= 1.0 =

* Liftoff!<|MERGE_RESOLUTION|>--- conflicted
+++ resolved
@@ -21,23 +21,6 @@
 
 == Changelog ==
 
-<<<<<<< HEAD
-= develop since XXX ==
-
-* New: New gallery support!
-* Fixed: Lightbox didn't work with secure images
-
-__Developer Updates:__
-
-* New: FancyBox is now being used for the lightbox
-	- Thickbox is no longer used
-	- Modify settings using `gravityview/lightbox/provider/fancybox/settings`
-	- [See options available here](https://fancyapps.com/fancybox/3/docs/#options)
-	- If you prefer, a [Featherlight lightbox option is available](https://github.com/gravityview/gv-snippets/tree/addon/featherlight-lightbox)
-* Fixed: `gravityview_lightbox_script` wasn't being applied
-* Modified: Formally deprecated `gravity_view_lightbox_script` and `gravity_view_lightbox_style` filters
-* Removed `gravityview/fields/fileupload/allow_insecure_lightbox` filter, since it's no longer needed
-=======
 = develop =
 
 * Modified: Removed "Open link in the same window?" setting from Website field
@@ -64,7 +47,6 @@
 * Improved: Gravity Forms 2.5 beta support
 * Fixed: Issue when server doesn't support `GLOB_BRACE`
 * Fixed: Removed references to non-existent source map files
->>>>>>> 70323831
 
 = 2.9.0.1 on July 23, 2020 =
 

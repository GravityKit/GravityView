=== GravityView ===
Tags: gravity forms, directory, gravity forms directory
Requires at least: 3.3
Tested up to: 4.2.2
Stable tag: trunk
Contributors: katzwebservices, luistinygod
License: GPL 3 or higher

Beautifully display your Gravity Forms entries.

== Description ==

Beautifully display your Gravity Forms entries. Learn more on [GravityView.co](https://gravityview.co).

== Installation ==

1. Upload plugin files to your plugins folder, or install using WordPress' built-in Add New Plugin installer
2. Activate the plugin
3. Follow the instructions

== Changelog ==

<<<<<<< HEAD
* Updated: Danish translation (thanks [@jaegerbo](https://www.transifex.com/accounts/profile/jaegerbo/)!) and German translation
=======
= 1.11.1 =
* Added: New filter hook to customise the cancel Edit Entry link: `gravityview/edit_entry/cancel_link`
* Fixed: Extension translations
* Fixed: Dropdown inputs with long field names could overflow field and widget settings
* Modified: Allow Genesis Framework CSS and Javascript in "No-Conflict Mode"
>>>>>>> fe10faa2

= 1.11 on July 15 =
* Added: GravityView now updates WordPress user profiles when an entry is updated while using the Gravity Forms User Registration Add-on
* Fixed: Removed User Registration Add-on validation when updating an entry
* Fixed: Field custom class not showing correctly on the table header
* Fixed: Editing Time fields wasn't displaying saved value
* Fixed: Conflicts with the date range search when search inputs are empty
* Fixed: Conflicts with the Other Entries field when placing a search:
    - Developer note: the filter hook `gravityview/field/other_entries/args` was replaced by "gravityview/field/other_entries/criteria". If you are using this filter, please [contact support](mailto:support@gravityview.co) before updating so we can help you transition
* Updated: Turkish translation (thanks [@suhakaralar](https://www.transifex.com/accounts/profile/suhakaralar/)!) and Mexican translation (thanks [@jorgepelaez](https://www.transifex.com/accounts/profile/jorgepelaez/)!)

= 1.10.1 on July 2 =
* Fixed: Edit Entry link and Delete Entry link in embedded Views go to default view url
* Fixed: Duplicated fields on the Edit Entry view
* Fixed: Warning on bulk edit

= 1.10 on June 26 =
* Update: Due to the new Edit Entry functionality, GravityView now requires Gravity Forms 1.9 or higher
* Fixed: Editing Hidden fields restored
* Fixed: Edit Entry and Delete Entry may not always show in embedded Views
* Fixed: Search Bar "Clear" button Javascript warning in Internet Explorer
* Fixed: Edit Entry styling issues with input sizes. Edit Entry now uses 100% Gravity Forms styles.
* Added: `[gv_edit_entry_link]` and `[gv_delete_entry_link]` shortcodes. [Read how to use them](http://docs.gravityview.co/article/287-edit-entry-and-delete-entry-shortcodes)

= 1.9.1 on June 24 =
* Fixed: Allow "Admin Only" fields to appear in Edit Entry form
	- New behavior: If the Edit Entry tab isn't configured in GravityView (which means all fields will be shown by default), GravityView will hide "Admin Only" fields from being edited by non-administrators. If the Edit Entry tab is configured, then GravityView will use the field settings in the configuration, overriding Gravity Forms settings.
* Tweak: Changed `gravityview/edit-entry/hide-product-fields` filter to `gravityview/edit_entry/hide-product-fields` for consistency

= 1.9 on June 23 =
* Added: Edit Entry now takes place in the Gravity Forms form layout, not in the previous layout. This means:
	- Edit Entry now supports Conditional Logic - as expected, fields will show and hide based on the form configuration
	- Edit Entry supports [Gravity Forms CSS Ready Classes](https://www.gravityhelp.com/css-ready-classes-for-gravity-forms/) - the layout you have configured for your form will be used for Edit Entry, too.
	- If you customized the CSS of your Edit Entry layout, **you will need to update your stylesheet**. Sorry for the inconvenience!
	- If visiting an invalid Edit Entry link, you are now provided with a back link
	- Product fields are now hidden by default, since they aren't editable. If you want to instead display the old message that "product fields aren't editable," you can show them using the new `gravityview/edit_entry/hide-product-fields` filter
* Added: Define column widths for fields in each field's settings (for Table and DataTable View Types only)
* Added: `{created_by}` Merge Tag that displays information from the creator of the entry ([learn more](http://docs.gravityview.co/article/281-the-createdby-merge-tag))
* Added: Edit Entry field setting to open link in new tab/window
* Added: CSS classes to the Update/Cancel/Delete buttons ([learn more](http://docs.gravityview.co/article/63-css-guide#edit-entry))
* Fixed: Shortcodes not processing properly in DataTables Extension
* Tweak: Changed support widget to a Live Chat customer support and feedback form widget

= 1.8.3 on June 12 =
* Fixed: Missing title and subtitle field zones on `list-single.php` template

= 1.8.2 on June 10 =
* Fixed: Error on `list-single.php` template

= 1.8.1 on June 9 =
* Added: New search filter for Date fields to allow searching over date ranges ("from X to Y")
* Updated: The minimum required version of Gravity Forms is now 1.8.7. **GravityView will be requiring Gravity Forms 1.9 soon.** Please update Gravity Forms if you are running an older version!
* Fixed: Conflicts with [A-Z Filter Extension](https://gravityview.co/extensions/a-z-filter/) and View sorting due to wrong field mapping
* Fixed: The "links" field type on the GravityView WordPress search widget was opening the wrong page
* Fixed: IE8 Javascript error when script debugging is on. Props, [@Idealien](https://github.com/Idealien). [Issue #361 on Github](https://github.com/katzwebservices/GravityView/issues/361)
* Fixed: PHP warning when trashing entries. [Issue #370 on Github](https://github.com/katzwebservices/GravityView/issues/370)
* Tweak: Updated the `list-single.php`, `table-body.php`, `table-single.php` templates to use `GravityView_View->getFields()` method

= 1.8 on May 26 =
* View settings have been consolidated to a single location. [Learn more about the new View Settings layout](http://docs.gravityview.co/article/275-view-settings).
* Added: Custom Link Text in Website fields
* Added: Poll Addon GravityView widget
* Added: Quiz Addon support: add Quiz score fields to your View configuration
* Added: Possibility to search by entry creator on Search Bar and Widget
* Fixed: `[gvlogic]` shortcode now properly handles comparing empty values.
    * Use `[gvlogic if="{example} is=""]` to determine if a value is blank.
    * Use `[gvlogic if="{example} isnot=""]` to determine if a value is not blank.
    * See "Matching blank values" in the [shortcode documentation](http://docs.gravityview.co/article/252-gvlogic-shortcode)
* Fixed: Sorting by full address. Now defaults to sorting by city. Use the `gravityview/sorting/address` filter to modify what data to use ([here's how](https://gist.github.com/zackkatz/8b8f296c6f7dc99d227d))
* Fixed: Newly created entries cannot be directly accessed when using the custom slug feature
* Fixed: Merge Tag autocomplete hidden behind the Field settings (did you know you can type `{` in a field that has Merge Tags enabled and you will get autocomplete?)
* Fixed: For sites not using [Permalinks](http://codex.wordpress.org/Permalinks), the Search Bar was not working for embedded Views
* Tweak: When GravityView is disabled, only show "Could not activate the Extension; GravityView is not active." on the Plugins page
* Tweak: Added third parameter to `gravityview_widget_search_filters` filter that passes the search widget arguments
* Updated Translations:
    - Italian translation by [@Lurtz](https://www.transifex.com/accounts/profile/Lurtz/)
	- Bengali translation by [@tareqhi](https://www.transifex.com/accounts/profile/tareqhi/)
    - Danish translation by [@jaegerbo](https://www.transifex.com/accounts/profile/jaegerbo/)

= 1.7.6.2 on May 12 =
* Fixed: PHP warning when trying to update an entry with the approved field.
* Fixed: Views without titles in the "Connected Views" dropdown would appear blank

= 1.7.6.1 on May 7 =
* Fixed: Pagination links not working when a search is performed
* Fixed: Return false instead of error if updating approved status fails
* Added: Hooks when an entry approval is updated, approved, or disapproved:
    - `gravityview/approve_entries/updated` - Approval status changed (passes $entry_id and status)
    - `gravityview/approve_entries/approved` - Entry approved (passes $entry_id)
    - `gravityview/approve_entries/disapproved` - Entry disapproved (passes $entry_id)

= 1.7.6 on May 5 =
* Added WordPress Multisite settings page support
    - By default, settings aren't shown on single blogs if GravityView is Network Activated
* Fixed: Security vulnerability caused by the usage of `add_query_arg` / `remove_query_arg`. [Read more about it](https://blog.sucuri.net/2015/04/security-advisory-xss-vulnerability-affecting-multiple-wordpress-plugins.html)
* Fixed: Not showing the single entry when using Advanced Filter (`ANY` mode) with complex fields types like checkboxes
* Fixed: Wrong width for the images in the list template (single entry view)
* Fixed: Conflict with the "The Events Calendar" plugin when saving View Advanced Filter configuration
* Fixed: When editing an entry in the frontend it gets unapproved when not using the approve form field
* Added: Option to convert text URI, www, FTP, and email addresses on a paragraph field in HTML links
* Fixed: Activate/Check License buttons weren't properly visible
* Added: `gravityview/field/other_entries/args` filter to modify arguments used to generate the Other Entries list. This allows showing other user entries from any View, not just the current view
* Added: `gravityview/render/hide-empty-zone` filter to hide empty zone. Use `__return_true` to prevent wrapper `<div>` from being rendered
* Updated Translations:
	- Bengali translation by [@tareqhi](https://www.transifex.com/accounts/profile/tareqhi/)
	- Turkish translation by [@suhakaralar](https://www.transifex.com/accounts/profile/suhakaralar/)
	- Hungarian translation by [@Darqebus](https://www.transifex.com/accounts/profile/Darqebus/)

= 1.7.5.1 on April 10 =
* Fixed: Path issue with the A-Z Filters Extension

= 1.7.5 on April 10 =
* Added: `[gvlogic]` Shortcode - allows you to show or hide content based on the value of merge tags in Custom Content fields! [Learn how to use the shortcode](http://docs.gravityview.co/article/252-gvlogic-shortcode).
* Fixed: White Screen error when license key wasn't set and settings weren't migrated (introduced in 1.7.4)
* Fixed: No-Conflict Mode not working (introduced in 1.7.4)
* Fixed: PHP notices when visiting complex URLs
* Fixed: Path to plugin updater file, used by Extensions
* Fixed: Extension global settings layout improved (yet to be implemented)
* Tweak: Restructure plugin file locations
* Updated: Dutch translation by [@erikvanbeek](https://www.transifex.com/accounts/profile/erikvanbeek/). Thanks!

= 1.7.4.1 on April 7 =
* Fixed: Fatal error when attempting to view entry that does not exist (introduced in 1.7.4)
* Updated: Turkish translation by [@suhakaralar](https://www.transifex.com/accounts/profile/suhakaralar/). Thanks!

= 1.7.4 on April 6 =
* Modified: The List template is now responsive! Looks great on big and small screens.
* Fixed: When editing an entry in the frontend it gets unapproved
* Fixed: Conflicts between the Advanced Filter extension and the Single Entry mode (if using `ANY` mode for filters)
* Fixed: Sorting by full name. Now sorts by first name by default.
    * Added `gravityview/sorting/full-name` filter to sort by last name ([see how](https://gist.github.com/zackkatz/cd42bee4f361f422824e))
* Fixed: Date and Time fields now properly internationalized (using `date_i18n` instead of `date`)
* Added: `gravityview_disable_change_entry_creator` filter to disable the Change Entry Creator functionality
* Modified: Migrated to use Gravity Forms settings
* Modified: Updated limit to 750 users (up from 300) in Change Entry Creator dropdown.
* Confirmed WordPress 4.2 compatibility
* Updated: Dutch translation (thanks, [@erikvanbeek](https://www.transifex.com/accounts/profile/erikvanbeek/)!)

= 1.7.3 on March 25 =
* Fixed: Prevent displaying a single Entry that doesn't match configured Advanced Filters
* Fixed: Issue with permalink settings needing to be re-saved after updating GravityView
* Fixed: Embedding entries when not using permalinks
* Fixed: Hide "Data Source" metabox links in the Screen Options tab in the Admin
* Added: `gravityview_has_archive` filter to enable View archive (see all Views by going to [sitename.com]/view/)
* Added: Third parameter to `GravityView_API::entry_link()` method:
    * `$add_directory_args` *boolean* True: Add URL parameters to help return to directory; False: only include args required to get to entry
* Tweak: Register `entry` endpoint even when not using rewrites
* Tweak: Clear `GravityView_View->_current_entry` after the View is displayed (fixes issue with Social Sharing Extension, coming soon!)
* Added: Norwegian translation (thanks, [@aleksanderespegard](https://www.transifex.com/accounts/profile/aleksanderespegard/)!)

= 1.7.2 on March 18 =
* Added: Other Entries field - Show what other entries the entry creator has in the current View
* Added: Ability to hide the Approve/Reject column when viewing Gravity Forms entries ([Learn how](http://docs.gravityview.co/article/248-how-to-hide-the-approve-reject-entry-column))
* Fixed: Missing Row Action links for non-View types (posts, pages)
* Fixed: Embedded DataTable Views with `search_value` not filtering correctly
* Fixed: Not possible to change View status to 'Publish'
* Fixed: Not able to turn off No-Conflict mode on the Settings page (oh, the irony!)
* Fixed: Allow for non-numeric search fields in `gravityview_get_entries()`
* Fixed: Social icons displaying on GravityView settings page
* Tweak: Improved Javascript & PHP speed and structure

= 1.7.1 on March 11 =
* Fixed: Fatal error on the `list-body.php` template

= 1.7 on March 10 =
* Added: You can now edit most Post Fields in Edit Entry mode
    - Supports Post Content, Post Title, Post Excerpt, Post Tags, Post Category, and most Post Custom Field configurations ([Learn more](http://docs.gravityview.co/article/245-editable-post-fields))
* Added: Sort Table columns ([read how](http://docs.gravityview.co/article/230-how-to-enable-the-table-column-sorting-feature))
* Added: Post ID field now available - shows the ID of the post that was created by the Gravity Forms entry
* Fixed: Properly reset `$post` after Live Post Data is displayed
* Tweak: Display spinning cursor while waiting for View configurations to load
* Tweak: Updated GravityView Form Editor buttons to be 1.9 compatible
* Added: `gravityview/field_output/args` filter to modify field output settings before rendering
* Fixed: Don't show date field value if set to Unix Epoch (1/1/1970), since this normally means that in fact, no date has been set
* Fixed: PHP notices when choosing "Start Fresh"
* Fixed: If Gravity Forms is installed using a non-standard directory name, GravityView would think it wasn't activated
* Fixed: Fixed single entry links when inserting views with `the_gravityview()` template tag
* Updated: Portuguese translation (thanks, Luis!)
* Added: `gravityview/fields/email/javascript_required` filter to modify message displayed when encrypting email addresses and Javascript is disabled
* Added: `GFCommon:js_encrypt()` method to encrypt text for Javascript email encryption
* Fixed: Recent Entries widget didn't allow externally added settings to save properly
* Fixed: Delete Entry respects previous pagination and sorting
* Tweak: Updated View Presets to have improved Search Bar configurations
* Fixed: `gravityview/get_all_views/params` filter restored (Modify Views returned by the `GVCommon::get_all_views()` method)
* GravityView will soon require Gravity Forms 1.9 or higher. If you are running Gravity Forms Version 1.8.x, please update to the latest version.

= 1.6.2 on February 23 =
* Added: Two new hooks in the Custom Content field to enable conditional logic or enable `the_content` WordPress filter which will trigger the Video embed ([read how](http://docs.gravityview.co/article/227-how-can-i-transform-a-video-link-into-a-player-using-the-custom-content-field))
* Fixed: Issue when embedding multiple DataTables views in the same page
* Tweak: A more robust "Save View" procedure to prevent losing field configuration on certain browsers
* Updated Translations:
	- Bengali translation by [@tareqhi](https://www.transifex.com/accounts/profile/tareqhi/)
	- Turkish translation by [@suhakaralar](https://www.transifex.com/accounts/profile/suhakaralar/)

= 1.6.1 on February 17 =
* Added: Allow Recent Entries to have an Embed Page ID
* Fixed: # of Recent Entries not saving
* Fixed: Link to Embed Entries how-to on the Welcome page
* Fixed: Don't show "Please select View to search" message until Search Widget is saved
* Fixed: Minor Javascript errors for new WordPress Search Widget
* Fixed: Custom template loading from the theme directory
* Fixed: Adding new search fields to the Search Bar widget in the Edit View screen
* Fixed: Entry creators can edit their own entries in Gravity Forms 1.9+
* Fixed: Recent Entries widget will be hidden in the Customizer preview until View ID is configured
* Tweak: Added Floaty icon to Customizer widget selectors
* Updated: Hungarian, Norwegian, Portuguese, Swedish, Turkish, and Spanish translations (thanks to all the translators!)

= 1.6 on February 12 =
* Our support site has moved to [docs.gravityview.co](http://docs.gravityview.co). We hope you enjoy the improved experience!
* Added: GravityView Search Widget - Configure a WordPress widget that searches any of your Views. [Read how to set it up](http://docs.gravityview.co/article/222-the-search-widget)
* Added: Duplicate View functionality allows you to clone a View from the All Views screen. [Learn more](http://docs.gravityview.co/article/105-how-to-duplicate-or-copy-a-view)
* Added: Recent Entries WordPress Widget - show the latest entries for your View. [Learn more](http://docs.gravityview.co/article/223-the-recent-entries-widget)
* Added: Embed Single Entries - You can now embed entries in a post or page! [See how](http://docs.gravityview.co/article/105-how-to-duplicate-or-copy-a-view)
* Fixed: Fatal errors caused by Gravity Forms 1.9.1 conflict
* Fixed: Respect Custom Input Labels added in Gravity Forms 1.9
* Fixed: Edit Entry Admin Bar link
* Fixed: Single Entry links didn't work when previewing a draft View
* Fixed: Edit entry validation hooks not running when form has multiple pages
* Fixed: Annoying bug where you would have to click Add Field / Add Widget buttons twice to open the window
* Added: `gravityview_get_link()` function to standardize generating HTML anchors
* Added: `GravityView_API::entry_link_html()` method to generate entry link HTML
* Added: `gravityview_field_entry_value_{$field_type}` filter to modify the value of a field (in `includes/class-api.php`)
* Added: `field_type` key has been added to the field data in the global `$gravityview_view->field_data` array
* Added: `GravityView_View_Data::maybe_get_view_id()` method to determine whether an ID, post content, or object passed to it is a View or contains a View shortcode.
* Added: Hook to customise the text message "You have attempted to view an entry that is not visible or may not exist." - `gravityview/render/entry/not_visible`
* Added: Included in hook `gravityview_widget_search_filters` the labels for search all, entry date and entry id.
* Tweak: Allow [WordPress SEO](http://wordpress.org/plugins/wordpress-seo/) scripts and styles when in "No Conflict Mode"
* Fixed: For Post Dynamic Data, make sure Post ID is set
* Fixed: Make sure search field choices are available before displaying field

= 1.5.4 on January 29, 2015 =
* Added: "Hide View data until search is performed" setting - only show the Search Bar until a search is entered
* Added: "Clear" button to your GravityView Search Bar - allows easy way to remove all searches & filters
* Added: You can now add Custom Content GravityView Widgets (not just fields) - add custom text or HTMLin the header or footer of a View
* Added: `gravityview/comments_open` filter to modify whether comments are open or closed for GravityView posts (previously always false)
* Added: Hook to filter the success Edit Entry message and link `gravityview/edit_entry/success`
* Added: Possibility to add custom CSS classes to multiple view widget wrapper ([Read how](https://gravityview.co/support/documentation/204144575/))
* Added: Field option to enable Live Post Data for Post Image field
* Fixed: Loading translation files for Extensions
* Fixed: Edit entry when embedding multiple views for the same form in the same page
* Fixed: Conflicts with Advanced Filter extension when embedding multiple views for the same form in the same page
* Fixed: Go Back link on embedded single entry view was linking to direct view url instead of page permalink
* Fixed: Searches with quotes now work properly
* Tweak: Moved `includes/css/`, `includes/js/` and `/images/` folders into `/assets/`
* Tweak: Improved the display of the changelog (yes, "this is *so* meta!")
* Updated: Swedish translation - thanks, [@adamrehal](https://www.transifex.com/accounts/profile/adamrehal/)
* Updated: Hungarian translation - thanks, [@Darqebus](https://www.transifex.com/accounts/profile/Darqebus/) (a new translator!) and [@dbalage](https://www.transifex.com/accounts/profile/dbalage/)

= 1.5.3 on December 22 =
* Fixed: When adding more than 100 fields to the View some fields weren't saved.
* Fixed: Do not set class tickbox for non-images files
* Fixed: Display label "Is Fulfilled" on the search bar
* Fixed: PHP Notice with Gravity Forms 1.9 and PHP 5.4+
* Tested with Gravity Forms 1.9beta5 and WordPress 4.1
* Updated: Turkish translation by [@suhakaralar](https://www.transifex.com/accounts/profile/suhakaralar/) and Hungarian translation by [@dbalage](https://www.transifex.com/accounts/profile/dbalage/). Thanks!

= 1.5.2 on December 11 =
* Added: Possibility to show the label of Dropdown field types instead of the value ([learn more](https://gravityview.co/support/documentation/202889199/ "How to display the text label (not the value) of a dropdown field?"))
* Fixed: Sorting numeric columns (field type number)
* Fixed: View entries filter for Featured Entries extension
* Fixed: Field options showing delete entry label
* Fixed: PHP date formatting now keeps backslashes from being stripped
* Modified: Allow license to be defined in `wp-config.php` ([Read how here](https://gravityview.co/support/documentation/202870789/))
* Modified: Added `$post_id` parameter as the second argument for the `gv_entry_link()` function. This is used to define the entry's parent post ID.
* Modified: Moved `GravityView_API::get_entry_id_from_slug()` to `GVCommon::get_entry_id_from_slug()`
* Modified: Added second parameter to `gravityview_get_entry()`, which forces the ability to fetch an entry by ID, even if custom slugs are enabled and `gravityview_custom_entry_slug_allow_id` is false.
* Updated Translations:
	- Bengali translation by [@tareqhi](https://www.transifex.com/accounts/profile/tareqhi/)
	- Romanian translation by [@ArianServ](https://www.transifex.com/accounts/profile/ArianServ/)
	- Mexican Spanish translation by [@jorgepelaez](https://www.transifex.com/accounts/profile/jorgepelaez/)

= 1.5.1 on December 2 =

* Added: Delete Entry functionality!
	- New "User Delete" setting allows the user who created an entry to delete it
	- Adds a "Delete" link in the Edit Entry form
	- Added a new "Delete Link" Field to the Field Picker
* Fixed: DataTables Extension hangs when a View has Custom Content fields
* Fixed: Search Bar - When searching on checkbox field type using multiselect input not returning results
* Fixed: Search Bar - supports "Match Any" search mode by default ([learn more](https://gravityview.co/support/documentation/202722979/ "How do I modify the Search mode?"))
* Fixed: Single Entry View title when view is embedded
* Fixed: Refresh the results cache when an entry is deleted or is approved/disapproved
* Fixed: When users are created using the User Registration Addon, the resulting entry is now automatically assigned to them
* Fixed: Change cache time to one day (from one week) so that Edit Link field nonces aren't invalidated
* Fixed: Incorrect link shortening for domains when it is second-level (for example, `example.co.uk` or `example.gov.za`)
* Fixed: Cached directory link didn't respect page numbers
* Fixed: Edit Entry Admin Bar link wouldn't work when using Custom Entry Slug
* Added: Textarea field now supports an option to trim the number of words shown
* Added: Filter to alter the default behaviour of wrapping images (or image names) with a link to the content object ([learn more](https://gravityview.co/support/documentation/202705059/ "Read the support doc for the filter"))
* Updated: Portuguese translation (thanks [@luistinygod](https://www.transifex.com/accounts/profile/luistinygod/)), Mexican translation (thanks, [@jorgepelaez](https://www.transifex.com/accounts/profile/jorgepelaez/)), Turkish translation (thanks [@suhakaralar](https://www.transifex.com/accounts/profile/suhakaralar/))

= 1.5 on November 12 =
* Added: New "Edit Entry" configuration
	- Configure which fields are shown when editing an entry
	- Set visibility for the fields (Entry Creator, Administrator, etc.)
	- Set custom edit labels
* Fixed: Single entry view now respects View settings
	- If an entry isn't included in View results, the single entry won't be available either
	- If "Show Only Approved" is enabled, prevent viewing of unapproved entries
	- Respects View filters, including those added by the Advanced Filtering extension
* Fixed: Single entry Go back button context on Embedded Views
* Fixed: Delete signature fields in Edit Entry (requires the Gravity Forms Signature Addon)
* Fixed: Gravity Forms tooltip translations being overridden
* Added: Choose to open the link from a website field in the same window (field option)
* Updated: Spanish (Mexican) translation by [@jorgepelaez](https://www.transifex.com/accounts/profile/jorgepelaez/), Dutch translation by [@erikvanbeek](https://www.transifex.com/accounts/profile/erikvanbeek/) and [@leooosterloo](https://www.transifex.com/accounts/profile/leooosterloo/), Turkish translation by [@suhakaralar](https://www.transifex.com/accounts/profile/suhakaralar/)

= 1.4 on October 28 =
* Added: Custom entry slug capability. Instead of `/entry/123`, you can now use entry values in the URL, like `/entry/{company name}/` or `/entry/{first name}-{last name}/`. Requires some customization; [learn more here](https://gravityview.co/support/documentation/202239919)
* Fixed: GravityView auto-updater script not showing updates
* Fixed: Edit Entry when a form has required Upload Fields
* Fixed: "Return to Directory" link not always working for sites in subdirectories
* Fixed: Broken links to single entries when viewing paginated results
* Fixed: Loaded field configurations when using "Start Fresh" presets
* Fixed: Searches ending in a space caused PHP warning
* Fixed: Custom "Edit Link Text" settings respected
* Fixed: Don't rely on Gravity Forms code for escaping query
* Fixed: When multiple Views are displayed on a page, Single Entry mode displays empty templates.
* Fixed: PHP error when displaying Post Content fields using Live Data for a post that no longer is published
* Tweak: Search Bar "Links" Input Type
	- Make link bold when filter is active
	- Clicking on an active filter removes the filter
* Tweak: Fixed updates for Multisite installations
* Modified: Now you can override which post a single entry links to. For example, if a shortcode is embedded on a home page and you want single entries to link to a page with an embedded View, not the View itself, you can pass the `post_id` parameter. This accepts the ID of the page where the View is embedded.
* Modified: Added `$add_pagination` parameter to `GravityView_API::directory_link()`
* Added: Indonesian translation (thanks, [@sariyanta](https://www.transifex.com/accounts/profile/sariyanta/))!
* Updated: Swedish translation 100% translated - thanks, [@adamrehal](https://www.transifex.com/accounts/profile/adamrehal/)!
* Updated: Dutch translation (thanks, [@leooosterloo](https://www.transifex.com/accounts/profile/leooosterloo/))!

= 1.3 on October 13 =
* Speed improvements - [Learn more about GravityView caching](https://gravityview.co/support/documentation/202827685/)
	- Added caching functionality that saves results to be displayed
	- Automatically clean up expired caches
	- Reduce number of lookups for where template files are located
	- Store the path to the permalink for future reference when rendering a View
	- Improve speed of Gravity Forms fetching field values
* Modified: Allow `{all_fields}` and `{pricing_fields}` Merge Tags in Custom Content field. [See examples of how to use these fields](https://gravityview.co/support/documentation/201874189/).
* Fixed: Message restored when creating a new View
* Fixed: Searching advanced input fields
* Fixed: Merge Tags available immediately when adding a new field
* Fixed: Issue where jQuery Cookie script wouldn't load due to `mod_security` issues. [Learn more here](http://docs.woothemes.com/document/jquery-cookie-fails-to-load/)
* Fixed (hopefully): Auto-updates for WordPress Multisite
* Fixed: Clicking overlay to close field/widget settings no longer scrolls to top of page
* Fixed: Make sure Gravity Forms scripts are added when embedding Gravity Forms shortcodes in a Custom Field
* Fixed: Remove double images of Floaty in the warning message when Gravity View is disabled
* Fixed: PHP warnings related to Section field descriptions
* Fixed: When using an advanced input as a search field in the Search Bar, the label would always show the parent field's label (Eg: "Address" when it should have shown "City")
	- Added: `gravityview_search_field_label` filter to allow modifying search bar labels
* Fixed: Field label disappears on closing settings if the field title is empty
* Fixed: Sub-fields retain label after opening field settings in the View Configuration
* Modified: Allow passing an array of form IDs to `gravityview_get_entries()`
* Tweak: If the View hasn't been configured yet, don't show embed shortcode in Publish metabox
* Tweak: Add version info to scripts and styles to clear caches with plugin updates
* Added: Swedish translation (thanks, [@adamrehal](https://www.transifex.com/accounts/profile/adamrehal/))!
* Updated: Spanish (Mexican) translation by, [@jorgepelaez](https://www.transifex.com/accounts/profile/jorgepelaez/), Dutch translation by [@erikvanbeek](https://www.transifex.com/accounts/profile/erikvanbeek/), and Turkish translation by [@suhakaralar](https://www.transifex.com/accounts/profile/suhakaralar/)
* Updated: Changed Turkish language code from `tr` to `tr_TR` to match WordPress locales

= 1.2 on October 8 =
* Added: New Search Bar!
	- No longer check boxes in each field to add a field to the search form
	- Add any searchable form fields, not just fields added to the View
	- Easy new drag & drop way to re-order fields
	- Horizontal and Vertical layouts
	- Choose how your search fields are displayed (if you have a checkbox field, for example, you can choose to have a drop-down, a multiselect field, checkboxes, radio buttons, or filter links)
	- Existing search settings will be migrated over on upgrade
* Added: "Custom Content" field type
	- Insert arbitrary text or HTML in a View
	- Supports shortcodes (including Gravity Forms shortcodes)!
* Added: Support for Gravity Forms Section & HTML field types
* Added: Improved textarea field support. Instead of using line breaks, textareas now output with paragraphs.
	- Added new `/templates/fields/textarea.php` file
* Added: A new File Upload field setting. Force uploads to be displayed as links and not visually embedded by checking the "Display as a Link" checkbox.
* Added: Option to disable "Map It" link for the full Address field.
	- New `gravityview_get_map_link()` function with `gravityview_map_link` filter. To learn how to modify the map link, [refer to this how-to article](https://gravityview.co/support/documentation/201608159)
	- The "Map It" string is now translatable
* Added: When editing a View, there are now links in the Data Source box to easily access the Form: edit form, form entries, form settings and form preview
* Added: Additional information in the "Add Field" or "Add Widget" picker (also get details about an item by hovering over the name in the View Configuration)
* Added: Change Entry Creator functionality. Easily change the creator of an entry when editing the entry in the Gravity Forms Edit Entry page
	- If you're using the plugin downloaded from [the how-to page](https://gravityview.co/support/documentation/201991205/), you can de-activate it
* Modified: Changed translation textdomain to `gravityview` instead of `gravity-view`
* Modified: Always show label by default, regardless of whether in List or Table View type
* Modified: It's now possible to override templates on a Form ID, Post ID, and View ID basis. This allows custom layouts for a specific View, rather than site-wide. See "Template File Hierarchy" in [the override documentation](http://gravityview.co/support/documentation/202551113/) to learn more.
* Modified: File Upload field output no longer run through `wpautop()` function
* Modified: Audio and Video file uploads are now displayed using WordPress' built-in [audio](http://codex.wordpress.org/Audio_Shortcode) and [video](http://codex.wordpress.org/Video_Shortcode) shortcodes (requires WordPress 3.6 or higher)
	- Additional file type support
	- Added `gravityview_video_settings` and `gravityview_audio_settings` filters to modify the parameters passed to the shortcode
* Fixed: Shortcode attributes not overriding View defaults
* Fixed: Uploading and deleting files works properly in Edit Entry mode
* Fixed: Configurations get truncated when configuring Views with many fields
* Fixed: Empty `<span class="gv-field-label">` tags no longer output
	- Modified: `gv_field_label()` no longer returns the label with a trailing space. Instead, we use the `.gv-field-label` CSS class to add spacing using CSS padding.
* Fixed: Conflict with Relevanssi plugin
* Fixed: If a date search isn't valid, remove the search parameter so it doesn't cause an error in Gravity Forms
* Fixed: Email field was displaying label even when email was empty.
* Settings page improvements
	- When changing the license value and saving the form, GravityView now re-checks the license status
	- Improved error messages
	- Made license settings translatable
* Modified: Added support for Gravity Forms "Post Image" field captions, titles, and descriptions.
* Updated list of allowed image formats to include `.bmp`, `.jpe`, `.tiff`, `.ico`
* Modified: `/templates/fields/fileupload.php` file - removed the logic for how to output the different file types and moved it to the `gravityview_get_files_array()` function in `includes/class-api.php`
* Modified: `gv_value()` no longer needs the `$field` parameter
* Tweak: Fixed email setting description text.
* Tweak: Don't show Entry Link field output on single entry
* Tweak: Improved Javascript performance in the Admin
* Tweak: "Custom Label" is now shown as the field title in View Configuration
* Tweak: Fixed "Left Footer" box not properly cleared
* Tweak: Show warning if the Directory plugin is running
* Tweak: Use icon font in Edit Entry mode for the download/delete file buttons. Now stylable using `.gv-edit-entry-wrapper .dashicons` CSS class.
* Updated: Turkish translation by [@suhakaralar](https://www.transifex.com/accounts/profile/suhakaralar/), Dutch translation by [@leooosterloo](https://www.transifex.com/accounts/profile/leooosterloo/), Portuguese translation by [@luistinygod](https://www.transifex.com/accounts/profile/luistinygod/)

= 1.1.6 on September 8 =
* Fixed: Approve / Disapprove all entries using Gravity Forms bulk edit entries form (previously, only visible entries were affected)
* Added: Email field settings
	- Email addresses are now encrypted by default to prevent scraping by spammers
	- Added option to display email plaintext or as a link
	- Added subject and body settings: when the link is clicked, you can choose to have these values pre-filled
* Added: Source URL field settings, including show as a link and custom link text
* Added: Signature field improvements (when using the Gravity Forms Signature Add-on) - now shows full size
* Fixed: Empty truncated URLs no longer get shown
* Fixed: License Activation works when No-Conflict Mode is enabled
* Fixed: When creating a new View, "View Type" box was visible when there were no existing Gravity Forms
* Fixed: Fields not always saving properly when adding lots of fields with the "Add All Fields" button
* Fixed: Recognizing single entry when using WordPress "Default" Permalink setting
* Fixed: Date Created field now respects the blog's timezone setting, instead of using UTC time
* Fixed: Edit Entry issues
	* Fixed form validation errors when a scheduled form has expired and also when a form has reached its entry limit
	* Fixed PHP warning messages when editing entries
	* When an Edit Entry form is submitted and there are errors, the submitted values stay in the form; the user won't need to fill in the form again.
* Fixed: Product sub-fields (Name, Quantity & Price) displayed properly
* Fixed: Empty entry display when using Job Board preset caused by incorrect template files being loaded
* Fixed: Files now can be deleted when a non-administrator is editing an entry
* Fixed: PHP Notices on Admin Views screen for users without edit all entries capabilities
* Modified: Added ability to customize and translate the Search Bar's date picker. You can now fully customize the date picker.
	* Added: Full localization for datepicker calendar (translate the days of the week, month, etc)
	* Modified: Changed year picker to +/- 5 years instead of +20/-100
* Tweak: Enabled Merge Tags for Table view "Custom CSS Class" field settings
* Tweak: In the Edit View screen, show a link icon when a field is being used as a link to the Single Entry mode
* Tweak: Added helper text when a new form is created by GravityView
* Tweak: Renamed "Description" drop zone to "Other Fields" to more accurately represent use
* Tweak: Remove all fields from a zone by holding down the Alt key while clicking the remove icon

#### Developers

* Modified: `template/fields/date_created.php` file
* Added: `gravityview_date_created_adjust_timezone` filter to disable timezone support and use UTC (returns boolean)
* Added: `get_settings()` and `get_setting()` methods to the `GravityView_Widget` class. This allows easier access to widget settings.
* Modified: Added `gravityview_js_localization` filter to add Javascript localization
* Added: `gravityview_datepicker_settings` filter to modify the datepicker settings using the setting names from the [jQuery DatePicker options](http://api.jqueryui.com/datepicker/)
* Modified: `gravityview_entry_class` filter to modify the CSS class for each entry wrapper
* Modified: Added `gravityview_widget_search_filters` filter to allow reordering search filters, so that they display in a different order in search widget
* Modified: Addded `gravityview_default_page_size` filter to modify default page size for Views (25 by default)
* Modified: Added actions to the `list-body.php` template file:
	- `gravityview_list_body_before`: Before the entry output
	- `gravityview_entry_before`: Inside the entry wrapper
	- `gravityview_entry_title_before`, `gravityview_entry_title_after`: Before and after the entry title and subtitle output
	- `gravityview_entry_content_before`, `gravityview_entry_content_after`: Before and after the entry content area (image and description zones)
	- `gravityview_entry_footer_before`, `gravityview_entry_footer_after`: Before and after the entry footer
	- `gravityview_entry_after`: Before the entry wrapper closing tag
	- `gravityview_list_body_after`: After entry output
* Modified: Added `gravityview_get_entry_ids()` function to fetch array of entry IDs (not full entry arrays) that match a search result
* Tweak: Removed duplicate `GravityView_frontend::hide_field_check_conditions()` and `GravityView_frontend::filter_fields()` methods
* Modified: Added `get_cap_choices()` method to be used for fetching GravityView roles array

= 1.1.5 =
* Added: "Edit" link in Gravity Forms Entries screen
* Fixed: Show tooltips when No Conflict Mode is enabled
* Fixed: Merge Vars for labels in Single Entry table layouts
* Fixed: Duplicate "Edit Entry" fields in field picker
* Fixed: Custom date formatting for Date Created field
* Fixed: Searching full names or addresses now works as expected
* Fixed: Custom CSS classes are now added to cells in table-based Views
* Updated: Turkish translation by [@suhakaralar](https://www.transifex.com/accounts/profile/suhakaralar/)
* Tweak: Redirect to Changelog instead of Getting Started if upgrading

= 1.1.4 =
* Fixed: Sort & Filter box not displaying
* Fixed: Multi-select fields now display as drop-down field instead of text field in the search bar widget
* Fixed: Edit Entry now compatibile with Gravity Forms forms when "No Duplicates" is enabled
* Added: `gravityview_field_output()` function to generate field output.
* Added: `gravityview_page_links_args` filter to modify the Page Links widget output. Passes standard [paginate_links()](http://codex.wordpress.org/Function_Reference/paginate_links) arguments.
* Modified: `list-body.php` and `list-single.php` template files - field output are now generated using the `gravityview_field_output()` function

= 1.1.3 =
* Fixed: Fatal error on activation when running PHP 5.2
* Fixed: PHP notice when in No-Conflict mode

= 1.1.2 =
* Added: Extensions framework to allow for extensions to auto-update
* Fixed: Entries not displaying in Visual Composer plugin editor
* Fixed: Allow using images as link to entry
* Fixed: Updated field layout in Admin to reflect actual layout of listings (full-width title and subtitle above image)
* Fixed: Editing entry updates the Approved status
* Fixed: When trying to access an entry that doesn't exist (it had been permanently deleted), don't throw an error
* Fixed: Default styles not being enqueued when embedded using the shortcode (fixes vertical pagination links)
* Fixed: Single entry queries were being run twice
* Fixed: Added Enhanced Display style in Edit Entry mode
* Modified: How single entries are accessed; now allows for advanced filtering. Converted `gravityview_get_entry()` to use `GFAPI::get_entries()` instead of `GFAPI::get_entry()`
* Modified: Form ID can be 0 in `gravityview_get_entries()`
* Modified: Improved Edit Entry styling
* Modified: Convert to using `GravityView_View_Data::get_default_args()` instead of duplicating the settings arrays. Used for tooltips, insert shortcode dialog and View metaboxes.
* Modified: Add a check for whether a view exists in `GravityView_View_Data::add_view()`
* Modified: Convert `GravityView_Admin_Views::render_select_option()` to use the key as the value and the value as the label instead of using associative array with `value` and `label` keys.
* Translation updates - thank you, everyone!
	* Romanian translation by [@ArianServ](https://www.transifex.com/accounts/profile/ArianServ/)
	* Finnish translation by [@harjuja](https://www.transifex.com/accounts/profile/harjuja/)
	* Spanish translation by [@jorgepelaez](https://www.transifex.com/accounts/profile/jorgepelaez/)

= 1.1.1 =
* __We fixed license validation and auto-updates__. Sorry for the inconvenience!
* Added: View Setting to allow users to edit only entries they created.
* Fixed: Could not edit an entry with Confirm Email fields
* Fixed: Field setting layouts not persisting
* Updated: Bengali translation by [@tareqhi](https://www.transifex.com/accounts/profile/tareqhi/)
* Fixed: Logging re-enabled in Admin
* Fixed: Multi-upload field button width no longer cut off
* Tweak: Added links to View Type picker to live demos of presets.
* Tweak: Added this "List of Changes" tab.

= 1.1 =
* Refactored (re-wrote) View data handling. Now saves up to 10 queries on each page load.
* Fixed: Infinite loop for rendering `post_content` fields
* Fixed: Page length value now respected for DataTables
* Fixed: Formatting of DataTables fields is now processed the same way as other fields. Images now work, for example.
* Modified: Removed redundant `gravityview_hide_empty_fields` filters
* Fixed/Modified: Enabled "wildcard" search instead of strict search for field searches.
* Added: `gravityview_search_operator` filter to modify the search operator used by the search.
* Added: `gravityview_search_criteria` filter to modify all search criteria before being passed to Gravity Forms
* Added: Website Field setting to display shortened link instead of full URL
* Fixed: Form title gets replaced properly in merge tags
* Modified: Tweaked preset templates

= 1.0.10 =
* Added: "Connected Views" in the Gravity Forms Toolbar. This makes it simple to see which Views are using the current form as a data source.
* Fixed: Edit Entry link in Multiple Entries view

= 1.0.9 on July 18 =
* Added: Time field support, with date format default and options
* Added: "Event Listings" View preset
* Added: "Show Entry On Website" Gravity Forms form button. This is meant to be an opt-in checkbox that the user sees and can control, unlike the "Approve/Reject" button, which is designed for adminstrators to manage approval.
* Modified: Improved horizontal search widget layout
* Modified: Improved "Start Fresh" and "Switch View" visual logic when Starting Fresh and switching forms
* Fixed: Single Entry showing 404 errors
* Fixed: PHP notice on WooCommerce pages
* Fixed: Don't display empty date/time value
* Fixed: Only show Edit Entry link to logged-in users
* Fixed: Re-enabled "Minimum Gravity Forms Version" error message
* Updated: Dutch translation by [@leooosterloo](https://www.transifex.com/accounts/profile/leooosterloo/) (100% coverage, thank you!)
* Tweak: Added "Preview" link to Data Source
* Modified: Created new `class-post-types.php` include file to handle post type & URL rewrite actions.

= 1.0.8.1 on July 17 =
* Fixed: DataTables
	- Restored pageSize
	- Prevented double-initilization
	- FixedHeader & FixedColumns work (now prevent scrolling)
	- Changed default Scroller height from 400 to 500px
* Fixed: Filtering by date
* Fixed: PHP warning in `gv_class()`
* Fixed: Debug Bar integration not printing Warnings
* Removed settings panel tracking script

= 1.0.7 & 1.0.8 on July 17 =
* __Edit Entry__ - you can add an Edit Entry link using the "Add Field" buttons in either the Multiple Entries or Single Entry tab.
	- For now, if the user has the ability to edit entries in Gravity Forms, they’ll be able to edit entries in GravityView. Moving forward, we'll be adding refined controls over who can edit which entries.
	- It supports modifying existing Entry uploads and the great Multiple-File Upload field.
* Modified: Approved Entry functionality
	* Approve/Reject Entries now visible on all forms, regardless of whether the form has an "Approved" field.
	* The Approved field now supports being renamed
* Added: Very cool DataTables extensions:
	* Scroller: dynamically load in new entries as you scroll - no need for pagination)
	* TableTools: Export your entries to CSV and PDF
	* FixedHeader: As you scroll a large DataTable result, the headers of the table stay at the top of the screen. Also, FixedColumns, which does the same for the main table column.
* Added: Shortcodes for outputting Widgets such as pagination and search. Note: they only work on embedded views if the shortcode has already been processed. This is going to be improved. [Read the documentation](https://katzwebservices.zendesk.com/hc/en-us/articles/201103045)
* Added: Search form fields now displayed horizontally by default. [That can be changed](https://katzwebservices.zendesk.com/hc/en-us/articles/201119765).
* Added: Easy links to "Edit Form", "Settings" and "Entries" for the Data Source Gravity Forms form in the All Views admin screen
* Added: Integration with the [Debug Bar](http://wordpress.org/plugins/debug-bar/) plugin - very helpful for developers to see what's going on behind the scenes.
* Fixed: Insert View embed code.
* Fixed: Now supports View shortcodes inside other shortcodes (such as `[example][gravityview][/example]`)
* Fixed: Conflict with WordPress SEO OpenGraph meta data generators
* Fixed: Enforced image max-width so images don't spill out of their containers
* Fixed: Sanitized "Custom Class" field setting values to make sure the HTML doesn't break.
* Fixed: Search field with "default" permalink structure
* Fixed: 1.0.8 fixes an issue accessing single entries that was introduced in 1.0.7
* Modified: Updated `GravityView_Admin_Views::is_gravityview_admin_page()` to fetch post if not yet set.
* Modified: Enabled merge tags in Custom Class field settings
* Modified: Set margin and padding to `0` on pagination links to override theme conflicts
* Modified: Updated `gv_class()` calls to pass form and entry fields to allow for merge tags
* Modified: Default visibility capabilities: added "Can View/Edit Gravity Forms Entries" as options
* Modified: Added custom `class` attribute sanitizer function
`gravityview_sanitize_html_class`
* Tweak: Improved the Embed View form layout
* Tweak: Hide "Switch View" button when already choosing a view
* Tweak: Moved shortcode hint to Publish metabox and added ability to easily select the text
* Tweak: Added tooltips to fields in the View editor
* Tweak: Remove WordPress SEO score calculation on Views
* Tweak: Use `$User->ID` instead of `$User->id` in Name fields
* Tweak: Added tooltip capability to field settings by using `tooltip` parameter. Uses the Gravity Forms tooltip array key.
* Translation updates - thank you, everyone! The # of strings will stay more stable once the plugin's out of beta :-)
	* Added: Portuguese translation by [@luistinygod](https://www.transifex.com/accounts/profile/luistinygod/) - thanks!
	* Updated: Bengali translation by [@tareqhi](https://www.transifex.com/accounts/profile/tareqhi/)
	* Updated: Turkish translation by [@suhakaralar](https://www.transifex.com/accounts/profile/suhakaralar/)
	* Updated: Dutch translation by [@leooosterloo](https://www.transifex.com/accounts/profile/leooosterloo/)
	* If you'd like to contribute translations, [please sign up here](https://www.transifex.com/projects/p/gravityview/).


= 1.0.6 on June 26 =
* Fixed: Fatal error when Gravity Forms is inactive
* Fixed: Undefined index for `id` in Edit View
* Fixed: Undefined variable: `merge_class`
* Fixed: Javascript error when choosing a Start Fresh template. (Introduced by the new Merge Tags functionality in 1.0.5)
* Fixed: Merge Tags were available in Multiple Entries view for the Table layout
* Fixed: Remove Merge Tags when switching forms
* Fixed: That darn settings gear showing up when it shouldn't
* Fixed: Disappearing dialog when switching forms
* Fixed: Display of Entry Link field
* Fixed: Per-field settings weren't working
	* Added: "Link to the post" setting for Post fields
	* Added: "Use live post data" setting for Post fields. Allows you to use the current post information (like title, tags, or content) instead of the original submitted data.
	* Added: Link to category or tag setting for Post Categories and Post Tags fields
	* Added: "Link Text" setting for the Entry Link field
* Modified: Moved admin functionality into new files
	- AJAX calls now live in `class-ajax.php`
	- Metaboxes now live in `class-metabox.php`
* Tweak: Updated change forms dialog text
* Tweak: Removed "use as search filter" from Link to Entry field options
* Translation updates.
	* Added: French translation by [@franckt](https://www.transifex.com/accounts/profile/franckt/) - thanks!
	* Updated: Bengali translation by [@tareqhi](https://www.transifex.com/accounts/profile/tareqhi/)
	* Updated: Turkish translation by [@suhakaralar](https://www.transifex.com/accounts/profile/suhakaralar/)
	* If you'd like to contribute translations, [please sign up here](https://www.transifex.com/projects/p/gravityview/).

= 1.0.5 =
* Added: Lightbox for images (in View Settings metabox)
* Added: Merge Tags - You can now modify labels and settings using dynamic text based on the value of a field. (requires Gravity Forms 1.8.6 or higher)
* Added: Customize the return to directory link anchor text (in the View Settings metabox, under Single Entry Settings)
* Added: Set the title for the Single Entry
* Added: Choose whether to hide empty fields on a per-View basis
* Improved: DataTables styling now set to `display` by default. Can be overridden by using the filter `gravityview_datatables_table_class`
* Improved: Speed!
	* Added `form` item to global `$gravityview_view` data instead of looking it up in functions. Improves `gv_value()` and `gv_label()` speed.
	* Added `replace_variables()` method to `GravityView_API` to reduce time to process merge tags by checking if there are any curly brackets first.
* Improved: "No Views found" text now more helpful for getting started.
* Fixed: Approve Entries column not displaying when clicking Forms > Entries link in admin menu
* Fixed: Field Settings gear no longer showing for widgets without options
* Fixed: Added Gravity Forms minimum version notice when using < 1.8
* Fixed: Column "Data Source" content being displayed in other columns

= 1.0.4 =
* Added: __DataTables integration__ Created a new view type for existing forms that uses the [DataTables](http://datatables.net) script.
We're just getting started with what can be done with DataTables. We'll have much more cool stuff like [DataTables Extensions](http://datatables.net/extensions/index).
* Added: "Add All Fields" option to bottom of the "Add Field" selector
* Added: Per-field-type options structure to allow for different field types to override default Field Settings
	* Added: Choose how to display User data. In the User field settings, you can now choose to display the "Display Name", username, or ID
	* Added: Custom date format using [PHP date format](https://www.php.net//manual/en/function.date.php) available for Entry Date and Date fields
	* Fixed: Default setting values working again
	* Fixed: Field type settings now working
* Added: `search_field` parameter to the shortcode. This allows you to specify a field ID where you want the search performed (The search itself is defined in `search_value`)
* Added: [Using the Shortcode](https://katzwebservices.zendesk.com/hc/en-us/articles/202934188) help article
* Added: Data Source added to the Views page
* Fixed: Field labels escaping issue (`It's an Example` was displaying as `It\'s an Example`)
* Fixed: Settings "gear" not showing when adding a new field
* Fixed: Sorting issues
	- Remove the option to sort by composite fields like Name, Address, Product; Gravity Forms doesn't process those sort requests properly
	- Remove List and Paragraph fields from being sortable
	- Known bug: Price fields are sorted alphabetically, not numerically. For example, given $20,000, $2,000 and $20, Gravity Forms will sort the array like this: $2,000, $20, $20,000. We've filed a bug report with Gravity Forms.
* Improved: Added visibility toggles to some Field Settings. For example, if the "Show Label" setting is not checked, then the "Custom Label" setting is hidden.
* Modified how data is sent to the template: removed the magic methods getter/setters setting the `$var` variable - not data is stored directly as object parameters.
* Added many translations. Thanks everyone!
	* Bengali translation by [@tareqhi](https://www.transifex.com/accounts/profile/tareqhi/)
	* German translation by [@seschwarz](https://www.transifex.com/accounts/profile/seschwarz/)
	* Turkish translation by [@suhakaralar](https://www.transifex.com/accounts/profile/suhakaralar/)
	* Dutch translation by [@leooosterloo](https://www.transifex.com/accounts/profile/leooosterloo/)
	* If you'd like to contribute translations, [please sign up here](https://www.transifex.com/projects/p/gravityview/). Thanks again to all who have contributed!

= 1.0.3 =
* Added: Sort by field, sort direction, Start & End date now added to Post view
	- Note: When using the shortcode, the shortcode settings override the View settings.
* Fixed: Fatal errors caused by Gravity Forms not existing.
* Added a setting for Support Email - please make sure your email is accurate; otherwise we won't be able to respond to the feedback you send
* Fixed: Custom CSS classes didn't apply to images in list view
* Improved Settings layout
* Tweak: Hide WordPress SEO, Genesis, and WooThemes metaboxes until a View has been created
* Tweak: Field layout improvements; drag-and-drop works smoother now
* Tweak: Add icon to Multiple Entries / Single Entry tabs
* Tweak: Dialog boxes now have a backdrop
* Fixed: Don't show field/widget settings link if there are no settings (like on the Show Pagination Info widget)
* Fixed: Security warning by the WordFence plugin: it didn't like a line in a sample entry data .csv file
* Fixed: Don't show welcome screen on editing the plugin using the WordPress Plugin Editor
* Tweak: Close "Add Field" and "Add Widget" boxes by pressing the escape key
* Added: Hungarian translation. Thanks, [@dbalage](https://www.transifex.com/accounts/profile/dbalage/)!
* Added: Italian translation. Thanks, [@ClaraDiGennaro](https://www.transifex.com/accounts/profile/ClaraDiGennaro/)
* If you'd like to contribute translations, [please sign up here](https://www.transifex.com/projects/p/gravityview/).

= 1.0.2 =
* Added: Show Views in Nav menu builder
* Fixed: "Add Fields" selector no longer closes when clicking to drag the scrollbar
* Fixed: Issue affecting Gravity Forms styles when Gravity Forms' "No Conflict Mode" is enabled
* Fixed: Footer widget areas added back to Single Entry views using Listing layout
* Changed the look and feel of the Add Fields dialog and field settings. Let us know what you think!

= 1.0.1 =
* Added: "Getting Started" link to the Views menu
* Fixed: Fatal error for users with Gravity Forms versions 1.7 or older
* Fixed: Entries in trash no longer show in View
* Tweak: When modifying the "Only visible to logged in users with role" setting, if choosing a role other than "Any", check the checkbox.
* Tweak: `gravityview_field_visibility_caps` filter to add/remove capabilities from the field dropdowns
* Added: Translation files. If you'd like to contribute translations, [please sign up here](https://www.transifex.com/projects/p/gravityview/).

= 1.0 =

* Liftoff!

== Upgrade Notice ==

= 1.0.1 =
* Added: "Getting Started" link to the Views menu
* Fixed: Fatal error for users with Gravity Forms versions 1.7 or older
* Fixed: Entries in trash no longer show in View
* Tweak: When modifying the "Only visible to logged in users with role" setting, if choosing a role other than "Any", check the checkbox.
* Tweak: `gravityview_field_visibility_caps` filter to add/remove capabilities from the field dropdowns
* Added: Translation files. If you'd like to contribute translations, [please sign up here](https://www.transifex.com/projects/p/gravityview/).

= 1.0 =

* Liftoff!<|MERGE_RESOLUTION|>--- conflicted
+++ resolved
@@ -20,15 +20,12 @@
 
 == Changelog ==
 
-<<<<<<< HEAD
-* Updated: Danish translation (thanks [@jaegerbo](https://www.transifex.com/accounts/profile/jaegerbo/)!) and German translation
-=======
 = 1.11.1 =
 * Added: New filter hook to customise the cancel Edit Entry link: `gravityview/edit_entry/cancel_link`
 * Fixed: Extension translations
 * Fixed: Dropdown inputs with long field names could overflow field and widget settings
 * Modified: Allow Genesis Framework CSS and Javascript in "No-Conflict Mode"
->>>>>>> fe10faa2
+* Updated: Danish translation (thanks [@jaegerbo](https://www.transifex.com/accounts/profile/jaegerbo/)!) and German translation
 
 = 1.11 on July 15 =
 * Added: GravityView now updates WordPress user profiles when an entry is updated while using the Gravity Forms User Registration Add-on

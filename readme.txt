--- conflicted
+++ resolved
@@ -22,14 +22,12 @@
 == Changelog ==
 
 = develop =
-<<<<<<< HEAD
+
 #### 🐛 Fixed
-* Export link widget would cause fatal error when searching on multiple words.
-=======
-
-__Developer Updates:__
-* `gk/gravityview/entry/approval-link/params` filter to modify entry approval link parameters.
->>>>>>> daac01f4
+* Export link widget would cause a fatal error during multi-word searches.
+
+#### 💻 Developer Updates
+* Added `gk/gravityview/entry/approval-link/params` filter to modify entry approval link parameters.
 
 = 2.22 on April 16, 2024 =
 

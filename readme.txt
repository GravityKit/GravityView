--- conflicted
+++ resolved
@@ -40,12 +40,8 @@
 * Modified: `templates/deprecated/fields/time.php` and `templates/fields/field-time-html.php` to include the commented `strtotime()` check
 * Modified: `includes/extensions/edit-entry/partials/form-buttons.php` to add Cancel button enhancements
 * Fixed: `gravityview/search/sieve_choices` didn't filter by Created By
-<<<<<<< HEAD
-* Fixed: ``\GV\Utils::get()` didn't properly support properties available using PHP magic methods. Now supports overriding using the `__isset()` magic method.
-=======
 * Fixed: `\GV\Utils::get()` didn't properly support properties available using PHP magic methods. Now supports overriding using the `__isset()` magic method.
 * Updated: EDD auto-updates library
->>>>>>> ddab28a3
 
 = 2.10.3.2 on June 2, 2021 =
 

=== GravityView ===
Tags: gravity forms, directory, gravity forms directory
Requires at least: 4.7
Tested up to: 6.8.2
Requires PHP: 7.4.0
Stable tag: trunk
Contributors: The GravityKit Team
License: GPL 3 or higher

Beautifully display and edit your Gravity Forms entries.

== Description ==

Beautifully display your Gravity Forms entries. Learn more on [gravitykit.com](https://www.gravitykit.com).

== Installation ==

1. Upload plugin files to your plugins folder, or install using WordPress' built-in Add New Plugin installer
2. Activate the plugin
3. Follow the instructions

== Changelog ==

= 2.44 on August 21, 2025 =

This release updates the View editor with new display options for Checkbox fields and Search Bar columns, enhances Magic Links validation and BuddyBoss/BuddyPress page support, and resolves issues affecting the Search Bar widget and Edit Entry screen.

#### 🚀 Added
* "Display Format" setting for Checkbox fields to choose between bulleted lists (default) or comma-separated values.
* Ability to arrange Search Bar fields vertically (stacked) or horizontally (side by side).

#### ✨ Improved
* Detection of BuddyBoss and BuddyPress on group and user profile pages.
* Performance of [Magic Links](https://www.gravitykit.com/products/magic-links/) validation.
* Text alignment classes (left, right) no longer applied to Search Bar columns.
* Alignment of File Upload field icons with filenames on the Edit Entry screen.
* Entries updated through the Edit Entry page redirect back to that page, preventing repeated submissions.

#### 🐛 Fixed
<<<<<<< HEAD
* Result Number (sequence) field now properly respects the "Start Number" configuration setting in Views.
* Date Range filters now work correctly when only a start or end date is entered. Also fixes the issue when using the DataTables layout.
* Some Search Field icons were displaying too large.
=======
* Removing a file from a File Upload field on the Edit Entry page did not clear the field.
* Date Range filters returned incorrect results when only a start or end date was entered (including in the DataTables layout).
* Inconsistent sizing of Search Bar field icons.

#### 💻 Developer Updates
* Added `gk/gravityview/admin-views/area/actions` hook, which runs inside the View editor’s droppable areas and allows adding custom actions.
>>>>>>> 8820e476

= 2.43.3 on August 14, 2025 =

This update improves Entry Notes and improves the default behavior for the Search Bar labels.

#### 🐛 Fixed
* Entry Notes field displaying an error message when adding a note, even if the note is successfully added.
* New Search Bar field labels are now visible by default on any layout.

#### ✨ Improved
* Sanitization for Entry Notes content.
* Error handling for both AJAX and non-AJAX requests in Entry Notes.
* Removed old broken links from this changelog ⛓️‍💥

#### 💻 Developer Updates
* Deprecated `GravityView_Entry_Notes::get_note()` in favor of `GFAPI::get_note()`.

= 2.43.2 on August 5, 2025 =

This release introduces a flexible display format for checkbox fields, tightens Edit Entry security, and polishes File Upload presentation.

#### 🚀 Added
* Added a new "Display Format" setting for checkbox fields to choose between bulleted lists (default) and showing as comma-separated values.

#### ✨ Improved
* Improved security in Edit Entry surrounding the Approval Status field.
* File Upload field display on the Edit Entry screen: icons are now aligned with the filename.
* The Approval Status field correctly reflects the current entry approval status.

= 2.43.1 on July 31, 2025 =

This update fixes several issues, including DIY Layout container tag selection, incorrect Time field value display, and various PHP warnings and deprecation messages.

#### 🐛 Fixed
* Time field values displaying incorrectly when the server and WordPress are set to different timezones.
* Choosing "None" as the container tag in DIY Layout not being saved and reverting to "DIV".
* Inline editing automatically enabled on Single Entry pages in List Views when using GravityEdit.
* "Undefined array key" PHP warning that could occur when using the Gravity Forms Signature Add-On.
* Various PHP warnings and deprecated notices.

= 2.43 on July 24, 2025 =

This update adds support for displaying Views inside Jetpack CRM Client Portal Pro pages, fixes entry sorting on the Gravity Forms Entries page when filtering by approval status, and resolves Search Bar issues involving the Chained Selects Add-On and Approval Status search.

#### 🚀 Added
* Support for displaying Views embedded in Jetpack CRM Client Portal Pro pages.

#### 🐛 Fixed
* Sorting entries by field values in the Gravity Forms Entries table did not work when the “Unapproved” status filter was applied.
* In some cases, adding a Chained Selects Add-On field to the Search Bar caused raw JavaScript code to be visible and prevented the field from working properly.
* Approval Status search was not working.

= 2.42.2 on July 17, 2025 =

This hotfix resolves a display issue introduced in 2.42 affecting address subfields in the Search Bar widget, and fixes a fatal error related to the Image Hopper Post Image field.

#### 🐛 Fixed
* Address field subfields (State/Province, City, etc.) were not displaying in the Search Bar widget after the 2.42 update.
* Fatal error when editing an entry containing an Image Hopper Post Image field.

= 2.42.1 on July 16, 2025 =

This patch resolves a fatal error that could occur when using the plugin with older versions of Gravity Forms.

#### 🐛 Fixed
* Fatal error due to a call to an undefined method when using GravityView with Gravity Forms versions older than 2.9.

= 2.42 on July 10, 2025 =

This update delivers a major overhaul of the Search Bar widget, offering significantly more flexibility in how search fields are displayed and configured, along with new developer features and improved template handling for easier customization.

#### 🚀 Added
* A new `search_visible_fields` setting that restricts "Search Everything" searches to visible View fields.
* The Search Bar widget can now be configured with different row types, just like the Layout Builder.
* Advanced search fields are shown in a collapsible section, hidden by default for a cleaner interface.
* A dedicated Search Button field for more flexible placement.
* Added a Search Mode field (can be hidden or shown as radio buttons).
* Hide individual search fields based on user role.
* Sieving can now be set on a per-field basis for choice search fields.
* More granular control over search fields with specific settings for each one.

#### 💻 Developer Updates
* Added `gk/gravityview/widget/search/visible_fields_only` filter to modify whether "Search Everything" searches are limited for a View.
* Added a fourth `$data` attribute to `\GravityView_View::render()` for setting a `$data` global in View templates.
* Updated Search Bar templates to use the new global `$data` variable instead of `$gravityview_view`:
  - `$gravityview_view->search_fields` → `$data['search_fields']`
  - `$gravityview_view->permalink_fields` → `$data['permalink_fields']`
  - `$gravityview_view->search_layout` → `$data['search_layout']`
  - `$gravityview_view->search_mode` → `$data['search_mode']`
  - `$gravityview_view->search_class` → `$data['search_class']`
  - `$gravityview_view->search_clear` → `$data['search_clear']`
* Added `gk/gravityview/search/additional-reserved-args` filter to add additional reserved arguments for the Search Bar widget.

= 2.41 on July 3, 2025 =

This release adds a GravityBoard widget for embedding boards in Views, resolves issues with block rendering and Chained Selects fields, fixes Single and Edit Entry not working in membership plugins, and alerts users to potential conflicts with Formidable Views.

#### 🚀 Added
* [GravityBoard](https://www.gravitykit.com/products/gravityboard/) widget to embed a board in a View.

#### 🐛 Fixed
* For some users, adding a Chained Selects Add-On field to the Search Bar causes JavaScript code to be visible and the field would not work as expected.
* When "Preview as shortcode" was enabled in the View editor, some blocks would not render properly on the frontend.
* Added a compatibility notice when using Formidable Views and GravityView at the same time.
* Single Entry and Edit Entry were not working when Views were embedded in some plugin membership pages. These plugins include LearnDash, BuddyBoss and BuddyPress, Ultimate Member, and WooCommerce Account Pages.

#### 💻 Developer Updates
* `requires` and `requires-not` field setting conditional display were not working correctly for radio buttons.
* Added `GVCommon::is_rest_request()` method to check if the current request is a REST request, a clone of the `wp_is_serving_rest_request()` function.
* CSS files are now versioned using `filemtime()` instead of the plugin version, ensuring browsers always load the latest styles after updates.

= 2.40 on May 29, 2025 =

This release fixes issues with editing entries that include File Upload fields and downloading files with spaces in their filenames, corrects CSV export of Survey Add-On values, and adds support for the `{get}` merge tag inside the `[gv_entry_link]` shortcode.

#### 🚀 Added
* Support for the `{get}` merge tag inside the `[gv_entry_link]` shortcode.

#### 🐛 Fixed
* Multiple issues with the File Upload field on the Edit Entry screen.
* CSV export of Survey Add-On fields now correctly outputs data values instead of raw HTML markup.
* Filenames with spaces in File Upload field links were incorrectly encoded, preventing files from opening or downloading. Thanks, Jake!

= 2.39.1 on April 25, 2025 =

This hotfix resolves a fatal error that occurred when updating the plugin from version 2.38 or earlier.

#### 🐛 Fixed
* Fatal error when updating the plugin from version 2.38 or earlier.

#### 🔧 Updated
* [Foundation](https://www.gravitykit.com/foundation/) to version 1.2.25.

= 2.39 on April 24, 2025 =

This update speeds up form loading in the View editor, fixes GravityEdit compatibility and translation issues in WordPress 6.8, and includes other fixes and improvements.

#### 🐛 Fixed
* Uploaded files are kept on the Edit Entry form if validation fails.

#### ✨ Improved
* Faster form fetching in the Data Source dropdown in the View editor.
* Expand/contract button is no longer shown in View editor warning dialogs.

#### 🐛 Fixed
* Compatibility issue with GravityEdit when using the Layout Builder template.
* PHP notice in WordPress 6.8 caused by initializing product translations too early.

#### 🔧 Updated
* [Foundation](https://www.gravitykit.com/foundation/) to version 1.2.24.

#### 💻 Developer Updates
* The `$forms` array passed to the `gravityview/metaboxes/data-source/before` and `gravityview/metaboxes/data-source/after` filters now includes only form IDs as keys and titles as values, instead of full form objects.
* The `gk/gravityview/common/get_forms` filter is no longer applied to forms shown in the Data Source dropdown.
* Added `gk/gravityview/lightbox/entry/link` filter to modify the markup of Single Entry and Edit Entry links that open in a lightbox.

= 2.38 on April 9, 2025 =

This release adds a new setting for Edit Entry locking and fixes issues with multi-page form entry editing, shortcode rendering inside the Layout Builder template, entry locking, and more.

#### 🚀 Added
* View editor setting to control how frequently requests to take control of a locked entry are checked when Edit Locking is enabled.

#### 🐛 Fixed
* Navigation between pages in multi-page forms was broken when editing entries.
* GravityView View field in the Single Entry layout may not display results when accessed from a paginated View.
* `[gv_entry_link]` shortcode was not rendering inside the Custom Content field when using the Layout Builder template.
* Fatal error when a Chained Selects Add-On search field was added to the Search Bar, then removed from the connected form.
* Entry locking not working in certain cases.
* Browser performance issue when a View is rendered in the Elementor preview area.

#### 💻 Developer Updates
* Added `gk/gravityview/edit-entry/user-can-edit-field` filter to allow modifying field visibility in Edit Entry.

= 2.37 on March 24, 2025 =

This release enhances dialogs in the View editor, improves button and link positioning on the Edit Entry page, and resolves missing settings, embed issues in page builders, unsaved changes warnings, and more.

#### 🚀 Added
* Expand/contract button to field and widget settings in the View editor.
  - When the dialog is expanded, the code editor will expand to the full width of the dialog.

#### ✨ Improved
* The display of action buttons/links on the Edit Entry page.

#### 🐛 Fixed
* Missing settings in the View editor for customizing next/previous page button text on the Edit Entry screen.
* Missing hooks in the Layout Builder template prevented extensions like Ratings & Reviews from working.
* Broken Entry Edit link inside the lightbox when viewing a single entry.
* Settings text may not wrap correctly in the View editor.
* The "Are you sure you want to leave this page?" unsaved changes warning appears after opening field settings and navigating away from the Edit View page, even if no changes were made.
* Embedding a View via a page builder (e.g., Elementor) prevented a GravityView View field in the Single Entry layout from rendering.

= 2.36 on March 13, 2025 =

This update introduces a new notification event for duplicated entries, along with fixes and improvements to GravityView blocks, shortcodes, and Views using joined data from multiple forms.

#### 🚀 Added
* New notification event "GravityView - Entry is duplicated" that runs when entries are duplicated using GravityView.

#### ✨ Improved
* Forms in the form selection filter on the Views page are now sorted alphabetically.
* Security enhancements for GravityView blocks and shortcodes.

#### 🐛 Fixed
* View Details block could not be previewed when enhanced security was enabled on the View.
* Adding the GravityView shortcode or View block in the block editor prevented content from being saved when the View was configured to redirect on no entries.
* `[gravityview]` shortcode not returning results when the `search_value` attribute value contains an apostrophe.
* Issues in Views using joined data ([Multiple Forms](https://www.gravitykit.com/extensions/multiple-forms/) extension):
  - Single Entry layout not working in a lightbox;
  - Invalid `GravityView > Edit Entry` link in the top admin bar when editing an entry;
  - PHP notice triggered when editing entries in a lightbox.

= 2.35 on February 12, 2025 =

This update adds random sorting to the GravityView block, improves how partial entries are handled, and fixes several issues, including a fatal error in Gravity Forms 2.9.3 or newer.

#### 🚀 Added
* Random sorting option in the GravityView block.

#### ✨ Improved
* Partial entries no longer appear as "Unapproved" on the Entries page.

#### 🐛 Fixed
* Random sorting was not working when overriding the View sorting using the `sort_direction` shortcode attribute.
* Entry notes not displaying in the DataTables extension when the first View field is a Date field.
* Gravity Flow fields were displaying as available when Gravity Flow was not active.
* Result Number field would not reset counts when multiple Views were displayed on the same page.
* Random sorting of View entries did not work unless View caching was explicitly disabled.
* Fatal error in Gravity Forms 2.9.3 or newer when editing an entry with a File Upload field.

#### 🔧 Updated
* [Foundation](https://www.gravitykit.com/foundation/) to version 1.2.23.

= 2.34.2 on February 4, 2025 =

This release fixes a PHP notice in WordPress 6.7+ and a display issue in Views using the Layout Builder template.

#### 🐛 Fixed
* `function _load_textdomain_just_in_time was called incorrectly` PHP notice in WordPress 6.7 or newer.
* Display issue caused by a malformed `div` tag in the Layout Builder View template.

= 2.34.1 on January 30, 2025 =

This update resolves multiple issues, including problems with search bar visibility in Layout Builder, entry management in multisite environments, and non-functional entry locking and notes, among others.

#### 🐛 Fixed
* The Search Bar would not always be visible in Views using the Layout Builder.
* Users belonging to the main network site in a multisite environment couldn’t delete their own entries on subsites.
* Entry locking not working.
* JavaScript error preventing entry notes from being added when using the Twenty Twenty-Two theme or newer.
* Using a comma in the `:format` merge tag modifier with Date fields caused partial results to be returned.

#### 💻 Developer Updates
* Added `gk/gravityview/edit-entry/renderer/enqueue-entry-lock-assets` filter to override whether to load the entry lock UI assets.
* Added `gk/gravityview/edit-entry/renderer/entry-lock-dialog-markup` filter to modify the entry locking UI dialog window markup.

= 2.34 on January 9, 2025 =

This release introduces the [Layout Builder](https://www.gravitykit.com/announcing-gravityview-2-34-all-new-layout-builder) that allows creating custom layouts with rows and columns directly in the View editor, adds support for exporting entries by Approval Status, and includes various fixes and improvements.

#### 🚀 Added
* New Layout Builder View type for creating custom layouts with single or multi-column configurations and adjustable widths.
* Support for using entry Approval Status in conditional logic rules on the Gravity Forms Export Entries page.

#### ✨ Improved
* Entries added via the Gravity Forms API or while GravityView is inactive can now be filtered using the "Unapproved" status on the Entries page.

#### 🐛 Fixed
* Fatal error when searching entries by Approval Status in Views joined with another form using the Multiple Forms extension.
* Some [merge tag modifiers](https://docs.gravitykit.com/article/350-merge-tag-modifiers) (e.g., `:maxwords`) not being processed.
* WordPress's timezone offset not applying to Date field output with the `:format` merge tag modifier.

= 2.33.2 on December 31, 2024 =

This update removes debugging code from the Entry Notes field.

#### 🐛 Fixed
* Debugging code being shown in the Entry Notes field output.
* Output of the User Activation field not being sanitized.

= 2.33.1 on December 30, 2024 =

This update removes debugging code from the Entry Notes field.

#### 🐛 Fixed

* Debugging code being shown in the Entry Notes field output.

= 2.33 on December 19, 2024 =

This release introduces support for the Source ID meta (Gravity Forms 2.9+), adds a new User Activation field to the View editor, and includes various fixes and enhancements.

#### 🚀 Added
* Support for the Source ID meta introduced in Gravity Forms 2.9.
* New User Activation field in the View editor to activate users added by the Gravity Forms User Registration add-on.
* Client-side validation of View editor settings to prevent incorrect values.
* `:initials` merge tag modifier for Name fields to display initials.
* `:format` merge tag modifier for field inputs (e.g., `{Event Field:1.1:format:Y-m-d}`).

#### 🐛 Fixed
* Merge tags in redirect URLs were not processed after editing or deleting an entry in the lightbox.
* Individual Checkboxes field inputs incorrectly exported in CSV.
* Custom permalinks not being used in embedded Views.
* Deprecated filter notice when both the Advanced Filter extension (version 3 or newer) and Gravity Flow are active.
* Labels for fields with empty values disappearing in mobile view when joining forms using the Multiple Forms extension.
* Views defaulting to English instead of the site's language for users without certain capabilities.

#### 🔧 Updated
* [Foundation](https://www.gravitykit.com/foundation/) to version 1.2.22.

#### 💻 Developer Updates
* Added `gravityview/template/field/csv/tick` filter to programmatically modify the checkbox "check" output in CSV.
* Added `gravityview/shortcode/after-processing` action after a `[gravityview]` shortcode is finished.

= 2.32 on November 21, 2024 =

This release adds a new form notification option for updated entries, resolves file upload issues on the Edit Entry screen, and includes developer-focused enhancements.

#### 🚀 Added
* New notification option for forms, triggered when an entry is updated.

#### 🐛 Fixed
* File upload field issues on the Edit Entry screen:
  - Delete/download icons not displaying in Gravity Forms 2.9+;
  - Unable to select files for upload when the form field's "Multiple Files" setting was enabled without a "Maximum Number of Files" value.

#### 🔧 Updated
* [Foundation](https://www.gravitykit.com/foundation/) to version 1.2.21.

#### 💻 Developer Updates
* Added `gk/gravityview/view/entries/join-conditions` filter to modify the join conditions applied when retrieving View entries.
* Added `gk/gravityview/template/options` filter to programmatically modify field settings in the View editor.
* Added `gravityview/row-added` JavaScript event, triggered when a new row is added to a widget or field area.

= 2.31.1 on November 8, 2024 =

This hotfix release resolves display issues with certain View layouts.

#### 🐛 Fixed
* Rendering issue affecting certain View layouts, such as Maps, introduced in the previous release.

= 2.31 on November 4, 2024 =

This release introduces [flexible widget positioning](https://docs.gravitykit.com/article/1027-dynamic-widget-placement?utm_source=gravityview&utm_medium=changelog&utm_campaign=release) in Views, enhances entry-in-a-lightbox functionality, and adds support for the Gravity Forms 2.9+ Image Choice field. It also addresses compatibility issues with LiteSpeed, Divi, and LifterLMS, along with various other fixes and improvements.

#### 🚀 Added
* Ability to position widgets in the View editor using predefined layouts, offering a range of single or multi-column configurations with varying widths.
* View setting to control what happens when a user clicks the Cancel link when editing an entry in the lightbox.
* Support for the upcoming Image Choice field in Gravity Forms 2.9+.

#### 🐛 Fixed
* GravityView tab not displaying in certain cases under GravityKit > Settings menu.
* Widgets could not be configured after being added to a new, unsaved View.
* Compatibility with the Divi theme that prevented the Signature field from being edited on the Edit Entry screen.
* Conflict with the LiteSpeed plugin that caused a fatal error when redirecting users after duplicating an entry.
* JavaScript enqueued in the site's footer was not executed when editing an entry in the lightbox.
* It was not possible to add new entry notes when viewing a single entry in the lightbox.
* Validation error displayed when adding merge tags to the Entry Slug setting input in the View editor.
* The search box in the Change Entry Creator field did not return results when editing an entry on the Forms > Entries screen.
* Fatal error when activating LifterLMS with GravityView active.
* Searching across all fields not working as expected when the search value contains special characters or accents (e.g., ä, ß, İ).

#### 🔧 Updated
* [Foundation](https://www.gravitykit.com/foundation/) to version 1.2.20.

#### 💻 Developer Updates
* Added `gk/gravityview/lightbox/entry/before-output` action that fires before the entry content is output in the lightbox.
* Added `gk/gravityview/lightbox/entry/output/head-before` action that fires after the <head> tag is opened.
* Added `gk/gravityview/lightbox/entry/output/head-after` action that fires before the </head> tag is closed.
* Added `gk/gravityview/lightbox/entry/output/content-before` action that fires after the <body> tag is opened and before the content is rendered.
* Added `gk/gravityview/lightbox/entry/output/content-after` action that fires after the content is rendered and before the footer.
* Added `gk/gravityview/lightbox/entry/output/footer-after` action that fires after the footer and before the closing </body> tag.
* Added `gravityview/fields/image_choice/image_markup` filter to modify the Image Choice field (Gravity Forms 2.9+) markup.
* Added `gravityview/fields/image_choice/output_label` filter to control whether to display the value or label of an Image Choice field.

= 2.30.1 on October 15, 2024 =

This hotfix release resolves an issue with the Multiple Forms extension.

#### 🐛 Fixed
* Fatal error in the View editor when using joined data from multiple forms.

= 2.30 on October 14, 2024 =

This release adds the ability to change the entry creator from the Edit Entry screen, improves upload handling, fixes various bugs, and updates internal components.

#### 🚀 Added
* Entry creator can now be changed from the Edit Entry screen.
* `{now}`, `{yesterday}`, and `{tomorrow}` relative date merge tags.

#### ✨ Improved
* Handling of multi-file uploads on the Edit Entry screen.

#### 🐛 Fixed
* Entry loading inside a lightbox did not work in some cases when BuddyPress was active.
* Resending notifications from the Entries screen did not work when sending to all entries filtered by approval status.
* Conflict with the Wordfence plugin caused a fatal error when redirecting users after deleting an entry.
* Fatal error when rendering a GravityView View field with a non-existent View ID.
* Survey field (Rating type) values were displayed in reverse order when a View was embedded inside another View.
* Unexpected scrolling in the View editor after adding a field.
* PHP notice when rendering a View with a field associated with an inactive add-on.
* Entry duplication not working on the Entries page.

#### 🔧 Updated
* [Foundation](https://www.gravitykit.com/foundation/) to version 1.2.19.

= 2.29 on October 1, 2024 =

This release introduces a much-requested [lightbox feature](https://docs.gravitykit.com/article/1020-opening-and-editing-entry-details-in-a-lightbox-modal-popup) for displaying and editing entries, settings for customizing View URLs, new options for [displaying Name field initials](https://docs.gravitykit.com/article/1021-show-name-fields-as-initials) and Custom Content fields in full width, and a merge tag modifier to show date field values in a human-readable format. Several bugs have also been fixed.

#### 🚀 Added
* Ability to edit and display entries inside a lightbox.
* Global and individual View settings to customize the URL structure for all or specific Views.
* `:human` merge tag modifier for date fields to display in human-readable format (e.g., `10 minutes ago`, `5 days from now`).
* Option to display the Name field value as initials.
* Option to display Custom Content field full width on the Single Entry screen.

#### 🐛 Fixed
* Clearing search removed all URL query parameters and, in some cases, redirected to the homepage.
* Searching the View added duplicate search parameters to the URL.
* PHP 8.2 deprecation notice related to dynamic property creation.
* Entries not displaying when a View using DataTables was embedded in a Single Entry page with the List layout.
* PHP warning when displaying a View with an Event field without an active Gravity Forms Event Fields Add-On.
* Sorting entries in random order was not working.
* Multi Select field values starting with a square bracket were not displayed as selected on the Edit Entry screen.

#### 🔧 Updated
* [Foundation](https://www.gravitykit.com/foundation/) to version 1.2.18.

#### 💻 Developer Updates
* Added `gk/gravityview/field/name/display` filter to modify the Name field display value.
* Added `gk/gravityview/permalinks/reserved-terms` filter to modify the list of reserved terms that are excluded from permalinks.

= 2.28 on August 29, 2024 =

This update adds support for plain-text URLs in entry moderation merge tags, and fixes several bugs, including critical errors in the View editor. Starting with this version, PHP 7.4 or newer is required.

**Note: GravityView now requires PHP 7.4 or newer.**

#### 🚀 Added
* Modifier for entry moderation merge tags to output plain-text URLs (e.g., `{gv_approve_entry:url}`).

#### 🐛 Fixed
* "Text domain not found" error when trying to install a layout during the View creation process.
* Fatal error in the View editor when the user does not have the necessary capabilities to install plugins.
* Merge tag support in the Source URL "Link Text" field setting.
* Deprecated filter notice when using GravityView Maps 3.1.0 or newer.
* PHP 8.2 deprecation notice due to passing an empty value to `htmlspecialchars()` and creating dynamic class properties.
* The maximum number of files allowed in the File Upload field was not respected when editing an entry.
* Sorting the View by the Name field yielded incorrect results.

#### 🔧 Updated
* [TrustedLogin](https://www.trustedlogin.com/) to version 1.9.0.

#### 💻 Developer Updates
* Added `gk/gravityview/view/entries/query/sorting-parameters` filter to modify the sorting parameters applied during the retrieval of View entries.

= 2.27.1 on August 14, 2024 =

This release fixes an issue with adding fields in the View editor's Edit Entry layout when the Multiple Forms extension is enabled.

#### 🐛 Fixed
* Fields added to the Edit Entry layout in the View editor could not be configured and would disappear after saving the View when Multiple Forms was enabled.

= 2.27 on August 13, 2024 =

This update resolves several issues related to the Multiple Forms extension, fixes the recently introduced `:format` merge tag modifier to return the Time field value in the local timezone, and adds a new filter to control which fields are added by default when creating a new View.

#### 🐛 Fixed
* Time zone selection in the Search Bar did not persist after searching a View, causing it to reset upon page refresh.
* Fields added to the View could not be configured and would disappear after saving the View when Multiple Forms was enabled.
* Fatal error occurred on the Edit Entry screen when Multiple Forms was enabled.
* The `:format` merge tag modifier on the Time field returned a UTC-adjusted time value.

#### 💻 Developer Updates
* Added `gk/gravityview/view/configuration/multiple-entries/initialize-with-all-form-fields` filter that, when set to `true`, initializes the Multiple Entries layout with all form fields when creating a new View. The default is `false`, which populates the View with only the fields configured in the Gravity Forms Entries table.

= 2.26 on August 8, 2024 =

This update resolves various issues, including compatibility with Yoast SEO, improves performance through enhanced View entries caching, and adds new functionality.

#### 🚀 Added
* Ability to modify the entry creator’s information on the Edit Entry screen.
* Merge tag modifier for formatting Date and Time fields (e.g., `{Date Field:1:format:Y-m-d}`).
* Placeholders in View Settings to inform you that additional functionality is available.

#### ✨ Improved
* The "Sort By" option in the GravityView Gutenberg block now offers a dropdown selection of fields instead of requiring manual entry of the field ID.
* Caching of View entries to prevent unnecessary database queries. Thanks, Shehroz!

#### 🐛 Fixed
* Timeout issue when rendering a page/post with GravityView Gutenberg blocks when Yoast SEO is active.
* View editor fields added to the Single or Edit Entry layouts inheriting options from the View type set in the Multiple Entries layout.
* An issue in the Search Bar widget configuration where adding a Date field caused the search mode ("any" and "all") to no longer be toggleable.
* `[gv_entry_link]` shortcode not rendering inside the Custom HTML block.

#### 🔧 Updated
* [Foundation](https://www.gravitykit.com/foundation/) and [TrustedLogin](https://www.trustedlogin.com/) to versions 1.2.17 and 1.8.0, respectively.

#### 💻 Developer Updates
* Added `gk/gravityview/feature/upgrade/disabled` filter to disable the functionality placeholders. Return `true` to disable the placeholders.
* Added `gk/gravityview/metabox/content/before` and `gk/gravityview/metabox/content/after` actions, triggered before and after the View metabox is rendered.

= 2.25 on June 5, 2024 =

This update improves how entries are automatically marked as "Read" and adds a new View setting to control this functionality.

**Note: GravityView now requires Gravity Forms 2.6 (released in March 2022) or newer.**

#### 🚀 Added
* New View setting under the Single Entry tab to mark an entry as "Read". [Read more about the feature](https://docs.gravitykit.com/article/1008-marking-entries-as-read).

#### ✨ Improved
* Marking an entry as "Read" is now handled in the backend and also supports the Multiple Forms extension.

#### 🐛 Fixed
* Appearance of the Merge Tag picker in the field settings of the View editor.

#### 💻 Developer Updates
* Removed the `gk/gravityview/field/is-read/print-script` filter in favor of the improved functionality that marks entries as "Read".

= 2.24 on May 28, 2024 =

This release introduces the ability to use different view types for Multiple Entries and Single Entry layouts, adds a new View field to display an entry's read status, and fixes issues with the File Upload field, product search, and merge tag processing in entry-based notifications. [Read the announcement](https://www.gravitykit.com/announcing-gravityview-2-24/) for more details.

#### 🚀 Added
* Ability to select different View types for Multiple Entries and Single Entry layouts. [Learn all about the new View type switcher!](https://www.gravitykit.com/announcing-gravityview-2-24/)
* "Read Status" field to display whether an entry has been read or not.
  - Customize the labels for "Read" and "Unread" statuses.
  - Sort a View by "Read Status".
* Entries are now marked as "Read" when users who have the ability to edit entries visit an entry in the front-end.

#### 🐛 Fixed
* File Upload field values not rendering in the View if filenames have non-Latin characters.
* Product search now returns correct results when using all search input types in the search bar.
* View's Export Link widget would not respect date range search filters.
* Removed the unsupported "date" input type for the Date Entry field under the Search Bar widget settings.
* Merge tags in GravityView notifications are now properly processed for fields dynamically populated by Gravity Wiz's Populate Anything add-on.

#### 💻 Developer Updates
* Added `gk/gravityview/field/is-read/print-script` filter to modify whether to print the script in the frontend that marks an entry as "Read".
* Added `gk/gravityview/field/is-read/label` filter to change the "Is Read" field's "Read" and "Unread" labels.
* Added `gk/gravityview/entry-approval/choices` filter to modify strings used for entry approval ("Approved", "Unapproved", "Disapproved", etc.).

= 2.23 on May 17, 2024 =

This update adds support for Nested Forms' entry meta, addresses several bugs, including critical ones, and improves GravityKit's Settings and Manage Your Kit screens.

#### 🚀 Added
* Support for Gravity Wiz's Gravity Forms Nested Forms entry meta (parent form and entry IDs, child form field ID) in the View editor and merge tags.

#### 🐛 Fixed
* Export link View widget would cause a fatal error during multi-word searches.
* Fatal error when the search bar is configured with a Gravity Flow field and the Gravity Flow plugin is not active.
* Duplicating entries no longer fails to refresh the entry list when View-based caching is enabled.
* View cache not being invalidated when updating entries on a form joined using the Multiple Forms extension.
* Number field output now respects the form field's format settings, such as decimals and currency.

#### 🔧 Updated
* [Foundation](https://www.gravitykit.com/foundation/) to version 1.2.14.
  - Added an option to subscribe to GravityKit's newsletter from the Manage Your Kit screen.
  - Added a setting in GravityKit > Settings > GravityKit to specify the GravityKit menu position in the Dashboard.
  - Improved internal check for product updates that could still interfere with third-party plugin updates. Thanks, Aaron!
  - Fixed a bug that prevented WordPress from loading third-party plugin translations after their updates. Thanks, Jérôme!
  - Success message now shows correct product name after activation/deactivation.

#### 💻 Developer Updates
* Added `gk/gravityview/entry/approval-link/params` filter to modify entry approval link parameters.

= 2.22 on April 16, 2024 =

This release introduces [support for search modifiers](https://docs.gravitykit.com/article/995-gravityview-search-modifiers) and [range-based searching for numeric fields](https://docs.gravitykit.com/article/996-number-range-search), enables easy duplication and precise insertion of View fields and widgets, and resolves critical issues with Yoast SEO and LifterLMS. [Read the announcement](https://www.gravitykit.com/gravityview-2-22/) for more details.

#### 🚀 Added
* Support for negative, positive, and exact-match search modifiers in the Search Bar.
* Range-based search for Number, Product (user-defined price), Quantity and Total fields in the Search Bar.
* Ability to duplicate View fields and widgets, and to insert them at a desired position.

#### 🐛 Fixed
* Editing an entry with Yoast SEO active resulted in changes being saved twice.
* Views secured with a secret code did not display inside LifterLMS dashboards.
* View editor display issues when LifterLMS is active.
* Fatal error when editing posts/pages containing GravityView blocks.

#### 🔧 Updated
* [Foundation](https://www.gravitykit.com/foundation/) to version 1.2.12.
  - Fixed a bug that hid third-party plugin updates on the Plugins and Updates pages.
  - Resolved a dependency management issue that incorrectly prompted for a Gravity Forms update before activating, installing, or updating GravityKit products.

__Developer Updates:__
* `gk/gravityview/common/quotation-marks` filter to modify the quotation marks used for exact-match searches.
* `gk/gravityview/search/number-range/step` filter to adjust the interval between numbers in input fields for range-based searches.

= 2.21.2 on March 28, 2024 =

This update fixes an issue with previewing GravityView blocks for Views with enhanced security and resolves a problem where blocks were previously rendered only for logged-in users.

#### 🐛 Fixed
* Previewing a GravityView block for a View that has enhanced security enabled no longer results in a notice about a missing `secret` shortcode attribute.
* GravityView blocks now render for all users, not just those who are logged in.

= 2.21.1 on March 22, 2024 =

This hotfix release addresses a critical error that occurred when activating the plugin without Gravity Forms installed.

#### 🐛 Fixed
* Critical error when activating the plugin without Gravity Forms installed.

= 2.21 on March 18, 2024 =

This release enhances security, introduces support for LifterLMS, adds a new CSV/TSV export widget to the View editor along with the option to add Gravity Flow fields to the Search Bar, addresses PHP 8.2 deprecation notices, fixes a conflict with BuddyBoss Platform, and improves performance with updates to essential components.

#### 🚀 Added
* A View editor widget to export entries in CSV or TSV formats.
* Support for SVG images.
* Support for Gravity Flow's "Workflow User" and "Workflow Multi-User" fields inside the Search Bar.
* Integration with LifterLMS that allows embedding Views inside Student Dashboards.
* Notice to inform administrators that an embedded View was moved to "trash" and an option to restore it.
* Click-to-copy shortcode functionality in the View editor and when listing existing Views.

#### 🐛 Fixed
* PHP 8.2 deprecation notices.
* Fields linked to single entry layouts are now exported as plain text values, not hyperlinks, in CSV/TSV files.
* Issue preventing the saving of pages/posts with GravityView Gutenberg blocks when BuddyBoss Platform is active.

#### 🔐 Security
* Enhanced security by adding a `secret` attribute to shortcodes and blocks connected to Views.

#### 🔧 Updated
* [Foundation](https://www.gravitykit.com/foundation/) to version 1.2.11.
  - GravityKit product updates are now showing on the Plugins page.
  - Database options that are no longer used are now automatically removed.

* Added: You can now search exact-match phrases by wrapping a search term in quotes (e.g., `"blue motorcycle"`). This will search for text exactly matching `"blue motorcycle"`)

__Developer Updates:__

* Added: `gk/gravityview/widget/search/clear-button/params` filter to modify the parameters of the Clear button in the search widget.

= 2.20.2 on March 4, 2024 =

This release enhances performance by optimizing caching and managing transients more effectively.

#### ✨ Improved
* Enhanced detection of duplicate queries, resulting in fewer cache records stored in the database.

#### 🔧 Updated
* Updated [Foundation](https://www.gravitykit.com/foundation/) to version 1.2.10.
  - Transients are no longer autoloaded.

= 2.20.1 on February 29, 2024 =

This release fixes an issue with View caching and improves compatibility with the Advanced Custom Fields plugin.

#### 🐛 Fixed
* Disappearing pagination and incorrect entry count when View caching is enabled.
* Potential timeout issue when embedding GravityView shortcodes with Advanced Custom Fields plugin.
* PHP 8.1+ deprecation notice.

= 2.20 on February 22, 2024 =

This release introduces new settings for better control over View caching, adds support for the Advanced Post Creation Add-On when editing entries, fixes a fatal error when exporting entries to CSV, and updates internal components for better performance and compatibility.

#### 🚀 Added
* Global and View-specific settings to control caching of View entries. [Learn more about GravityView caching](https://docs.gravitykit.com/article/58-about-gravityview-caching).
* Support for the [Advanced Post Creation Add-On](https://www.gravityforms.com/add-ons/advanced-post-creation/) when editing entries in GravityView's Edit Entry mode.

#### ✨ Improved
* If Gravity Forms is not installed and/or activated, a notice is displayed to alert users when creating new or listing existing Views.

#### 🐛 Fixed
* Deprecation notice in PHP 8.1+ when displaying a View with file upload fields.
* Fatal error when exporting entries to CSV.

#### 🔧 Updated
* [Foundation](https://www.gravitykit.com/foundation/) to version 1.2.9.
  - GravityKit products that are already installed can now be activated without a valid license.
  - Fixed PHP warning messages that appeared when deactivating the last active product with Foundation installed.

#### 🐛 Fixed
* The GravityView capabilities for a specific role were overwritten on every admin request.

= 2.19.6 on February 7, 2024 =

This update introduces the ability to send notifications using Gravity Forms when an entry is deleted, improves sorting and survey field ratings, and updates key components for better performance and compatibility.

#### 🚀 Added
* Ability to send notifications using Gravity Forms when an entry is deleted by selecting the "GravityView - Entry is deleted" event from the event dropdown in Gravity Forms notifications settings.

#### 🐛 Fixed
* Sorting the View by entry ID in ascending and descending order would yield the same result.
* Survey fields without a rating would show a 1-star rating.
* Editing Gravity Forms [Custom Post Fields](https://docs.gravityforms.com/post-custom/#h-general-settings) with a Field Type set to "File Uploads" inside in Edit Entry.

#### 🔧 Updated
* [Foundation](https://www.gravitykit.com/foundation/) and [TrustedLogin](https://www.trustedlogin.com/) to versions 1.2.8 and 1.7.0, respectively.
  - Transients are now set and retrieved correctly when using object cache plugins.
  - Fixed a JavaScript warning that occurred when deactivating license keys and when viewing products without the necessary permissions.
  - Resolved PHP warning messages on the Plugins page.

__Developer Updates:__

* Added: `GravityView_Notifications` class as a wrapper for Gravity Forms notifications.
* Modified: Added the current `\GV\View` object as a second parameter for the `gravityview/search-all-split-words` and `gravityview/search-trim-input` filters.
* Modified: Attach listeners in the View editor to `$( document.body )` instead of `$('body')` for speed improvements.

= 2.19.5 on December 7, 2023 =

* Fixed: PHP 8.1+ deprecation notice when editing an entry with the Gravity Forms User Registration add-on enabled
* Updated: [Foundation](https://www.gravitykit.com/foundation/) to version 1.2.6

= 2.19.4 on November 2, 2023 =

* Improved: View editor performance, especially with Views with a large number of fields
* Improved: "Link to Edit Entry," "Link to Single Entry," and "Delete Entry" fields are now more easily accessible at the top of the field picker in the View editor
* Fixed: PHP 8.1+ deprecation notice

= 2.19.3 on October 25, 2023 =

* Fixed: Using merge tags as values for search and start/end date override settings was not working in Views embedded as a field
* Fixed: Deprecation notice in PHP 8.2+

= 2.19.2 on October 19, 2023 =

* Fixed: Merge tags were still not working in the Custom Content field after the fix in 2.19.1

= 2.19.1 on October 17, 2023 =

* Fixed: PHP 8+ deprecation notice appearing on 404 pages
* Fixed: Merge tags not working in the Custom Content field
* Improved: PHP 8.1 compatibility

= 2.19 on October 12, 2023 =

* Added: Embed a Gravity Forms form using a field in the View editor
* Added: Embed a GravityView View using a field in the View editor
* Added: New Custom Code tab in the View Setting metabox to add custom CSS and JavaScript to the View
* Fixed: Appearance of HTML tables nested within View fields, including Gravity Forms Survey Add-On fields
* Fixed: Clicking the "?" tooltip icon would not go to the article if the Support Port is disabled
* Tweak: Improved Chained Select field output when the Chained Select Add-On is disabled
* Updated: [Foundation](https://www.gravitykit.com/foundation/) to version 1.2.5

__Developer Updates:__

* Added: Entries submitted using the new Gravity Forms Field will have `gk_parent_entry_id` and `gk_parent_form_id` entry meta added to them to better support connecting Views

= 2.18.7 on September 21, 2023 =

* Added: Support for embedding Views inside [WooCommerce Account Pages](https://iconicwp.com/products/woocommerce-account-pages/)
* Improved: `[gvlogic]` shortcode now works with the [Dashboard Views](https://github.com/GravityKit/Dashboard-Views) add-on in the WordPress admin area
* Fixed: The Recent Entries widget results would be affected when browsing a View: the search query, page number, and sorting would affect the displayed entries
* Fixed: Activation of View types (e.g., Maps, DataTables) would fail in the View editor
* Fixed: Image preview (file upload field) not working if the file is uploaded to Dropbox using the Gravity Forms Dropbox add-on
* Updated: [Foundation](https://www.gravitykit.com/foundation/) to version 1.2.4

__Developer Updates:__

* Added: `gk/gravityview/approve-link/return-url` filter to modify the return URL after entry approval
* Added: Second parameter to the `GravityView_Fields::get_all()` method to allow for filtering by context
* Improved: Added third argument to `gravityview_get_connected_views()` to prevent including joined forms in the search
* Implemented: The `GravityView_Field::$contexts` property is now respected; if defined, fields that are not in a supported context will not render

= 2.18.6 on September 7, 2023 =

* Improved: Introduced a gear icon to the editor tabs that brings you directly to the Settings metabox
* Improved: Support for RTL languages
* Updated: [Foundation](https://www.gravitykit.com/foundation/) to version 1.2.2

= 2.18.5 on September 1, 2023 =

* Fixed: Fatal error caused by GravityView version 2.18.4

= 2.18.4 on August 31, 2023 =

* Added: A "Direct Access" summary in the Publish box in the View editor that makes it easy to see and modify whether a View is accessible directly
* Improved: Views will now remember the Settings tab you are on after you save a View
* Fixed: Resolved a fatal error that occurred under certain circumstances due to passing the wrong parameter type to a WordPress function
* Updated: The video on the Getting Started page
* Updated: [Foundation](https://www.gravitykit.com/foundation/) to version 1.2

= 2.18.3 on July 20, 2023 =

* Fixed: Incorrect total entry count and hidden pagination when View contains an Entry Edit field

= 2.18.2 on July 12, 2023 =

* Fixed: Performance issue
* Fixed: [WP-CLI](https://wp-cli.org/) not displaying available GravityKit product updates
* Updated: [Foundation](https://www.gravitykit.com/foundation/) to version 1.1.1

__Developer Notes:__

* Added: `gk/gravityview/view/entries/cache` filter to provide control over the caching of View entries (default: `true`)

= 2.18.1 on June 20, 2023 =

* Fixed: PHP warning message that appeared when attempting to edit a View

= 2.18 on June 20, 2023 =

* Fixed: Issue where "Edit Entry" link was not appearing under the Single Entry layout when the View was filtered using the "Created By" criterion with the "{user:ID}" merge tag
* Fixed: REST API response breaking the functionality of Maps Layout 2.0
* Updated: [Foundation](https://www.gravitykit.com/foundation/) to version 1.1

__Developer Notes:__

* Deprecated: `get_gravityview()` and the `the_gravityview()` global functions
* Added: `GravityView_Field_Delete_Link` class to render the Delete Entry link instead of relying on filtering
	- `delete_link` will now be properly returned in the `GravityView_Fields::get_all('gravityview');` response

= 2.17.8 on May 16, 2023 =

* Improved: Performance when using Gravity Forms 2.6.9 or older
* Improved: Form ID now appears beside the form title for easier data source selection in the View editor
* Fixed: Fatal error when adding a GravityView block in Gutenberg editor
* Fixed: Error when activating an installed but deactivated View type (e.g., Maps) from within the View editor
* Fixed: File Upload fields may incorrectly show empty values

__Developer Notes:__

* Added: `gk/gravityview/metaboxes/data-source/order-by` filter to modify the default sorting order of forms in the View editor's data source dropdown menu (default: `title`)
* Added: `gk/gravityview/renderer/should-display-configuration-notice` filter to control the display of View configuration notices (default: `true`)

= 2.17.7 on May 4, 2023 =

* Fixed: Fatal error when using the Radio input types in the Search Bar (introduced in 2.17.6)

= 2.17.6 on May 3, 2023 =

* Added: Filter entries by payment status using a drop-down, radio, multi-select, or checkbox inputs in the Search Bar (previously, only searchable using a text input)
* Modified: Added "(Inactive)" suffix to inactive forms in the Data Source dropdown
* Fixed: Incompatibility with some plugins/themes that use Laravel components
* Fixed: Appearance of Likert survey fields when using Gravity Forms Survey Add-On Version 3.8 or newer
* Fixed: Appearance of the Poll widget when using Gravity Forms Poll Add-On Version 4.0 or newer
* Fixed: `[gvlogic]` not working when embedded in a Post or Page
* Fixed: `[gvlogic if="context" is="multiple"]` not working when a View is embedded
* Fixed: Consent field always showing checked status when there are two or more Consent fields in the form
* Fixed: Selecting all entries on the Entries page would not properly apply all the search filters

__Developer Notes:__

* Added: `gk/gravityview/common/get_forms` filter to modify the forms returned by `GVCommon::get_forms()`
* Modified: Removed `.hidden` from compiled CSS files to prevent potential conflicts with other plugins/themes (use `.gv-hidden` instead)
* Modified: Added `gvlogic`-related shortcodes to the `no_texturize_shortcodes` array to prevent shortcode attributes from being encoding
* Modified: Updated Gravity Forms CSS file locations for the Survey, Poll, and Quiz Add-Ons
* Modified: Likert survey responses are now wrapped in `div.gform-settings__content.gform-settings-panel__content` to match the Gravity Forms Survey Add-On 3.8 appearance
* Fixed: Properly suppress PHP warnings when calling `GFCommon::gv_vars()` in the Edit View screen
* Updated: [Foundation](https://www.gravitykit.com/foundation/) to version 1.0.12
* Updated: TrustedLogin to version 1.5.1

= 2.17.5 on April 12, 2023 =

* Fixed: Do not modify the Single Entry title when the "Prevent Direct Access" setting is enabled for a View
* Fixed: Fatal error when performing a translations scan with the WPML plugin

= 2.17.4 on April 7, 2023 =

* Fixed: Fatal error rendering some Maps Layout Views introduced in 2.17.2
* Fixed: When a View is embedded multiple times on the same page, Edit Entry, Delete Entry, and Duplicate Entry links could be hidden after the first View
* Fixed: "The Single Entry layout has not been configured" notice shows when embedding a View into another View's Single Entry page using a Custom Content field

= 2.17.3 on April 6, 2023 =

* Fixed: Fatal error rendering multiple Views on the same page/post introduced in 2.17.2

__Developer Updates:__

* Added: A `$context` argument of `\GV\Template_Context` is now passed to `\GV\Widget\pre_render_frontend()`

= 2.17.2 on April 5, 2023 =

**Note: GravityView now requires Gravity Forms 2.5.1 or newer**

* Added: "No Entries Behavior" option to hide the View when there are no entries visible to the current user (not applied to search results)
* Fixed: Performance issue introduced in 2.17 that resulted in a large number of queries
* Fixed: PHP 8+ fatal error when displaying connected Views in the Gravity Forms form editor or forms list
* Fixed: PHP 8+ warning messages when creating a new View
* Fixed: PHP warning when a View checks for the ability to edit an entry that has just been deleted using code
* Fixed: On sites running the GiveWP plugin, the View Editor would look bad
* Updated: [Foundation](https://www.gravitykit.com/foundation/) to version 1.0.11

__Developer Updates:__

* Added: View blocks are also parsed when running `\GV\View_Collection::from_content()`
* Added: New filter, to be used by Multiple Forms extension: `gravityview/view/get_entries/should_apply_legacy_join_is_approved_query_conditions`
* Modified: `gravityview()->views->get()` now parses the content of the global `$post` object and will detect View shortcodes or blocks stored in the `$post->post_content`
* Modified: `gravityview()->views->get()` now may return a `GV\View_Collection` object when it detects multiple Views in the content
* Updated: HTML tags that had used `.hidden` now use the `.gv-hidden` CSS class to prevent potential conflicts with other plugins/themes

= 2.17.1 on February 20, 2023 =

* Updated: [Foundation](https://www.gravitykit.com/foundation/) to version 1.0.9

= 2.17 on February 13, 2023 =

**Note: GravityView now requires PHP 7.2 or newer**

* It's faster than ever to create a new View! (Table and DataTables View types only)
	- Fields configured in the [Gravity Forms Entry Columns](https://docs.gravityforms.com/entries/#h-entry-columns) are added to the Multiple Entries layout
	- The first field in the Multiple Entries layout is linked to the Single Entry layout
	- All form fields are added to the Single Entry layout
	- An Edit Entry Link field is added to the bottom of the Single Entry layout
* Added: New "No Entries Behavior" setting: when a View has no entries visible to the current user, you can now choose to display a message, show a Gravity Forms form, or redirect to a URL
* Modified: The field picker now uses Gravity Forms field icons
* Fixed: ["Pre-filter choices"](https://docs.gravitykit.com/article/701-show-choices-that-exist) Search Bar setting not working for Address fields
* Fixed: `[gventry]` shortcode not working the Entry ID is set to "first" or "last"
* Fixed: Fatal error when using the Gravity Forms Survey Add-On
* Tweak: The field picker in the View editor now uses Gravity Forms field icons

__Developer Updates:__

* Modified: If you use the `gravityview/template/text/no_entries` or `gravitview_no_entries_text` filters, the output is now passed through the `wpautop()` function prior to applying the filters, not after
	* Added `$unformatted_output` parameter to the `gravityview/template/text/no_entries` filter to return the original value before being passed through `wpautop()`
* Modified: Container classes for no results output change based on the "No Entries Behavior" setting:
	- `.gv-no-results.gv-no-results-text` when set to "Show a Message"
	- `.gv-no-results.gv-no-results-form` when set to "Display a Form"
	- Updated `templates/views/list/list-body.php`, `templates/views/table/table-body.php`
* Added: `$form_id` parameter to `gravityview_get_directory_fields()` function and `GVCommon::get_directory_fields()` method

= 2.16.6 on January 12, 2023 =

* Fixed: Fatal error due to an uncaught PHP exception
* Fixed: It was not possible to select any content inside the field settings window in the View editor

= 2.16.5 on January 5, 2023 =

* Updated: [Foundation](https://www.gravitykit.com/foundation/) to version 1.0.8
* Improved: Internal changes to allow using Custom Content fields on the Edit Screen with the [DIY Layout](https://www.gravitykit.com/extensions/diy-layout/)

= 2.16.4 on December 23, 2022 =

* Fixed: Prevent possible conflict in the View editor with themes/plugins that use Bootstrap's tooltip library

= 2.16.3 on December 21, 2022 =

* Fixed: Caching wouldn't always clear when an entry was added or modified
* Fixed: Fatal error on some hosts due to a conflict with one of the plugin dependencies (psr/log)
* Fixed: PHP 8.1 notices
* Fixed: View scripts and styles not loading for some logged-in users

= 2.16.2 on December 14, 2022 =

* Fixed: Views would take an abnormally long time to load
* Fixed: Fatal error on some hosts that use weak security keys and salts

= 2.16.1 on December 7, 2022 =

* Fixed: Date picker and other JavaScript not working on the Edit Entry screen
* Fixed: JavaScript error preventing the Search Bar widget properties from opening when creating a new View
* Fixed: CodeMirror editor initializing multiple times when opening the custom content field properties in the View
* Fixed: Secure download link for the file upload field was not showing the file name as the link text
* Fixed: The saved View would not recognize fields added from a joined form when using the [Multiple Forms](https://www.gravitykit.com/extensions/multiple-forms/) extension

= 2.16.0.4 on December 2, 2022 =

* Fixed: Incompatibility with some plugins/themes that could result in a blank WordPress Dashboard

= 2.16.0.3 on December 2, 2022 =

* Fixed: Fatal error when downloading plugin translations

= 2.16.0.2 on December 1, 2022 =

* Fixed: Fatal error when Maps isn't installed

= 2.16.0.1 on December 1, 2022 =

* Fixed: Admin menu not expanded when on a GravityView page

= 2.16 on December 1, 2022 =

* Added: New WordPress admin menu where you can now centrally manage all your GravityKit product licenses and settings ([learn more about the new GravityKit menu](https://www.gravitykit.com/foundation/))
    - Go to the WordPress sidebar and check out the GravityKit menu!
    - We have automatically migrated your existing licenses and settings, which were previously entered in the Views→Settings page
    - Request support using the "Grant Support Access" menu item
* Added: Support for defining `alt` text in File Upload fields
* Added: "Pre-Filter Choices" Search Bar setting will only display choices that exist in submitted entries ([learn more about Pre-Filter Choices](https://docs.gravitykit.com/article/701-s))
* Improved: When creating a new View, it is now possible to install a View type (if included in the license) straight from the View editor
* Improved: Reduce the number of queries when displaying a View
* Improved: The Edit View screen loads faster
* Fixed: Merge Tags were not processed inside Custom Content fields when using the [`[gventry]` edit mode](https://docs.gravitykit.com/article/463-gventry-shortcode)
* Fixed: Gravity Forms poll results was not being refreshed after editing a Poll field in GravityView Edit Entry
* Fixed: Survey field "Rating" stars were not displaying properly in the frontend
* Fixed: JavaScript error when creating a new View
* Fixed: JavaScript error when opening field settings in a new View
* Fixed: Merge Tag picker not initializing when changing View type for an existing View
* Fixed: "Field connected to XYZ field was deleted from the form" notice when adding a new field to a View created from a form preset
* Fixed: Edit Entry may partially save changes if form fields have conditional logic; thanks, Jurriaan!
* Fixed: View presets not working
* Fixed: "This View is configured using the View type, which is disabled" notice when creating a new View after activating or installing a View type (e.g., Maps, DIY, DataTables)
* Fixed: Incorrect search mode is set when one of the View search widget fields uses a "date range" input type
* Fixed: Multiple files upload error (e.g., when editing an entry using GravityEdit)

__Developer Updates:__

* Added: `gravityview/template/field/survey/rating/before` filter that fires before the Survey field rating stars markup
* Added: `$return_view` parameter to `\GV\Request::is_view()` method, reducing the need to build a \GV\View object when simply checking if a request is a View
* Added: `$expiration` parameter to `GravityView_Cache::set()` method to allow for different cache lifetimes
* Fixed: `GravityView_Cache` was not used when the `WP_DEBUG` constant was set to `true`. This resulted in the cache being effectively disabled on many sites.
	- Improved: Only run `GravityView_Cache::use_cache()` once per request
	- Added: `GRAVITYVIEW_DISABLE_CACHE` constant to disable the cache. Note: `gravityview_use_cache` filter will still be run.

= 2.15 on September 21, 2022 =

* Added: Entire View contents are wrapped in a container, allowing for better styling ([learn about, and how to modify, the container](https://docs.gravitykit.com/article/867-modifying-the-view-container-div))
* Added: When submitting a search form, the page will scroll to the search form
* Modified: Select and Multiselect search inputs will now use the connected field's "Placeholder" values, if defined in Gravity Forms ([read about Search Bar placeholders](https://docs.gravitykit.com/article/866-search-bar-placeholder))
* Improved: Date comparisons when using `[gvlogic]` with `greater_than` or `less_than` comparisons
* Fixed: Reduced the number of database queries to render a View, especially when using Custom Content, Entry Link, Edit Link, and Delete Link fields
* Fixed: Removed the Gravity Forms Partial Entries Add-On privacy notice when using Edit Entry because auto-saving in Edit Entry is not supported
* Fixed: The "entry approval is changed" notification, if configured, was being sent for new form submissions
* Fixed: Views would not render in PHP 8.1
* Fixed: Multiple PHP 8 and PHP 8.1 warnings

__Developer Updates:__

* Added: `gravityview/widget/search/append_view_id_anchor` filter to control appending the unique View anchor ID to the search URL (enabled by default)
* Added: `gravityview/view/wrapper_container` filter to wrap to optionally wrap the View in a container (enabled by default) — [see examples of modifying the container](https://docs.gravitykit.com/article/867-modifying-the-view-container-div)
* Added: `gravityview/view/anchor_id` filter to control the unique View anchor ID
* Modified the following template files:
	- `includes/widgets/search-widget/templates/search-field-multiselect.php`
	- `includes/widgets/search-widget/templates/search-field-select.php`
	- `templates/views/list.php`
	- `templates/views/table.php`
	- `templates/fields/field-custom.php`
	- `templates/fields/field-duplicate_link-html.php`
	- `templates/fields/field-delete_link-html.php`
	- `templates/fields/field-edit_link-html.php`
	- `templates/fields/field-entry_link-html.php`
	- `templates/fields/field-website-html.php`
	- `templates/deprecated/fields/custom.php`
	- `templates/deprecated/fields/website.php`

= 2.14.7 on July 31, 2022 =

* Fixed: GravityView plugin updates were not shown in the plugin update screen since version 2.14.4 (April 27, 2022)

= 2.14.6 on May 27, 2022 =

* [GravityView (the company) is now GravityKit!](https://www.gravitykit.com/rebrand/)
* Fixed: Embedding Edit Entry context directly in a page/post using the `[gventry edit="1"]` shortcode ([learn more](https://docs.gravitykit.com/article/463-gventry-shortcode))
* Fixed: Edit Entry link wasn't working in the Single Entry context of an embedded View
* Fixed: Search Bar GravityView widget was not saving the chosen fields
* Fixed: Gravity PDF shortcodes would not be processed when bulk-approving entries using GravityView. Thanks, Jake!
* Fixed: Sometimes embedding a GravityView shortcode in the block editor could cause a fatal error
* Fixed: Multiple PHP 8 warnings

__Developer Updates:__

* Added: `redirect_url` parameter to the `gravityview/edit_entry/success` filter
* Added `redirect_url` and `back_link` parameters to the `gravityview/shortcodes/gventry/edit/success` filter

= 2.14.5 on May 4, 2022 =

* Added: A link that allows administrators to disable the "Show only approved entries" View setting from the front-end
* Fixed: Configuring new Search Bar WordPress widgets wasn't working in WordPress 5.8+
* Fixed: Styling of form settings dropdowns on the Gravity Forms "Forms" page

= 2.14.4 on April 27, 2022 =

* Added: Search Bar support for the [Chained Selects](https://www.gravityforms.com/add-ons/chained-selects/) field type
* Improved: Plugin updater script now supports auto-updates and better supports multisite installations
* Improved: If a View does not support joined forms, log as a notice, not an error
* Fixed: Merge Tag picker behavior when using Gravity Forms 2.6
* Fixed: Deleting a file when editing an entry as a non-administrator user on Gravity Forms 2.6.1 results in a server error
* Fixed: When The Events Calendar Pro plugin is active, Views became un-editable
* Tweak: Additional translation strings related to View editing

Note: We will be requiring Gravity Forms 2.5 and WordPress 5.3 in the near future; please upgrade!

__Developer Updates:__

* Added: Search URLs now support `input_{field ID}` formats as well as `filter_{field ID}`; the following will both be treated the same:
	- `/view/example/?filter_3=SEARCH`
	- `/view/example/?input_3=SEARCH`
* Added: In the admin, CSS classes are now added to the `body` tag based on Gravity Forms version. See `GravityView_Admin_Views::add_gf_version_css_class()`
* Modified: Allow non-admin users with "edit entry" permissions to delete uploaded files
* Updated: EDD_SL_Plugin_Updater script to version 1.9.1

= 2.14.3 on March 24, 2022 =

* Added: Support for displaying WebP images
* Improved: Internal logging of notices and errors
* Fixed: Images hosted on Dropbox sometimes would not display properly on the Safari browser. Thanks, Kevin M. Dean!

__Developer Updates:__

* Added: `GravityView_Image::get_image_extensions()` static method to fetch full list of extension types interpreted as images by GravityView.
* Added: `webp` as a valid image extension

= 2.14.2.1 on March 11, 2022 =

* Fixed: Empty values in search widget fields may return incorrect results

__Developer Updates:__

* Added: `gravityview/search/ignore-empty-values` filter to control strict matching of empty field values

= 2.14.2 on March 10, 2022 =

* Fixed: Potential fatal error on PHP 8 when exporting View entries in CSV and TSV formats
* Fixed: Search widget would cause a fatal error when the Number field is used with the "is" operator
* Fixed: Search widget returning incorrect results when a field value is blank and the operator is set to "is"
* Fixed: Gravity Forms widget icon not showing
* Fixed: Gravity Forms widget not displaying available forms when the View is saved

= 2.14.1 on January 25, 2022 =

* Tested with WordPress 5.9
* Improved: The [Members plugin](https://wordpress.org/plugins/members/) now works with No-Conflict Mode enabled
* Improved: Performance when saving Views with many fields
* Improved: Performance when loading the Edit View screen when a View has many fields
* Fixed: Gravity Forms widget used in the View editor would initialize on all admin pages
* Fixed: PHP notice when editing an entry in Gravity Forms that was created by user that no longer exists
* Fixed: Error activating on sites that use the Danish language
* Fixed: Entry approval scripts not loading properly when using Full Site Editing themes in WordPress 5.9
* Updated: TrustedLogin client to Version 1.2, which now supports logins for WordPress Multisite installations
* Updated: Polish translation. Thanks, Dariusz!

__Developer Updates:__

* Modified: Refactored drag & drop in the View editor to improve performance: we only initialize drag & drop on the active tab instead of globally.
	* Added: `gravityview/tab-ready` jQuery trigger to `body` when each GravityView tab is ready (drag & drop initialized). [See example of binding to this event](https://gist.github.com/zackkatz/a2844e9f6b68879e79ba7d6f66ba0850).

= 2.14.0.1 on December 30, 2021 =

Fixed: Deprecated filter message when adding fields to the View

= 2.14 on December 21, 2021 =

This would be a minor version update (2.13.5), except that we renamed many functions. See "Developer Updates" for this release below.

* Added: `{is_starred}` Merge Tag. [Learn more about using `{is_starred}`](https://docs.gravitykit.com/article/820-the-isstarred-merge-tag)
* Fixed: Media files uploaded to Dropbox were not properly embedded
* Fixed: JavaScript error when trying to edit entry's creator
* Fixed: Recent Entries widget would cause a fatal error on WP 5.8 or newer
* Fixed: When using Multiple Forms, editing an entry in a joined form now works properly if the "Edit Entry" tab has not been configured
* Fixed: View settings not hiding automatically on page load

__Developer Updates:__

We renamed all instances of `blacklist` to `blocklist` and `whitelist` to `allowlist`. All methods and filters have been deprecated using `apply_filters_deprecated()` and `_deprecated_function()`. [See a complete list of modified methods and filters](https://docs.gravitykit.com/article/816-renamed-filters-methods-in-2-14).

= 2.13.4 on November 4, 2021 =

* Fixed: View scripts and styles would not load when manually outputting the contents of the `[gravityview]` shortcode

__Developer Updates:__

* Added: `gravityview/shortcode/before-processing` action that runs before the GravityView shortcode is processed
* Added: `gravityview/edit_entry/cancel_onclick` filter to modify the "Back" link `onclick` HTML attribute
	- Modified: `/includes/extensions/edit-entry/partials/form-buttons.php` file to add the filter

= 2.13.3 on October 14, 2021 =

* Fixed: Edit Entry would not accept zero as a value for a Number field marked as required
* Modified: Refined the capabilities assigned to GravityView support when access is granted using TrustedLogin. Now our support will be able to debug theme-related issues and use the [Code Snippets](https://wordpress.org/plugins/code-snippets/) plugin.

= 2.13.2 on October 7, 2021 =

* Fixed: Entry Approval not working when using DataTables in responsive mode (requires DataTables 2.4.9 or newer).

__Developer Updates:__

* Updated: Upgraded to Fancybox 4.
* Updated: [TrustedLogin Client](https://github.com/trustedlogin/client) to Version 1.0.2.
* Modified: Added Code Snippets CSS file to No Conflict allow list.
* Modified: Moved internal (but public) method `GravityView_Admin_ApproveEntries::process_bulk_action` to new `GravityView_Bulk_Actions` class.

= 2.13.1 on September 27, 2021 =

* Improved: Views now load faster due to improved template caching.
* Added: Ability to configure an "Admin Label" for Custom Content widgets. This makes it easier to see your widget configuration a glance.
* Fixed: Issue where non-support users may see a "Revoke TrustedLogin" admin bar link.

= 2.13 on September 23, 2021 =

* Added: Integrated with TrustedLogin, the easiest & most secure way to grant access to your website. [Learn more about TrustedLogin](https://www.trustedlogin.com/about/easy-and-safe/).
	- Need to share access with support? Click the new "Grant Support Access" link in the "Views" menu.

= 2.12.1 on September 1, 2021 =

* Fixed: The Gravity Forms widget in the View editor would always use the source form of the View
* Fixed: The field picker didn't use available translations
* Fixed: Importing [exported Views](https://docs.gravitykit.com/article/119-importing-and-exporting-configured-views) failed when Custom Content or [DIY Layout](https://www.gravitykit.com/extensions/diy-layout/) fields included line breaks.
* Fixed: When first installing GravityView, the message was for an invalid license instead of inactive.
* Fixed: The "Affiliate ID" setting would not toggle properly when loading GravityView settings. [P.S. — Become an affiliate and earn money referring GravityView!](https://www.gravitykit.com/account/affiliates/#about-the-program)
* Tweak: Changed the icon of the Presets preview

= 2.12 on July 29, 2021 =

* Fixed: Add latest Yoast SEO scripts to the No-Conflict approved list
* Fixed: Updating an entry with a multi-file upload field may erase existing contents when using Gravity Forms 2.5.8

= 2.11 on July 15, 2021 =

* Added: Settings to customize "Update", "Cancel", and "Delete" button text in Edit Entry
* Improved: Much better Gravity Forms Survey Add-On integration! [Learn more in the release announcement](https://www.gravitykit.com/gravityview-2-11/).
	- Ratings can be displayed as text or stars
	- Multi-row Likert fields can be shown as Text or Score
	- Improved display of a single row from a multi-row Likert field
	- Single checkbox inputs are now supported
* Improved: Search widget clear/reset button behavior
* Improved: Allow unassigning an entry's Entry Creator when editing an entry
* Improved: When editing an entry, clicking the "Cancel" button will take you to the prior browser page rather than a specific URL
* Improved: Conditionally update "Clear Search" button text in the Search Bar
* Fixed: When Time fields were submitted with a single `0` for hour and minute inputs, instead of displaying midnight (`0:0`), it would display the current time
* Fixed: Delete Entry links did not work when custom entry slugs were enabled
* Fixed: Editing an entry in Gravity Forms that was created by a logged-out user forced an entry to be assigned to a user
* Fixed: Missing download/delete icons for file upload field in Edit Entry when running Gravity Forms ≥ 2.5.6.4
* Fixed: A broken German translation file caused a fatal error (only for the `de_DE` localization)
* Updated: Dutch translation (thanks René S.!) and German translation (thanks Aleksander K-W.!)

__Developer Updates:__

* Added: `gravityview/template/field/survey/glue` filter to modify how the multi-row Likert field values are combined. Default: `; `
* Modified: `templates/deprecated/fields/time.php` and `templates/fields/field-time-html.php` to include the commented `strtotime()` check
* Modified: `includes/extensions/edit-entry/partials/form-buttons.php` to add Cancel button enhancements
* Fixed: `gravityview/search/sieve_choices` didn't filter by Created By
* Fixed: `\GV\Utils::get()` didn't properly support properties available using PHP magic methods. Now supports overriding using the `__isset()` magic method.
* Updated: EDD auto-updates library to version 1.8

= 2.10.3.2 on June 2, 2021 =

* Improved: Loading of plugin dependencies
* Fixed: Field's required attribute was ignored in certain scenarios when using Edit Entry

= 2.10.3.1 on May 27, 2021 =

* Fixed: The "delete file" button was transparent in Edit Entry when running Gravity Forms 2.5 or newer
* Security enhancements

= 2.10.3 on May 20, 2021 =

* Added: Support for the [All in One SEO](https://wordpress.org/plugins/all-in-one-seo-pack/) plugin
* Fixed: GravityView styles and scripts not loading when embedding View as a block shortcode in GeneratePress
* Fixed: PHP notice appearing when a translation file is not available for the chosen locale
* Fixed: Search clear button disappearing when using GravityView Maps layout

__Developer Updates:__

* Added: `gravityview/fields/custom/form` filter to modify form used as the source for View entries
* Added: `gravityview/fields/custom/entry` filter to modify entry being displayed

= 2.10.2.2 on April 19, 2021 =

* Improved: Previous fix for an issue that affected HTML rendering of some posts and pages

= 2.10.2.1 on April 13, 2021 =

* Fixed: Issue introduced in Version 2.10.2 that affected HTML rendering of some posts and pages
* Fixed: Undefined function error for sites running WordPress 4.x introduced in Version 2.10.2

= 2.10.2 on April 12, 2021 =

* Fixed: Using the GravityView shortcode inside a [reusable block](https://wordpress.org/news/2021/02/gutenberg-tutorial-reusable-blocks/) in the WordPress Editor would prevent CSS and JavaScript from loading
* Fixed: "Open in new tab/window" checkbox is missing from Link to Single Entry and Link to Edit Entry links
* Fixed: Searching while on a paginated search result fails; it shows no entries because the page number isn't removed
* Fixed: Sorting by Entry ID resulted in a MySQL error

= 2.10.1 on March 31, 2021 =

* Added: Allow comparing multiple values when using `[gvlogic]` shortcode
	- Use `&&` to match all values `[gvlogic if="abc" contains="a&&b"]`
	- Use `||` to match any values `[gvlogic if="abc" equals="abc||efg"]`
* Added: `{site_url}` Merge Tag that returns the current site URL. This can be helpful when migrating sites or deploying from staging to live.
* Fixed: Paragraph fields have a "Link to single entry" field setting, even though it doesn't make sense
* Fixed: PDF and Text files were not opened in a lightbox
* Fixed: Show File Upload files as links if they aren't an image, audio, or video file (like a .zip, .txt, or .pdf file)
* Fixed: Lightbox script was being loaded for Views even if it was not being used
* Fixed: Don't show the icon for the "Source URL" field in the View editor
* Fixed: Change Entry Creator not working properly on non-English sites
* Updated _so many translations_! Thank you to all the translators!
	- Arabic translation (thanks Salman!)
	- Dutch translation (thanks Desiree!)
	- Russian translation (thanks Victor S.!)
	- Romanian (thanks Cazare!)
	- Chinese (thanks Edi Weigh!)
	- Turkish (thanks Süha!)
	- Swedish (thanks Adam!)
	- Portuguese (thanks Luis and Rafael!)
	- Dutch (thanks Erik!)
	- Norwegian (thanks Aleksander!)
	- Italian (thanks Clara!)
	- Hungarian (thanks dbalage!)
	- Hebrew
	- French
	- Canadian French (thanks Nicolas!)
	- Finnish (thanks Jari!)
	- Iranian (thanks amir!)
	- Mexican Spanish (thanks Luis!)
	- Spanish (thanks Joaquin!)
	- German (thanks Hubert!)
	- Danish (thanks Lisbeth!)
	- Bosnian (thanks Damir!)
	- Bengali (thanks Akter!)

= 2.10 on March 9, 2021 =

* A beautiful visual refresh for the View editor!
	- Brand new field picker for more easily creating your View
	- Visually see when Single Entry and Edit Entry layouts haven't been configured
	- See at a glance which fields link to Single Entry and Edit Entry
	- Manage and activate layouts from the View editor
	- Added: Show a notice when "Show only approve entries" setting is enabled for a View and no entries are displayed because of the setting
	- Added: Custom Content now supports syntax highlighting, making it much easier to write HTML (to disable, click on the Users sidebar menu, select Profile. Check the box labeled "Disable syntax highlighting when editing code" and save your profile)
	- Added: Warning when leaving Edit View screen if there are unsaved changes
	- Added: See the details of the current field while configuring field settings
	- Added: "Clear all" link to remove all fields from the View editor at once
	- Fixed: It was possible to drag and drop a field while the field settings screen was showing. Now it's not!
	- Fixed: See when fields have been deleted from a form
* New: Brand-new lightbox script, now using Fancybox. It's fast, it's beautiful, and mobile-optimized.
	- Fixes issue with Gravity Forms images not loading in lightboxes due to secure URLs
* Ready for Gravity Forms 2.5!
* Added: Better support for the Consent field
* Improved layout of the Manage Add-Ons screen
	- Added a "Refresh" link to the Manage Add-Ons screen. This is helpful if you've upgraded your license and are ready to get started!
	- Allow enabling/disabling installed add-ons regardless of license status
* Added: A dropdown in the "All Views" screen to filter Views by the layout (Table, List, DataTables, DIY, Map, etc.)
* Added: Export entries in TSV format by adding `/tsv/` to the View URL
* Fixed: Approval Status field contains HTML in CSV and TSV exports
* Fixed: Updating an entry associated with an unactivated user (Gravity Forms User Registration) would also change entry creator's information
* Fixed: PHP warning `The magic method must have public visibility` appearing in PHP 8.0
* Fixed: PHP notice `Undefined property: stdClass::$icons` appearing on Plugins page
* Fixed: "At least one field must be filled out" validation errors (thanks <a href="https://gravitypdf.com">Gravity PDF</a>!)

__Developer Updates:__

* New: FancyBox is now being used for the lightbox
	- Thickbox is no longer used
	- Modify settings using `gravityview/lightbox/provider/fancybox/settings`
	- If you prefer, a [Featherlight lightbox option is available](https://github.com/gravityview/gv-snippets/tree/addon/featherlight-lightbox)
	- Easily add support for your own lightbox script by extending the new `GravityView_Lightbox_Provider` abstract class (the [Featherbox lightbox script](https://github.com/gravityview/gv-snippets/tree/addon/featherlight-lightbox) is a good example).
	- Modified: Formally deprecated the mis-spelled `gravity_view_lightbox_script` and `gravity_view_lightbox_style` filters in favor of  `gravityview_lightbox_script` and `gravityview_lightbox_style` (finally!)
	- Fixed: `gravityview_lightbox_script` filter wasn't being applied
	- Removed `gravityview/fields/fileupload/allow_insecure_lightbox` filter, since it's no longer needed
* Modified: `$_GET` args are now passed to links by default.
	- Added: Prevent entry links (single, edit, duplicate) from including $_GET query args by returning false to the filter `gravityview/entry_link/add_query_args`
	- Added: Prevent entry links being added to *delete* links by returning false to the filter `gravityview/delete-entry/add_query_args`
* Added: `gv_get_query_args()` function to return $_GET query args, with reserved args removed
	- Added: `gravityview/api/reserved_query_args` filter to modify internal reserved URL query args
* Added: `field-is_approved-html.php` and `field-is_approved-csv.php` template files for the Is Approved field
* Modified: Removed
* Modified: `templates/fields/field-entry_link-html.php` template to add `gv_get_query_args()` functionality
* Breaking CSS change: Removed `.gv-list-view` CSS class from the List layout container `<div>`. The CSS class was also used in the looped entry containers, making it hard to style. This issue was introduced in GravityView 2.0. For background, see [the GitHub issue](https://github.com/gravityview/GravityView/issues/1026).

= 2.9.4 on January 25, 2021 =

* Added: Apply `{get}` merge tag replacements in `[gvlogic]` attributes and content
* Modified: Made View Settings changes preparing for a big [Math by GravityView](https://www.gravitykit.com/extensions/math/) update!
* Fixed: "Change Entry Creator" would not work with Gravity Forms no-conflict mode enabled

__Developer Updates:__

* Added: `gravityview/metaboxes/multiple_entries/after` action to `includes/admin/metabox/views/multiple-entries.php` to allow extending Multiple Entries View settings

= 2.9.3 on December 15, 2020 =

* Improved: Add search field to the Entry Creator drop-down menu
* Tweak: Hide field icons (for now) when editing a View...until our refreshed design is released 😉
* Fixed: Some JavaScript warnings on WordPress 5.6
* Fixed: Uncaught error when one of GravityView's methods is used before WordPress finishes loading
* Fixed: Duplicate Entry link would only be displayed to users with an administrator role
* Fixed: Search entries by Payment Date would not yield results
* Fixed: Lightbox didn't work with secure images
* New: New lightbox gallery mode for File Upload fields with Multi-File Upload enabled

__Developer Updates:__

* Added: `gravityview/search-trim-input` filter to strip or preserve leading/trailing whitespaces in Search Bar values
* Added: Future WordPress version compatibility check
* Tweak: Improved logging output
* Modified: `gravityview_date_created_adjust_timezone` default is now set to false (use UTC value)

= 2.9.2.1 on October 26, 2020 =

* Improved: Plugin license information layout when running Gravity Forms 2.5
* Fixed: View Settings overflow their container (introduced in 2.9.2)

= 2.9.2 on October 21, 2020 =

* Added: GravityView is now 100% compatible with upcoming [Gravity Forms 2.5](https://www.gravityforms.com/gravity-forms-2-5-beta-2/)!
* Added: New View setting to redirect users to a custom URL after deleting an entry
* Added: An option to display "Powered by GravityView" link under your Views. If you're a [GravityView affiliate](https://www.gravitykit.com/account/affiliate/), you can earn 20% of sales generated from your link!
* Improved: Duplicate Entry field is only visible for logged-in users with edit or duplicate entry permissions
* Modified: Remove HTML from Website and Email fields in CSV output
* Fixed: Possible fatal error when Gravity Forms is inactive
* Fixed: Export of View entries as a CSV would result in a 404 error on some hosts
* Fixed: Entries filtered by creation date using relative dates (e.g., "today", "-1 day") did not respect WordPress's timezone offset
* Fixed: Partial entries edited in GravityView were being duplicated
* Fixed: Trying to activate a license disabled due to a refund showed an empty error message
* Tweak: Improvements to tooltip behavior in View editor
* Tweak: When "Make Phone Number Clickable" is checked, disable the "Link to single entry" setting in Phone field settings
* Tweak: Don't show "Open links in new window" for Custom Content field
* Tweak: Removed "Open link in the same window?" setting from Website field
	- Note: For existing Views, if both "Open link in the same window?" and "Open link in a new tab or window?" settings were checked, the link will now _not open in a new tab_. We hope no one had them both checked; this would have caused a rift in space-time and a room full of dark-matter rainbows.

__Developer Updates:__

* Added brand-new unit testing and acceptance testing...stay tuned for a write-up on how to easily run the GravityView test suite
* Changed: `/templates/fields/field-website-html.php` and `/templates/deprecated/fields/website.php` to use new `target=_blank` logic
* Fixed: License key activation when `GRAVITYVIEW_LICENSE_KEY` was defined
* Deprecated: Never used method `GravityView_Delete_Entry::set_entry()`

= 2.9.1 on September 1, 2020 =

* Improved: Changed the Support Port icon & text to make it clearer
* Updated: Updater script now handles WordPress 5.5 auto-updates
* Fixed: Add Yoast SEO 14.7 scripts to the No-Conflict approved list
* Fixed: Available Gravity Forms forms weren't appearing in the Gravity Forms widget when configuring a View

__Developer Updates:__

* Improved: Gravity Forms 2.5 beta support
* Fixed: Issue when server doesn't support `GLOB_BRACE`
* Fixed: Removed references to non-existent source map files

= 2.9.0.1 on July 23, 2020 =

* Fixed: Loading all Gravity Forms forms on the frontend
	* Fixes Map Icons field not working
	* Fixes conflict with gAppointments and Gravity Perks
* Fixed: Fatal error when Gravity Forms is inactive

= 2.9 on July 16, 2020 =

* Added: A "Gravity Forms" widget to easily embed a form above and below a View
* Added: Settings for changing the "No Results" text and "No Search Results" text
* Added: "Date Updated" field to field picker and sorting options
* Modified: When clicking the "GravityView" link in the Admin Toolbar, go to GravityView settings
* Improved: Add new Yoast SEO plugin scripts to the No-Conflict approved list
* Improved: Add Wicked Folders plugin scripts to the No-Conflict approved list
* Fixed: Don't allow sorting by the Duplicate field
* Fixed: Multi-site licenses not being properly shared with single sites when GravityView is not Network Activated
* Fixed: Potential fatal error for Enfold theme

__Developer Updates:__

* Fixed: Settings not able to be saved when using the `GRAVITYVIEW_LICENSE_KEY` constant
* Fixed: License not able to be activated when using the `GRAVITYVIEW_LICENSE_KEY` constant
* Fixed: Potential PHP warning when using the `{created_by}` Merge Tag
* Modified: Added index of the current file in the loop to the `gravityview/fields/fileupload/file_path` filter

= 2.8.1 on April 22, 2020 =

* Added: Better inline documentation for View Settings
* Improved: When clicking "Add All Form Fields" in the "+ Add Field" picker
* Modified: Changed default settings for new Views to "Show only approved entries"
* Modified: When adding a field to a table-based layout, "+ Add Field" now says "+ Add Column"
* Fixed: Single Entry "Hide empty fields" not working in Table and DataTables layouts

= 2.8 on April 16, 2020 =

* Added: User Fields now has many more options, including avatars, first and last name combinations, and more
* Added: A new [Gravatar (Globally Recognized Avatar)](https://en.gravatar.com) field
* Added: "Display as HTML" option for Paragraph fields - By default, safe HTML will be shown. If disabled, only text will be shown.
* Added: Support for Gravity Forms Partial Entries Add-On. When editing an entry, the entry's "Progress" will now be updated.
* Modified: Sort forms by title in Edit View, rather than Date Created (thanks, Rochelle!)
* Modified: The [`{created_by}` Merge Tag](https://docs.gravitykit.com/article/281-the-createdby-merge-tag)
	* When an entry was created by a logged-out user, `{created_by}` will now show details for a logged-out user (ID `0`), instead of returning an unmodified Merge Tag
	* When `{created_by}` is passed without any modifiers, it now will return the ID of the user who created the entry
	* Fixed PHP warning when `{created_by}` Merge Tag was passed without any modifiers
* Fixed: The "Single Entry Title" setting was not working properly
* Fixed: Recent Entries widget filters not being applied
* Updated translations: Added Formal German translation (thanks, Felix K!) and updated Polish translation (thanks, Dariusz!)

__Developer Updates:__

* Added: `gravityview/fields/textarea/allow_html` filter to toggle whether Paragraph field output should allow HTML or should be sanitized with `esc_html()`
* Added: `gravityview/field/created_by/name_display` filter for custom User Field output.
* Added: `gravityview/field/created_by/name_display/raw` allow raw (unescaped) output for `gravityview/field/created_by/name_display`.
* Added: `gravityview/fields/gravatar/settings` filter to modify the new Gravatar field's settings
* Added: `gravityview/search/sieve_choices` filter in Version 2.5 that enables only showing choices in the Search Bar that exist in entries ([learn more about this filter](https://docs.gravitykit.com/article/701-show-choices-that-exist))
* Modified: `gravityview_get_forms()` and `GVCommon::get_forms()` have new `$order_by` and `$order` parameters (Thanks, Rochelle!)
* Fixed: `gravityview/edit_entry/user_can_edit_entry` and `gravityview/capabilities/allow_logged_out` were not reachable in Edit Entry and Delete Entry since Version 2.5

= 2.7.1 on February 24, 2020 =

* Fixed: Fatal error when viewing entries using WPML or Social Sharing & SEO extensions

= 2.7 on February 20, 2020 =

* Added: "Enable Edit Locking" View setting to toggle on and off entry locking (in the "Edit Entry" tab of the View Settings)
* Fixed: Broken Toolbar link to Gravity Forms' entry editing while editing an entry in GravityView
* Fixed: PHP undefined index when editing an entry with empty File Upload field
* Fixed: When adding a field in the View Configuration, the browser window would resize

__Developer Updates:__

* Modified: The way Hidden Fields are rendered in Edit Entry no fields are configured. [Read what has changed around Hidden Fields](https://docs.gravitykit.com/article/678-edit-entry-hidden-fields-field-visibility#timeline)
	* Fixed: Rendering Hidden Fields as `input=hidden` when no fields are configured in Edit Entry (fixing a regression in 2.5)
	* Modified: The default value for the `gravityview/edit_entry/reveal_hidden_field` filter is now `false`
	* Added: `gravityview/edit_entry/render_hidden_field` filter to modify whether to render Hidden Field HTML in Edit Entry (default: `true`)
* Modified: Changed `GravityView_Edit_Entry_Locking::enqueue_scripts()` visibility to protected

= 2.6 on February 12, 2020 =

* Added: Implement Gravity Forms Entry Locking - see when others are editing an entry at the same time ([learn more](https://docs.gravitykit.com/article/676-entry-locking))
* Added: Easily duplicate entries in Gravity Forms using the new "Duplicate" link in Gravity Forms Entries screen ([read how](https://docs.gravitykit.com/article/675-duplicate-gravity-forms-entry))
* Improved: Speed up loading of Edit View screen
* Improved: Speed of adding fields in the View Configuration screen
* Modified: Reorganized some settings to be clearer
* Fixed: Potential fatal error when activating extensions with GravityView not active
* Updated: Russian translation (thank you, Victor S!)

__Developer Updates:__

* Added: `gravityview/duplicate/backend/enable` filter to disable adding a "Duplicate" link for entries
* Added: `gravityview/request/is_renderable` filter to modify what request classes represent valid GravityView requests
* Added: `gravityview/widget/search/form/action` filter to change search submission URL as needed
* Added: `gravityview/entry-list/link` filter to modify Other Entries links as needed
* Added: `gravityview/edit/link` filter to modify Edit Entry link as needed
* Fixed: A rare issue where a single entry is prevented from displaying with Post Category filters
* Modified: Important! `gravityview_get_entry()` and `GVCommon::get_entry()` require a View object as the fourth parameter. While the View will be retrieved from the context if the parameter is missing, it's important to supply it.
* Modified: `GVCommon::check_entry_display` now requires a View object as the second parameter. Not passing it will return an error.
* Modified: `gravityview/common/get_entry/check_entry_display` filter has a third View parameter passed from `GVCommon::get_entry`
* Modified: Bumped future minimum Gravity Forms version to 2.4

= 2.5.1 on December 14, 2019 =

* Modified: "Show Label" is now off by default for non-table layouts
* Improved: The View Configuration screen has been visually simplified. Fewer borders, larger items, and rounder corners.
* Accessibility improvements. Thanks to [Rian Rietveld](https://rianrietveld.com) and Gravity Forms for their support.
	- Color contrast ratios now meet [Web Content Accessibility Guidelines (WCAG) 2.0](https://www.w3.org/TR/WCAG20/) recommendations
	- Converted links that act as buttons to actual buttons
	- Added keyboard navigation support for "Add Field" and "Add Widget" pickers
	- Auto-focus the field search field when Add Field is opened
	- Improved Search Bar HTML structure for a better screen reader experience
	- Added ARIA labels for Search Bar configuration buttons
	- Improved touch target size and spacing for Search Bar add/remove field buttons
* Fixed: "Search All" with Multiple Forms plugin now works as expected in both "any" and "all" search modes.

__Developer Updates:__

* Added: `gravityview_lightbox_script` and `gravityview_lightbox_style` filters.
* Deprecated: `gravity_view_lightbox_script` and `gravity_view_lightbox_style` filters. Use `gravityview_lightbox_script` and `gravityview_lightbox_style` instead.

= 2.5 on December 5, 2019 =

This is a **big update**! Lots of improvements and fixes.

#### All changes:

* **GravityView now requires WordPress 4.7 or newer.**
* Added: A new "Duplicate Entry" allows you to duplicate entries from the front-end
* View Configuration
    * Added: You can now add labels for Custom Content in the View editor (this helps keep track of many Custom Content fields at once!)
    * Modified: New Views will be created with a number of default widgets preset
    * Fixed: View configuration could be lost when the "Update" button was clicked early in the page load or multiple times rapidly
    * Fixed: Some users were unable to edit a View, although having the correct permissions
* Improved CSV output
    * Modified: Multiple items in exported CSVs are now separated by a semicolon instead of new line. This is more consistent with formatting from other services.
    * Fixed: Checkbox output in CSVs will no longer contain HTML by default
    * Fixed: Textarea (Paragraph) output in CSVs will no longer contain `<br />` tags by default
* Edit Entry
    * Added: Directly embed the Edit Entry screen using the shortcode `[gventry edit="1"]`
    * Fixed: Editing an entry with Approve/Disapprove field hidden would disapprove an unapproved entry
    * Fixed: Field visibility when editing entries. Hidden fields remain hidden unless explicitly allowed via field configuration.
    * Fixed: Hidden calculation fields were being recalculated on Edit Entry
* Sorting and Search
    * Fixed: User sorting does not work when the `[gravityview]` shortcode defines a sorting order
    * Fixed: Proper sorting capabilities for Time and Date fields
    * Fixed: Page Size widget breaks when multiple search filters are set
    * Fixed: Page Size widget resets itself when a search is performed
* [Multiple Forms](https://www.gravitykit.com/extensions/multiple-forms/) fixes
    * Fixed: Global search not working with joined forms
    * Fixed: Custom Content fields now work properly with Multiple Forms
    * Fixed: [Gravity PDF](https://gravitypdf.com) support with Multiple Forms plugin and Custom Content fields
    * Fixed: Entry Link, Edit Link and Delete Link URLs may be incorrect with some Multiple Forms setups
* Integrations
    * Added: "Show as score" setting for Gravity Forms Survey fields
    * Added: Support for [Gravity Forms Pipe Add-On](https://www.gravityforms.com/add-ons/pipe-video-recording/)
    * Added: Track the number of pageviews entries get by using the new `[gv_pageviews]` shortcode integration with the lightweight Pageviews plugin
    * Fixed: [GP Nested Forms](https://gravitywiz.com/documentation/gravity-forms-nested-forms/) compatibility issues
    * Fixed: PHP warnings appeared when searching Views for sites running GP Populate Anything with "Default" permalinks enabled
* Improved: When a View is embedded on a post or page with an incompatible URL Slug, show a warning ([read more](https://docs.gravitykit.com/article/659-reserved-urls))
* Fixed: Number field decimal precision formatting not being respected
* Fixed: Lifetime licenses showed "0" instead of "Unlimited" sites available
* Updated: Polish translation (Thanks, Dariusz!)

__Developer Updates:__

* Added: `[gventry edit="1"]` mode where edit entry shortcodes can be used now (experimental)
* Added: `gravityview/template/field/csv/glue` filter to modify the glue used to separate multiple values in the CSV export (previously "\n", now default is ';')
* Added: `gravityview/shortcodes/gventry/edit/success` filter to modify [gventry] edit success message
* Added: `gravityview/search/sieve_choices` filter that sieves Search Widget field filter choices to only ones that have been used in entries (a UI is coming soon)
* Added: `gravityview/search/filter_details` filter for developers to modify search filter configurations
* Added: `gravityview/admin/available_fields` filter for developers to add their own assignable fields to View configurations
* Added: `gravityview/features/paged-edit` A super-secret early-bird filter to enable multiple page forms in Edit Entry
* Added: `$form_id` parameter for the `gravityview_template_$field_type_options` filter
* Added: `gravityview/security/require_unfiltered_html` filter now has 3 additional parameters: `user_id`, `cap` and `args`.
* Added: `gravityview/gvlogic/atts` filter for `[gvlogic]`
* Added: `gravityview/edit_entry/page/success` filter to alter the message between edit entry pages.
* Added: `gravityview/approve_entries/update_unapproved_meta` filter to modify entry update approval status.
* Added: `gravityview/search/searchable_fields/whitelist` filter to modify allowed URL-based searches.
* Fixed: Some issues with `unfiltered_html` user capabilities being not enough to edit a View
* Fixed: Partial form was being passed to `gform_after_update_entry` filter after editing an entry. Full form will now be passed.
* Fixed: Widget form IDs would not change when form ID is changed in the View Configuration screen
* Fixed: Intermittent `[gvlogic2]` and nested `else` issues
    * The `[gvlogic]` shortcode has been rewritten for more stable, stateless behavior
* Fixed: `GravityView_Entry_Notes::get_notes()` can return null; cast `$notes` as an array in `templates/fields/field-notes-html.php` and `includes/extensions/entry-notes/fields/notes.php` template files
* Fixed: Prevent error logs from filling with "union features not supported"
* Modified: Cookies will no longer be set for Single Entry back links
* Modified: Default 250px `image_width` setting for File Upload images is now easily overrideable
* Removed: The `gravityview/gvlogic/parse_atts/after` action is no longer available. See `gravityview/gvlogic/atts` filter instead
* Removed: The `GVLogic_Shortcode` class is now a lifeless stub. See `\GV\Shortcodes\gvlogic`.
* Deprecated: `gravityview_get_current_view_data` — use the `\GV\View` API instead

= 2.4.1.1 on August 27, 2019 =

* Fixed: Inconsistent sorting behavior for Views using Table layouts
* Fixed: Searching all fields not searching Multi Select fields
* Fixed: Error activating GravityView when Gravity Forms is disabled
* Fixed: "Getting Started" and "List of Changes" page layouts in WordPress 5.3
* Fixed: Don't show error messages twice when editing a View with a missing form
* Tweak: Don't show "Create a View" on trashed forms action menus

= 2.4 on July 17, 2019 =

**We tightened security by limiting who can edit Views. [Read how to grant Authors and Editors access](https://docs.gravitykit.com/article/598-non-administrator-edit-view).**

* Added: A new Result Number field and `{sequence}` Merge Tag [learn all about it!](https://docs.gravitykit.com/article/597-the-sequence-merge-tag)
* Added: `{date_updated}` Merge Tag ([see all GravityView Merge Tags](https://docs.gravitykit.com/article/76-merge-tags))
* Added: Option to output all CSV entries, instead of a single page of results
* Fixed: Settings compatibility issues on Multisite
* Fixed: CSV output for address fields contained Google Maps link
* Fixed: When editing an entry in Gravity Forms, clicking the "Cancel" button would not exit edit mode
* Fixed: Some fatal errors when Gravity Forms is deactivated while GravityView is active
* Fixed: Search All Fields functionality with latest Gravity Forms

__Developer Updates:__

* **Breaking Change:** Users without the `unfiltered_html` capability can no longer edit Views.
* Added: `gravityview/security/allow_unfiltered_html` to not require `unfiltered_html`. Dangerous!
* Added: `gravityview/template/field/address/csv/delimiter` filter for CSV output of addresses

= 2.3.2 on May 3, 2019 =

* Re-fixed: Conditional Logic breaks in Edit Entry if the condition field is not present

__Developer Updates:__

* Fixed: `strtolower()` warnings in `class-frontend-views.php`
* Fixed: `gravityview/fields/fileupload/link_atts` filter didn't work on link-wrapped images
* Fixed: PHP notice triggered when using the Poll widget
* Updated: Updater script, which should improve license check load time

= 2.3.1 on April 18, 2019 =

* Added: Entry Approval now features a popover that allows you to select from all approval statuses
* Fixed: Issues accessing Edit Entry for Views using [Multiple Forms](https://www.gravitykit.com/extensions/multiple-forms/)
* Fixed: Issues with Edit Entry where fields were duplicated. This temporarily reverts the conditional logic fix added in 2.3.
* Fixed: Maps will now properly use global API key settings on Multisite installations

__Developer Updates:__

* Fixed: Issues searching Address fields that contain custom states
* Added: `gravityview/approve_entries/popover_placement` filter to modify the placement of the approval popover (default: right)

= 2.3 on April 2, 2019 =

**Gravity Forms 2.3 is required**. Some functionality will not work if you are using Gravity Forms 2.2. If this affects you, please [let us know](mailto:support@gravitykit.com?subject=Gravity%20Forms%202.3%20Requirement)

* Added: Multi-Sorting! Example: Sort first by Last Name, then sort those results by First Name [Read more about multi-sorting](https://docs.gravitykit.com/article/570-sorting-by-multiple-columns)
    - Works great with our [DataTables extension](https://www.gravitykit.com/extensions/datatables/), too!
* Added: `[gvlogic logged_in="true"]` support to easily check user login status - [read how it works](https://docs.gravitykit.com/article/252-gvlogic-shortcode#logged-in-parameter)
* Added: Dropdown, Radio and Link input support for searching product fields
* Fixed: Conditional Logic breaks in Edit Entry if the condition field is not present
* Fixed: Sorting numbers with decimals
* Fixed: CSV output of List and File Upload fields
* Fixed: "Hide empty fields" setting not working Product and Quantity fields
* Fixed: Month and day reversed in multi-input date search fields
* Fixed: Join issues with embedded Views when using [Multiple Forms](https://www.gravitykit.com/extensions/multiple-forms/)
* Fixed: Other Entries empty text override was not working
* Updated: 100% translated for Dutch, German, and French

__Developer Updates:__

* Added: `gravityview/search/created_by/text` filter to override dropdown and radio text in "created by" search UI
* Added: `gravityview/approve_entries/after_submission` filter to prevent `is_approved` meta from being added automatically after entry creation
* Modified: List and File Upload fields are now output as objects/arrays in REST API JSON
* Modified: [Business Hours](https://wordpress.org/plugins/gravity-forms-business-hours/) field support in CSV and JSON output
* Fixed: Fatal error when custom templates are loaded without `\GV\Template_Context`
* Fixed: Potential PHP warning with PHP 7.2
* Added notice for users to upgrade to PHP 5.6, since WordPress will be bumping the minimum version soon


= 2.2.5 on February 4, 2019 =

* Added: Support for nested dropdown selection in Search Bar
* Fixed: State search dropdown type for custom address types
* Fixed: Don't show Credit Card fields on the Edit Entry screen (#1219)
* REST API and CSV fixes
    * Fixed: Email field being output as links in CSV
    * Fixed: CSVs could not contain more than one special field (Entry ID, Custom Content, etc.)
    * Fixed: CSV and JSON REST API did not output duplicate headers (Entry ID, Custom Content, etc.)
    * Fixed: JSON REST API endpoint did not render Custom Content fields
    * Modified: In the REST API duplicate keys are now suffixed with (n), for example: id(1), id(2), instead of not showing them at all
* Updated: Script used to provide built-in Support Port
* Updated: Russian translation by @awsswa59

__Developer Updates:__

* Added: `gravityview/edit_entry/before_update` hook
* Added: `gravityview/api/field/key` filter to customize the generated REST API entry JSON keys
* Added: `gravityview/template/csv/field/raw` filter to allow raw output of specific fields
* Modified: CSV REST API endpoint returns binary data instead of JSON-encoded data

= 2.2.4 on January 14, 2019 =

* Fixed: Other Entries field would display all entries without filtering
* Fixed: Entry Date searches not working (broken in 2.2)
* Fixed: CSV outputting wrong date formats for Date and Date Created fields
* Fixed: CSV outputting empty content for Custom Content fields
* Fixed: Changelog formatting so that the 2.2.1, 2.2.2, and 2.2.3 updates are shown
* Fixed: The picture of Floaty was _really big_ in the Getting Started screen
* Updated Translations for Italian and Iranian. Thanks, Farhad!

= 2.2.3 on December 20, 2018 =

* Fixed: Issue loading translation files on Windows IIS servers

__Developer Updates:__

* Added: Third argument to `gravityview_search_operator` filter (the current `\GV\View` object)
* Added: `GravityView_Image::is_valid_extension()` to determine whether an extension is valid for an image
* Fixed: Search operator overrides that broke in 2.2
* Modified: SVG files are now processed as images in GravityView
* Modified: Changed translation file loading order to remove paths that didn't work! [See this article for the updated paths](https://docs.gravitykit.com/article/530-translation-string-loading-order).

= 2.2.2 on December 11, 2018 =

* Added: Support for the new [Multiple Forms beta](https://www.gravitykit.com/extensions/multiple-forms/)!
* **Minor CSS Change**: Reduced Search Bar negative margins to fix the Search Bar not aligning properly
* Fixed: Calculation fields that were not added to the Edit Entry fields were being emptied (except the price)
* Updated translations - thank you, translators!
    - Turkish translated by @suhakaralar
    - Russian translated by @awsswa59
    - Polish translated by @dariusz.zielonka

__Developer Updates:__

* Template Change: Updated `widget-poll.php` template to display poll results for all Multiple Forms fields
* Added: `gravityview/query/class` filter to allow query class overrides, needed for Multiple Forms extension
* Added: `gravityview/approve_entries/autounapprove/status` filter to change the approval status set when an entry is modified in Edit Entry
* Added: `$unions` property to `\GV\View`, for future use with [Multiple Forms plugin](https://www.gravitykit.com/extensions/multiple-forms/)

= 2.2.1 on December 4, 2018 =

* Confirmed compatibility with WordPress 5.0 and the new Gutenberg editor ([use the shortcode block to embed](https://docs.gravitykit.com/article/526-does-gravityview-support-gutenberg))
* Added: Support for upcoming [Multiple Forms plugin](https://www.gravitykit.com/extensions/multiple-forms/)
* Fixed: Edit Entry writes incorrectly-formatted empty values in some cases.
* Fixed: "Hide View data until search is performed" not working for [Maps layout](https://www.gravitykit.com/extensions/maps/)
* Fixed: Entries are not accessible when linked to from second page of results
* Fixed: Search redirects to home page when previewing an unpublished View

__Developer Updates:__

* Fixed: Error loading GravityView when server has not defined `GLOB_BRACE` value for the `glob()` function
* Added: `gravityview/entry/slug` filter to modify entry slug. It runs after the slug has been generated by `GravityView_API::get_entry_slug()`
* Added: `\GV\Entry::is_multi()` method to check whether the request's entry is a `Multi_Entry` (contains data from multiple entries because of joins)

= 2.2 on November 28, 2018 =

* Yes, GravityView is fully compatible with Gravity Forms 2.4!
* Added: Choose where users go after editing an entry
* Added: Search entries by approval status with new "Approval Status" field in the Search Bar
* Added: More search input types added for "Created By" searches
* Added: When searching "Created By", set the input type to "text" to search by user email, login and name fields
* Fixed: Issue installing plugins from the Extensions page on a Multisite network
* Fixed: When a View is embedded on the homepage of a site, Single Entry and Edit Entry did not work (404 not found error)
* Fixed: Stray "Advanced Custom Fields" editor at the bottom of Edit View pages
* Fixed: Labels and quantities removed when editing an entry that had product calculations
* Fixed: When multiple Views are embedded on a page, Single Entry could sometimes show "You are not allowed to view this content"
* Fixed: Major search and filtering any/all mode combination issues, especially with "Show only approved entries" mode, A-Z Filters, Featured Entries, Advanced Filtering plugins
* Fixed: Support all [documented date formats](https://docs.gravitykit.com/article/115-changing-the-format-of-the-search-widgets-date-picker) in Search Bar date fields
* Fixed: Issues with [Advanced Filtering](https://www.gravitykit.com/extensions/advanced-filter/) date fields (including human strings, less than, greater than)
* Fixed: Security issue when Advanced Filter was configured with an "Any form field" filter (single entries were not properly secured)
* Fixed: The Quiz Letter Grade is lost if Edit Entry does not contain all Gravity Forms Quiz Add-On fields

__Developer Updates:__

* Updated: `search-field-select.php` template to gracefully handle array values
* Added: Filters for new "Created By" search. [Learn how to modify what fields are searched](https://docs.gravitykit.com/article/523-created-by-text-search).

= 2.1.1 on October 26, 2018 =

* Added: A "Connected Views" menu on the Gravity Forms Forms page - hover over a form to see the new Connected Views menu!
* Fixed: Additional slashes being added to the custom date format for Date fields
* Fixed: Quiz Letter Grade not updated after editing an entry that has Gravity Forms Quiz fields
* Fixed: Single Entry screen is inaccessible when the category is part of a URL path (using the `%category%` tag in the site's Permalinks settings)
* Fixed: Issue where GravityView CSS isn't loading in the Dashboard for some customers
* Fixed: Display uploaded files using Gravity Forms' secure link URL format, if enabled
* Updated Polish translation. Dziękuję Ci, @dariusz.zielonka!

__Developer Updates:__

* Added: `gravityview/template/table/use-legacy-style` filter to  use the legacy Table layout stylesheet without any responsive layout styles (added in GravityView 2.1) - [Here's code you can use](https://gist.github.com/zackkatz/45d869e096cd5114a87952d292116d3f)
* Added: `gravityview/view/can_render` filter to allow you to override whether a View can be rendered or not
* Added: `gravityview/widgets/search/datepicker/format` filter to allow you to modify only the format used, rather than using the `gravityview_search_datepicker_class` filter
* Fixed: Fixed an issue when using [custom entry slugs](https://docs.gravitykit.com/article/57-customizing-urls) where non-unique values across forms cause the entries to not be accessible
* Fixed: Undefined index PHP warning in the GravityView Extensions screen
* Fixed: Removed internal usage of deprecated GravityView functions
* Limitation: "Enable lightbox for images" will not work on images when using Gravity Forms secure URL format. [Contact support](mailto:support@gravitykit.com) for a work-around, or use a [different lightbox script](https://docs.gravitykit.com/article/277-using-the-foobox-lightbox-plugin-instead-of-the-default).

= 2.1.0.2 and 2.1.0.3 on September 28, 2018 =

* Fixed: Slashes being added to field quotes
* Fixed: Images showing as links for File Upload fields

= 2.1.0.1 on September 27, 2018 =

* Fixed: Responsive table layout labels showing sorting icon HTML
* Fixed: Responsive table layout showing table footer

= 2.1 on September 27, 2018 =

* Added: You can now send email notifications when an entry is approved, disapproved, or the approval status has changed. [Learn how](https://docs.gravitykit.com/article/488-notification-when-entry-approved)
* Added: Automatically un-approve an entry when it has been updated by an user without the ability to moderate entries
* Added: Easy way to install GravityView Extensions and our stand-alone plugins [Learn how](https://docs.gravitykit.com/article/489-managing-extensions)
* Added: Enable CSV output for Views [Learn how](https://docs.gravitykit.com/article/491-csv-export)
* Added: A "Page Size" widget allows users to change the number of entries per page
* Added: Support for displaying a single input value of a Chained Select field
* Added: The Table layout is now mobile-responsive!
* Improved: Added a shortcut to reset entry approval on the front-end of a View: "Option + Click" on the Entry Approval field
* Fixed: Custom date format not working with the `{date_created}` Merge Tag
* Fixed: Embedding a View inside an embedded entry didn't work
* Fixed: "Link to entry" setting not working for File Upload fields
* Fixed: Approval Status field not showing anything
* Updated translations - thank you, translators!
    - Polish translated by @dariusz.zielonka
    - Russian translated by @awsswa59
    - Turkish translated by @suhakaralar
    - Chinese translated by @michaeledi

__Developer Notes:__

* Added: Process shortcodes inside [gv_entry_link] shortcodes
* Added: `gravityview/shortcodes/gv_entry_link/output` filter to modify output of the `[gv_entry_link]` shortcode
* Added `gravityview/widget/page_size/settings` and `gravityview/widget/page_size/page_sizes` filters to modify new Page Size widget
* Modified: Added `data-label` attributes to all Table layout cells to make responsive layout CSS-only
* Modified: Added responsive CSS to the Table layout CSS ("table-view.css")
* Improved: Reduced database lookups when using custom entry slugs
* Introduced `\GV\View->can_render()` method to reduce code duplication
* Fixed: Don't add `gvid` unless multiple Views embedded in a post
* Fixed: PHP 5.3 warning in when using `array_combine()` on empty arrays
* Fixed: Apply `addslashes` to View Configuration when saving, fixing `{date_created}` format
* REST API: Allow setting parent post or page with the REST API request using `post_id={id}` ([learn more](https://docs.gravitykit.com/article/468-rest-api))
* REST API: Added `X-Item-Total` header and meta to REST API response

= 2.0.14.1 on July 19, 2018 =

* Fixed: Potential XSS ("Cross Site Scripting") security issue. **Please update.**
* Fixed: GravityView styles weren't being loaded for some users

= 2.0.14 on July 9, 2018 =

* Added: Allow filtering entries by Unapproved status in Gravity Forms
* Added: Reset entry approval status by holding down Option/Alt when clicking entry approval icon
* Fixed: Merge Tags not working in field Custom Labels
* Fixed: Enable sorting by approval status all the time, not just when a form has an Approval field
* Fixed: When a View is saved without a connected form, don't show "no longer exists" message
* Fixed: Inline Edit plugin not updating properly when GravityView is active

__Developer Notes:__

* Added: `gravityview/approve_entries/after_submission/default_status` filter to modify the default status of an entry as it is created.
* Modified: No longer delete `is_approved` entry meta when updating entry status - leave the value to be `GravityView_Entry_Approval_Status::UNAPPROVED` (3)
* Fixed: Allow for "in" and "not_in" comparisons when using `GravityView_GFFormsModel::is_value_match`
* Tweak: If "Search Mode" key is set, but there is no value, use "all"
* Tweak: Reduced number of database queries when rendering a View

= 2.0.13.1 on June 26, 2018 =

* Fixed: Custom Content fields not working with DIY Layout
* Fixed: Error when displaying plugin updates on a single site of a Multisite installation

= 2.0.13 on June 25, 2018 =

* Fixed: When View is embedded in a page, the "Delete Entry" link redirects the user to the View URL instead of embedded page URL
* Fixed: Custom Content fields not working with DIY Layout since 2.0.11
* Fixed: Fatal error when migrating settings from (very) old versions of GravityView
* Fixed: oEmbed not working when using "plain" URLs with numeric View ID slugs

__Developer Notes__

* Added: Code to expose Entry Notes globally, to fix conflict with DataTables (future DataTables update required)
* Added: `data-viewid` attribute to the Search Bar form with the current View ID
* Added: Current Post ID parameter to the `gravityview/edit-entry/publishing-action/after` action

= 2.0.12 on June 12, 2018 =

* Fixed: On the Plugins page, "Update now" not working for GravityView Premium Plugins, Views & Extensions
* Fixed: Always show that plugin updates are available, even if a license is expired

= 2.0.11 on June 12, 2018 =

* Added: Search for fields by name when adding fields to your View configuration (it's really great!)
* Fixed: GravityView license details not saving when the license was activated (only when the Update Settings button was clicked)
* Fixed: Entry filtering for single entries
* Fixed: Per-user language setting not being used in WordPress 4.7 or newer

__Developer Notes__

* Added: `\GV\View::get_joins()` method to fetch array of `\GV\Joins` connected with a View
* Added: `\GV\View::get_joined_forms()` method to get array of `\GV\GF_Forms` connected with a View

= 2.0.10 on June 6, 2018 =

* Fixed: Password-protected Views were showing "You are not allowed to view this content" instead of the password form
* Fixed: When Map View is embedded, Search Bar pointed to View URL, not page URL

= 2.0.9 on June 1, 2018 =

* Added: Allow passing `{get}` Merge Tags to [gventry] and [gvfield] shortcodes
* Fixed: Searching by entry creator using the Search Bar wasn't working
* Fixed: Edit Entry showing "Invalid link" warnings when multiple Views are embedded on a page
* Fixed: Issues with legacy template back-compatiblity (A-Z Filters) and newer API widgets (Maps)
* Fixed: Translations for entry "meta", like "Created By" or "Date Created"
* Fixed: When searching State/Province with the Search Bar, use "exact match" search

__Developer Notes__

* Added: Auto-prefixing for all CSS rules, set to cover 99.7% of browsers. We were already prefixing, so it doesn't change much, but it will update automatically from now on, based on browser support.

= 2.0.8.1 on May 31, 2018 =

* Fixed: Standalone map fields not displaying on the [Maps layout](https://www.gravitykit.com/extensions/maps/)
* Fixed: `[gv_entry_link]` when embedded in a post or page, not a View
* Fixed: `[gv_entry_link]` returning a broken link when the entry isn't defined
* Fixed: Conflict with Testimonials Widget plugin (and other plugins) loading outdated code
* Fixed: PHP notice when displaying Gravity Flow "Workflow" field

= 2.0.8 on May 25, 2018 =

* Fixed: Table layout not using field Column Width settings
* Fixed: With "Show Label" disabled, "Custom Label" setting is being displayed (if set)
* Fixed: List Field columns were being shown as searchable in Search Bar
* Fixed: Conflict with Gravity Forms Import Entries file upload process
* Fixed: Empty searches could show results when "Hide View data until search is performed" is enabled
* Fixed: When "Start Date" and "End Date" are the same day, results may not be accurate

__Developer Updates__

* Fixed: `gv_value()` didn't have necessary View global data set for backward compatibility (`gv_value()` is now deprecated! Use `Use \GV\Field_Template::render()` instead.)

= 2.0.7.1 on May 24, 2018 =

* Fixed: Merge Tags not being shown in Custom Content fields in Edit Entry
* Fixed: "gvGlobals not defined" JavaScript error on Edit Entry screen affecting some themes
* Fixed: Don't clear Search Bar configuration when switching View layouts

= 2.0.7 on May 23, 2018 =

* Fixed: Entry visibility when View is embedded
* Fixed: Don't show widgets if we're oEmbedding an entry
* Fixed: Don't apply "Hide Until Search" on entry pages
* Fixed: "Hide View data until search is performed" not working for Views on embedded pages
* Fixed: Restore Advanced Custom Fields plugin compatibility
* Tweak: When activating a license, remove the notice immediately
* Fixed: Maps API key settings resetting after 24 hours

__Developer Updates__

* Changed: gravityview_get_context() now returns empty string if not GravityView post type

= 2.0.6.1 on May 21, 2018 =

* Fixed: "Hide View data until search is performed" not working
* Added: Support for SiteOrigin Page Builder and LiveMesh SiteOrigin Widgets
* Fixed: Enfold Theme layout builder no longer rendering Views

= 2.0.6 on May 17, 2018 =

* Fixed: Conflicts with Yoast SEO & Jetpack plugins that prevent widgets from displaying
* Fixed: Some fields display as HTML (fixes Gravity Flow Discussion field, for example)
* Fixed: Some Merge Tag modifiers not working, such as `:url` for List fields
* Fixed: Give Floaty a place to hang out on the GravityView Settings screen with new Gravity Forms CSS

__Developer Updates__

* Fixed: Backward-compatibility for using global `$gravityview_view->_current_field` (don't use in new code!)

= 2.0.5 on May 16, 2018 =

* Fixed: Entry Link fields and `[gv_entry_link]` shortcode not working properly with DataTables when embedded
* Fixed: Do not output other shortcodes in single entry mode
* Fixed: Error when deleting an entry
* Fixed: When multiple Views are embedded on a page, and one or more has Advanced Filters enabled, no entries will be displayed
* Fixed: PHP warning with `[gravitypdf]` shortcode
* Fixed: When multiple table layout Views are embedded on a page, there are multiple column sorting links displayed
* Fixed: Error displaying message that a license is expired

= 2.0.4 on May 12, 2018 =

* Fixed: Slow front-end performance, affecting all layout types
* Fixed: Search not performing properly
* Fixed: "Enable sorting by column" option for Table layouts
* GravityView will require Gravity Forms 2.3 in the future; please make sure you're using the latest version of Gravity Forms!

__Developer Updates__

* Fixed: `GravityView_frontend::get_view_entries()` search generation
* Fixed: `gravityview_get_template_settings()` not returning settings
* Tweak: Cache View and Field magic getters into variables for less overhead.

= 2.0.3 on May 10, 2018 =

* Fixed: Compatibility with `[gravitypdf]` shortcode
* Fixed: When using `[gravityview]` shortcode, the `page_size` setting wasn't being respected
* Fixed: `[gravityview detail="last_entry" /]` not returning the correct entry
* Fixed: Widgets not being properly rendered when using oEmbed
* Fixed: Note fields not rendering properly

__Developer Notes__

* Fixed: `GravityView_View::getInstance()` not returning information about a single entry
* Added: `gravityview/shortcode/detail/$key` filter

= 2.0.1 & 2.0.2 on May 9, 2018 =

* Fixed: Widgets not displayed when a View is embedded
* Fixed: Saving new settings can cause fatal error
* Fixed: Prevent commonly-used front end function from creating an error in the Dashboard
* Fixed: Hide labels if "Show Label" is not checked
* Fixed: CSS borders on List layout
* Fixed: Error when fetching GravityView Widget with DataTables Extension 2.2
* Fixed: Fail gracefully when GravityView Maps is installed on a server running PHP 5.2.4

= Version 2.0 on May 8, 2018 =

We are proud to share this release with you: we have been working on this release since 2016, and although most of the changes won’t be seen, GravityView has a brand-new engine that will power the plugin into the future! ��
\- Zack with GravityView

---

**Note: GravityView now requires PHP 5.3 or newer**

_This is a major release. Please back up your site before updating._ We have tested the plugin thoroughly, but we suggest backing up your site before updating all plugins.

**New functionality**

* `[gventry]`: embed entries in a post, page or a View ([learn more](https://docs.gravitykit.com/article/462-gvfield-embed-gravity-forms-field-values))
* `[gvfield]`: embed single field values ([learn more](https://docs.gravitykit.com/article/462-gvfield-embed-gravity-forms-field-values))
* [Many new Merge Tag modifiers](https://docs.gravitykit.com/article/350-merge-tag-modifiers) - These enable powerful new abilities when using the Custom Content field!
* Use oEmbed with Custom Content fields - easily embed YouTube videos, Tweets (and much more) on your Custom Content field
* "Is Starred" field - display whether an entry is "Starred" in Gravity Forms or not, and star/unstar it from the front end of your site
* Added Bosnian, Iranian, and Canadian French translations, updated many others (thank you all!)

**Smaller changes**

* Added `{gv_entry_link}` Merge Tag, alias of `[gv_entry_link]` shortcode in `{gv_entry_link:[post id]:[action]}` format. This allows you to use `{gv_entry_link}` inside HTML tags, where you are not able to use the `[gv_entry_link]` shortcode.
* Default `[gvlogic]` comparison is now set to `isnot=""`; this way, you can just use `[gvlogic if="{example:1}"]` instead of `[gvlogic if="{example:1}" isnot=""]` to check if a field has a value.

**Developer Updates**

This release is the biggest ever for developers! Even so, we have taken great care to provide backward compatibility with GravityView 1.x. Other than increasing the minimum version of PHP to 5.3, **no breaking changes were made.**

* We have rewritten the plugin from the ground up. [Learn all about it here](https://github.com/gravityview/GravityView/wiki/The-Future-of-GravityView).
* New REST API! Fetch GravityView details and entries using the WordPress REST API endpoint. It's disabled by default, but can be enabled or disabled globally on GravityView Settings screen, or per-View in View Settings. [Learn about the endpoints](https://github.com/gravityview/GravityView/wiki/REST-API).
* New `gravityview()` API wrapper function, now used for easy access to everything you could want
* New template structure ([learn how to migrate your custom template files](https://github.com/gravityview/GravityView/wiki/Template-Migration))
* We have gotten rid of global state; actions and filters are now passed a `$context` argument, a [`\GV\Template_Context` object](https://github.com/gravityview/GravityView/blob/v2.0/future/includes/class-gv-context-template.php)
* When HTML 5 is enabled in Gravity Forms, now the Search All field will use `type="search"`
* _Countless_ new filters and actions! Additional documentation will be coming, both on [docs.gravitykit.com](https://docs.gravitykit.com) as well as [codex.gravitykit.com](https://codex.gravitykit.com).

A special thanks to Gennady for your tireless pursuit of better code, insistence on backward compatibility, and your positive attitude. ��

= 1.22.6 on April 4, 2018 =

* Fixed: Line breaks being added to `[gvlogic]` shortcode output
* Fixed: Gravity Forms 2.3 compatibility notice
* Fixed: "The ID is required." message when configuring the GravityView Search WordPress widget
* Fixed: Slashes were being added to Post Image details

__Developer Updates:__

* Added `gravityview/edit_entry/reveal_hidden_field` filter, which allows you to prevent Hidden fields from becoming Text fields in Edit Entry context
* Added `gravityview/edit_entry/field_visibility` filter to set field visibility on Edit Entry (default is always "visible")

= 1.22.5 on January 25, 2018 =

* Improves support for [DIY Layout](https://www.gravitykit.com/extensions/diy-layout/), a layout for designers & developers to take full advantage of GravityView
* Tweak: Show "Embed Shortcode" helper if a View has widgets configured but not Fields
* Fixed: Add Note support for Gravity Forms 2.3 (it's coming soon)
* Fixed: `tabindex` not properly set for Update/Cancel/Delete buttons in Edit Entry
* Fixed: Hide Yoast SEO Content & SEO Analysis functionality when editing a View
* Fixed: Line breaks were being added to Custom Content fields and widgets, even when "Automatically add paragraphs to content" wasn't checked

__Developer Updates:__

* Add `$nl2br`, `$format`, `$aux_data` parameters to `GravityView_API::replace_variables()` to be consistent with `GFCommon::replace_variables()`

= 1.22.4? =

Yes, we skipped a minor release (1.22.4 exists only in our hearts). Thanks for noticing!

= 1.22.3 on December 21, 2017 =

* Added: Support for displaying files uploaded using the Gravity Forms Dropbox Addon (thanks, @mgratch and @ViewFromTheBox!)
* Added: Merge Tags now are replaced when in `[gvlogic]` shortcodes not in a View
* Fixed: Filtering by date in Advanced Filters prevented single entries from being visible
* Fixed: `gravityview/capabilities/allow_logged_out` filter wasn't living up to its name (allowing logged-out visitors to edit entries)

__Developer Updates:__

* Modified: We're reverting changes made to Advanced Custom Field plugin compatibility
* Added: `gravityview/fields/fileupload/file_path` filter in `class-gravityview-field-fileupload.php`
* Modified: Removed `!important` from the CSS height rule for the `.gv-notes .gv-note-add textarea` rule

= 1.22.2 on December 7, 2017 =

* Fixed: Fatal error when running Ultimate Member 2.0 beta
* Fixed: Issue deleting entries when Advanced Filter rules don't match
* Fixed: Delete Entry messages not displaying when entry is deleted
* Fixed: ACF shortcodes in WYSIWYG fields no longer processed since 1.22.1
* Fixed: Fatal error when using old installations of Gravity Forms

__Developer Updates:__

* Added: `gravityview/edit_entry/unset_hidden_field_values` filter to prevent deleting values for fields hidden by Conditional Logic

= 1.22.1.1 on November 30, 2017 =

* Fixed: When displaying Email fields, PHP warning about `StandalonePHPEnkoder.php`

= 1.22.1 on November 29, 2017 =

* Moved "Custom Content" field to top of field picker, in what Rafael calls the "Best idea of 2017 �""
* Added: When Gravity Forms 2.3 is released, support for "Random" entry order will be enabled
* Fixed: Entry oEmbeds not working when using "Plain" URL formats to embed
* Fixed: Only published Views showing in Gravity Forms "Connected Views" menu
* Fixed: Deleting entries can cause entries to be displayed from a different View when Advanced Filters is activated and multiple Views are embedded on a page
* Fixed: Infinite loop when using `[gravityview]` shortcode inside ACF fields

__Developer Updates:__

* Added: `GravityView_HTML_Elements` class for generating commonly-used HTML elements
* Added: Way to disable front-end cookies for our friends in Europe ([see code here](https://gist.github.com/zackkatz/354a71dc47ffef072ed725706cf455ed))
* Added: `gravityview/metaboxes/data-source/before` and `gravityview/metaboxes/data-source/after` hooks
* Added: Second `$args` param added to `gravityview_get_connected_views()` function
* Modified: Pass fifth parameter `$input_type` to `GravityView_Template::assign_field_options` method

= 1.22 on September 4, 2017=

* Added: Support for Gravity Forms 2.3
* Fixed: Fatal error when Divi (and other Elegant Themes) try to load GravityView widgets while editing a post with a sidebar block in it—now the sidebar block will not be rendered
* Fixed: Inline Edit plugin not working when displaying a single entry
* Fixed: Featured Entries plugin not adding correct CSS selector to the single entry container

__Developer Updates:__

* Modified: Template files `list-header.php`, `list-single.php`, `table-header.php`, `table-single.php`
* Fixed: When `GRAVITYVIEW_LICENSE_KEY` constant is defined, it will always be used, and the license field will be disabled
* Fixed: List View and Table View templates have more standardized CSS selectors for single & multiple contexts ([Learn more](https://docs.gravitykit.com/article/63-css-guide))
* Fixed: Permalink issue when embedding a View on a page, then making it the site's Front Page
* Fixed: Transient cache issues when invalidating cache
* Fixed: `gv_empty()` now returns false for an array with all empty values
* Fixed: Delay plugin compatibility checks until `plugins_loaded`

= 1.21.5.3 on July 24, 2017 =

* Fixed: For some field types, the value "No" would be interpreted as `false`
* Fixed: In Edit Entry, when editing a form that has a Post Custom Field field type—configured as checkboxes—file upload fields would not be saved
* Fixed: If a form connected to a View is in the trash, there will be an error when editing the View
* Fixed: Embedding single entries with WordPress 4.8
* Fixed: Fatal error when using older version of WPML

= 1.21.5.2 on June 26, 2017 =

* Tweak: Improved plugin speed by reducing amount of information logged
* Fixed: Duplicate descriptions on the settings screen
* Fixed: Our "No-Conflict Mode" made the settings screen look bad. Yes, we recognize the irony.
* Updated: Translations - thank you, translators!
    - Turkish translation by @suhakaralar
    - Dutch translations by Thom

= 1.21.5.1 on June 13, 2017 =

* Modified: We stopped allowing any HTML in Paragraph Text fields in 1.21.5, but this functionality was used by lots of people. We now use a different function to allow safe HTML by default.
* Added: `gravityview/fields/textarea/allowed_kses` filter to modify the allowed HTML to be displayed.

= 1.21.5 on June 8, 2017 =

* Added: The `{current_post}` Merge Tag adds information about the current post. [Read more about it](https://docs.gravitykit.com/article/412-currentpost-merge-tag).
* Added: `gravityview/gvlogic/parse_atts/after` action to modify `[gvlogic]` shortcode attributes after it's been parsed
* Added: A new setting to opt-in for access to the latest pre-release versions of GravityView (in Views > Settings)
* Added: Support for Restrict Content Pro when in "No-Conflict Mode"
* Fixed: Saving an entry could strip the entry creator information. Now, when the entry creator is not in the "Change Entry Creator" users list, we add them back in to the list.
* Fixed: Potential security issue
* Fixed: Multiple notifications could sometimes be sent when editing an entry in GravityView.
* Fixed: Gravity Forms tooltip scripts being loaded admin-wide.
* Updated: Dutch translations (thanks, Thom!)

= 1.21.4 on April 13, 2017 =

* Fixed: "Enable sorting by column" not visible when using table-based View Presets
* Fixed: Error activating the plugin when Gravity Forms is not active
* Fixed: Numeric sorting
* Fixed: Compatibility issue with WPML 3.6.1 and lower
* Tweak: When using `?cache` to disable entries caching, cached data is removed

= 1.21.3 on April 4, 2017 =

* Fixed: Post Images stopped working in Edit Entry
* Fixed: Conflict with our Social Sharing & SEO Extension
* Fixed: Unable to search for a value of `0`
* Fixed: Inaccurate search results when using the `search_field` and `search_value` settings in the `[gravityview]` shortcode
    - The search mode will now always be set to `all` when using these settings

__Developer Updates:__

* We decided to not throw exceptions in the new `gravityview()` wrapper function. Instead, we will log errors via Gravity Forms logging.

= 1.21.2 on March 31, 2017 =

* Added: Support for embedding `[gravityview]` shortcodes in Advanced Custom Fields (ACF) fields
* Fixed: PHP warnings and notices

= 1.21.1 on March 30, 2017 =

* Fixed: Advanced Filters no longer filtered ��
* Fixed: Fatal error when viewing Single Entry with a Single Entry Title setting that included Merge Tags
* Fixed: Cache wasn't cleared when an entry was created using Gravity Forms API (thanks Steve with Gravity Flow!)

= 1.21 on March 29, 2017 =

* Fixed: Edit Entry compatibility with Gravity Forms 2.2
* Fixed: Single Entry not accessible when filtering a View by Gravity Flow's "Final Status" field
* Fixed: Needed to re-save permalink settings for Single Entry and Edit Entry to work
* Fixed: Incorrect pagination calculations when passing `offset` via the `[gravityview]` shortcode

__Developer Updates:__

* Modified: `GVCommon::check_entry_display()` now returns WP_Error instead of `false` when an error occurs. This allows for additional information to be passed.
* Added: `gravityview/search-all-split-words` filter to change search behavior for the "Search All" search input. Default (`true`) converts words separated by spaces into separate search terms. `false` will search whole word.
* Much progress has been made on the `gravityview()` wrapper function behind the scenes. Getting closer to parity all the time.

= 1.20.1 on March 1, 2017 =

* Added: Support for comma-separated email addresses when adding a note and using "Other email address"
* Fixed: Edit Entry issue with File Uploads not saving properly
* Fixed: Support for `offset` attribute in the `[gravityview]` shortcode
* Updated: Auto-upgrade script

= 1.20 on February 24, 2017 =

* Added: Product Fields are now editable
    - Quantity,
    - Product fields are hidden if the entry contains external transaction data
    - Support for Coupon Addon
* Fixed: Single Entry not accessible when filtering by a Checkbox field in the Advanced Filters Extension
* Fixed: WPML links to Single Entry not working if using directory or sub-domain URL formats
* Fixed: Product field prices not always formatted as a currency
* Fixed: Product fields sometimes appeared twice in the Add Field field picker
* Fixed: PHP warning when updating entries. Thanks for reporting, Werner!
* Modified: Don't show CAPTCHA fields in Edit Entry
* Fixed: "Trying to get property of non-object" bug when updating an entry connected to Gravity Forms User Registration
* Fixed: Yoast SEO scripts and styles not loading properly on Edit View screen
* Updated: Minimum version of Gravity Forms User Registration updated to 3.2

__Developer Notes:__


* Added: `GVCommon::entry_has_transaction_data()` to check whether entry array contains payment gateway transaction information
* Added: `gravityview/edit_entry/hide-coupon-fields` to modify whether to hide Coupon fields in Edit Entry (default: `false`)
* Added: `GravityView_frontend::get_view_entries_parameters()` method to get the final entry search parameters for a View without fetching the entries as well
* Added: `GVCommon::get_product_field_types()` to fetch Gravity Forms product field types array
* Added: `gravityview/edit_entry/field_blacklist` filter to modify what field types should not be shown in Edit Entry
* Added: `GravityView_Plugin_Hooks_Gravity_Forms_Coupon` class
* Added: Third `GravityView_Edit_Entry_Render` parameter to `gravityview/edit_entry/field_value`, `gravityview/edit_entry/field_value_{field_type}` filters and `gravityview/edit_entry/after_update` action
* Updated: `list-body.php` and `list-single.php` template files to prevent empty `<div>` from rendering (and looking bad) when there are no fields configured for the zones
* Updated: `fields/product.php` template file
* Updated: Flexibility library for IE CSS flexbox support
* Modified: `gravityview/edit_entry/hide-product-fields` default will now be determined by whether entry has gateway transaction information
* Modified: Only print errors when running the unit tests if the `--debug` setting is defined, like `phpunit --debug --verbose`
* Modified: If overriding `get_field_input()` using `GravityView_Field`, returning empty value will now result in the default `GF_Field` input being used
* Modified: GravityView_Edit_Entry_User_Registration::restore_display_name() now returns a value instead of void
* Tweak: Edit Entry links no longer require `page=gf_entries&view=entry` at the end of the URL (in case you noticed)

= 1.19.4 on January 19, 2017 =

* **GravityView requirements will soon be updated**: Gravity Forms Version 2.0+, PHP 5.3+
* Updated: GravityView now requires WordPress 4.0 or newer
* Fixed: Search Bar search not working for states in the United States
* Fixed: WPML conflict where Single Entry or Edit Entry screens are inaccessible
* Fixed: Prevent PHP error when displaying GravityView using `get_gravityview()`
* Updated translations:
    - �� Danish *100% translated*d*
    - �� Norwegian *100% translated*d*
    - �� Swedish translation updateded

__Developer Notes: __

* New: We're starting the migration to a new wrapper API that will awesome. We will be rolling out new functionality and documentation over time. For now, we are just using it to load the plugin. [Very exciting time](https://i.imgur.com/xmkONOD.gif)!
* Fixed: Issue fetching image sizes when using `GravityView_Image` class and fetching from a site with invalid SSL cert.
* Added: `gravityview_directory_link` to modify the URL to the View directory context (in `GravityView_API::directory_link()`)

= 1.19.3 on January 9, 2017 =

First update of 2017! We've got great things planned for GravityView and our Extensions. As always, [contact us](mailto:support@gravitykit.com) with any questions or feedback. We don't bite!

* Fixed: List field inputs not loading in Edit Entry when values were empty or the field was hidden initially because of Conditional Logic
* Fixed: Prevent Approve Entry and Delete Entry fields from being added to Edit Entry field configuration
* Fixed: Don't render Views outside "the loop", prevents conflicts with other plugins that run `the_content` filter outside normal places
* Fixed: Only display "You have attempted to view an entry that is not visible or may not exist." warning once when multiple Views are embedded on a page
* Fixed: The `[gravityview]` shortcode would not be parsed properly due to HTML encoding when using certain page builders, including OptimizePress
* Fixed: Potential errors when non-standard form fields are added to Edit Entry configurations ("Creating default object from empty value" and "Cannot use object of type stdClass as array")
* Updated translations:
    - �� Chinese *100% translated* (thank you, Michael Edi!)!)
    - �� French *100% translated*d*
    - �� Brazilian Portuguese *100% translated* (thanks, Rafael!)!)
    - �� Dutch translation updated (thank you, Erik van Beek!)!)
    - �� Swedish translation updateded
    - Updated Spanish (Spain + Mexican) and German (`de` + `de_DE`) with each other

__Developer Notes:__

* `GVCommon::get_form_from_entry_id()` now correctly fetches forms with any status
* Moved `GravityView_Support_Port::get_related_plugins_and_extensions()` to `GV_License_Handler` class
* Updated the `install.sh` bash script
    - The 6th parameter now prevents database creation, and the 7th is the Gravity Forms source file
    - Script no longer breaks if there is a space in a directory name
    - `/tmp/` is no longer created in the GravityView directory; it's installed in the server's `/tmp/` directory
* Fixed Travis CI integration

= 1.19.2 on December 21, 2016 =

* Added: Search Bar now supports displaying State and Country fields as Select, List, or Radio input types (before, only text fields)
* Fixed: Single entries not accessible when a View has filters based on Gravity Forms "Advanced" fields like Address and Name
* Added: There is now a warning when a View tab has not been configured. The question "Why aren't my entries showing up?" is often due to a lack of configuration.
* Added: Notice for future PHP requirements.
    * Reminder: GravityView will soon require PHP 5.3. 97.6% of sites are already compatible.
* Fixed: Conflict with another plugin that prevented the Field Settings from being reachable in the Edit View screen
* Fixed: GravityView widgets repeating twice for some customers

__Developer Notes:__

* Added: `GravityView_View::getContextFields()` method allows fetching the fields configured for each View context (`directory`, `single`, `edit`)
    * Modified: `templates/list-body.php` and `templates/list-single.php` to add a check for context fields before rendering
* Added: `$field_id` as fourth argument passed to `gravityview/extension/search/input_type` filter
* Added: Added `$cap` and `$object_id` parameters to `GVCommon::generate_notice()` to be able to check caps before displaying a notice

= 1.19.1 on November 15, 2016 =

* Fixed: When creating a new View, the "form doesn't exist" warning would display

= 1.19 on November 14, 2016 =

* New: __Front-end entry moderation__! You can now approve and disapprove entries from the front of a View - [learn how to use front-end entry approval](https://docs.gravitykit.com/article/390-entry-approval)
    - Add entry moderation to your View with the new "Approve Entries" field
    - Displaying the current approval status by using the new "Approval Status" field
    - Views have a new "Show all entries to administrators" setting. This allows administrators to see entries with any approval status. [Learn how to use this new setting](https://docs.gravitykit.com/article/390-entry-approval#clarify-step-16)
* Fixed: Approval values not updating properly when using the "Approve/Reject" and "User Opt-In" fields
* Tweak: Show inactive forms in the Data Source form dropdown
* Tweak: If a View is connected to a form that is in the trash or does not exist, an error message is now shown
* Tweak: Don't show "Lost in space?" message when searching existing Views
* Added: New Russian translation - thank you, George Kovalev!
    - Updated: Spanish translation (thanks @matrixmercury)

__Developer Notes:__

* Added: `field-approval.css` CSS file. [Learn how to override the design here](https://docs.gravitykit.com/article/388-front-end-approval-css).
* Modified: Removed the bottom border on the "No Results" text (`.gv-no-results` CSS selector)
* Fixed: Deprecated `get_bloginfo()` usage

= 1.18.1 on November 3, 2016 =

* Updated: 100% Chinese translation—thank you Michael Edi!
* Fixed: Entry approval not working when using [custom entry slugs](https://docs.gravitykit.com/article/57-customizing-urls)
* Fixed: `Undefined index: is_active` warning is shown when editing entries with User Registration Addon active
* Fixed: Strip extra whitespace in Entry Note field templates

= 1.18 on October 11, 2016 =

* Updated minimum requirements: WordPress 3.5, Gravity Forms 1.9.14
* Modified: Entries that are unapproved (not approved or disapproved) are shown as yellow circles
* Added: Shortcut to create a View for an existing form
* Added: Entry Note emails now have a message "This note was sent from {url}" to provide context for the note recipient
* Fixed: Edit Entry did not save other field values when Post fields were in the Edit Entry form
* Fixed: When using "Start Fresh" View presets, form fields were not being added to the "Add Field" field picker
* Fixed: Hidden visible inputs were showing in the "Add Field" picker (for example, the "Middle Name" input was hidden in the Name field, but showing as an option)
* Fixed: Fatal error when editing Post Content and Post Image fields
* Fixed: Lightbox images not loading
* Fixed: Lightbox loading indicator displaying below the overlay
* Fixed: "New form created" message was not shown when saving a draft using a "Start Fresh" View preset
* Gravity Forms User Registration Addon changes:
    * Gravity Forms User Registration 2.0 is no longer supported
    * Fixed Processing "Update User" feeds
    * Fixed: Inactive User Registration feeds were being processed
    * Fixed: User Registration "Update User" feeds were being processed, even if the Update Conditions weren't met
    * Fixed: Unable to use `gravityview/edit_entry/user_registration/trigger_update` filter
* Fixed: Prevent negative entry counts when approving and disapproving entries
* Fixed: PHP notice when WooCommerce Memberships is active
* Tweak: Entry Note emails now have paragraphs automatically added to them
* Tweak: When the global "Show Support Port" setting is "Hide", always hide; if set to "Show", respect each user's Support Port display preference
* Updated: Complete German translation—thank you hubert123456!

__Developer Notes__

* Migrated `is_approved` entry meta values; statuses are now managed by the `GravityView_Entry_Approval_Status` class
    - "Approved" => `1`, use `GravityView_Entry_Approval_Status::APPROVED` constant
    - "0" => `2`, use `GravityView_Entry_Approval_Status::DISAPPROVED` constant
    - Use `$new_value = GravityView_Entry_Approval_Status::maybe_convert_status( $old_value )` to reliably translate meta values
* Added: `GVCommon::get_entry_id()` method to get the entry ID from a slug or ID
* Added: `gravityview_go_back_url` filter to modify the link URL used for the single entry back-link in `gravityview_back_link()` function
* Added: `gravityview/field/notes/wpautop_email` filter to disable `wpautop()` on Entry Note emails
* Added: `$email_footer` to the `gravityview/field/notes/email_content` filter content
* Modified: `note-add-note.php` template: added `current-url` hidden field
* Modified: `list-single.php` template file: added `.gv-grid-col-1-3` CSS class to the `.gv-list-view-content-image` container
* Fixed: Mask the Entry ID in the link to lightbox files

= 1.17.4 on September 7, 2016 =

* Added: Support for editing [Gravity Perks Unique ID](https://gravitywiz.com/documentation/gp-unique-id/) fields
* Fixed: Issue searching and sorting fields with multiple inputs (like names)
* Fixed: Restore Gravity Forms Quiz Addon details in the field picker

__Developer Notes__

* Added: `gravityview_get_directory_widgets()`, `gravityview_set_directory_widgets()` wrapper functions to get and set View widget configurations
* Added: Second `$apply_filter` parameter to `GVCommon::get_directory_fields()` function to set whether or not to apply the `gravityview/configuration/fields` filter

= 1.17.3 on August 31, 2016 =

* Added: Search Bar support for Gravity Forms Survey fields: filter by survey responses
* Added: Search Bar support for Gravity Flow: search entries by the current Step, Step Status, or Workflow Status
* Added: `[gvlogic]` and other shortcodes now can be used inside Email field settings content
* Added: Support for embedding Views in the front page of a site; the GravityView - Allow Front Page Views plugin is no longer required
* Tweak: In Edit View, holding down the option (or alt) key while switching forms allows you to change forms without resetting field configurations - this is useful if you want to switch between duplicate forms
* Fixed: Restored correct Gravity Flow status and workflow values
* Fixed: Conflict when editing an entry in Gravity Flow
* Fixed: Tooltip title text of the field and widget "gear" icon
* Changed the plugin author from "Katz Web Services, Inc." to "GravityView" - it seemed like it was time!

__Developer Notes__

* Modified: `gravityview_get_forms()` function and `GVCommon::get_forms()` method to be compatible with `GFAPI::get_forms()`. Now accepts `$active` and `$trash` arguments, as well as returning all form data (not just `id` and `title` keys)
* Modified: `template/fields/post_image.php` file to use `gravityview_get_link()` to generate the anchor link
* Modified: `rel="noopener noreferrer"` now added to all links generated using `gravityview_get_link()` with `target="_blank"`. This fixes a generic security issue (not specific to GravityView) when displaying links to submitted websites and "Open link in new window" is checked - [read more about it here](https://dev.to/ben/the-targetblank-vulnerability-by-example)
* Modified: Don't convert underscores to periods if not numeric in `GravityView_Widget_Search::prepare_field_filter()` - this fixes searching entry meta
* Modified: Added third `gravityview_search_field_label` parameter: `$field` - it's the field configuration array passed by the Search Bar
* Modified: HTML tags are now stripped from Email field body and subject content
* Modified: Moved `GravityView_Admin_View_Item`, `GravityView_Admin_View_Field`, and `GravityView_Admin_View_Widget` to their own files
* Added: Deprecation notices for methods that haven't been used since Version 1.2!

= 1.17.2 on August 9, 2016 =

* Fixed: "Start Fresh" fails when there are no pre-existing forms in Gravity Forms
* Fixed: Edit Entry not saving values for fields that were initially hidden
* Added: Support for embedding Views in Ultimate Member profile tabs
* Fixed: File Upload fields potentially displaying PHP warnings
* Fixed: Check plugin and theme existence before loading hooks
* Fixed: "Hide empty fields" not working when "Make Phone Number Clickable" is checked for Phone fields
* Fixed: Potential PHP warning when adding Password fields in Edit View
* Fixed: Dutch (Netherlands) `nl_NL` translation file fixed
* Fixed: Divi theme shortcode buttons and modal form added to Edit View screen
* Fixed: Possible for Approve Entries checkbox to use the wrong Form ID
* Fixed: Search issues with special characters
    - Searches that contained ampersands `&` were not working
    - Searches containing plus signs `+` were not working
    - The "Select" Search Bar input type would not show the active search if search term contained an `&`
* Fixed: Multisite issue: when Users are logged-in but not added to any sites, they aren't able to see View content
* Fixed: Never show GravityView Toolbar menu to users who aren't able to edit Views, Forms, or Entries
* Fixed: Allow passing `post_id` in `[gravityview]` shortcode
* Tweak: Use system fonts instead of Open Sans in the admin
* Modified: The default setting for "No-Conflict Mode" is now "On". GravityView _should look good_ on your site!
* Updated translations (thank you!)
    - Turkish translation by Süha Karalar
    - Chinese translation by Michael Edi

__Developer Notes:__

* Added: `gravityview_view_saved` action, triggered after a View has been saved in the admin
* Modified: Changed the Phone field template to use `gravityview_get_link()` to generate the anchor tag
* Added: `gravityview/common/get_entry_id_from_slug/form_id` filter to modify the form ID used to generate entry slugs, in order to avoid hash collisions with data from other forms

= 1.17.1 on June 27 =
* Fixed: Entry approval with Gravity Forms 2.0
    * Added: Approved/Disapproved filters to Gravity Forms "Entries" page
    * Fixed: Bulk Approve/Disapprove
    * Fixed: Approve column and Bulk Actions not visible on Gravity Forms Entries page
    * Tweak: Improved speed of approving/disapproving entries
* Fixed: "Reply To" reference fixed in `GVCommon::send_email()` function
* Added: Improved logging for creation of Custom Slug hash ids
* Translations updated:
    - Updated Chinese translation by @michaeledi
    - Updated Persian translation by @azadmojtaba

= 1.17 on June 14 =

* Fully compatible with Gravity Forms 2.0
* Added: Entry Notes field
    - Add and delete Entry Notes from the frontend
    - Allows users to email Notes when they are added
    - Display notes to logged-out users
    - New [user capabilities](https://docs.gravitykit.com/article/311-gravityview-capabilities) to limit access (`gravityview_add_entry_notes`, `gravityview_view_entry_notes`, `gravityview_delete_entry_notes`, `gravityview_email_entry_notes`)
* Added: Merge Tag modifiers - now set a maximum length of content, and automatically add paragraphs to Merge Tags. [Read how to use the new Merge Tag modifiers](https://docs.gravitykit.com/article/350-merge-tag-modifiers).
    - `:maxwords:{number}` - Limit output to a set number of words
    - `:wpautop` - Automatically add line breaks and paragraphs to content
    - `:timestamp` - Convert dates into timestamp values
* Modified: Major changes to the Search Bar design
* Added: Field setting to display the input value, label, or check mark, depending on field type. Currently supported: Checkbox, Radio, Drop Down fields.
* Added: RTL ("right to left") language support in default and List template styles (Added: `gv-default-styles-rtl.css` and `list-view-rtl.css` stylesheets)
* Added: Option to make Phone numbers click-to-call
* Added: GravityView parent menu to Toolbar; now you can edit the form connected to a View directly from the View
    * Changed: Don't show Edit View in the Admin Bar; it's now under the GravityView parent menu
    * Fixed: Don't remove Edit Post/Page admin bar menu item
* Added: Support for [Gravity Flow](https://gravityflow.io) "Workflow Step" and Workflow "Final Status" fields
* Added: Support for Password fields. You probably shouldn't display them (in most cases!) but now you *can*
* Modified: When deleting/trashing entries with GravityView, the connected posts created by Gravity Forms will now also be deleted/trashed
* Edit Entry improvements
    * Added: Edit Entry now fully supports [Gravity Forms Content Templates](https://www.gravityhelp.com/documentation/article/create-content-template/)
    * Fixed: Edit Entry didn't pre-populate List inputs if they were part of a Post Custom Field field type
    * Fixed: Updating Post Image fields in Edit Entry when the field is not set to "Featured Image" in Gravity Forms
    * Fixed: "Rank" and "Ratings" Survey Field types not being displayed properly in Edit Entry
    * Fixed: Signature field not displaying existing signatures in Edit Entry
    * Fixed: Post Category fields will now update to show the Post's current categories
    * Fixed: Allow multiple Post Category fields in Edit Entry
    * Fixed: PHP warning caused when a form had "Anti-spam honeypot" enabled
* Fixed: When inserting a GravityView shortcode using the "Add View" button, the form would flow over the window
* Fixed: Church Themes theme compatibility
* Fixed: Inactive and expired licenses were being shown the wrong error message
* Fixed: Moving domains would prevent GravityView from updating
* Fixed: When using the User Opt-in field together with the View setting "Show Only Approved Entries", entries weren't showing
* Fixed: If a label is set for Search Bar "Link" fields, use the label. Otherwise, "Show only:" will be used
* Fixed: Showing the first column of a List field was displaying all the field's columns
* Translations: New Persian translation by @azadmojtaba (thank you!)

__Developer Notes__

* Templates changed:
    * `list-single.php` and `list-body.php`: changed `#gv_list_{entry_id}` to `#gv_list_{entry slug}`. If using custom entry slugs, the ID attribute will change. Otherwise, no change.
    * `list-body.php`: Removed `id` attribute from entry title `<h3>`
* Added: Override GravityView CSS files by copying them to a template's `/gravityview/css/` sub-directory
* Added: `gravityview_css_url()` function to check for overriding CSS files in templates
* Added: `gravityview_use_legacy_search_style` filter; return `true` to use previous Search Bar stylesheet
* Major CSS changes for the Search Bar.
    - Search inputs `<div>`s now have additional CSS classes based on the input type: `.gv-search-field-{input_type}` where `{input_type}` is:
    `search_all` (search everything text box), `link`, `date`, `checkbox` (list of checkboxes), `single_checkbox`, `text`, `radio`, `select`,
    `multiselect`, `date_range`, `entry_id`, `entry_date`
    - Added `gv-search-date-range` CSS class to containers that have date ranges
    - Moved `gv-search-box-links` CSS class from the `<p>` to the `<div>` container
    - Fixed: `<label>` `for` attribute was missing quotes
* Added:
    - `gravityview/edit_entry/form_fields` filter to modify the fields displayed in Edit Entry form
    - `gravityview/edit_entry/field_value_{field_type}` filter to change the value of an Edit Entry field for a specific field type
    - `gravityview/edit-entry/render/before` action, triggered before the Edit Entry form is rendered
    - `gravityview/edit-entry/render/after` action, triggered after the Edit Entry form is rendered
* Fixed: PHP Warning for certain hosting `open_basedir` configurations
* Added: `gravityview/delete-entry/delete-connected-post` Filter to modify behavior when entry is deleted. Return false to prevent posts from being deleted or trashed when connected entries are deleted or trashed. See `gravityview/delete-entry/mode` filter to modify the default behavior, which is "delete".
* Added: `gravityview/edit_entry/post_content/append_categories` filter to modify whether post categories should be added to or replaced?
* Added: `gravityview/common/get_form_fields` filter to modify fields used in the "Add Field" selector, View "Filters" dropdowns, and Search Bar
* Added: `gravityview/search/searchable_fields` filter to modify fields used in the Search Bar field dropdown
* Added: `GVCommon::send_email()`, a public alias of `GFCommon::send_email()`
* Added: `GravityView_Field_Notes` class, with lots of filters to modify output
* Added: `$field_value` parameter to `gravityview_get_field_label()` function and `GVCommon::get_field_label()` method
* Added: `$force` parameter to `GravityView_Plugin::frontend_actions()` to force including files
* Modified: Added second parameter `$entry` to `gravityview/delete-entry/trashed` and `gravityview/delete-entry/deleted` actions
* Fixed: An image with no `src` output a broken HTML `<img>` tag

= 1.16.5.1 on April 7 =

* Fixed: Edit Entry links didn't work

= 1.16.5 on April 6 =

* Fixed: Search Bar inputs not displaying for Number fields
* Fixed: Compatibility issue with [ACF](https://wordpress.org/plugins/advanced-custom-fields/) plugin when saving a View
* Fixed (for real this time): Survey field values weren't displaying in Edit Entry
* Tweak: Made it clearer when editing a View that GravityView is processing in the background
* Added: Chinese translation (thanks, Edi Weigh!)
* Updated: German translation (thanks, @akwdigital!)

__Developer Notes__

* Added: `gravityview/fields/custom/decode_shortcodes` filter to determine whether to process shortcodes inside Merge Tags in Custom Content fields. Off by default, for security reasons.
* Fixed: Potential fatal errors when activating GravityView if Gravity Forms isn't active
* Updated: Gamajo Template Loader to Version 1.2
* Verified compatibility with WordPress 4.5

= 1.16.4.1 on March 23 =
* Fixed: Major display issue caused by output buffering introduced in 1.16.4. Sorry!

= 1.16.4 on March 21 =
* Fixed: `[gravityview]` shortcodes sometimes not rendering inside page builder shortcodes
* Fixed: Individual date inputs (Day, Month, Year) always would show full date.
* Fixed: Quiz and Poll fields weren't displaying properly
* Fixed: Survey field CSS styles weren't enqueued properly when viewing survey results
* Fixed: Survey field values weren't displaying in Edit Entry. We hope you "likert" this update a lot ;-)
* Added: Option to set the search mode ("any" or "all") on the GravityView Search WordPress widget.
* Added: Option to show/hide "Show Answer Explanation" for Gravity Forms Quiz Addon fields
* Tweak: Don't show GravityView Approve Entry column in Gravity Forms Entries table if there are no entries
* Updated: Turkish translation. Thanks, @suhakaralar!
* Tested and works with [Gravity Forms 2.0 Beta 1](https://www.gravityforms.com/gravity-forms-v2-0-beta-1-released/)

__Developer Notes:__

* Tweak: Updated `templates/fields/date.php` template to use new `GravityView_Field_Date::date_display()` method.
* Added `gv-widgets-no-results` and `gv-container-no-results` classes to the widget and View container `<div>`s. This will make it easier to hide empty View content and/or Widgets.
* Added: New action hooks when entry is deleted (`gravityview/delete-entry/deleted`) or trashed (`gravityview/delete-entry/trashed`).
* Added: Use the hook `gravityview/search/method` to change the default search method from `GET` to `POST` (hiding the search filters from the View url)
* Added: `gravityview/extension/search/select_default` filter to modify default value for Drop Down and Multiselect Search Bar fields.
* Added: `gravityview_get_input_id_from_id()` helper function to get the Input ID from a Field ID.

= 1.16.3 on February 28 =

* Fixed: Date range search not working
* Fixed: Display fields with calculation enabled on the Edit Entry view
* Fixed: Large images in a gallery not resizing (when using [.gv-gallery](https://docs.gravitykit.com/article/247-create-a-gallery))
* Tweak: Start and end date in search are included in the results

__Developer Notes:__

* Added: `gravityview/approve_entries/bulk_actions` filter to modify items displayed in the Gravity Forms Entries "Bulk action" dropdown, in the "GravityView" `<optgroup>`
* Added: `gravityview/edit_entry/button_labels` filter to modify the Edit Entry view buttons labels (defaults: `Cancel` and `Update`)
* Added: `gravityview/approve_entries/add-note` filter to modify whether to add a note when the entry has been approved or disapproved (default: `true`)
* Fixed: Removed deprecated `get_currentuserinfo()` function usage

= 1.16.2.2 on February 17 =

* This fixes Edit Entry issues introduced by 1.16.2.1. If you are running 1.16.2.1, please update. Sorry for the inconvenience!

= 1.16.2.1 on February 16 =

* Fixed: Edit Entry calculation fields not being able to calculate values when the required fields weren't included in Edit Entry layout
* Fixed: Prevent Section fields from being searchable
* Fixed: Setting User Registration 3.0 "create" vs "update" feed type

= 1.16.2 on February 15 =

* Added: Support for Post Image field on the Edit Entry screen
* Added: Now use any Merge Tags as `[gravityview]` parameters
* Fixed: Support for User Registration Addon Version 3
* Fixed: Support for rich text editor for Post Body fields
* Fixed: Admin-only fields may get overwritten when fields aren't visible during entry edit by user (non-admin)
* Fixed: Address fields displayed hidden inputs
* Fixed: Merge Tag dropdown list can be too wide when field names are long
* Fixed: When sorting, recent entries disappeared from results
* Fixed: Searches that included apostrophes or ampersands returned no results
* Fixed: Zero values not set in fields while in Edit Entry
* Fixed: Re-calculate fields where calculation is enabled after entry is updated
* Fixed: Warning message when Number fields not included in custom Edit Entry configurations
* Translation updates:
    - Bengali - thank you @tareqhi for 100% translation!
    - Turkish by @dbalage


__Developer Notes:__

* Reminder: <strong>GravityView will soon require PHP 5.3</strong>
* Added: `gravityview/widgets/container_css_class` filter to modify widget container `<div>` CSS class
    - Added `gv-widgets-{zone}` class to wrapper (`{zone}` will be either `header` or `footer`)
* Fixed: Conflict with some plugins when `?action=delete` is processed in the Admin (#624, reported by dcavins)
* Fixed: Removed `icon` CSS class name from the table sorting icon links. Now just `gv-icon` instead of `icon gv-icon`.
* Fixed: "Clear" search link now set to `display: inline-block` instead of `display: block`
* Added: `gravityview/common/get_entry/check_entry_display` filter to disable validating whether to show entries or not against View filters
* Fixed: `GravityView_API::replace_variables` no longer requires `$form` and `$entry` arguments

= 1.16.1 on January 21 =

* Fixed: GravityView prevented Gravity Forms translations from loading
* Fixed: Field Width setting was visible in Edit Entry
* Fixed: Don't display embedded Gravity Forms forms when editing an entry in GravityView

__Developer Notes:__

* Added: `gravityview_excerpt_more` filter. Modify the "Read more" link used when "Maximum Words" setting is enabled and the output is truncated.
    * Removed: `excerpt_more` filter on `textarea.php` - many themes use permalink values to generate links.

= 1.16 on January 14 =
* Happy New Year! We have big things planned for GravityView in 2016, including a new View Builder. Stay tuned :-)
* Added: Merge Tags. [See all GravityView Merge Tags](https://docs.gravitykit.com/article/76-merge-tags)
    * `{date_created}` The date an entry was created. [Read how to use it here](https://docs.gravitykit.com/article/331-date-created-merge-tag).
    * `{payment_date}` The date the payment was received. Formatted using [the same modifiers](https://docs.gravitykit.com/article/331-date-created-merge-tag) as `{date_created}`
    * `{payment_status}` The current payment status of the entry (ie "Processing", "Pending", "Active", "Expired", "Failed", "Cancelled", "Approved", "Reversed", "Refunded", "Voided")
    * `{payment_method}` The way the entry was paid for (ie "Credit Card", "PayPal", etc.)
    * `{payment_amount}` The payment amount, formatted as the currency (ie `$75.25`). Use `{payment_amount:raw}` for the un-formatted number (ie `75.25`)
    * `{currency}` The currency with which the entry was submitted (ie "USD", "EUR")
    * `{is_fulfilled}` Whether the order has been fulfilled. Displays "Not Fulfilled" or "Fulfilled"
    * `{transaction_id}` the ID of the transaction returned by the payment gateway
    * `{transaction_type}` Indicates the transaction type of the entry/order. "Single Payment" or "Subscription".
* Fixed: Custom merge tags not being replaced properly by GravityView
* Fixed: Connected form links were not visible in the Data Source metabox
* Fixed: Inaccurate "Key missing" error shown when license key is invalid
* Fixed: Search Bar could show "undefined" search fields when security key has expired. Now, a helpful message will appear.
* Tweak: Only show Add View button to users who are able to publish Views
* Tweak: Reduce the number of database calls by fetching forms differently
* Tweak: Only show license key notices to users who have capability to edit settings, and only on GravityView pages
* Tweak: Improved load time of Views screen in the admin
* Tweak: Make sure entry belongs to correct form before displaying
* Tweak: Removed need for one database call per displayed entry
* Translations, thanks to:
    - Brazilian Portuguese by @marlosvinicius
    - Mexican Spanish by @janolima

__Developer Notes:__

* New: Added `get_content()` method to some `GravityView_Fields` subclasses. We plan on moving this to the parent class soon. This allows us to not use `/templates/fields/` files for every field type.
* New: `GVCommon::format_date()` function formats entry and payment dates in more ways than `GFCommon::format_date`
* New: `gravityview_get_terms_choices()` function generates array of categories ready to be added to Gravity Forms $choices array
* New: `GVCommon::has_product_field()` method to check whether a form has product fields
* New: Added `add_filter( 'gform_is_encrypted_field', '__return_false' );` before fetching entries
* Added: `gv-container-{view id}` CSS class to `gv_container_class()` function output. This will be added to View container `<div>`s
* Added: `$group` parameter to `GravityView_Fields::get_all()` to get all fields in a specified group
* Added: `gravityview_field_entry_value_{field_type}_pre_link` filter to modify field values before "Show As Link" setting is applied
* Added: Second parameter `$echo` (boolean) to `gv_container_class()`
* Added: Use the `$is_sortable` `GravityView_Field` variable to define whether a field is sortable. Overrides using the  `gravityview/sortable/field_blacklist` filter.
* Fixed: `gv_container_class()` didn't return value
* Fixed: Don't add link to empty field value
* Fixed: Strip extra whitespace in `gravityview_sanitize_html_class()`
* Fixed: Don't output widget structural HTML if there are no configured widgets
* Fixed: Empty HTML `<h4>` label container output in List layout, even when "Show Label" was unchecked
* Fixed: Fetching the current entry can improperly return an empty array when using `GravityView_View->getCurrentEntry()` in DataTables extension
* Fixed: `gravityview/sortable/formfield_{form}_{field_id}` filter [detailed here](https://docs.gravitykit.com/article/231-how-to-disable-the-sorting-control-on-one-table-column)
* Fixed: `gravityview/sortable/field_blacklist` filter docBlock fixed
* Tweak: Set `max-width: 50%` for `div.gv-list-view-content-image`
* Tweak: Moved `gv_selected()` to `helper-functions.php` from `class-api.php`

= 1.15.2 on December 3 =

* Fixed: Approval column not being added properly on the Form Entries screen for Gravity Forms 1.9.14.18+
* Fixed: Select, multi-select, radio, checkbox, and post category field types should use exact match search
* Fixed: Cannot delete entry notes from Gravity Forms Entry screen
* Fixed: Date Range search field label not working
* Fixed: Date Range searches did not include the "End Date" day
* Fixed: Support Port docs not working on HTTPS sites
* Fixed: When deleting an entry, only show "Entry Deleted" message for the deleted entry's View
* Fixed: "Open link in a new tab or window?" setting for Paragraph Text fields
* Fixed: Custom Labels not being used as field label in the View Configuration screen
    * Tweak: Custom Labels will be used as the field label, even when the "Show Label" checkbox isn't checked
* Tweak: Show available plugin updates, even when license is expired
* Tweak: Improve spacing of the Approval column on the Entries screen
* Tweak: Added support for new accessibility labels added in WordPress 4.4

__Developer Notes:__

* Fixed: Make `gravityview/fields/fileupload/link_atts` filter available when not using lightbox with File Uploads field
* Renamed files:
    - `includes/fields/class.field.php` => `includes/fields/class-gravityview-field.php`
    - `includes/class-logging.php` => `includes/class-gravityview-logging.php`
    - `includes/class-image.php` => `includes/class-gravityview-image.php`
    - `includes/class-migrate.php` => `includes/class-gravityview-migrate.php`
    - `includes/class-change-entry-creator.php` => `includes/class-gravityview-change-entry-creator.php`
* New: `gravityview/delete-entry/verify_nonce` Override Delete Entry nonce validation. Return true to declare nonce valid.
* New: `gravityview/entry_notes/add_note` filter to modify GravityView note properties before being added
* New: `gravityview_post_type_supports` filter to modify `gravityview` post type support values
* New: `gravityview_publicly_queryable` filter to modify whether Views be accessible using `example.com/?post_type=gravityview`. Default: Whether the current user has `read_private_gravityviews` capability (Editor or Administrator by default)

= 1.15.1 on October 27 =
* New: Use `{get}` Merge Tags as `[gravityview]` attributes
* Fixed: Edit Entry and Delete Entry links weren't working in DataTables
* Fixed: Some Gravity Forms Merge Tags weren't working, like `{embed_post:post_title}`
* Fixed: Display Checkbox and Radio field labels in the Search Bar
	* New: If you prefer how the searches looked before the labels were visible, you can set the "Label" for the search field to a blank space. That will hide the label.
	* Removed extra whitespace from search field `<label>`s
* Fixed: Update the required Gravity Forms version to 1.9.9.10
* Fixed: Section fields should not be affected by "Hide empty fields" View setting
* Fixed: Add ability to check post custom fields for `[gravityview]` shortcode. This fixes issues with some themes and page builder plugins.
* Fixed: Return type wasn't boolean for `has_gravityview_shortcode()` function
* Tweak: Improve notifications logic
	* Only show notices to users with appropriate capabilities
	* Allow dismissing all notices
	* Clear dismissed notices when activating the plugin
	* Fixed showing notice to enter license key
* Tweak: Added previously-supported `{created_by:roles}` Merge Tag to available tags dropdown
* Tweak: Allow overriding `gravityview_sanitize_html_class()` function
* Tweak: Make `GravityView_Merge_Tags::replace_get_variables()` method public
* Tweak: Rename `GravityView_Merge_Tags::_gform_replace_merge_tags()` method `GravityView_Merge_Tags::replace_gv_merge_tags()` for clarity

= 1.15 on October 15 =
* Added: `{get}` Merge Tag that allows passing data via URL to be safely displayed in Merge Tags. [Learn how this works](https://docs.gravitykit.com/article/314-the-get-merge-tag).
	- Example: When adding `?first-name=Floaty` to a URL, the Custom Content `My name is {get:first-name}` would be replaced with `My name is Floaty`
* Added: GravityView Capabilities: restrict access to GravityView functionality to certain users and roles. [Learn more](https://docs.gravitykit.com/article/311-gravityview-capabilities).
	- Fixed: Users without the ability to create Gravity Forms forms are able to create a new form via "Start Fresh"
	- Only add the Approve Entries column if user has the `gravityview_moderate_entries` capability (defaults to Editor role or higher)
	- Fixed: Contributors now have access to the GravityView "Getting Started" screen
* Added: `[gv_entry_link]` shortcode to link directly to an entry. [Learn more](https://docs.gravitykit.com/article/287-edit-entry-and-delete-entry-shortcodes).
	- Existing `[gv_delete_entry_link]` and `[gv_edit_entry_link]` shortcodes will continue to work
* Added: Ability to filter View by form in the Admin. [Learn more](https://docs.gravitykit.com/article/313-the-views-list-on-the-dashboard).
* Added: Option to delete GravityView data when the plugin is uninstalled, then deleted. [Learn more](https://docs.gravitykit.com/article/312-how-to-delete-the-gravityview-data-when-the-plugin-is-uninstalled).
* Added: New support "Beacon" to easily search documentation and ask support questions
* Added: Clear search button to the Search Widget (WP widget)
* Fixed: `number_format()` PHP warning on blank Number fields
* Fixed: `{created_by}` merge tags weren't being escaped using `esc_html()`
* Fixed: Checkmark icons weren't always available when displaying checkbox input field
* Fixed: When "Shorten Link Display" was enabled for Website fields, "Link Text" wasn't respected
* Fixed: Only process "Create" Gravity Forms User Registration Addon feeds, by default the user role and the user display name format persist
* Fixed: Error with List field  `Call to undefined method GF_Field::get_input_type()`
* Fixed: BuddyPress/bbPress `bbp_setup_current_user()` warning
* Fixed: `gravityview_is_admin_page()` wasn't recognizing the Settings page as a GravityView admin page
* Fixed: Custom Content Widgets didn't replace Merge Tags
* Fixed: PHP Warnings
* Fixed: WordPress Multisite fatal error when Gravity Forms not Network Activated
* Tweak: Don't show Data Source column in Views screen to users who don't have permissions to see any of the data anyway
* Tweak: Entry notes are now created using `GravityView_Entry_Notes` class
* Tweak: Improved automated code testing
* Tweak: Added `gravityview/support_port/display` filter to enable/disable displaying Support Port
* Tweak: Added `gravityview/support_port/show_profile_setting` filter to disable adding the Support Port setting on User Profile pages
* Tweak: Removed `gravityview/admin/display_live_chat` filter
* Tweak: Removed `gravityview_settings_capability` filter
* Tweak: Escape form name in dropdowns

= 1.14.2 & 1.14.3 on September 17 =
* Fixed: Issue affecting Gravity Forms User Registration Addon. Passwords were being reset when an user edited their own entry.

= 1.14.1 on September 16 =
* Fixed: Error with older versions of Maps Premium View

= 1.14 on September 16 =
* Added: Search Bar now supports custom label text
* Added: Show the value of a single column of a "Multiple Columns" List field
* Added: Sorting by time now works. Why is this "Added" and not "Fixed"? Because Gravity Forms doesn't natively support sorting by time!
* Added: Display the roles of the entry creator by using `{created_by:roles}` Merge Tag
* Fixed: Field containers were being rendered even when empty
* Fixed: Widgets were not being displayed when using page builders and themes that pre-process shortcodes
* Fixed: Don't show "Width %" setting when in Single Entry configuration
* Fixed: Error in extension class that assumes GravityView is active
* Fixed: Add check for `{all_fields_display_empty}` Gravity Forms merge tag
* Fixed: Hide metabox until View Data Source is configured
* Fixed: Search Bar "Link" input type wasn't highlighting properly based on the value of the filter
* Fixed: Improved speed of getting users for Search Bar and GravityView Search Widgets with "Submitted by" fields, and in the Edit Entry screen (the Change Entry Creator dropdown)
* Fixed: Conflict with other icon fonts in the Dashboard
* Fixed: Allow HTML in Source URL "Link Text" field setting
* Fixed: Gravity Forms User Registration Addon conflicts
	- When editing an entry, an user's roles and display name were reset to the Addon's feed configuration settings
	- Users receive "Password Updated" emails in WordPress 4.3+, even if the password wasn't changed
* Fixed: Prevent sorting by List fields, which aren't sortable due to their data storage method
* Tweak: Support for plugin banner images in the plugin changelog screen
* Tweak: Updated default Search Bar configuration to be a single input with "Search Everything"
* Tweak: Sort user dropdown by display name instead of username
* Tweak: Reduce size of AJAX responses
* Tweak: Add "Template" column to the All Views list table - now you can better see what template is being used
* Tweak: Remove redundant close icon for field and widget settings
* Tweak: When adding notes via GravityView, set the note type to `gravityview` to allow for better searchability
* Added: Automated code testing
* Updated: Bengali translation by @tareqhi. Thank you!

= 1.13.1 on August 26 =
* Fixed: Potential XSS security issue. **Please update.**
* Fixed: The cache was not being reset properly for entry changes, including:
	- Starring/unstarring
	- Moving to/from the trash
	- Changing entry owner
	- Being marked as spam
* Fixed: Delete entry URL not properly passing some parameters (only affecting pages with multiple `[gravityview]` shortcodes)
* Added: `gravityview/delete-entry/mode` filter. When returning "trash", "Delete Entry" moves entries to the trash instead of permanently deleting them.
* Added: `gravityview/admin/display_live_chat` filter to disable live chat widget
* Added: `gravityview/delete-entry/message` filter to modify the "Entry Deleted" message content
* Tweak: Improved license activation error handling by linking to relevant account functions
* Tweak: Added settings link to plugin page actions
* Tweak: Improved code documentation
* Updated Translations:
	- Bengali translation by @tareqhi
	- Turkish translation by @suhakaralar
* New: Released a new [GravityView Codex](http://codex.gravitykit.com) for developers

= 1.13 on August 20 =
* Fixed: Wildcard search broken for Gravity Forms 1.9.12+
* Fixed: Edit Entry validation messages not displaying for Gravity Forms 1.9.12+
* Added: Number field settings
	- Format number: Display numbers with thousands separators
	- Decimals: Precision of the number of decimal places. Leave blank to use existing precision.
* Added: `detail` parameter to the `[gravityview]` shortcode. [Learn more](https://docs.gravitykit.com/article/73-using-the-shortcode#detail-parameter)
* Added: `context` parameter to the `[gvlogic]` shortcode to show/hide content based on current mode (Multiple Entries, Single Entry, Edit Entry). [Learn more](https://docs.gravitykit.com/article/252-gvlogic-shortcode#context)
* Added: Allow to override the entry saved value by the dynamic populated value on the Edit Entry view using the `gravityview/edit_entry/pre_populate/override` filter
* Added: "Edit View" link in the Toolbar when on an embedded View screen
* Added: `gravityview_is_hierarchical` filter to enable defining a Parent View
* Added: `gravityview/merge_tags/do_replace_variables` filter to enable/disable replace_variables behavior
* Added: `gravityview/edit_entry/verify_nonce` filter to override nonce validation in Edit Entry
* Added: `gravityview_strip_whitespace()` function to strip new lines, tabs, and multiple spaces and replace with single spaces
* Added: `gravityview_ob_include()` function to get the contents of a file using combination of `include()` and `ob_start()`
* Fixed: Edit Entry link not showing for non-admins when using the DataTables template
* Fixed: Cache wasn't being used for `get_entries()`
* Fixed: Extension class wasn't properly checking requirements
* Fixed: Issue with some themes adding paragraphs to Javascript tags in the Edit Entry screen
* Fixed: Duplicated information in the debugging logs
* Updated: "Single Entry Title" and "Back Link Label" settings now support shortcodes, allowing for you to use [`[gvlogic]`](https://docs.gravitykit.com/article/252-gvlogic-shortcode)
* Updated: German and Portuguese translations

= 1.12 on August 5 =
* Fixed: Conflicts with Advanced Filter extension when using the Recent Entries widget
* Fixed: Sorting icons were being added to List template fields when embedded on the same page as Table templates
* Fixed: Empty Product fields would show a string (", Qty: , Price:") instead of being empty. This prevented "Hide empty fields" from working
* Fixed: When searching on the Entry Created date, the date used GMT, not blog timezone
* Fixed: Issue accessing settings page on Multisite
* Fixed: Don't show View post types if GravityView isn't valid
* Fixed: Don't redirect to the List of Changes screen if you've already seen the screen for the current version
* Fixed: When checking license status, the plugin can now fix PHP warnings caused by other plugins that messed up the requests
* Fixed: In Multisite, only show notices when it makes sense to
* Added: `gravityview/common/sortable_fields` filter to override which fields are sortable
* Tweak: Extension class added ability to check for required minimum PHP versions
* Tweak: Made the `GravityView_Plugin::$theInstance` private and renamed it to `GravityView_Plugin::$instance`. If you're a developer using this, please use `GravityView_Plugin::getInstance()` instead.
* Updated: French translation

= 1.11.2 on July 22 =
* Fixed: Bug when comparing empty values with `[gvlogic]`
* Fixed: Remove extra whitespace when comparing values using `[gvlogic]`
* Modified: Allow Avada theme Javascript in "No-Conflict Mode"
* Updated: French translation

= 1.11.1 on July 20 =
* Added: New filter hook to customise the cancel Edit Entry link: `gravityview/edit_entry/cancel_link`
* Fixed: Extension translations
* Fixed: Dropdown inputs with long field names could overflow field and widget settings
* Modified: Allow Genesis Framework CSS and Javascript in "No-Conflict Mode"
* Updated: Danish translation (thanks @jaegerbo!) and German translation

= 1.11 on July 15 =
* Added: GravityView now updates WordPress user profiles when an entry is updated while using the Gravity Forms User Registration Add-on
* Fixed: Removed User Registration Add-on validation when updating an entry
* Fixed: Field custom class not showing correctly on the table header
* Fixed: Editing Time fields wasn't displaying saved value
* Fixed: Conflicts with the date range search when search inputs are empty
* Fixed: Conflicts with the Other Entries field when placing a search:
    - Developer note: the filter hook `gravityview/field/other_entries/args` was replaced by "gravityview/field/other_entries/criteria". If you are using this filter, please [contact support](mailto:support@gravitykit.com) before updating so we can help you transition
* Updated: Turkish translation (thanks @suhakaralar!) and Mexican translation (thanks @jorgepelaez!)

= 1.10.1 on July 2 =
* Fixed: Edit Entry link and Delete Entry link in embedded Views go to default view url
* Fixed: Duplicated fields on the Edit Entry view
* Fixed: Warning on bulk edit

= 1.10 on June 26 =
* Update: Due to the new Edit Entry functionality, GravityView now requires Gravity Forms 1.9 or higher
* Fixed: Editing Hidden fields restored
* Fixed: Edit Entry and Delete Entry may not always show in embedded Views
* Fixed: Search Bar "Clear" button Javascript warning in Internet Explorer
* Fixed: Edit Entry styling issues with input sizes. Edit Entry now uses 100% Gravity Forms styles.
* Added: `[gv_edit_entry_link]` and `[gv_delete_entry_link]` shortcodes. [Read how to use them](https://docs.gravitykit.com/article/287-edit-entry-and-delete-entry-shortcodes)

= 1.9.1 on June 24 =
* Fixed: Allow "Admin Only" fields to appear in Edit Entry form
	- New behavior: If the Edit Entry tab isn't configured in GravityView (which means all fields will be shown by default), GravityView will hide "Admin Only" fields from being edited by non-administrators. If the Edit Entry tab is configured, then GravityView will use the field settings in the configuration, overriding Gravity Forms settings.
* Tweak: Changed `gravityview/edit-entry/hide-product-fields` filter to `gravityview/edit_entry/hide-product-fields` for consistency

= 1.9 on June 23 =
* Added: Edit Entry now takes place in the Gravity Forms form layout, not in the previous layout. This means:
	- Edit Entry now supports Conditional Logic - as expected, fields will show and hide based on the form configuration
	- Edit Entry supports [Gravity Forms CSS Ready Classes](https://docs.gravityforms.com/list-of-css-ready-classes/) - the layout you have configured for your form will be used for Edit Entry, too.
	- If you customized the CSS of your Edit Entry layout, **you will need to update your stylesheet**. Sorry for the inconvenience!
	- If visiting an invalid Edit Entry link, you are now provided with a back link
	- Product fields are now hidden by default, since they aren't editable. If you want to instead display the old message that "product fields aren't editable," you can show them using the new `gravityview/edit_entry/hide-product-fields` filter
* Added: Define column widths for fields in each field's settings (for Table and DataTable View Types only)
* Added: `{created_by}` Merge Tag that displays information from the creator of the entry ([learn more](https://docs.gravitykit.com/article/281-the-createdby-merge-tag))
* Added: Edit Entry field setting to open link in new tab/window
* Added: CSS classes to the Update/Cancel/Delete buttons ([learn more](https://docs.gravitykit.com/article/63-css-guide#edit-entry))
* Fixed: Shortcodes not processing properly in DataTables Extension
* Tweak: Changed support widget to a Live Chat customer support and feedback form widget

= 1.8.3 on June 12 =
* Fixed: Missing title and subtitle field zones on `list-single.php` template

= 1.8.2 on June 10 =
* Fixed: Error on `list-single.php` template

= 1.8.1 on June 9 =
* Added: New search filter for Date fields to allow searching over date ranges ("from X to Y")
* Updated: The minimum required version of Gravity Forms is now 1.8.7. **GravityView will be requiring Gravity Forms 1.9 soon.** Please update Gravity Forms if you are running an older version!
* Fixed: Conflicts with [A-Z Filter Extension](https://www.gravitykit.com/extensions/a-z-filter/) and View sorting due to wrong field mapping
* Fixed: The "links" field type on the GravityView WordPress search widget was opening the wrong page
* Fixed: IE8 Javascript error when script debugging is on. Props, [@Idealien](https://github.com/Idealien). [Issue #361 on Github](https://github.com/katzwebservices/GravityView/issues/361)
* Fixed: PHP warning when trashing entries. Issue #370 on Github
* Tweak: Updated the `list-single.php`, `table-body.php`, `table-single.php` templates to use `GravityView_View->getFields()` method

= 1.8 on May 26 =
* View settings have been consolidated to a single location. [Learn more about the new View Settings layout](https://docs.gravitykit.com/article/275-view-settings).
* Added: Custom Link Text in Website fields
* Added: Poll Addon GravityView widget
* Added: Quiz Addon support: add Quiz score fields to your View configuration
* Added: Possibility to search by entry creator on Search Bar and Widget
* Fixed: `[gvlogic]` shortcode now properly handles comparing empty values.
    * Use `[gvlogic if="{example} is=""]` to determine if a value is blank.
    * Use `[gvlogic if="{example} isnot=""]` to determine if a value is not blank.
    * See "Matching blank values" in the [shortcode documentation](https://docs.gravitykit.com/article/252-gvlogic-shortcode)
* Fixed: Sorting by full address. Now defaults to sorting by city. Use the `gravityview/sorting/address` filter to modify what data to use ([here's how](https://gist.github.com/zackkatz/8b8f296c6f7dc99d227d))
* Fixed: Newly created entries cannot be directly accessed when using the custom slug feature
* Fixed: Merge Tag autocomplete hidden behind the Field settings (did you know you can type `{` in a field that has Merge Tags enabled and you will get autocomplete?)
* Fixed: For sites not using [Permalinks](http://codex.wordpress.org/Permalinks), the Search Bar was not working for embedded Views
* Tweak: When GravityView is disabled, only show "Could not activate the Extension; GravityView is not active." on the Plugins page
* Tweak: Added third parameter to `gravityview_widget_search_filters` filter that passes the search widget arguments
* Updated Translations:
    - Italian translation by @Lurtz
	- Bengali translation by @tareqhi
    - Danish translation by @jaegerbo

= 1.7.6.2 on May 12 =
* Fixed: PHP warning when trying to update an entry with the approved field.
* Fixed: Views without titles in the "Connected Views" dropdown would appear blank

= 1.7.6.1 on May 7 =
* Fixed: Pagination links not working when a search is performed
* Fixed: Return false instead of error if updating approved status fails
* Added: Hooks when an entry approval is updated, approved, or disapproved:
    - `gravityview/approve_entries/updated` - Approval status changed (passes $entry_id and status)
    - `gravityview/approve_entries/approved` - Entry approved (passes $entry_id)
    - `gravityview/approve_entries/disapproved` - Entry disapproved (passes $entry_id)

= 1.7.6 on May 5 =
* Added WordPress Multisite settings page support
    - By default, settings aren't shown on single blogs if GravityView is Network Activated
* Fixed: Security vulnerability caused by the usage of `add_query_arg` / `remove_query_arg`. [Read more about it](https://blog.sucuri.net/2015/04/security-advisory-xss-vulnerability-affecting-multiple-wordpress-plugins.html)
* Fixed: Not showing the single entry when using Advanced Filter (`ANY` mode) with complex fields types like checkboxes
* Fixed: Wrong width for the images in the list template (single entry view)
* Fixed: Conflict with the "The Events Calendar" plugin when saving View Advanced Filter configuration
* Fixed: When editing an entry in the frontend it gets unapproved when not using the approve form field
* Added: Option to convert text URI, www, FTP, and email addresses on a paragraph field in HTML links
* Fixed: Activate/Check License buttons weren't properly visible
* Added: `gravityview/field/other_entries/args` filter to modify arguments used to generate the Other Entries list. This allows showing other user entries from any View, not just the current view
* Added: `gravityview/render/hide-empty-zone` filter to hide empty zone. Use `__return_true` to prevent wrapper `<div>` from being rendered
* Updated Translations:
	- Bengali translation by @tareqhi
	- Turkish translation by @suhakaralar
	- Hungarian translation by @Darqebus

= 1.7.5.1 on April 10 =
* Fixed: Path issue with the A-Z Filters Extension

= 1.7.5 on April 10 =
* Added: `[gvlogic]` Shortcode - allows you to show or hide content based on the value of merge tags in Custom Content fields! [Learn how to use the shortcode](https://docs.gravitykit.com/article/252-gvlogic-shortcode).
* Fixed: White Screen error when license key wasn't set and settings weren't migrated (introduced in 1.7.4)
* Fixed: No-Conflict Mode not working (introduced in 1.7.4)
* Fixed: PHP notices when visiting complex URLs
* Fixed: Path to plugin updater file, used by Extensions
* Fixed: Extension global settings layout improved (yet to be implemented)
* Tweak: Restructure plugin file locations
* Updated: Dutch translation by @erikvanbeek. Thanks!

= 1.7.4.1 on April 7 =
* Fixed: Fatal error when attempting to view entry that does not exist (introduced in 1.7.4)
* Updated: Turkish translation by @suhakaralar. Thanks!

= 1.7.4 on April 6 =
* Modified: The List template is now responsive! Looks great on big and small screens.
* Fixed: When editing an entry in the frontend it gets unapproved
* Fixed: Conflicts between the Advanced Filter extension and the Single Entry mode (if using `ANY` mode for filters)
* Fixed: Sorting by full name. Now sorts by first name by default.
    * Added `gravityview/sorting/full-name` filter to sort by last name ([see how](https://gist.github.com/zackkatz/cd42bee4f361f422824e))
* Fixed: Date and Time fields now properly internationalized (using `date_i18n` instead of `date`)
* Added: `gravityview_disable_change_entry_creator` filter to disable the Change Entry Creator functionality
* Modified: Migrated to use Gravity Forms settings
* Modified: Updated limit to 750 users (up from 300) in Change Entry Creator dropdown.
* Confirmed WordPress 4.2 compatibility
* Updated: Dutch translation (thanks, @erikvanbeek!)

= 1.7.3 on March 25 =
* Fixed: Prevent displaying a single Entry that doesn't match configured Advanced Filters
* Fixed: Issue with permalink settings needing to be re-saved after updating GravityView
* Fixed: Embedding entries when not using permalinks
* Fixed: Hide "Data Source" metabox links in the Screen Options tab in the Admin
* Added: `gravityview_has_archive` filter to enable View archive (see all Views by going to [sitename.com]/view/)
* Added: Third parameter to `GravityView_API::entry_link()` method:
    * `$add_directory_args` *boolean* True: Add URL parameters to help return to directory; False: only include args required to get to entry
* Tweak: Register `entry` endpoint even when not using rewrites
* Tweak: Clear `GravityView_View->_current_entry` after the View is displayed (fixes issue with Social Sharing Extension, coming soon!)
* Added: Norwegian translation (thanks, @aleksanderespegard!)

= 1.7.2 on March 18 =
* Added: Other Entries field - Show what other entries the entry creator has in the current View
* Added: Ability to hide the Approve/Reject column when viewing Gravity Forms entries ([Learn how](https://docs.gravitykit.com/article/248-how-to-hide-the-approve-reject-entry-column))
* Fixed: Missing Row Action links for non-View types (posts, pages)
* Fixed: Embedded DataTable Views with `search_value` not filtering correctly
* Fixed: Not possible to change View status to 'Publish'
* Fixed: Not able to turn off No-Conflict mode on the Settings page (oh, the irony!)
* Fixed: Allow for non-numeric search fields in `gravityview_get_entries()`
* Fixed: Social icons displaying on GravityView settings page
* Tweak: Improved Javascript & PHP speed and structure

= 1.7.1 on March 11 =
* Fixed: Fatal error on the `list-body.php` template

= 1.7 on March 10 =
* Added: You can now edit most Post Fields in Edit Entry mode
    - Supports Post Content, Post Title, Post Excerpt, Post Tags, Post Category, and most Post Custom Field configurations ([Learn more](https://docs.gravitykit.com/article/245-editable-post-fields))
* Added: Sort Table columns ([read how](https://docs.gravitykit.com/article/230-how-to-enable-the-table-column-sorting-feature))
* Added: Post ID field now available - shows the ID of the post that was created by the Gravity Forms entry
* Fixed: Properly reset `$post` after Live Post Data is displayed
* Tweak: Display spinning cursor while waiting for View configurations to load
* Tweak: Updated GravityView Form Editor buttons to be 1.9 compatible
* Added: `gravityview/field_output/args` filter to modify field output settings before rendering
* Fixed: Don't show date field value if set to Unix Epoch (1/1/1970), since this normally means that in fact, no date has been set
* Fixed: PHP notices when choosing "Start Fresh"
* Fixed: If Gravity Forms is installed using a non-standard directory name, GravityView would think it wasn't activated
* Fixed: Fixed single entry links when inserting views with `the_gravityview()` template tag
* Updated: Portuguese translation (thanks, Luis!)
* Added: `gravityview/fields/email/javascript_required` filter to modify message displayed when encrypting email addresses and Javascript is disabled
* Added: `GFCommon:js_encrypt()` method to encrypt text for Javascript email encryption
* Fixed: Recent Entries widget didn't allow externally added settings to save properly
* Fixed: Delete Entry respects previous pagination and sorting
* Tweak: Updated View Presets to have improved Search Bar configurations
* Fixed: `gravityview/get_all_views/params` filter restored (Modify Views returned by the `GVCommon::get_all_views()` method)
* GravityView will soon require Gravity Forms 1.9 or higher. If you are running Gravity Forms Version 1.8.x, please update to the latest version.

= 1.6.2 on February 23 =
* Added: Two new hooks in the Custom Content field to enable conditional logic or enable `the_content` WordPress filter which will trigger the Video embed ([read how](https://docs.gravitykit.com/article/227-how-can-i-transform-a-video-link-into-a-player-using-the-custom-content-field))
* Fixed: Issue when embedding multiple DataTables views in the same page
* Tweak: A more robust "Save View" procedure to prevent losing field configuration on certain browsers
* Updated Translations:
	- Bengali translation by @tareqhi
	- Turkish translation by @suhakaralar

= 1.6.1 on February 17 =
* Added: Allow Recent Entries to have an Embed Page ID
* Fixed: # of Recent Entries not saving
* Fixed: Link to Embed Entries how-to on the Welcome page
* Fixed: Don't show "Please select View to search" message until Search Widget is saved
* Fixed: Minor Javascript errors for new WordPress Search Widget
* Fixed: Custom template loading from the theme directory
* Fixed: Adding new search fields to the Search Bar widget in the Edit View screen
* Fixed: Entry creators can edit their own entries in Gravity Forms 1.9+
* Fixed: Recent Entries widget will be hidden in the Customizer preview until View ID is configured
* Tweak: Added Floaty icon to Customizer widget selectors
* Updated: Hungarian, Norwegian, Portuguese, Swedish, Turkish, and Spanish translations (thanks to all the translators!)

= 1.6 on February 12 =
* Our support site has moved to [docs.gravitykit.com](https://docs.gravitykit.com). We hope you enjoy the improved experience!
* Added: GravityView Search Widget - Configure a WordPress widget that searches any of your Views. [Read how to set it up](https://docs.gravitykit.com/article/222-the-search-widget)
* Added: Duplicate View functionality allows you to clone a View from the All Views screen. [Learn more](https://docs.gravitykit.com/article/105-how-to-duplicate-or-copy-a-view)
* Added: Recent Entries WordPress Widget - show the latest entries for your View. [Learn more](https://docs.gravitykit.com/article/223-the-recent-entries-widget)
* Added: Embed Single Entries - You can now embed entries in a post or page! [See how](https://docs.gravitykit.com/article/105-how-to-duplicate-or-copy-a-view)
* Fixed: Fatal errors caused by Gravity Forms 1.9.1 conflict
* Fixed: Respect Custom Input Labels added in Gravity Forms 1.9
* Fixed: Edit Entry Admin Bar link
* Fixed: Single Entry links didn't work when previewing a draft View
* Fixed: Edit entry validation hooks not running when form has multiple pages
* Fixed: Annoying bug where you would have to click Add Field / Add Widget buttons twice to open the window
* Added: `gravityview_get_link()` function to standardize generating HTML anchors
* Added: `GravityView_API::entry_link_html()` method to generate entry link HTML
* Added: `gravityview_field_entry_value_{$field_type}` filter to modify the value of a field (in `includes/class-api.php`)
* Added: `field_type` key has been added to the field data in the global `$gravityview_view->field_data` array
* Added: `GravityView_View_Data::maybe_get_view_id()` method to determine whether an ID, post content, or object passed to it is a View or contains a View shortcode.
* Added: Hook to customise the text message "You have attempted to view an entry that is not visible or may not exist." - `gravityview/render/entry/not_visible`
* Added: Included in hook `gravityview_widget_search_filters` the labels for search all, entry date and entry id.
* Tweak: Allow [WordPress SEO](http://wordpress.org/plugins/wordpress-seo/) scripts and styles when in "No Conflict Mode"
* Fixed: For Post Dynamic Data, make sure Post ID is set
* Fixed: Make sure search field choices are available before displaying field

= 1.5.4 on January 29, 2015 =
* Added: "Hide View data until search is performed" setting - only show the Search Bar until a search is entered
* Added: "Clear" button to your GravityView Search Bar - allows easy way to remove all searches & filters
* Added: You can now add Custom Content GravityView Widgets (not just fields) - add custom text or HTMLin the header or footer of a View
* Added: `gravityview/comments_open` filter to modify whether comments are open or closed for GravityView posts (previously always false)
* Added: Hook to filter the success Edit Entry message and link `gravityview/edit_entry/success`
* Added: Possibility to add custom CSS classes to multiple view widget wrapper ([Read how](https://www.gravitykit.com/support/documentation/204144575/))
* Added: Field option to enable Live Post Data for Post Image field
* Fixed: Loading translation files for Extensions
* Fixed: Edit entry when embedding multiple views for the same form in the same page
* Fixed: Conflicts with Advanced Filter extension when embedding multiple views for the same form in the same page
* Fixed: Go Back link on embedded single entry view was linking to direct view url instead of page permalink
* Fixed: Searches with quotes now work properly
* Tweak: Moved `includes/css/`, `includes/js/` and `/images/` folders into `/assets/`
* Tweak: Improved the display of the changelog (yes, "this is *so* meta!")
* Updated: Swedish translation - thanks, @adamrehal
* Updated: Hungarian translation - thanks, @Darqebus (a new translator!) and @dbalage

= 1.5.3 on December 22 =
* Fixed: When adding more than 100 fields to the View some fields weren't saved.
* Fixed: Do not set class tickbox for non-images files
* Fixed: Display label "Is Fulfilled" on the search bar
* Fixed: PHP Notice with Gravity Forms 1.9 and PHP 5.4+
* Tested with Gravity Forms 1.9beta5 and WordPress 4.1
* Updated: Turkish translation by @suhakaralar and Hungarian translation by @dbalage. Thanks!

= 1.5.2 on December 11 =
* Added: Possibility to show the label of Dropdown field types instead of the value ([learn more](https://www.gravitykit.com/support/documentation/202889199/ "How to display the text label (not the value) of a dropdown field?"))
* Fixed: Sorting numeric columns (field type number)
* Fixed: View entries filter for Featured Entries extension
* Fixed: Field options showing delete entry label
* Fixed: PHP date formatting now keeps backslashes from being stripped
* Modified: Allow license to be defined in `wp-config.php` ([Read how here](https://www.gravitykit.com/support/documentation/202870789/))
* Modified: Added `$post_id` parameter as the second argument for the `gv_entry_link()` function. This is used to define the entry's parent post ID.
* Modified: Moved `GravityView_API::get_entry_id_from_slug()` to `GVCommon::get_entry_id_from_slug()`
* Modified: Added second parameter to `gravityview_get_entry()`, which forces the ability to fetch an entry by ID, even if custom slugs are enabled and `gravityview_custom_entry_slug_allow_id` is false.
* Updated Translations:
	- Bengali translation by @tareqhi
	- Romanian translation by @ArianServ
	- Mexican Spanish translation by @jorgepelaez

= 1.5.1 on December 2 =

* Added: Delete Entry functionality!
	- New "User Delete" setting allows the user who created an entry to delete it
	- Adds a "Delete" link in the Edit Entry form
	- Added a new "Delete Link" Field to the Field Picker
* Fixed: DataTables Extension hangs when a View has Custom Content fields
* Fixed: Search Bar - When searching on checkbox field type using multiselect input not returning results
* Fixed: Search Bar - supports "Match Any" search mode by default ([learn more](https://www.gravitykit.com/support/documentation/202722979/ "How do I modify the Search mode?"))
* Fixed: Single Entry View title when view is embedded
* Fixed: Refresh the results cache when an entry is deleted or is approved/disapproved
* Fixed: When users are created using the User Registration Addon, the resulting entry is now automatically assigned to them
* Fixed: Change cache time to one day (from one week) so that Edit Link field nonces aren't invalidated
* Fixed: Incorrect link shortening for domains when it is second-level (for example, `example.co.uk` or `example.gov.za`)
* Fixed: Cached directory link didn't respect page numbers
* Fixed: Edit Entry Admin Bar link wouldn't work when using Custom Entry Slug
* Added: Textarea field now supports an option to trim the number of words shown
* Added: Filter to alter the default behaviour of wrapping images (or image names) with a link to the content object ([learn more](https://www.gravitykit.com/support/documentation/202705059/ "Read the support doc for the filter"))
* Updated: Portuguese translation (thanks @luistinygod), Mexican translation (thanks, @jorgepelaez), Turkish translation (thanks @suhakaralar)

= 1.5 on November 12 =
* Added: New "Edit Entry" configuration
	- Configure which fields are shown when editing an entry
	- Set visibility for the fields (Entry Creator, Administrator, etc.)
	- Set custom edit labels
* Fixed: Single entry view now respects View settings
	- If an entry isn't included in View results, the single entry won't be available either
	- If "Show Only Approved" is enabled, prevent viewing of unapproved entries
	- Respects View filters, including those added by the Advanced Filtering extension
* Fixed: Single entry Go back button context on Embedded Views
* Fixed: Delete signature fields in Edit Entry (requires the Gravity Forms Signature Addon)
* Fixed: Gravity Forms tooltip translations being overridden
* Added: Choose to open the link from a website field in the same window (field option)
* Updated: Spanish (Mexican) translation by @jorgepelaez, Dutch translation by @erikvanbeek and @leooosterloo, Turkish translation by @suhakaralar

= 1.4 on October 28 =
* Added: Custom entry slug capability. Instead of `/entry/123`, you can now use entry values in the URL, like `/entry/{company name}/` or `/entry/{first name}-{last name}/`. Requires some customization; [learn more here](https://www.gravitykit.com/support/documentation/202239919)
* Fixed: GravityView auto-updater script not showing updates
* Fixed: Edit Entry when a form has required Upload Fields
* Fixed: "Return to Directory" link not always working for sites in subdirectories
* Fixed: Broken links to single entries when viewing paginated results
* Fixed: Loaded field configurations when using "Start Fresh" presets
* Fixed: Searches ending in a space caused PHP warning
* Fixed: Custom "Edit Link Text" settings respected
* Fixed: Don't rely on Gravity Forms code for escaping query
* Fixed: When multiple Views are displayed on a page, Single Entry mode displays empty templates.
* Fixed: PHP error when displaying Post Content fields using Live Data for a post that no longer is published
* Tweak: Search Bar "Links" Input Type
	- Make link bold when filter is active
	- Clicking on an active filter removes the filter
* Tweak: Fixed updates for Multisite installations
* Modified: Now you can override which post a single entry links to. For example, if a shortcode is embedded on a home page and you want single entries to link to a page with an embedded View, not the View itself, you can pass the `post_id` parameter. This accepts the ID of the page where the View is embedded.
* Modified: Added `$add_pagination` parameter to `GravityView_API::directory_link()`
* Added: Indonesian translation (thanks, @sariyanta)!
* Updated: Swedish translation 100% translated - thanks, @adamrehal!
* Updated: Dutch translation (thanks, @leooosterloo)!

= 1.3 on October 13 =
* Speed improvements - [Learn more about GravityView caching](https://www.gravitykit.com/support/documentation/202827685/)
	- Added caching functionality that saves results to be displayed
	- Automatically clean up expired caches
	- Reduce number of lookups for where template files are located
	- Store the path to the permalink for future reference when rendering a View
	- Improve speed of Gravity Forms fetching field values
* Modified: Allow `{all_fields}` and `{pricing_fields}` Merge Tags in Custom Content field. [See examples of how to use these fields](https://www.gravitykit.com/support/documentation/201874189/).
* Fixed: Message restored when creating a new View
* Fixed: Searching advanced input fields
* Fixed: Merge Tags available immediately when adding a new field
* Fixed: Issue where jQuery Cookie script wouldn't load due to `mod_security` issues. [Learn more here](http://docs.woothemes.com/document/jquery-cookie-fails-to-load/)
* Fixed (hopefully): Auto-updates for WordPress Multisite
* Fixed: Clicking overlay to close field/widget settings no longer scrolls to top of page
* Fixed: Make sure Gravity Forms scripts are added when embedding Gravity Forms shortcodes in a Custom Field
* Fixed: Remove double images of Floaty in the warning message when GravityView is disabled
* Fixed: PHP warnings related to Section field descriptions
* Fixed: When using an advanced input as a search field in the Search Bar, the label would always show the parent field's label (Eg: "Address" when it should have shown "City")
	- Added: `gravityview_search_field_label` filter to allow modifying search bar labels
* Fixed: Field label disappears on closing settings if the field title is empty
* Fixed: Sub-fields retain label after opening field settings in the View Configuration
* Modified: Allow passing an array of form IDs to `gravityview_get_entries()`
* Tweak: If the View hasn't been configured yet, don't show embed shortcode in Publish metabox
* Tweak: Add version info to scripts and styles to clear caches with plugin updates
* Added: Swedish translation (thanks, @adamrehal)!
* Updated: Spanish (Mexican) translation by, @jorgepelaez, Dutch translation by @erikvanbeek, and Turkish translation by @suhakaralar
* Updated: Changed Turkish language code from `tr` to `tr_TR` to match WordPress locales

= 1.2 on October 8 =
* Added: New Search Bar!
	- No longer check boxes in each field to add a field to the search form
	- Add any searchable form fields, not just fields added to the View
	- Easy new drag & drop way to re-order fields
	- Horizontal and Vertical layouts
	- Choose how your search fields are displayed (if you have a checkbox field, for example, you can choose to have a drop-down, a multiselect field, checkboxes, radio buttons, or filter links)
	- Existing search settings will be migrated over on upgrade
* Added: "Custom Content" field type
	- Insert arbitrary text or HTML in a View
	- Supports shortcodes (including Gravity Forms shortcodes)!
* Added: Support for Gravity Forms Section & HTML field types
* Added: Improved textarea field support. Instead of using line breaks, textareas now output with paragraphs.
	- Added new `/templates/fields/textarea.php` file
* Added: A new File Upload field setting. Force uploads to be displayed as links and not visually embedded by checking the "Display as a Link" checkbox.
* Added: Option to disable "Map It" link for the full Address field.
	- New `gravityview_get_map_link()` function with `gravityview_map_link` filter. To learn how to modify the map link, [refer to this how-to article](https://www.gravitykit.com/support/documentation/201608159)
	- The "Map It" string is now translatable
* Added: When editing a View, there are now links in the Data Source box to easily access the Form: edit form, form entries, form settings and form preview
* Added: Additional information in the "Add Field" or "Add Widget" picker (also get details about an item by hovering over the name in the View Configuration)
* Added: Change Entry Creator functionality. Easily change the creator of an entry when editing the entry in the Gravity Forms Edit Entry page
	- If you're using the plugin downloaded from [the how-to page](https://www.gravitykit.com/support/documentation/201991205/), you can de-activate it
* Modified: Changed translation textdomain to `gravityview` instead of `gravity-view`
* Modified: Always show label by default, regardless of whether in List or Table View type
* Modified: It's now possible to override templates on a Form ID, Post ID, and View ID basis. This allows custom layouts for a specific View, rather than site-wide. See "Template File Hierarchy" in [the override documentation](http://www.gravitykit.com/support/documentation/202551113/) to learn more.
* Modified: File Upload field output no longer run through `wpautop()` function
* Modified: Audio and Video file uploads are now displayed using WordPress' built-in [audio](http://codex.wordpress.org/Audio_Shortcode) and [video](http://codex.wordpress.org/Video_Shortcode) shortcodes (requires WordPress 3.6 or higher)
	- Additional file type support
	- Added `gravityview_video_settings` and `gravityview_audio_settings` filters to modify the parameters passed to the shortcode
* Fixed: Shortcode attributes not overriding View defaults
* Fixed: Uploading and deleting files works properly in Edit Entry mode
* Fixed: Configurations get truncated when configuring Views with many fields
* Fixed: Empty `<span class="gv-field-label">` tags no longer output
	- Modified: `gv_field_label()` no longer returns the label with a trailing space. Instead, we use the `.gv-field-label` CSS class to add spacing using CSS padding.
* Fixed: Conflict with Relevanssi plugin
* Fixed: If a date search isn't valid, remove the search parameter so it doesn't cause an error in Gravity Forms
* Fixed: Email field was displaying label even when email was empty.
* Settings page improvements
	- When changing the license value and saving the form, GravityView now re-checks the license status
	- Improved error messages
	- Made license settings translatable
* Modified: Added support for Gravity Forms "Post Image" field captions, titles, and descriptions.
* Updated list of allowed image formats to include `.bmp`, `.jpe`, `.tiff`, `.ico`
* Modified: `/templates/fields/fileupload.php` file - removed the logic for how to output the different file types and moved it to the `gravityview_get_files_array()` function in `includes/class-api.php`
* Modified: `gv_value()` no longer needs the `$field` parameter
* Tweak: Fixed email setting description text.
* Tweak: Don't show Entry Link field output on single entry
* Tweak: Improved Javascript performance in the Admin
* Tweak: "Custom Label" is now shown as the field title in View Configuration
* Tweak: Fixed "Left Footer" box not properly cleared
* Tweak: Show warning if the Directory plugin is running
* Tweak: Use icon font in Edit Entry mode for the download/delete file buttons. Now stylable using `.gv-edit-entry-wrapper .dashicons` CSS class.
* Updated: Turkish translation by @suhakaralar, Dutch translation by @leooosterloo, Portuguese translation by @luistinygod

= 1.1.6 on September 8 =
* Fixed: Approve / Disapprove all entries using Gravity Forms bulk edit entries form (previously, only visible entries were affected)
* Added: Email field settings
	- Email addresses are now encrypted by default to prevent scraping by spammers
	- Added option to display email plaintext or as a link
	- Added subject and body settings: when the link is clicked, you can choose to have these values pre-filled
* Added: Source URL field settings, including show as a link and custom link text
* Added: Signature field improvements (when using the Gravity Forms Signature Add-on) - now shows full size
* Fixed: Empty truncated URLs no longer get shown
* Fixed: License Activation works when No-Conflict Mode is enabled
* Fixed: When creating a new View, "View Type" box was visible when there were no existing Gravity Forms
* Fixed: Fields not always saving properly when adding lots of fields with the "Add All Fields" button
* Fixed: Recognizing single entry when using WordPress "Default" Permalink setting
* Fixed: Date Created field now respects the blog's timezone setting, instead of using UTC time
* Fixed: Edit Entry issues
	* Fixed form validation errors when a scheduled form has expired and also when a form has reached its entry limit
	* Fixed PHP warning messages when editing entries
	* When an Edit Entry form is submitted and there are errors, the submitted values stay in the form; the user won't need to fill in the form again.
* Fixed: Product sub-fields (Name, Quantity & Price) displayed properly
* Fixed: Empty entry display when using Job Board preset caused by incorrect template files being loaded
* Fixed: Files now can be deleted when a non-administrator is editing an entry
* Fixed: PHP Notices on Admin Views screen for users without edit all entries capabilities
* Modified: Added ability to customize and translate the Search Bar's date picker. You can now fully customize the date picker.
	* Added: Full localization for datepicker calendar (translate the days of the week, month, etc)
	* Modified: Changed year picker to +/- 5 years instead of +20/-100
* Tweak: Enabled Merge Tags for Table view "Custom CSS Class" field settings
* Tweak: In the Edit View screen, show a link icon when a field is being used as a link to the Single Entry mode
* Tweak: Added helper text when a new form is created by GravityView
* Tweak: Renamed "Description" drop zone to "Other Fields" to more accurately represent use
* Tweak: Remove all fields from a zone by holding down the Alt key while clicking the remove icon

#### Developers

* Modified: `template/fields/date_created.php` file
* Added: `gravityview_date_created_adjust_timezone` filter to disable timezone support and use UTC (returns boolean)
* Added: `get_settings()` and `get_setting()` methods to the `GravityView_Widget` class. This allows easier access to widget settings.
* Modified: Added `gravityview_js_localization` filter to add Javascript localization
* Added: `gravityview_datepicker_settings` filter to modify the datepicker settings using the setting names from the [jQuery DatePicker options](http://api.jqueryui.com/datepicker/)
* Modified: `gravityview_entry_class` filter to modify the CSS class for each entry wrapper
* Modified: Added `gravityview_widget_search_filters` filter to allow reordering search filters, so that they display in a different order in search widget
* Modified: Addded `gravityview_default_page_size` filter to modify default page size for Views (25 by default)
* Modified: Added actions to the `list-body.php` template file:
	- `gravityview_list_body_before`: Before the entry output
	- `gravityview_entry_before`: Inside the entry wrapper
	- `gravityview_entry_title_before`, `gravityview_entry_title_after`: Before and after the entry title and subtitle output
	- `gravityview_entry_content_before`, `gravityview_entry_content_after`: Before and after the entry content area (image and description zones)
	- `gravityview_entry_footer_before`, `gravityview_entry_footer_after`: Before and after the entry footer
	- `gravityview_entry_after`: Before the entry wrapper closing tag
	- `gravityview_list_body_after`: After entry output
* Modified: Added `gravityview_get_entry_ids()` function to fetch array of entry IDs (not full entry arrays) that match a search result
* Tweak: Removed duplicate `GravityView_frontend::hide_field_check_conditions()` and `GravityView_frontend::filter_fields()` methods
* Modified: Added `get_cap_choices()` method to be used for fetching GravityView roles array

= 1.1.5 =
* Added: "Edit" link in Gravity Forms Entries screen
* Fixed: Show tooltips when No Conflict Mode is enabled
* Fixed: Merge Vars for labels in Single Entry table layouts
* Fixed: Duplicate "Edit Entry" fields in field picker
* Fixed: Custom date formatting for Date Created field
* Fixed: Searching full names or addresses now works as expected
* Fixed: Custom CSS classes are now added to cells in table-based Views
* Updated: Turkish translation by @suhakaralar
* Tweak: Redirect to Changelog instead of Getting Started if upgrading

= 1.1.4 =
* Fixed: Sort & Filter box not displaying
* Fixed: Multi-select fields now display as drop-down field instead of text field in the search bar widget
* Fixed: Edit Entry now compatibile with Gravity Forms forms when "No Duplicates" is enabled
* Added: `gravityview_field_output()` function to generate field output.
* Added: `gravityview_page_links_args` filter to modify the Page Links widget output. Passes standard [paginate_links()](http://codex.wordpress.org/Function_Reference/paginate_links) arguments.
* Modified: `list-body.php` and `list-single.php` template files - field output are now generated using the `gravityview_field_output()` function

= 1.1.3 =
* Fixed: Fatal error on activation when running PHP 5.2
* Fixed: PHP notice when in No-Conflict mode

= 1.1.2 =
* Added: Extensions framework to allow for extensions to auto-update
* Fixed: Entries not displaying in Visual Composer plugin editor
* Fixed: Allow using images as link to entry
* Fixed: Updated field layout in Admin to reflect actual layout of listings (full-width title and subtitle above image)
* Fixed: Editing entry updates the Approved status
* Fixed: When trying to access an entry that doesn't exist (it had been permanently deleted), don't throw an error
* Fixed: Default styles not being enqueued when embedded using the shortcode (fixes vertical pagination links)
* Fixed: Single entry queries were being run twice
* Fixed: Added Enhanced Display style in Edit Entry mode
* Modified: How single entries are accessed; now allows for advanced filtering. Converted `gravityview_get_entry()` to use `GFAPI::get_entries()` instead of `GFAPI::get_entry()`
* Modified: Form ID can be 0 in `gravityview_get_entries()`
* Modified: Improved Edit Entry styling
* Modified: Convert to using `GravityView_View_Data::get_default_args()` instead of duplicating the settings arrays. Used for tooltips, insert shortcode dialog and View metaboxes.
* Modified: Add a check for whether a view exists in `GravityView_View_Data::add_view()`
* Modified: Convert `GravityView_Admin_Views::render_select_option()` to use the key as the value and the value as the label instead of using associative array with `value` and `label` keys.
* Translation updates - thank you, everyone!
	* Romanian translation by @ArianServ
	* Finnish translation by @harjuja
	* Spanish translation by @jorgepelaez

= 1.1.1 =
* __We fixed license validation and auto-updates__. Sorry for the inconvenience!
* Added: View Setting to allow users to edit only entries they created.
* Fixed: Could not edit an entry with Confirm Email fields
* Fixed: Field setting layouts not persisting
* Updated: Bengali translation by @tareqhi
* Fixed: Logging re-enabled in Admin
* Fixed: Multi-upload field button width no longer cut off
* Tweak: Added links to View Type picker to live demos of presets.
* Tweak: Added this "List of Changes" tab.

= 1.1 =
* Refactored (re-wrote) View data handling. Now saves up to 10 queries on each page load.
* Fixed: Infinite loop for rendering `post_content` fields
* Fixed: Page length value now respected for DataTables
* Fixed: Formatting of DataTables fields is now processed the same way as other fields. Images now work, for example.
* Modified: Removed redundant `gravityview_hide_empty_fields` filters
* Fixed/Modified: Enabled "wildcard" search instead of strict search for field searches.
* Added: `gravityview_search_operator` filter to modify the search operator used by the search.
* Added: `gravityview_search_criteria` filter to modify all search criteria before being passed to Gravity Forms
* Added: Website Field setting to display shortened link instead of full URL
* Fixed: Form title gets replaced properly in merge tags
* Modified: Tweaked preset templates

= 1.0.10 =
* Added: "Connected Views" in the Gravity Forms Toolbar. This makes it simple to see which Views are using the current form as a data source.
* Fixed: Edit Entry link in Multiple Entries view

= 1.0.9 on July 18 =
* Added: Time field support, with date format default and options
* Added: "Event Listings" View preset
* Added: "Show Entry On Website" Gravity Forms form button. This is meant to be an opt-in checkbox that the user sees and can control, unlike the "Approve/Reject" button, which is designed for adminstrators to manage approval.
* Modified: Improved horizontal search widget layout
* Modified: Improved "Start Fresh" and "Switch View" visual logic when Starting Fresh and switching forms
* Fixed: Single Entry showing 404 errors
* Fixed: PHP notice on WooCommerce pages
* Fixed: Don't display empty date/time value
* Fixed: Only show Edit Entry link to logged-in users
* Fixed: Re-enabled "Minimum Gravity Forms Version" error message
* Updated: Dutch translation by @leooosterloo (100% coverage, thank you!)
* Tweak: Added "Preview" link to Data Source
* Modified: Created new `class-post-types.php` include file to handle post type & URL rewrite actions.

= 1.0.8.1 on July 17 =
* Fixed: DataTables
	- Restored pageSize
	- Prevented double-initilization
	- FixedHeader & FixedColumns work (now prevent scrolling)
	- Changed default Scroller height from 400 to 500px
* Fixed: Filtering by date
* Fixed: PHP warning in `gv_class()`
* Fixed: Debug Bar integration not printing Warnings
* Removed settings panel tracking script

= 1.0.7 & 1.0.8 on July 17 =
* __Edit Entry__ - you can add an Edit Entry link using the "Add Field" buttons in either the Multiple Entries or Single Entry tab.
	- For now, if the user has the ability to edit entries in Gravity Forms, they’ll be able to edit entries in GravityView. Moving forward, we'll be adding refined controls over who can edit which entries.
	- It supports modifying existing Entry uploads and the great Multiple-File Upload field.
* Modified: Approved Entry functionality
	* Approve/Reject Entries now visible on all forms, regardless of whether the form has an "Approved" field.
	* The Approved field now supports being renamed
* Added: Very cool DataTables extensions:
	* Scroller: dynamically load in new entries as you scroll - no need for pagination)
	* TableTools: Export your entries to CSV and PDF
	* FixedHeader: As you scroll a large DataTable result, the headers of the table stay at the top of the screen. Also, FixedColumns, which does the same for the main table column.
* Added: Shortcodes for outputting Widgets such as pagination and search. Note: they only work on embedded views if the shortcode has already been processed. This is going to be improved.
* Added: Search form fields now displayed horizontally by default.
* Added: Easy links to "Edit Form", "Settings" and "Entries" for the Data Source Gravity Forms form in the All Views admin screen
* Added: Integration with the [Debug Bar](http://wordpress.org/plugins/debug-bar/) plugin - very helpful for developers to see what's going on behind the scenes.
* Fixed: Insert View embed code.
* Fixed: Now supports View shortcodes inside other shortcodes (such as `[example][gravityview][/example]`)
* Fixed: Conflict with WordPress SEO OpenGraph meta data generators
* Fixed: Enforced image max-width so images don't spill out of their containers
* Fixed: Sanitized "Custom Class" field setting values to make sure the HTML doesn't break.
* Fixed: Search field with "default" permalink structure
* Fixed: 1.0.8 fixes an issue accessing single entries that was introduced in 1.0.7
* Modified: Updated `GravityView_Admin_Views::is_gravityview_admin_page()` to fetch post if not yet set.
* Modified: Enabled merge tags in Custom Class field settings
* Modified: Set margin and padding to `0` on pagination links to override theme conflicts
* Modified: Updated `gv_class()` calls to pass form and entry fields to allow for merge tags
* Modified: Default visibility capabilities: added "Can View/Edit Gravity Forms Entries" as options
* Modified: Added custom `class` attribute sanitizer function
`gravityview_sanitize_html_class`
* Tweak: Improved the Embed View form layout
* Tweak: Hide "Switch View" button when already choosing a view
* Tweak: Moved shortcode hint to Publish metabox and added ability to easily select the text
* Tweak: Added tooltips to fields in the View editor
* Tweak: Remove WordPress SEO score calculation on Views
* Tweak: Use `$User->ID` instead of `$User->id` in Name fields
* Tweak: Added tooltip capability to field settings by using `tooltip` parameter. Uses the Gravity Forms tooltip array key.
* Translation updates - thank you, everyone! The # of strings will stay more stable once the plugin's out of beta :-)
	* Added: Portuguese translation by @luistinygod - thanks!
	* Updated: Bengali translation by @tareqhi
	* Updated: Turkish translation by @suhakaralar
	* Updated: Dutch translation by @leooosterloo
	* If you'd like to contribute translations, please sign up here.


= 1.0.6 on June 26 =
* Fixed: Fatal error when Gravity Forms is inactive
* Fixed: Undefined index for `id` in Edit View
* Fixed: Undefined variable: `merge_class`
* Fixed: Javascript error when choosing a Start Fresh template. (Introduced by the new Merge Tags functionality in 1.0.5)
* Fixed: Merge Tags were available in Multiple Entries view for the Table layout
* Fixed: Remove Merge Tags when switching forms
* Fixed: That darn settings gear showing up when it shouldn't
* Fixed: Disappearing dialog when switching forms
* Fixed: Display of Entry Link field
* Fixed: Per-field settings weren't working
	* Added: "Link to the post" setting for Post fields
	* Added: "Use live post data" setting for Post fields. Allows you to use the current post information (like title, tags, or content) instead of the original submitted data.
	* Added: Link to category or tag setting for Post Categories and Post Tags fields
	* Added: "Link Text" setting for the Entry Link field
* Modified: Moved admin functionality into new files
	- AJAX calls now live in `class-ajax.php`
	- Metaboxes now live in `class-metabox.php`
* Tweak: Updated change forms dialog text
* Tweak: Removed "use as search filter" from Link to Entry field options
* Translation updates.
	* Added: French translation by @franckt - thanks!
	* Updated: Bengali translation by @tareqhi
	* Updated: Turkish translation by @suhakaralar
	* If you'd like to contribute translations, please sign up here.

= 1.0.5 =
* Added: Lightbox for images (in View Settings metabox)
* Added: Merge Tags - You can now modify labels and settings using dynamic text based on the value of a field. (requires Gravity Forms 1.8.6 or higher)
* Added: Customize the return to directory link anchor text (in the View Settings metabox, under Single Entry Settings)
* Added: Set the title for the Single Entry
* Added: Choose whether to hide empty fields on a per-View basis
* Improved: DataTables styling now set to `display` by default. Can be overridden by using the filter `gravityview_datatables_table_class`
* Improved: Speed!
	* Added `form` item to global `$gravityview_view` data instead of looking it up in functions. Improves `gv_value()` and `gv_label()` speed.
	* Added `replace_variables()` method to `GravityView_API` to reduce time to process merge tags by checking if there are any curly brackets first.
* Improved: "No Views found" text now more helpful for getting started.
* Fixed: Approve Entries column not displaying when clicking Forms > Entries link in admin menu
* Fixed: Field Settings gear no longer showing for widgets without options
* Fixed: Added Gravity Forms minimum version notice when using < 1.8
* Fixed: Column "Data Source" content being displayed in other columns

= 1.0.4 =
* Added: __DataTables integration__ Created a new view type for existing forms that uses the [DataTables](http://datatables.net) script.
We're just getting started with what can be done with DataTables. We'll have much more cool stuff like [DataTables Extensions](http://datatables.net/extensions/index).
* Added: "Add All Fields" option to bottom of the "Add Field" selector
* Added: Per-field-type options structure to allow for different field types to override default Field Settings
	* Added: Choose how to display User data. In the User field settings, you can now choose to display the "Display Name", username, or ID
	* Added: Custom date format using [PHP date format](https://www.php.net//manual/en/function.date.php) available for Entry Date and Date fields
	* Fixed: Default setting values working again
	* Fixed: Field type settings now working
* Added: `search_field` parameter to the shortcode. This allows you to specify a field ID where you want the search performed (The search itself is defined in `search_value`)
* Added: [Using the Shortcode](https://docs.gravitykit.com/article/73-using-the-shortcode) help article
* Added: Data Source added to the Views page
* Fixed: Field labels escaping issue (`It's an Example` was displaying as `It\'s an Example`)
* Fixed: Settings "gear" not showing when adding a new field
* Fixed: Sorting issues
	- Remove the option to sort by composite fields like Name, Address, Product; Gravity Forms doesn't process those sort requests properly
	- Remove List and Paragraph fields from being sortable
	- Known bug: Price fields are sorted alphabetically, not numerically. For example, given $20,000, $2,000 and $20, Gravity Forms will sort the array like this: $2,000, $20, $20,000. We've filed a bug report with Gravity Forms.
* Improved: Added visibility toggles to some Field Settings. For example, if the "Show Label" setting is not checked, then the "Custom Label" setting is hidden.
* Modified how data is sent to the template: removed the magic methods getter/setters setting the `$var` variable - not data is stored directly as object parameters.
* Added many translations. Thanks everyone!
	* Bengali translation by @tareqhi
	* German translation by @seschwarz
	* Turkish translation by @suhakaralar
	* Dutch translation by @leooosterloo
	* If you'd like to contribute translations, please sign up here. Thanks again to all who have contributed!

= 1.0.3 =
* Added: Sort by field, sort direction, Start & End date now added to Post view
	- Note: When using the shortcode, the shortcode settings override the View settings.
* Fixed: Fatal errors caused by Gravity Forms not existing.
* Added a setting for Support Email - please make sure your email is accurate; otherwise we won't be able to respond to the feedback you send
* Fixed: Custom CSS classes didn't apply to images in list view
* Improved Settings layout
* Tweak: Hide WordPress SEO, Genesis, and WooThemes metaboxes until a View has been created
* Tweak: Field layout improvements; drag-and-drop works smoother now
* Tweak: Add icon to Multiple Entries / Single Entry tabs
* Tweak: Dialog boxes now have a backdrop
* Fixed: Don't show field/widget settings link if there are no settings (like on the Show Pagination Info widget)
* Fixed: Security warning by the WordFence plugin: it didn't like a line in a sample entry data .csv file
* Fixed: Don't show welcome screen on editing the plugin using the WordPress Plugin Editor
* Tweak: Close "Add Field" and "Add Widget" boxes by pressing the escape key
* Added: Hungarian translation. Thanks, @dbalage!
* Added: Italian translation. Thanks, @ClaraDiGennaro
* If you'd like to contribute translations, please sign up here.

= 1.0.2 =
* Added: Show Views in Nav menu builder
* Fixed: "Add Fields" selector no longer closes when clicking to drag the scrollbar
* Fixed: Issue affecting Gravity Forms styles when Gravity Forms' "No Conflict Mode" is enabled
* Fixed: Footer widget areas added back to Single Entry views using Listing layout
* Changed the look and feel of the Add Fields dialog and field settings. Let us know what you think!

= 1.0.1 =
* Added: "Getting Started" link to the Views menu
* Fixed: Fatal error for users with Gravity Forms versions 1.7 or older
* Fixed: Entries in trash no longer show in View
* Tweak: When modifying the "Only visible to logged in users with role" setting, if choosing a role other than "Any", check the checkbox.
* Tweak: `gravityview_field_visibility_caps` filter to add/remove capabilities from the field dropdowns
* Added: Translation files. If you'd like to contribute translations, please sign up here.

= 1.0 =

* Liftoff!<|MERGE_RESOLUTION|>--- conflicted
+++ resolved
@@ -21,6 +21,12 @@
 
 == Changelog ==
 
+= develop =
+
+#### 🐛 Fixed
+
+* Result Number (sequence) field now properly respects the "Start Number" configuration setting in Views.
+
 = 2.44 on August 21, 2025 =
 
 This release updates the View editor with new display options for Checkbox fields and Search Bar columns, enhances Magic Links validation and BuddyBoss/BuddyPress page support, and resolves issues affecting the Search Bar widget and Edit Entry screen.
@@ -37,18 +43,12 @@
 * Entries updated through the Edit Entry page redirect back to that page, preventing repeated submissions.
 
 #### 🐛 Fixed
-<<<<<<< HEAD
-* Result Number (sequence) field now properly respects the "Start Number" configuration setting in Views.
-* Date Range filters now work correctly when only a start or end date is entered. Also fixes the issue when using the DataTables layout.
-* Some Search Field icons were displaying too large.
-=======
 * Removing a file from a File Upload field on the Edit Entry page did not clear the field.
 * Date Range filters returned incorrect results when only a start or end date was entered (including in the DataTables layout).
 * Inconsistent sizing of Search Bar field icons.
 
 #### 💻 Developer Updates
 * Added `gk/gravityview/admin-views/area/actions` hook, which runs inside the View editor’s droppable areas and allows adding custom actions.
->>>>>>> 8820e476
 
 = 2.43.3 on August 14, 2025 =
 

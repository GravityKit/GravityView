--- conflicted
+++ resolved
@@ -20,17 +20,14 @@
 
 == Changelog ==
 
-<<<<<<< HEAD
-* Added: `gravityview/merge_tags/do_replace_variables` filter to enable/disable replace_variables behavior.
-=======
 = 1.13 =
 * Added: Number field settings
 	- Format number: Display numbers with thousands separators
 	- Decimals: Precision of the number of decimal places. Leave blank to use existing precision.
+* Added: Allow to override the entry saved value by the dynamic populated value on the Edit Entry view
+* Added: `gravityview/merge_tags/do_replace_variables` filter to enable/disable replace_variables behavior.
 * Fixed: Edit Entry link not showing for non-admins when using the DataTables template
-* Added: Allow to override the entry saved value by the dynamic populated value on the Edit Entry view
 * Fixed: Cache wasn't being used for `get_entries()`
->>>>>>> 687fc38d
 
 = 1.12 on August 5 =
 * Fixed: Conflicts with Advanced Filter extension when using the Recent Entries widget

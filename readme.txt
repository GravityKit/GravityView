=== GravityView ===
Tags: gravity forms, directory, gravity forms directory
Requires at least: 4.7
Tested up to: 6.5.3
Requires PHP: 7.2.0
Stable tag: trunk
Contributors: The GravityKit Team
License: GPL 3 or higher

Beautifully display and edit your Gravity Forms entries.

== Description ==

Beautifully display your Gravity Forms entries. Learn more on [gravitykit.com](https://www.gravitykit.com).

== Installation ==

1. Upload plugin files to your plugins folder, or install using WordPress' built-in Add New Plugin installer
2. Activate the plugin
3. Follow the instructions

== Changelog ==

= 2.23 on May 17, 2024 =

This update adds support for Nested Forms' entry meta, addresses several bugs, including critical ones, and improves GravityKit's Settings and Manage Your Kit screens.

#### 🚀 Added
<<<<<<< HEAD
* Ability to select different View types for Directory and Single Entry Views.
* Support for Gravity Wiz's Gravity Forms Nested Forms entry meta.
=======
* Support for Gravity Wiz's Gravity Forms Nested Forms entry meta (parent form and entry IDs, child form field ID) in the View editor and merge tags.

#### ✨ Improved
* The "Add All Fields" button in the View editor now adds fields in their correct form order.
>>>>>>> 8c91b234

#### 🐛 Fixed
* Export link View widget would cause a fatal error during multi-word searches.
* Fatal error when the search bar is configured with a Gravity Flow field and the Gravity Flow plugin is not active.
* Duplicating entries no longer fails to refresh the entry list when View-based caching is enabled.
* View cache not being invalidated when updating entries on a form joined using the Multiple Forms extension.
* Number field output now respects the form field's format settings, such as decimals and currency.

#### 🔧 Updated
* [Foundation](https://www.gravitykit.com/foundation/) to version 1.2.14.
  - Added an option to subscribe to GravityKit's newsletter from the Manage Your Kit screen.
  - Added a setting in GravityKit > Settings > GravityKit to specify the GravityKit menu position in the Dashboard.
  - Improved internal check for product updates that could still interfere with third-party plugin updates. Thanks, Aaron!
  - Fixed a bug that prevented WordPress from loading third-party plugin translations after their updates. Thanks, Jérôme!
  - Success message now shows correct product name after activation/deactivation.

#### 💻 Developer Updates
* Added `gk/gravityview/entry/approval-link/params` filter to modify entry approval link parameters.

= 2.22 on April 16, 2024 =

This release introduces [support for search modifiers](https://docs.gravitykit.com/article/995-gravityview-search-modifiers) and [range-based searching for numeric fields](https://docs.gravitykit.com/article/996-number-range-search), enables easy duplication and precise insertion of View fields and widgets, and resolves critical issues with Yoast SEO and LifterLMS. [Read the announcement](https://www.gravitykit.com/gravityview-2-22/) for more details.

#### 🚀 Added
* Support for negative, positive, and exact-match search modifiers in the Search Bar.
* Range-based search for Number, Product (user-defined price), Quantity and Total fields in the Search Bar.
* Ability to duplicate View fields and widgets, and to insert them at a desired position.

#### 🐛 Fixed
* Editing an entry with Yoast SEO active resulted in changes being saved twice.
* Views secured with a secret code did not display inside LifterLMS dashboards.
* View editor display issues when LifterLMS is active.
* Fatal error when editing posts/pages containing GravityView blocks.

#### 🔧 Updated
* [Foundation](https://www.gravitykit.com/foundation/) to version 1.2.12.
  - Fixed a bug that hid third-party plugin updates on the Plugins and Updates pages.
  - Resolved a dependency management issue that incorrectly prompted for a Gravity Forms update before activating, installing, or updating GravityKit products.

__Developer Updates:__
* `gk/gravityview/common/quotation-marks` filter to modify the quotation marks used for exact-match searches.
* `gk/gravityview/search/number-range/step` filter to adjust the interval between numbers in input fields for range-based searches.

= 2.21.2 on March 28, 2024 =

This update fixes an issue with previewing GravityView blocks for Views with enhanced security and resolves a problem where blocks were previously rendered only for logged-in users.

#### 🐛 Fixed
* Previewing a GravityView block for a View that has enhanced security enabled no longer results in a notice about a missing `secret` shortcode attribute.
* GravityView blocks now render for all users, not just those who are logged in.

= 2.21.1 on March 22, 2024 =

This hotfix release addresses a critical error that occurred when activating the plugin without Gravity Forms installed.

#### 🐛 Fixed
* Critical error when activating the plugin without Gravity Forms installed.

= 2.21 on March 18, 2024 =

This release enhances security, introduces support for LifterLMS, adds a new CSV/TSV export widget to the View editor along with the option to add Gravity Flow fields to the Search Bar, addresses PHP 8.2 deprecation notices, fixes a conflict with BuddyBoss Platform, and improves performance with updates to essential components.

#### 🚀 Added
* A View editor widget to export entries in CSV or TSV formats.
* Support for SVG images.
* Support for Gravity Flow's "Workflow User" and "Workflow Multi-User" fields inside the Search Bar.
* Integration with LifterLMS that allows embedding Views inside Student Dashboards.
* Notice to inform administrators that an embedded View was moved to "trash" and an option to restore it.
* Click-to-copy shortcode functionality in the View editor and when listing existing Views.

#### 🐛 Fixed
* PHP 8.2 deprecation notices.
* Fields linked to single entry layouts are now exported as plain text values, not hyperlinks, in CSV/TSV files.
* Issue preventing the saving of pages/posts with GravityView Gutenberg blocks when BuddyBoss Platform is active.

#### 🔐 Security
* Enhanced security by adding a `secret` attribute to shortcodes and blocks connected to Views.

#### 🔧 Updated
* [Foundation](https://www.gravitykit.com/foundation/) to version 1.2.11.
  - GravityKit product updates are now showing on the Plugins page.
  - Database options that are no longer used are now automatically removed.

* Added: You can now search exact-match phrases by wrapping a search term in quotes (e.g., `"blue motorcycle"`). This will search for text exactly matching `"blue motorcycle"`)

__Developer Updates:__

* Added: `gk/gravityview/widget/search/clear-button/params` filter to modify the parameters of the Clear button in the search widget.

= 2.20.2 on March 4, 2024 =

This release enhances performance by optimizing caching and managing transients more effectively.

#### ✨ Improved
* Enhanced detection of duplicate queries, resulting in fewer cache records stored in the database.

#### 🔧 Updated
* Updated [Foundation](https://www.gravitykit.com/foundation/) to version 1.2.10.
  - Transients are no longer autoloaded.

= 2.20.1 on February 29, 2024 =

This release fixes an issue with View caching and improves compatibility with the Advanced Custom Fields plugin.

#### 🐛 Fixed
* Disappearing pagination and incorrect entry count when View caching is enabled.
* Potential timeout issue when embedding GravityView shortcodes with Advanced Custom Fields plugin.
* PHP 8.1+ deprecation notice.

= 2.20 on February 22, 2024 =

This release introduces new settings for better control over View caching, adds support for the Advanced Post Creation Add-On when editing entries, fixes a fatal error when exporting entries to CSV, and updates internal components for better performance and compatibility.

#### 🚀 Added
* Global and View-specific settings to control caching of View entries. [Learn more about GravityView caching](https://docs.gravitykit.com/article/58-about-gravityview-caching).
* Support for the [Advanced Post Creation Add-On](https://www.gravityforms.com/add-ons/advanced-post-creation/) when editing entries in GravityView's Edit Entry mode.

#### ✨ Improved
* If Gravity Forms is not installed and/or activated, a notice is displayed to alert users when creating new or listing existing Views.

#### 🐛 Fixed
* Deprecation notice in PHP 8.1+ when displaying a View with file upload fields.
* Fatal error when exporting entries to CSV.

#### 🔧 Updated
* [Foundation](https://www.gravitykit.com/foundation/) to version 1.2.9.
  - GravityKit products that are already installed can now be activated without a valid license.
  - Fixed PHP warning messages that appeared when deactivating the last active product with Foundation installed.

#### 🐛 Fixed
* The GravityView capabilities for a specific role were overwritten on every admin request.

= 2.19.6 on February 7, 2024 =

This update introduces the ability to send notifications using Gravity Forms when an entry is deleted, improves sorting and survey field ratings, and updates key components for better performance and compatibility.

#### 🚀 Added
* Ability to send notifications using Gravity Forms when an entry is deleted by selecting the "GravityView - Entry is deleted" event from the event dropdown in Gravity Forms notifications settings.

#### 🐛 Fixed
* Sorting the View by entry ID in ascending and descending order would yield the same result.
* Survey fields without a rating would show a 1-star rating.
* Editing Gravity Forms [Custom Post Fields](https://docs.gravityforms.com/post-custom/#h-general-settings) with a Field Type set to "File Uploads" inside in Edit Entry.

#### 🔧 Updated
* [Foundation](https://www.gravitykit.com/foundation/) and [TrustedLogin](https://www.trustedlogin.com/) to versions 1.2.8 and 1.7.0, respectively.
  - Transients are now set and retrieved correctly when using object cache plugins.
  - Fixed a JavaScript warning that occurred when deactivating license keys and when viewing products without the necessary permissions.
  - Resolved PHP warning messages on the Plugins page.

__Developer Updates:__

* Added: `GravityView_Notifications` class as a wrapper for Gravity Forms notifications.
* Modified: Added the current `\GV\View` object as a second parameter for the `gravityview/search-all-split-words` and `gravityview/search-trim-input` filters.
* Modified: Attach listeners in the View editor to `$( document.body )` instead of `$('body')` for speed improvements.

= 2.19.5 on December 7, 2023 =

* Fixed: PHP 8.1+ deprecation notice when editing an entry with the Gravity Forms User Registration add-on enabled
* Updated: [Foundation](https://www.gravitykit.com/foundation/) to version 1.2.6

= 2.19.4 on November 2, 2023 =

* Improved: View editor performance, especially with Views with a large number of fields
* Improved: "Link to Edit Entry," "Link to Single Entry," and "Delete Entry" fields are now more easily accessible at the top of the field picker in the View editor
* Fixed: PHP 8.1+ deprecation notice

= 2.19.3 on October 25, 2023 =

* Fixed: Using merge tags as values for search and start/end date override settings was not working in Views embedded as a field
* Fixed: Deprecation notice in PHP 8.2+

= 2.19.2 on October 19, 2023 =

* Fixed: Merge tags were still not working in the Custom Content field after the fix in 2.19.1

= 2.19.1 on October 17, 2023 =

* Fixed: PHP 8+ deprecation notice appearing on 404 pages
* Fixed: Merge tags not working in the Custom Content field
* Improved: PHP 8.1 compatibility

= 2.19 on October 12, 2023 =

* Added: Embed a Gravity Forms form using a field in the View editor
* Added: Embed a GravityView View using a field in the View editor
* Added: New Custom Code tab in the View Setting metabox to add custom CSS and JavaScript to the View
* Fixed: Appearance of HTML tables nested within View fields, including Gravity Forms Survey Add-On fields
* Fixed: Clicking the "?" tooltip icon would not go to the article if the Support Port is disabled
* Tweak: Improved Chained Select field output when the Chained Select Add-On is disabled
* Updated: [Foundation](https://www.gravitykit.com/foundation/) to version 1.2.5

__Developer Updates:__

* Added: Entries submitted using the new Gravity Forms Field will have `gk_parent_entry_id` and `gk_parent_form_id` entry meta added to them to better support connecting Views

= 2.18.7 on September 21, 2023 =

* Added: Support for embedding Views inside [WooCommerce Account Pages](https://iconicwp.com/products/woocommerce-account-pages/)
* Improved: `[gvlogic]` shortcode now works with the [Dashboard Views](https://github.com/GravityKit/Dashboard-Views) add-on in the WordPress admin area
* Fixed: The Recent Entries widget results would be affected when browsing a View: the search query, page number, and sorting would affect the displayed entries
* Fixed: Activation of View types (e.g., Maps, DataTables) would fail in the View editor
* Fixed: Image preview (file upload field) not working if the file is uploaded to Dropbox using the Gravity Forms Dropbox add-on
* Updated: [Foundation](https://www.gravitykit.com/foundation/) to version 1.2.4

__Developer Updates:__

* Added: `gk/gravityview/approve-link/return-url` filter to modify the return URL after entry approval
* Added: Second parameter to the `GravityView_Fields::get_all()` method to allow for filtering by context
* Improved: Added third argument to `gravityview_get_connected_views()` to prevent including joined forms in the search
* Implemented: The `GravityView_Field::$contexts` property is now respected; if defined, fields that are not in a supported context will not render

= 2.18.6 on September 7, 2023 =

* Improved: Introduced a gear icon to the editor tabs that brings you directly to the Settings metabox
* Improved: Support for RTL languages
* Updated: [Foundation](https://www.gravitykit.com/foundation/) to version 1.2.2

= 2.18.5 on September 1, 2023 =

* Fixed: Fatal error caused by GravityView version 2.18.4

= 2.18.4 on August 31, 2023 =

* Added: A "Direct Access" summary in the Publish box in the View editor that makes it easy to see and modify whether a View is accessible directly
* Improved: Views will now remember the Settings tab you are on after you save a View
* Fixed: Resolved a fatal error that occurred under certain circumstances due to passing the wrong parameter type to a WordPress function
* Updated: The video on the Getting Started page
* Updated: [Foundation](https://www.gravitykit.com/foundation/) to version 1.2

= 2.18.3 on July 20, 2023 =

* Fixed: Incorrect total entry count and hidden pagination when View contains an Entry Edit field

= 2.18.2 on July 12, 2023 =

* Fixed: Performance issue
* Fixed: [WP-CLI](https://wp-cli.org/) not displaying available GravityKit product updates
* Updated: [Foundation](https://www.gravitykit.com/foundation/) to version 1.1.1

__Developer Notes:__

* Added: `gk/gravityview/view/entries/cache` filter to provide control over the caching of View entries (default: `true`)

= 2.18.1 on June 20, 2023 =

* Fixed: PHP warning message that appeared when attempting to edit a View

= 2.18 on June 20, 2023 =

* Fixed: Issue where "Edit Entry" link was not appearing under the Single Entry layout when the View was filtered using the "Created By" criterion with the "{user:ID}" merge tag
* Fixed: REST API response breaking the functionality of Maps Layout 2.0
* Updated: [Foundation](https://www.gravitykit.com/foundation/) to version 1.1

__Developer Notes:__

* Deprecated: `get_gravityview()` and the `the_gravityview()` global functions
* Added: `GravityView_Field_Delete_Link` class to render the Delete Entry link instead of relying on filtering
	- `delete_link` will now be properly returned in the `GravityView_Fields::get_all('gravityview');` response

= 2.17.8 on May 16, 2023 =

* Improved: Performance when using Gravity Forms 2.6.9 or older
* Improved: Form ID now appears beside the form title for easier data source selection in the View editor
* Fixed: Fatal error when adding a GravityView block in Gutenberg editor
* Fixed: Error when activating an installed but deactivated View type (e.g., Maps) from within the View editor
* Fixed: File Upload fields may incorrectly show empty values

__Developer Notes:__

* Added: `gk/gravityview/metaboxes/data-source/order-by` filter to modify the default sorting order of forms in the View editor's data source dropdown menu (default: `title`)
* Added: `gk/gravityview/renderer/should-display-configuration-notice` filter to control the display of View configuration notices (default: `true`)

= 2.17.7 on May 4, 2023 =

* Fixed: Fatal error when using the Radio input types in the Search Bar (introduced in 2.17.6)

= 2.17.6 on May 3, 2023 =

* Added: Filter entries by payment status using a drop-down, radio, multi-select, or checkbox inputs in the Search Bar (previously, only searchable using a text input)
* Modified: Added "(Inactive)" suffix to inactive forms in the Data Source dropdown
* Fixed: Incompatibility with some plugins/themes that use Laravel components
* Fixed: Appearance of Likert survey fields when using Gravity Forms Survey Add-On Version 3.8 or newer
* Fixed: Appearance of the Poll widget when using Gravity Forms Poll Add-On Version 4.0 or newer
* Fixed: `[gvlogic]` not working when embedded in a Post or Page
* Fixed: `[gvlogic if="context" is="multiple"]` not working when a View is embedded
* Fixed: Consent field always showing checked status when there are two or more Consent fields in the form
* Fixed: Selecting all entries on the Entries page would not properly apply all the search filters

__Developer Notes:__

* Added: `gk/gravityview/common/get_forms` filter to modify the forms returned by `GVCommon::get_forms()`
* Modified: Removed `.hidden` from compiled CSS files to prevent potential conflicts with other plugins/themes (use `.gv-hidden` instead)
* Modified: Added `gvlogic`-related shortcodes to the `no_texturize_shortcodes` array to prevent shortcode attributes from being encoding
* Modified: Updated Gravity Forms CSS file locations for the Survey, Poll, and Quiz Add-Ons
* Modified: Likert survey responses are now wrapped in `div.gform-settings__content.gform-settings-panel__content` to match the Gravity Forms Survey Add-On 3.8 appearance
* Fixed: Properly suppress PHP warnings when calling `GFCommon::gv_vars()` in the Edit View screen
* Updated: [Foundation](https://www.gravitykit.com/foundation/) to version 1.0.12
* Updated: TrustedLogin to version 1.5.1

= 2.17.5 on April 12, 2023 =

* Fixed: Do not modify the Single Entry title when the "Prevent Direct Access" setting is enabled for a View
* Fixed: Fatal error when performing a translations scan with the WPML plugin

= 2.17.4 on April 7, 2023 =

* Fixed: Fatal error rendering some Maps Layout Views introduced in 2.17.2
* Fixed: When a View is embedded multiple times on the same page, Edit Entry, Delete Entry, and Duplicate Entry links could be hidden after the first View
* Fixed: "The Single Entry layout has not been configured" notice shows when embedding a View into another View's Single Entry page using a Custom Content field

= 2.17.3 on April 6, 2023 =

* Fixed: Fatal error rendering multiple Views on the same page/post introduced in 2.17.2

__Developer Updates:__

* Added: A `$context` argument of `\GV\Template_Context` is now passed to `\GV\Widget\pre_render_frontend()`

= 2.17.2 on April 5, 2023 =

**Note: GravityView now requires Gravity Forms 2.5.1 or newer**

* Added: "No Entries Behavior" option to hide the View when there are no entries visible to the current user (not applied to search results)
* Fixed: Performance issue introduced in 2.17 that resulted in a large number of queries
* Fixed: PHP 8+ fatal error when displaying connected Views in the Gravity Forms form editor or forms list
* Fixed: PHP 8+ warning messages when creating a new View
* Fixed: PHP warning when a View checks for the ability to edit an entry that has just been deleted using code
* Fixed: On sites running the GiveWP plugin, the View Editor would look bad
* Updated: [Foundation](https://www.gravitykit.com/foundation/) to version 1.0.11

__Developer Updates:__

* Added: View blocks are also parsed when running `\GV\View_Collection::from_content()`
* Added: New filter, to be used by Multiple Forms extension: `gravityview/view/get_entries/should_apply_legacy_join_is_approved_query_conditions`
* Modified: `gravityview()->views->get()` now parses the content of the global `$post` object and will detect View shortcodes or blocks stored in the `$post->post_content`
* Modified: `gravityview()->views->get()` now may return a `GV\View_Collection` object when it detects multiple Views in the content
* Updated: HTML tags that had used `.hidden` now use the `.gv-hidden` CSS class to prevent potential conflicts with other plugins/themes

= 2.17.1 on February 20, 2023 =

* Updated: [Foundation](https://www.gravitykit.com/foundation/) to version 1.0.9

= 2.17 on February 13, 2023 =

**Note: GravityView now requires PHP 7.2 or newer**

* It's faster than ever to create a new View! (Table and DataTables View types only)
	- Fields configured in the [Gravity Forms Entry Columns](https://docs.gravityforms.com/entries/#h-entry-columns) are added to the Multiple Entries layout
	- The first field in the Multiple Entries layout is linked to the Single Entry layout
	- All form fields are added to the Single Entry layout
	- An Edit Entry Link field is added to the bottom of the Single Entry layout
* Added: New "No Entries Behavior" setting: when a View has no entries visible to the current user, you can now choose to display a message, show a Gravity Forms form, or redirect to a URL
* Modified: The field picker now uses Gravity Forms field icons
* Fixed: ["Pre-filter choices"](https://docs.gravitykit.com/article/701-show-choices-that-exist) Search Bar setting not working for Address fields
* Fixed: `[gventry]` shortcode not working the Entry ID is set to "first" or "last"
* Fixed: Fatal error when using the Gravity Forms Survey Add-On
* Tweak: The field picker in the View editor now uses Gravity Forms field icons

__Developer Updates:__

* Modified: If you use the `gravityview/template/text/no_entries` or `gravitview_no_entries_text` filters, the output is now passed through the `wpautop()` function prior to applying the filters, not after
	* Added `$unformatted_output` parameter to the `gravityview/template/text/no_entries` filter to return the original value before being passed through `wpautop()`
* Modified: Container classes for no results output change based on the "No Entries Behavior" setting:
	- `.gv-no-results.gv-no-results-text` when set to "Show a Message"
	- `.gv-no-results.gv-no-results-form` when set to "Display a Form"
	- Updated `templates/views/list/list-body.php`, `templates/views/table/table-body.php`
* Added: `$form_id` parameter to `gravityview_get_directory_fields()` function and `GVCommon::get_directory_fields()` method

= 2.16.6 on January 12, 2023 =

* Fixed: Fatal error due to an uncaught PHP exception
* Fixed: It was not possible to select any content inside the field settings window in the View editor

= 2.16.5 on January 5, 2023 =

* Updated: [Foundation](https://www.gravitykit.com/foundation/) to version 1.0.8
* Improved: Internal changes to allow using Custom Content fields on the Edit Screen with the [DIY Layout](https://www.gravitykit.com/extensions/diy-layout/)

= 2.16.4 on December 23, 2022 =

* Fixed: Prevent possible conflict in the View editor with themes/plugins that use Bootstrap's tooltip library

= 2.16.3 on December 21, 2022 =

* Fixed: Caching wouldn't always clear when an entry was added or modified
* Fixed: Fatal error on some hosts due to a conflict with one of the plugin dependencies (psr/log)
* Fixed: PHP 8.1 notices
* Fixed: View scripts and styles not loading for some logged-in users

= 2.16.2 on December 14, 2022 =

* Fixed: Views would take an abnormally long time to load
* Fixed: Fatal error on some hosts that use weak security keys and salts

= 2.16.1 on December 7, 2022 =

* Fixed: Date picker and other JavaScript not working on the Edit Entry screen
* Fixed: JavaScript error preventing the Search Bar widget properties from opening when creating a new View
* Fixed: CodeMirror editor initializing multiple times when opening the custom content field properties in the View
* Fixed: Secure download link for the file upload field was not showing the file name as the link text
* Fixed: The saved View would not recognize fields added from a joined form when using the [Multiple Forms](https://www.gravitykit.com/extensions/multiple-forms/) extension

= 2.16.0.4 on December 2, 2022 =

* Fixed: Incompatibility with some plugins/themes that could result in a blank WordPress Dashboard

= 2.16.0.3 on December 2, 2022 =

* Fixed: Fatal error when downloading plugin translations

= 2.16.0.2 on December 1, 2022 =

* Fixed: Fatal error when Maps isn't installed

= 2.16.0.1 on December 1, 2022 =

* Fixed: Admin menu not expanded when on a GravityView page

= 2.16 on December 1, 2022 =

* Added: New WordPress admin menu where you can now centrally manage all your GravityKit product licenses and settings ([learn more about the new GravityKit menu](https://www.gravitykit.com/foundation/))
    - Go to the WordPress sidebar and check out the GravityKit menu!
    - We have automatically migrated your existing licenses and settings, which were previously entered in the Views→Settings page
    - Request support using the "Grant Support Access" menu item
* Added: Support for defining `alt` text in File Upload fields
* Added: "Pre-Filter Choices" Search Bar setting will only display choices that exist in submitted entries ([learn more about Pre-Filter Choices](https://docs.gravitykit.com/article/701-s))
* Improved: When creating a new View, it is now possible to install a View type (if included in the license) straight from the View editor
* Improved: Reduce the number of queries when displaying a View
* Improved: The Edit View screen loads faster
* Fixed: Merge Tags were not processed inside Custom Content fields when using the [`[gventry]` edit mode](https://docs.gravitykit.com/article/463-gventry-shortcode)
* Fixed: Gravity Forms poll results was not being refreshed after editing a Poll field in GravityView Edit Entry
* Fixed: Survey field "Rating" stars were not displaying properly in the frontend
* Fixed: JavaScript error when creating a new View
* Fixed: JavaScript error when opening field settings in a new View
* Fixed: Merge Tag picker not initializing when changing View type for an existing View
* Fixed: "Field connected to XYZ field was deleted from the form" notice when adding a new field to a View created from a form preset
* Fixed: Edit Entry may partially save changes if form fields have conditional logic; thanks, Jurriaan!
* Fixed: View presets not working
* Fixed: "This View is configured using the View type, which is disabled" notice when creating a new View after activating or installing a View type (e.g., Maps, DIY, DataTables)
* Fixed: Incorrect search mode is set when one of the View search widget fields uses a "date range" input type
* Fixed: Multiple files upload error (e.g., when editing an entry using GravityEdit)

__Developer Updates:__

* Added: `gravityview/template/field/survey/rating/before` filter that fires before the Survey field rating stars markup
* Added: `$return_view` parameter to `\GV\Request::is_view()` method, reducing the need to build a \GV\View object when simply checking if a request is a View
* Added: `$expiration` parameter to `GravityView_Cache::set()` method to allow for different cache lifetimes
* Fixed: `GravityView_Cache` was not used when the `WP_DEBUG` constant was set to `true`. This resulted in the cache being effectively disabled on many sites.
	- Improved: Only run `GravityView_Cache::use_cache()` once per request
	- Added: `GRAVITYVIEW_DISABLE_CACHE` constant to disable the cache. Note: `gravityview_use_cache` filter will still be run.

= 2.15 on September 21, 2022 =

* Added: Entire View contents are wrapped in a container, allowing for better styling ([learn about, and how to modify, the container](https://docs.gravitykit.com/article/867-modifying-the-view-container-div))
* Added: When submitting a search form, the page will scroll to the search form
* Modified: Select and Multiselect search inputs will now use the connected field's "Placeholder" values, if defined in Gravity Forms ([read about Search Bar placeholders](https://docs.gravitykit.com/article/866-search-bar-placeholder))
* Improved: Date comparisons when using `[gvlogic]` with `greater_than` or `less_than` comparisons
* Fixed: Reduced the number of database queries to render a View, especially when using Custom Content, Entry Link, Edit Link, and Delete Link fields
* Fixed: Removed the Gravity Forms Partial Entries Add-On privacy notice when using Edit Entry because auto-saving in Edit Entry is not supported
* Fixed: The "entry approval is changed" notification, if configured, was being sent for new form submissions
* Fixed: Views would not render in PHP 8.1
* Fixed: Multiple PHP 8 and PHP 8.1 warnings

__Developer Updates:__

* Added: `gravityview/widget/search/append_view_id_anchor` filter to control appending the unique View anchor ID to the search URL (enabled by default)
* Added: `gravityview/view/wrapper_container` filter to wrap to optionally wrap the View in a container (enabled by default) — [see examples of modifying the container](https://docs.gravitykit.com/article/867-modifying-the-view-container-div)
* Added: `gravityview/view/anchor_id` filter to control the unique View anchor ID
* Modified the following template files:
	- `includes/widgets/search-widget/templates/search-field-multiselect.php`
	- `includes/widgets/search-widget/templates/search-field-select.php`
	- `templates/views/list.php`
	- `templates/views/table.php`
	- `templates/fields/field-custom.php`
	- `templates/fields/field-duplicate_link-html.php`
	- `templates/fields/field-delete_link-html.php`
	- `templates/fields/field-edit_link-html.php`
	- `templates/fields/field-entry_link-html.php`
	- `templates/fields/field-website-html.php`
	- `templates/deprecated/fields/custom.php`
	- `templates/deprecated/fields/website.php`

= 2.14.7 on July 31, 2022 =

* Fixed: GravityView plugin updates were not shown in the plugin update screen since version 2.14.4 (April 27, 2022)

= 2.14.6 on May 27, 2022 =

* [GravityView (the company) is now GravityKit!](https://www.gravitykit.com/rebrand/)
* Fixed: Embedding Edit Entry context directly in a page/post using the `[gventry edit="1"]` shortcode ([learn more](https://docs.gravitykit.com/article/463-gventry-shortcode))
* Fixed: Edit Entry link wasn't working in the Single Entry context of an embedded View
* Fixed: Search Bar GravityView widget was not saving the chosen fields
* Fixed: Gravity PDF shortcodes would not be processed when bulk-approving entries using GravityView. Thanks, Jake!
* Fixed: Sometimes embedding a GravityView shortcode in the block editor could cause a fatal error
* Fixed: Multiple PHP 8 warnings

__Developer Updates:__

* Added: `redirect_url` parameter to the `gravityview/edit_entry/success` filter
* Added `redirect_url` and `back_link` parameters to the `gravityview/shortcodes/gventry/edit/success` filter

= 2.14.5 on May 4, 2022 =

* Added: A link that allows administrators to disable the "Show only approved entries" View setting from the front-end
* Fixed: Configuring new Search Bar WordPress widgets wasn't working in WordPress 5.8+
* Fixed: Styling of form settings dropdowns on the Gravity Forms "Forms" page

= 2.14.4 on April 27, 2022 =

* Added: Search Bar support for the [Chained Selects](https://www.gravityforms.com/add-ons/chained-selects/) field type
* Improved: Plugin updater script now supports auto-updates and better supports multisite installations
* Improved: If a View does not support joined forms, log as a notice, not an error
* Fixed: Merge Tag picker behavior when using Gravity Forms 2.6
* Fixed: Deleting a file when editing an entry as a non-administrator user on Gravity Forms 2.6.1 results in a server error
* Fixed: When The Events Calendar Pro plugin is active, Views became un-editable
* Tweak: Additional translation strings related to View editing

Note: We will be requiring Gravity Forms 2.5 and WordPress 5.3 in the near future; please upgrade!

__Developer Updates:__

* Added: Search URLs now support `input_{field ID}` formats as well as `filter_{field ID}`; the following will both be treated the same:
	- `/view/example/?filter_3=SEARCH`
	- `/view/example/?input_3=SEARCH`
* Added: In the admin, CSS classes are now added to the `body` tag based on Gravity Forms version. See `GravityView_Admin_Views::add_gf_version_css_class()`
* Modified: Allow non-admin users with "edit entry" permissions to delete uploaded files
* Updated: EDD_SL_Plugin_Updater script to version 1.9.1

= 2.14.3 on March 24, 2022 =

* Added: Support for displaying WebP images
* Improved: Internal logging of notices and errors
* Fixed: Images hosted on Dropbox sometimes would not display properly on the Safari browser. Thanks, Kevin M. Dean!

__Developer Updates:__

* Added: `GravityView_Image::get_image_extensions()` static method to fetch full list of extension types interpreted as images by GravityView.
* Added: `webp` as a valid image extension

= 2.14.2.1 on March 11, 2022 =

* Fixed: Empty values in search widget fields may return incorrect results

__Developer Updates:__

* Added: `gravityview/search/ignore-empty-values` filter to control strict matching of empty field values

= 2.14.2 on March 10, 2022 =

* Fixed: Potential fatal error on PHP 8 when exporting View entries in CSV and TSV formats
* Fixed: Search widget would cause a fatal error when the Number field is used with the "is" operator
* Fixed: Search widget returning incorrect results when a field value is blank and the operator is set to "is"
* Fixed: Gravity Forms widget icon not showing
* Fixed: Gravity Forms widget not displaying available forms when the View is saved

= 2.14.1 on January 25, 2022 =

* Tested with WordPress 5.9
* Improved: The [Members plugin](https://wordpress.org/plugins/members/) now works with No-Conflict Mode enabled
* Improved: Performance when saving Views with many fields
* Improved: Performance when loading the Edit View screen when a View has many fields
* Fixed: Gravity Forms widget used in the View editor would initialize on all admin pages
* Fixed: PHP notice when editing an entry in Gravity Forms that was created by user that no longer exists
* Fixed: Error activating on sites that use the Danish language
* Fixed: Entry approval scripts not loading properly when using Full Site Editing themes in WordPress 5.9
* Updated: TrustedLogin client to Version 1.2, which now supports logins for WordPress Multisite installations
* Updated: Polish translation. Thanks, Dariusz!

__Developer Updates:__

* Modified: Refactored drag & drop in the View editor to improve performance: we only initialize drag & drop on the active tab instead of globally.
	* Added: `gravityview/tab-ready` jQuery trigger to `body` when each GravityView tab is ready (drag & drop initialized). [See example of binding to this event](https://gist.github.com/zackkatz/a2844e9f6b68879e79ba7d6f66ba0850).

= 2.14.0.1 on December 30, 2021 =

Fixed: Deprecated filter message when adding fields to the View

= 2.14 on December 21, 2021 =

This would be a minor version update (2.13.5), except that we renamed many functions. See "Developer Updates" for this release below.

* Added: `{is_starred}` Merge Tag. [Learn more about using `{is_starred}`](https://docs.gravitykit.com/article/820-the-isstarred-merge-tag)
* Fixed: Media files uploaded to Dropbox were not properly embedded
* Fixed: JavaScript error when trying to edit entry's creator
* Fixed: Recent Entries widget would cause a fatal error on WP 5.8 or newer
* Fixed: When using Multiple Forms, editing an entry in a joined form now works properly if the "Edit Entry" tab has not been configured
* Fixed: View settings not hiding automatically on page load

__Developer Updates:__

We renamed all instances of `blacklist` to `blocklist` and `whitelist` to `allowlist`. All methods and filters have been deprecated using `apply_filters_deprecated()` and `_deprecated_function()`. [See a complete list of modified methods and filters](https://docs.gravitykit.com/article/816-renamed-filters-methods-in-2-14).

= 2.13.4 on November 4, 2021 =

* Fixed: View scripts and styles would not load when manually outputting the contents of the `[gravityview]` shortcode

__Developer Updates:__

* Added: `gravityview/shortcode/before-processing` action that runs before the GravityView shortcode is processed
* Added: `gravityview/edit_entry/cancel_onclick` filter to modify the "Back" link `onclick` HTML attribute
	- Modified: `/includes/extensions/edit-entry/partials/form-buttons.php` file to add the filter

= 2.13.3 on October 14, 2021 =

* Fixed: Edit Entry would not accept zero as a value for a Number field marked as required
* Modified: Refined the capabilities assigned to GravityView support when access is granted using TrustedLogin. Now our support will be able to debug theme-related issues and use the [Code Snippets](https://wordpress.org/plugins/code-snippets/) plugin.

= 2.13.2 on October 7, 2021 =

* Fixed: Entry Approval not working when using DataTables in responsive mode (requires DataTables 2.4.9 or newer).

__Developer Updates:__

* Updated: Upgraded to [Fancybox 4](https://fancyapps.com/docs/ui/fancybox).
* Updated: [TrustedLogin Client](https://github.com/trustedlogin/client) to Version 1.0.2.
* Modified: Added Code Snippets CSS file to No Conflict allow list.
* Modified: Moved internal (but public) method `GravityView_Admin_ApproveEntries::process_bulk_action` to new `GravityView_Bulk_Actions` class.

= 2.13.1 on September 27, 2021 =

* Improved: Views now load faster due to improved template caching.
* Added: Ability to configure an "Admin Label" for Custom Content widgets. This makes it easier to see your widget configuration a glance.
* Fixed: Issue where non-support users may see a "Revoke TrustedLogin" admin bar link.

= 2.13 on September 23, 2021 =

* Added: Integrated with TrustedLogin, the easiest & most secure way to grant access to your website. [Learn more about TrustedLogin](https://www.trustedlogin.com/about/easy-and-safe/).
	- Need to share access with support? Click the new "Grant Support Access" link in the "Views" menu.

= 2.12.1 on September 1, 2021 =

* Fixed: The Gravity Forms widget in the View editor would always use the source form of the View
* Fixed: The field picker didn't use available translations
* Fixed: Importing [exported Views](https://docs.gravitykit.com/article/119-importing-and-exporting-configured-views) failed when Custom Content or [DIY Layout](https://www.gravitykit.com/extensions/diy-layout/) fields included line breaks.
* Fixed: When first installing GravityView, the message was for an invalid license instead of inactive.
* Fixed: The "Affiliate ID" setting would not toggle properly when loading GravityView settings. [P.S. — Become an affiliate and earn money referring GravityView!](https://www.gravitykit.com/account/affiliates/#about-the-program)
* Tweak: Changed the icon of the Presets preview

= 2.12 on July 29, 2021 =

* Fixed: Add latest Yoast SEO scripts to the No-Conflict approved list
* Fixed: Updating an entry with a multi-file upload field may erase existing contents when using Gravity Forms 2.5.8

= 2.11 on July 15, 2021 =

* Added: Settings to customize "Update", "Cancel", and "Delete" button text in Edit Entry
* Improved: Much better Gravity Forms Survey Add-On integration! [Learn more in the release announcement](https://www.gravitykit.com/gravityview-2-11/).
	- Ratings can be displayed as text or stars
	- Multi-row Likert fields can be shown as Text or Score
	- Improved display of a single row from a multi-row Likert field
	- Single checkbox inputs are now supported
* Improved: Search widget clear/reset button behavior
* Improved: Allow unassigning an entry's Entry Creator when editing an entry
* Improved: When editing an entry, clicking the "Cancel" button will take you to the prior browser page rather than a specific URL
* Improved: Conditionally update "Clear Search" button text in the Search Bar
* Fixed: When Time fields were submitted with a single `0` for hour and minute inputs, instead of displaying midnight (`0:0`), it would display the current time
* Fixed: Delete Entry links did not work when custom entry slugs were enabled
* Fixed: Editing an entry in Gravity Forms that was created by a logged-out user forced an entry to be assigned to a user
* Fixed: Missing download/delete icons for file upload field in Edit Entry when running Gravity Forms ≥ 2.5.6.4
* Fixed: A broken German translation file caused a fatal error (only for the `de_DE` localization)
* Updated: Dutch translation (thanks René S.!) and German translation (thanks Aleksander K-W.!)

__Developer Updates:__

* Added: `gravityview/template/field/survey/glue` filter to modify how the multi-row Likert field values are combined. Default: `; `
* Modified: `templates/deprecated/fields/time.php` and `templates/fields/field-time-html.php` to include the commented `strtotime()` check
* Modified: `includes/extensions/edit-entry/partials/form-buttons.php` to add Cancel button enhancements
* Fixed: `gravityview/search/sieve_choices` didn't filter by Created By
* Fixed: `\GV\Utils::get()` didn't properly support properties available using PHP magic methods. Now supports overriding using the `__isset()` magic method.
* Updated: EDD auto-updates library to version 1.8

= 2.10.3.2 on June 2, 2021 =

* Improved: Loading of plugin dependencies
* Fixed: Field's required attribute was ignored in certain scenarios when using Edit Entry

= 2.10.3.1 on May 27, 2021 =

* Fixed: The "delete file" button was transparent in Edit Entry when running Gravity Forms 2.5 or newer
* Security enhancements

= 2.10.3 on May 20, 2021 =

* Added: Support for the [All in One SEO](https://wordpress.org/plugins/all-in-one-seo-pack/) plugin
* Fixed: GravityView styles and scripts not loading when embedding View as a block shortcode in GeneratePress
* Fixed: PHP notice appearing when a translation file is not available for the chosen locale
* Fixed: Search clear button disappearing when using GravityView Maps layout

__Developer Updates:__

* Added: `gravityview/fields/custom/form` filter to modify form used as the source for View entries
* Added: `gravityview/fields/custom/entry` filter to modify entry being displayed

= 2.10.2.2 on April 19, 2021 =

* Improved: Previous fix for an issue that affected HTML rendering of some posts and pages

= 2.10.2.1 on April 13, 2021 =

* Fixed: Issue introduced in Version 2.10.2 that affected HTML rendering of some posts and pages
* Fixed: Undefined function error for sites running WordPress 4.x introduced in Version 2.10.2

= 2.10.2 on April 12, 2021 =

* Fixed: Using the GravityView shortcode inside a [reusable block](https://wordpress.org/news/2021/02/gutenberg-tutorial-reusable-blocks/) in the WordPress Editor would prevent CSS and JavaScript from loading
* Fixed: "Open in new tab/window" checkbox is missing from Link to Single Entry and Link to Edit Entry links
* Fixed: Searching while on a paginated search result fails; it shows no entries because the page number isn't removed
* Fixed: Sorting by Entry ID resulted in a MySQL error

= 2.10.1 on March 31, 2021 =

* Added: Allow comparing multiple values when using `[gvlogic]` shortcode
	- Use `&&` to match all values `[gvlogic if="abc" contains="a&&b"]`
	- Use `||` to match any values `[gvlogic if="abc" equals="abc||efg"]`
* Added: `{site_url}` Merge Tag that returns the current site URL. This can be helpful when migrating sites or deploying from staging to live.
* Fixed: Paragraph fields have a "Link to single entry" field setting, even though it doesn't make sense
* Fixed: PDF and Text files were not opened in a lightbox
* Fixed: Show File Upload files as links if they aren't an image, audio, or video file (like a .zip, .txt, or .pdf file)
* Fixed: Lightbox script was being loaded for Views even if it was not being used
* Fixed: Don't show the icon for the "Source URL" field in the View editor
* Fixed: Change Entry Creator not working properly on non-English sites
* Updated _so many translations_! Thank you to all the translators!
	- Arabic translation (thanks Salman!)
	- Dutch translation (thanks Desiree!)
	- Russian translation (thanks Victor S.!)
	- Romanian (thanks Cazare!)
	- Chinese (thanks Edi Weigh!)
	- Turkish (thanks Süha!)
	- Swedish (thanks Adam!)
	- Portuguese (thanks Luis and Rafael!)
	- Dutch (thanks Erik!)
	- Norwegian (thanks Aleksander!)
	- Italian (thanks Clara!)
	- Hungarian (thanks dbalage!)
	- Hebrew
	- French
	- Canadian French (thanks Nicolas!)
	- Finnish (thanks Jari!)
	- Iranian (thanks amir!)
	- Mexican Spanish (thanks Luis!)
	- Spanish (thanks Joaquin!)
	- German (thanks Hubert!)
	- Danish (thanks Lisbeth!)
	- Bosnian (thanks Damir!)
	- Bengali (thanks Akter!)

= 2.10 on March 9, 2021 =

* A beautiful visual refresh for the View editor!
	- Brand new field picker for more easily creating your View
	- Visually see when Single Entry and Edit Entry layouts haven't been configured
	- See at a glance which fields link to Single Entry and Edit Entry
	- Manage and activate layouts from the View editor
	- Added: Show a notice when "Show only approve entries" setting is enabled for a View and no entries are displayed because of the setting
	- Added: Custom Content now supports syntax highlighting, making it much easier to write HTML (to disable, click on the Users sidebar menu, select Profile. Check the box labeled "Disable syntax highlighting when editing code" and save your profile)
	- Added: Warning when leaving Edit View screen if there are unsaved changes
	- Added: See the details of the current field while configuring field settings
	- Added: "Clear all" link to remove all fields from the View editor at once
	- Fixed: It was possible to drag and drop a field while the field settings screen was showing. Now it's not!
	- Fixed: See when fields have been deleted from a form
* New: Brand-new lightbox script, now using [Fancybox](http://fancyapps.com/fancybox/3/). It's fast, it's beautiful, and mobile-optimized.
	- Fixes issue with Gravity Forms images not loading in lightboxes due to secure URLs
* Ready for Gravity Forms 2.5!
* Added: Better support for the Consent field
* Improved layout of the Manage Add-Ons screen
	- Added a "Refresh" link to the Manage Add-Ons screen. This is helpful if you've upgraded your license and are ready to get started!
	- Allow enabling/disabling installed add-ons regardless of license status
* Added: A dropdown in the "All Views" screen to filter Views by the layout (Table, List, DataTables, DIY, Map, etc.)
* Added: Export entries in TSV format by adding `/tsv/` to the View URL
* Fixed: Approval Status field contains HTML in CSV and TSV exports
* Fixed: Updating an entry associated with an unactivated user (Gravity Forms User Registration) would also change entry creator's information
* Fixed: PHP warning `The magic method must have public visibility` appearing in PHP 8.0
* Fixed: PHP notice `Undefined property: stdClass::$icons` appearing on Plugins page
* Fixed: "At least one field must be filled out" validation errors (thanks <a href="https://gravitypdf.com">Gravity PDF</a>!)

__Developer Updates:__

* New: FancyBox is now being used for the lightbox
	- Thickbox is no longer used
	- Modify settings using `gravityview/lightbox/provider/fancybox/settings`
	- [See options available here](https://fancyapps.com/fancybox/3/docs/#options)
	- If you prefer, a [Featherlight lightbox option is available](https://github.com/gravityview/gv-snippets/tree/addon/featherlight-lightbox)
	- Easily add support for your own lightbox script by extending the new `GravityView_Lightbox_Provider` abstract class (the [Featherbox lightbox script](https://github.com/gravityview/gv-snippets/tree/addon/featherlight-lightbox) is a good example).
	- Modified: Formally deprecated the mis-spelled `gravity_view_lightbox_script` and `gravity_view_lightbox_style` filters in favor of  `gravityview_lightbox_script` and `gravityview_lightbox_style` (finally!)
	- Fixed: `gravityview_lightbox_script` filter wasn't being applied
	- Removed `gravityview/fields/fileupload/allow_insecure_lightbox` filter, since it's no longer needed
* Modified: `$_GET` args are now passed to links by default.
	- Added: Prevent entry links (single, edit, duplicate) from including $_GET query args by returning false to the filter `gravityview/entry_link/add_query_args`
	- Added: Prevent entry links being added to *delete* links by returning false to the filter `gravityview/delete-entry/add_query_args`
* Added: `gv_get_query_args()` function to return $_GET query args, with reserved args removed
	- Added: `gravityview/api/reserved_query_args` filter to modify internal reserved URL query args
* Added: `field-is_approved-html.php` and `field-is_approved-csv.php` template files for the Is Approved field
* Modified: Removed
* Modified: `templates/fields/field-entry_link-html.php` template to add `gv_get_query_args()` functionality
* Breaking CSS change: Removed `.gv-list-view` CSS class from the List layout container `<div>`. The CSS class was also used in the looped entry containers, making it hard to style. This issue was introduced in GravityView 2.0. For background, see [the GitHub issue](https://github.com/gravityview/GravityView/issues/1026).

= 2.9.4 on January 25, 2021 =

* Added: Apply `{get}` merge tag replacements in `[gvlogic]` attributes and content
* Modified: Made View Settings changes preparing for a big [Math by GravityView](https://www.gravitykit.com/extensions/math/) update!
* Fixed: "Change Entry Creator" would not work with Gravity Forms no-conflict mode enabled

__Developer Updates:__

* Added: `gravityview/metaboxes/multiple_entries/after` action to `includes/admin/metabox/views/multiple-entries.php` to allow extending Multiple Entries View settings

= 2.9.3 on December 15, 2020 =

* Improved: Add search field to the Entry Creator drop-down menu
* Tweak: Hide field icons (for now) when editing a View...until our refreshed design is released 😉
* Fixed: Some JavaScript warnings on WordPress 5.6
* Fixed: Uncaught error when one of GravityView's methods is used before WordPress finishes loading
* Fixed: Duplicate Entry link would only be displayed to users with an administrator role
* Fixed: Search entries by Payment Date would not yield results
* Fixed: Lightbox didn't work with secure images
* New: New lightbox gallery mode for File Upload fields with Multi-File Upload enabled

__Developer Updates:__

* Added: `gravityview/search-trim-input` filter to strip or preserve leading/trailing whitespaces in Search Bar values
* Added: Future WordPress version compatibility check
* Tweak: Improved logging output
* Modified: `gravityview_date_created_adjust_timezone` default is now set to false (use UTC value)

= 2.9.2.1 on October 26, 2020 =

* Improved: Plugin license information layout when running Gravity Forms 2.5
* Fixed: View Settings overflow their container (introduced in 2.9.2)

= 2.9.2 on October 21, 2020 =

* Added: GravityView is now 100% compatible with upcoming [Gravity Forms 2.5](https://www.gravityforms.com/gravity-forms-2-5-beta-2/)!
* Added: New View setting to redirect users to a custom URL after deleting an entry
* Added: An option to display "Powered by GravityView" link under your Views. If you're a [GravityView affiliate](https://www.gravitykit.com/account/affiliate/), you can earn 20% of sales generated from your link!
* Improved: Duplicate Entry field is only visible for logged-in users with edit or duplicate entry permissions
* Modified: Remove HTML from Website and Email fields in CSV output
* Fixed: Possible fatal error when Gravity Forms is inactive
* Fixed: Export of View entries as a CSV would result in a 404 error on some hosts
* Fixed: Entries filtered by creation date using relative dates (e.g., "today", "-1 day") did not respect WordPress's timezone offset
* Fixed: Partial entries edited in GravityView were being duplicated
* Fixed: Trying to activate a license disabled due to a refund showed an empty error message
* Tweak: Improvements to tooltip behavior in View editor
* Tweak: When "Make Phone Number Clickable" is checked, disable the "Link to single entry" setting in Phone field settings
* Tweak: Don't show "Open links in new window" for Custom Content field
* Tweak: Removed "Open link in the same window?" setting from Website field
	- Note: For existing Views, if both "Open link in the same window?" and "Open link in a new tab or window?" settings were checked, the link will now _not open in a new tab_. We hope no one had them both checked; this would have caused a rift in space-time and a room full of dark-matter rainbows.

__Developer Updates:__

* Added brand-new unit testing and acceptance testing...stay tuned for a write-up on how to easily run the GravityView test suite
* Changed: `/templates/fields/field-website-html.php` and `/templates/deprecated/fields/website.php` to use new `target=_blank` logic
* Fixed: License key activation when `GRAVITYVIEW_LICENSE_KEY` was defined
* Deprecated: Never used method `GravityView_Delete_Entry::set_entry()`

= 2.9.1 on September 1, 2020 =

* Improved: Changed the Support Port icon & text to make it clearer
* Updated: Updater script now handles WordPress 5.5 auto-updates
* Fixed: Add Yoast SEO 14.7 scripts to the No-Conflict approved list
* Fixed: Available Gravity Forms forms weren't appearing in the Gravity Forms widget when configuring a View

__Developer Updates:__

* Improved: Gravity Forms 2.5 beta support
* Fixed: Issue when server doesn't support `GLOB_BRACE`
* Fixed: Removed references to non-existent source map files

= 2.9.0.1 on July 23, 2020 =

* Fixed: Loading all Gravity Forms forms on the frontend
	* Fixes Map Icons field not working
	* Fixes conflict with gAppointments and Gravity Perks
* Fixed: Fatal error when Gravity Forms is inactive

= 2.9 on July 16, 2020 =

* Added: A "Gravity Forms" widget to easily embed a form above and below a View
* Added: Settings for changing the "No Results" text and "No Search Results" text
* Added: "Date Updated" field to field picker and sorting options
* Modified: When clicking the "GravityView" link in the Admin Toolbar, go to GravityView settings
* Improved: Add new Yoast SEO plugin scripts to the No-Conflict approved list
* Improved: Add Wicked Folders plugin scripts to the No-Conflict approved list
* Fixed: Don't allow sorting by the Duplicate field
* Fixed: Multi-site licenses not being properly shared with single sites when GravityView is not Network Activated
* Fixed: Potential fatal error for Enfold theme

__Developer Updates:__

* Fixed: Settings not able to be saved when using the `GRAVITYVIEW_LICENSE_KEY` constant
* Fixed: License not able to be activated when using the `GRAVITYVIEW_LICENSE_KEY` constant
* Fixed: Potential PHP warning when using the `{created_by}` Merge Tag
* Modified: Added index of the current file in the loop to the `gravityview/fields/fileupload/file_path` filter

= 2.8.1 on April 22, 2020 =

* Added: Better inline documentation for View Settings
* Improved: When clicking "Add All Form Fields" in the "+ Add Field" picker
* Modified: Changed default settings for new Views to "Show only approved entries"
* Modified: When adding a field to a table-based layout, "+ Add Field" now says "+ Add Column"
* Fixed: Single Entry "Hide empty fields" not working in Table and DataTables layouts

= 2.8 on April 16, 2020 =

* Added: User Fields now has many more options, including avatars, first and last name combinations, and more
* Added: A new [Gravatar (Globally Recognized Avatar)](https://en.gravatar.com) field
* Added: "Display as HTML" option for Paragraph fields - By default, safe HTML will be shown. If disabled, only text will be shown.
* Added: Support for Gravity Forms Partial Entries Add-On. When editing an entry, the entry's "Progress" will now be updated.
* Modified: Sort forms by title in Edit View, rather than Date Created (thanks, Rochelle!)
* Modified: The [`{created_by}` Merge Tag](https://docs.gravitykit.com/article/281-the-createdby-merge-tag)
	* When an entry was created by a logged-out user, `{created_by}` will now show details for a logged-out user (ID `0`), instead of returning an unmodified Merge Tag
	* When `{created_by}` is passed without any modifiers, it now will return the ID of the user who created the entry
	* Fixed PHP warning when `{created_by}` Merge Tag was passed without any modifiers
* Fixed: The "Single Entry Title" setting was not working properly
* Fixed: Recent Entries widget filters not being applied
* Updated translations: Added Formal German translation (thanks, Felix K!) and updated Polish translation (thanks, Dariusz!)

__Developer Updates:__

* Added: `gravityview/fields/textarea/allow_html` filter to toggle whether Paragraph field output should allow HTML or should be sanitized with `esc_html()`
* Added: `gravityview/field/created_by/name_display` filter for custom User Field output.
* Added: `gravityview/field/created_by/name_display/raw` allow raw (unescaped) output for `gravityview/field/created_by/name_display`.
* Added: `gravityview/fields/gravatar/settings` filter to modify the new Gravatar field's settings
* Added: `gravityview/search/sieve_choices` filter in Version 2.5 that enables only showing choices in the Search Bar that exist in entries ([learn more about this filter](https://docs.gravitykit.com/article/701-show-choices-that-exist))
* Modified: `gravityview_get_forms()` and `GVCommon::get_forms()` have new `$order_by` and `$order` parameters (Thanks, Rochelle!)
* Fixed: `gravityview/edit_entry/user_can_edit_entry` and `gravityview/capabilities/allow_logged_out` were not reachable in Edit Entry and Delete Entry since Version 2.5

= 2.7.1 on February 24, 2020 =

* Fixed: Fatal error when viewing entries using WPML or Social Sharing & SEO extensions

= 2.7 on February 20, 2020 =

* Added: "Enable Edit Locking" View setting to toggle on and off entry locking (in the "Edit Entry" tab of the View Settings)
* Fixed: Broken Toolbar link to Gravity Forms' entry editing while editing an entry in GravityView
* Fixed: PHP undefined index when editing an entry with empty File Upload field
* Fixed: When adding a field in the View Configuration, the browser window would resize

__Developer Updates:__

* Modified: The way Hidden Fields are rendered in Edit Entry no fields are configured. [Read what has changed around Hidden Fields](https://docs.gravitykit.com/article/678-edit-entry-hidden-fields-field-visibility#timeline)
	* Fixed: Rendering Hidden Fields as `input=hidden` when no fields are configured in Edit Entry (fixing a regression in 2.5)
	* Modified: The default value for the `gravityview/edit_entry/reveal_hidden_field` filter is now `false`
	* Added: `gravityview/edit_entry/render_hidden_field` filter to modify whether to render Hidden Field HTML in Edit Entry (default: `true`)
* Modified: Changed `GravityView_Edit_Entry_Locking::enqueue_scripts()` visibility to protected

= 2.6 on February 12, 2020 =

* Added: Implement Gravity Forms Entry Locking - see when others are editing an entry at the same time ([learn more](https://docs.gravitykit.com/article/676-entry-locking))
* Added: Easily duplicate entries in Gravity Forms using the new "Duplicate" link in Gravity Forms Entries screen ([read how](https://docs.gravitykit.com/article/675-duplicate-gravity-forms-entry))
* Improved: Speed up loading of Edit View screen
* Improved: Speed of adding fields in the View Configuration screen
* Modified: Reorganized some settings to be clearer
* Fixed: Potential fatal error when activating extensions with GravityView not active
* Updated: Russian translation (thank you, Victor S!)

__Developer Updates:__

* Added: `gravityview/duplicate/backend/enable` filter to disable adding a "Duplicate" link for entries
* Added: `gravityview/request/is_renderable` filter to modify what request classes represent valid GravityView requests
* Added: `gravityview/widget/search/form/action` filter to change search submission URL as needed
* Added: `gravityview/entry-list/link` filter to modify Other Entries links as needed
* Added: `gravityview/edit/link` filter to modify Edit Entry link as needed
* Fixed: A rare issue where a single entry is prevented from displaying with Post Category filters
* Modified: Important! `gravityview_get_entry()` and `GVCommon::get_entry()` require a View object as the fourth parameter. While the View will be retrieved from the context if the parameter is missing, it's important to supply it.
* Modified: `GVCommon::check_entry_display` now requires a View object as the second parameter. Not passing it will return an error.
* Modified: `gravityview/common/get_entry/check_entry_display` filter has a third View parameter passed from `GVCommon::get_entry`
* Modified: Bumped future minimum Gravity Forms version to 2.4

= 2.5.1 on December 14, 2019 =

* Modified: "Show Label" is now off by default for non-table layouts
* Improved: The View Configuration screen has been visually simplified. Fewer borders, larger items, and rounder corners.
* Accessibility improvements. Thanks to [Rian Rietveld](https://rianrietveld.com) and Gravity Forms for their support.
	- Color contrast ratios now meet [Web Content Accessibility Guidelines (WCAG) 2.0](https://www.w3.org/TR/WCAG20/) recommendations
	- Converted links that act as buttons to actual buttons
	- Added keyboard navigation support for "Add Field" and "Add Widget" pickers
	- Auto-focus the field search field when Add Field is opened
	- Improved Search Bar HTML structure for a better screen reader experience
	- Added ARIA labels for Search Bar configuration buttons
	- Improved touch target size and spacing for Search Bar add/remove field buttons
* Fixed: "Search All" with Multiple Forms plugin now works as expected in both "any" and "all" search modes.

__Developer Updates:__

* Added: `gravityview_lightbox_script` and `gravityview_lightbox_style` filters.
* Deprecated: `gravity_view_lightbox_script` and `gravity_view_lightbox_style` filters. Use `gravityview_lightbox_script` and `gravityview_lightbox_style` instead.

= 2.5 on December 5, 2019 =

This is a **big update**! Lots of improvements and fixes.

#### All changes:

* **GravityView now requires WordPress 4.7 or newer.**
* Added: A new "Duplicate Entry" allows you to duplicate entries from the front-end
* View Configuration
    * Added: You can now add labels for Custom Content in the View editor (this helps keep track of many Custom Content fields at once!)
    * Modified: New Views will be created with a number of default widgets preset
    * Fixed: View configuration could be lost when the "Update" button was clicked early in the page load or multiple times rapidly
    * Fixed: Some users were unable to edit a View, although having the correct permissions
* Improved CSV output
    * Modified: Multiple items in exported CSVs are now separated by a semicolon instead of new line. This is more consistent with formatting from other services.
    * Fixed: Checkbox output in CSVs will no longer contain HTML by default
    * Fixed: Textarea (Paragraph) output in CSVs will no longer contain `<br />` tags by default
* Edit Entry
    * Added: Directly embed the Edit Entry screen using the shortcode `[gventry edit="1"]`
    * Fixed: Editing an entry with Approve/Disapprove field hidden would disapprove an unapproved entry
    * Fixed: Field visibility when editing entries. Hidden fields remain hidden unless explicitly allowed via field configuration.
    * Fixed: Hidden calculation fields were being recalculated on Edit Entry
* Sorting and Search
    * Fixed: User sorting does not work when the `[gravityview]` shortcode defines a sorting order
    * Fixed: Proper sorting capabilities for Time and Date fields
    * Fixed: Page Size widget breaks when multiple search filters are set
    * Fixed: Page Size widget resets itself when a search is performed
* [Multiple Forms](https://www.gravitykit.com/extensions/multiple-forms/) fixes
    * Fixed: Global search not working with joined forms
    * Fixed: Custom Content fields now work properly with Multiple Forms
    * Fixed: [Gravity PDF](https://gravitypdf.com) support with Multiple Forms plugin and Custom Content fields
    * Fixed: Entry Link, Edit Link and Delete Link URLs may be incorrect with some Multiple Forms setups
* Integrations
    * Added: "Show as score" setting for Gravity Forms Survey fields
    * Added: Support for [Gravity Forms Pipe Add-On](https://www.gravityforms.com/add-ons/pipe-video-recording/)
    * Added: Track the number of pageviews entries get by using the new `[gv_pageviews]` shortcode integration with the lightweight [Pageviews](https://pageviews.io/) plugin
    * Fixed: [GP Nested Forms](https://gravitywiz.com/documentation/gravity-forms-nested-forms/) compatibility issues
    * Fixed: PHP warnings appeared when searching Views for sites running GP Populate Anything with "Default" permalinks enabled
* Improved: When a View is embedded on a post or page with an incompatible URL Slug, show a warning ([read more](https://docs.gravitykit.com/article/659-reserved-urls))
* Fixed: Number field decimal precision formatting not being respected
* Fixed: Lifetime licenses showed "0" instead of "Unlimited" sites available
* Updated: Polish translation (Thanks, Dariusz!)

__Developer Updates:__

* Added: `[gventry edit="1"]` mode where edit entry shortcodes can be used now (experimental)
* Added: `gravityview/template/field/csv/glue` filter to modify the glue used to separate multiple values in the CSV export (previously "\n", now default is ';')
* Added: `gravityview/shortcodes/gventry/edit/success` filter to modify [gventry] edit success message
* Added: `gravityview/search/sieve_choices` filter that sieves Search Widget field filter choices to only ones that have been used in entries (a UI is coming soon)
* Added: `gravityview/search/filter_details` filter for developers to modify search filter configurations
* Added: `gravityview/admin/available_fields` filter for developers to add their own assignable fields to View configurations
* Added: `gravityview/features/paged-edit` A super-secret early-bird filter to enable multiple page forms in Edit Entry
* Added: `$form_id` parameter for the `gravityview_template_$field_type_options` filter
* Added: `gravityview/security/require_unfiltered_html` filter now has 3 additional parameters: `user_id`, `cap` and `args`.
* Added: `gravityview/gvlogic/atts` filter for `[gvlogic]`
* Added: `gravityview/edit_entry/page/success` filter to alter the message between edit entry pages.
* Added: `gravityview/approve_entries/update_unapproved_meta` filter to modify entry update approval status.
* Added: `gravityview/search/searchable_fields/whitelist` filter to modify allowed URL-based searches.
* Fixed: Some issues with `unfiltered_html` user capabilities being not enough to edit a View
* Fixed: Partial form was being passed to `gform_after_update_entry` filter after editing an entry. Full form will now be passed.
* Fixed: Widget form IDs would not change when form ID is changed in the View Configuration screen
* Fixed: Intermittent `[gvlogic2]` and nested `else` issues
    * The `[gvlogic]` shortcode has been rewritten for more stable, stateless behavior
* Fixed: `GravityView_Entry_Notes::get_notes()` can return null; cast `$notes` as an array in `templates/fields/field-notes-html.php` and `includes/extensions/entry-notes/fields/notes.php` template files
* Fixed: Prevent error logs from filling with "union features not supported"
* Modified: Cookies will no longer be set for Single Entry back links
* Modified: Default 250px `image_width` setting for File Upload images is now easily overrideable
* Removed: The `gravityview/gvlogic/parse_atts/after` action is no longer available. See `gravityview/gvlogic/atts` filter instead
* Removed: The `GVLogic_Shortcode` class is now a lifeless stub. See `\GV\Shortcodes\gvlogic`.
* Deprecated: `gravityview_get_current_view_data` — use the `\GV\View` API instead

= 2.4.1.1 on August 27, 2019 =

* Fixed: Inconsistent sorting behavior for Views using Table layouts
* Fixed: Searching all fields not searching Multi Select fields
* Fixed: Error activating GravityView when Gravity Forms is disabled
* Fixed: "Getting Started" and "List of Changes" page layouts in WordPress 5.3
* Fixed: Don't show error messages twice when editing a View with a missing form
* Tweak: Don't show "Create a View" on trashed forms action menus

= 2.4 on July 17, 2019 =

**We tightened security by limiting who can edit Views. [Read how to grant Authors and Editors access](https://docs.gravitykit.com/article/598-non-administrator-edit-view).**

* Added: A new Result Number field and `{sequence}` Merge Tag [learn all about it!](https://docs.gravitykit.com/article/597-the-sequence-merge-tag)
* Added: `{date_updated}` Merge Tag ([see all GravityView Merge Tags](https://docs.gravitykit.com/article/76-merge-tags))
* Added: Option to output all CSV entries, instead of a single page of results
* Fixed: Settings compatibility issues on Multisite
* Fixed: CSV output for address fields contained Google Maps link
* Fixed: When editing an entry in Gravity Forms, clicking the "Cancel" button would not exit edit mode
* Fixed: Some fatal errors when Gravity Forms is deactivated while GravityView is active
* Fixed: Search All Fields functionality with latest Gravity Forms

__Developer Updates:__

* **Breaking Change:** Users without the `unfiltered_html` capability can no longer edit Views.
* Added: `gravityview/security/allow_unfiltered_html` to not require `unfiltered_html`. Dangerous!
* Added: `gravityview/template/field/address/csv/delimiter` filter for CSV output of addresses

= 2.3.2 on May 3, 2019 =

* Re-fixed: Conditional Logic breaks in Edit Entry if the condition field is not present

__Developer Updates:__

* Fixed: `strtolower()` warnings in `class-frontend-views.php`
* Fixed: `gravityview/fields/fileupload/link_atts` filter didn't work on link-wrapped images
* Fixed: PHP notice triggered when using the Poll widget
* Updated: Updater script, which should improve license check load time

= 2.3.1 on April 18, 2019 =

* Added: Entry Approval now features a popover that allows you to select from all approval statuses
* Fixed: Issues accessing Edit Entry for Views using [Multiple Forms](https://www.gravitykit.com/extensions/multiple-forms/)
* Fixed: Issues with Edit Entry where fields were duplicated. This temporarily reverts the conditional logic fix added in 2.3.
* Fixed: Maps will now properly use global API key settings on Multisite installations

__Developer Updates:__

* Fixed: Issues searching Address fields that contain custom states
* Added: `gravityview/approve_entries/popover_placement` filter to modify the placement of the approval popover (default: right)

= 2.3 on April 2, 2019 =

**Gravity Forms 2.3 is required**. Some functionality will not work if you are using Gravity Forms 2.2. If this affects you, please [let us know](mailto:support@gravitykit.com?subject=Gravity%20Forms%202.3%20Requirement)

* Added: Multi-Sorting! Example: Sort first by Last Name, then sort those results by First Name [Read more about multi-sorting](https://docs.gravitykit.com/article/570-sorting-by-multiple-columns)
    - Works great with our [DataTables extension](https://www.gravitykit.com/extensions/datatables/), too!
* Added: `[gvlogic logged_in="true"]` support to easily check user login status - [read how it works](https://docs.gravitykit.com/article/252-gvlogic-shortcode#logged-in-parameter)
* Added: Dropdown, Radio and Link input support for searching product fields
* Fixed: Conditional Logic breaks in Edit Entry if the condition field is not present
* Fixed: Sorting numbers with decimals
* Fixed: CSV output of List and File Upload fields
* Fixed: "Hide empty fields" setting not working Product and Quantity fields
* Fixed: Month and day reversed in multi-input date search fields
* Fixed: Join issues with embedded Views when using [Multiple Forms](https://www.gravitykit.com/extensions/multiple-forms/)
* Fixed: Other Entries empty text override was not working
* Updated: 100% translated for Dutch, German, and French

__Developer Updates:__

* Added: `gravityview/search/created_by/text` filter to override dropdown and radio text in "created by" search UI
* Added: `gravityview/approve_entries/after_submission` filter to prevent `is_approved` meta from being added automatically after entry creation
* Modified: List and File Upload fields are now output as objects/arrays in REST API JSON
* Modified: [Business Hours](https://wordpress.org/plugins/gravity-forms-business-hours/) field support in CSV and JSON output
* Fixed: Fatal error when custom templates are loaded without `\GV\Template_Context`
* Fixed: Potential PHP warning with PHP 7.2
* Added notice for users to upgrade to PHP 5.6, since WordPress will be bumping the minimum version soon


= 2.2.5 on February 4, 2019 =

* Added: Support for nested dropdown selection in Search Bar
* Fixed: State search dropdown type for custom address types
* Fixed: Don't show Credit Card fields on the Edit Entry screen (#1219)
* REST API and CSV fixes
    * Fixed: Email field being output as links in CSV
    * Fixed: CSVs could not contain more than one special field (Entry ID, Custom Content, etc.)
    * Fixed: CSV and JSON REST API did not output duplicate headers (Entry ID, Custom Content, etc.)
    * Fixed: JSON REST API endpoint did not render Custom Content fields
    * Modified: In the REST API duplicate keys are now suffixed with (n), for example: id(1), id(2), instead of not showing them at all
* Updated: Script used to provide built-in Support Port
* Updated: Russian translation by [@awsswa59](https://www.transifex.com/user/profile/awsswa59/)

__Developer Updates:__

* Added: `gravityview/edit_entry/before_update` hook
* Added: `gravityview/api/field/key` filter to customize the generated REST API entry JSON keys
* Added: `gravityview/template/csv/field/raw` filter to allow raw output of specific fields
* Modified: CSV REST API endpoint returns binary data instead of JSON-encoded data

= 2.2.4 on January 14, 2019 =

* Fixed: Other Entries field would display all entries without filtering
* Fixed: Entry Date searches not working (broken in 2.2)
* Fixed: CSV outputting wrong date formats for Date and Date Created fields
* Fixed: CSV outputting empty content for Custom Content fields
* Fixed: Changelog formatting so that the 2.2.1, 2.2.2, and 2.2.3 updates are shown
* Fixed: The picture of Floaty was _really big_ in the Getting Started screen
* Updated Translations for Italian and Iranian. Thanks, Farhad!

= 2.2.3 on December 20, 2018 =

* Fixed: Issue loading translation files on Windows IIS servers

__Developer Updates:__

* Added: Third argument to `gravityview_search_operator` filter (the current `\GV\View` object)
* Added: `GravityView_Image::is_valid_extension()` to determine whether an extension is valid for an image
* Fixed: Search operator overrides that broke in 2.2
* Modified: SVG files are now processed as images in GravityView
* Modified: Changed translation file loading order to remove paths that didn't work! [See this article for the updated paths](https://docs.gravitykit.com/article/530-translation-string-loading-order).

= 2.2.2 on December 11, 2018 =

* Added: Support for the new [Multiple Forms beta](https://www.gravitykit.com/extensions/multiple-forms/)!
* **Minor CSS Change**: Reduced Search Bar negative margins to fix the Search Bar not aligning properly
* Fixed: Calculation fields that were not added to the Edit Entry fields were being emptied (except the price)
* Updated translations - thank you, translators!
    - Turkish translated by [@suhakaralar](https://www.transifex.com/accounts/profile/suhakaralar/)
    - Russian translated by [@awsswa59](https://www.transifex.com/user/profile/awsswa59/)
    - Polish translated by [@dariusz.zielonka](https://www.transifex.com/user/profile/dariusz.zielonka/)

__Developer Updates:__

* Template Change: Updated `widget-poll.php` template to display poll results for all Multiple Forms fields
* Added: `gravityview/query/class` filter to allow query class overrides, needed for Multiple Forms extension
* Added: `gravityview/approve_entries/autounapprove/status` filter to change the approval status set when an entry is modified in Edit Entry
* Added: `$unions` property to `\GV\View`, for future use with [Multiple Forms plugin](https://www.gravitykit.com/extensions/multiple-forms/)

= 2.2.1 on December 4, 2018 =

* Confirmed compatibility with WordPress 5.0 and the new Gutenberg editor ([use the shortcode block to embed](https://docs.gravitykit.com/article/526-does-gravityview-support-gutenberg))
* Added: Support for upcoming [Multiple Forms plugin](https://www.gravitykit.com/extensions/multiple-forms/)
* Fixed: Edit Entry writes incorrectly-formatted empty values in some cases.
* Fixed: "Hide View data until search is performed" not working for [Maps layout](https://www.gravitykit.com/extensions/maps/)
* Fixed: Entries are not accessible when linked to from second page of results
* Fixed: Search redirects to home page when previewing an unpublished View

__Developer Updates:__

* Fixed: Error loading GravityView when server has not defined `GLOB_BRACE` value for the `glob()` function
* Added: `gravityview/entry/slug` filter to modify entry slug. It runs after the slug has been generated by `GravityView_API::get_entry_slug()`
* Added: `\GV\Entry::is_multi()` method to check whether the request's entry is a `Multi_Entry` (contains data from multiple entries because of joins)

= 2.2 on November 28, 2018 =

* Yes, GravityView is fully compatible with Gravity Forms 2.4!
* Added: Choose where users go after editing an entry
* Added: Search entries by approval status with new "Approval Status" field in the Search Bar
* Added: More search input types added for "Created By" searches
* Added: When searching "Created By", set the input type to "text" to search by user email, login and name fields
* Fixed: Issue installing plugins from the Extensions page on a Multisite network
* Fixed: When a View is embedded on the homepage of a site, Single Entry and Edit Entry did not work (404 not found error)
* Fixed: Stray "Advanced Custom Fields" editor at the bottom of Edit View pages
* Fixed: Labels and quantities removed when editing an entry that had product calculations
* Fixed: When multiple Views are embedded on a page, Single Entry could sometimes show "You are not allowed to view this content"
* Fixed: Major search and filtering any/all mode combination issues, especially with "Show only approved entries" mode, A-Z Filters, Featured Entries, Advanced Filtering plugins
* Fixed: Support all [documented date formats](https://docs.gravitykit.com/article/115-changing-the-format-of-the-search-widgets-date-picker) in Search Bar date fields
* Fixed: Issues with [Advanced Filtering](https://www.gravitykit.com/extensions/advanced-filter/) date fields (including human strings, less than, greater than)
* Fixed: Security issue when Advanced Filter was configured with an "Any form field" filter (single entries were not properly secured)
* Fixed: The Quiz Letter Grade is lost if Edit Entry does not contain all Gravity Forms Quiz Add-On fields

__Developer Updates:__

* Updated: `search-field-select.php` template to gracefully handle array values
* Added: Filters for new "Created By" search. [Learn how to modify what fields are searched](https://docs.gravitykit.com/article/523-created-by-text-search).

= 2.1.1 on October 26, 2018 =

* Added: A "Connected Views" menu on the Gravity Forms Forms page - hover over a form to see the new Connected Views menu!
* Fixed: Additional slashes being added to the custom date format for Date fields
* Fixed: Quiz Letter Grade not updated after editing an entry that has Gravity Forms Quiz fields
* Fixed: Single Entry screen is inaccessible when the category is part of a URL path (using the `%category%` tag in the site's Permalinks settings)
* Fixed: Issue where GravityView CSS isn't loading in the Dashboard for some customers
* Fixed: Display uploaded files using Gravity Forms' secure link URL format, if enabled
* Updated Polish translation. Dziękuję Ci, [@dariusz.zielonka](https://www.transifex.com/user/profile/dariusz.zielonka/)!

__Developer Updates:__

* Added: `gravityview/template/table/use-legacy-style` filter to  use the legacy Table layout stylesheet without any responsive layout styles (added in GravityView 2.1) - [Here's code you can use](https://gist.github.com/zackkatz/45d869e096cd5114a87952d292116d3f)
* Added: `gravityview/view/can_render` filter to allow you to override whether a View can be rendered or not
* Added: `gravityview/widgets/search/datepicker/format` filter to allow you to modify only the format used, rather than using the `gravityview_search_datepicker_class` filter
* Fixed: Fixed an issue when using [custom entry slugs](https://docs.gravitykit.com/article/57-customizing-urls) where non-unique values across forms cause the entries to not be accessible
* Fixed: Undefined index PHP warning in the GravityView Extensions screen
* Fixed: Removed internal usage of deprecated GravityView functions
* Limitation: "Enable lightbox for images" will not work on images when using Gravity Forms secure URL format. [Contact support](mailto:support@gravitykit.com) for a work-around, or use a [different lightbox script](https://docs.gravitykit.com/article/277-using-the-foobox-lightbox-plugin-instead-of-the-default).

= 2.1.0.2 and 2.1.0.3 on September 28, 2018 =

* Fixed: Slashes being added to field quotes
* Fixed: Images showing as links for File Upload fields

= 2.1.0.1 on September 27, 2018 =

* Fixed: Responsive table layout labels showing sorting icon HTML
* Fixed: Responsive table layout showing table footer

= 2.1 on September 27, 2018 =

* Added: You can now send email notifications when an entry is approved, disapproved, or the approval status has changed. [Learn how](https://docs.gravitykit.com/article/488-notification-when-entry-approved)
* Added: Automatically un-approve an entry when it has been updated by an user without the ability to moderate entries
* Added: Easy way to install GravityView Extensions and our stand-alone plugins [Learn how](https://docs.gravitykit.com/article/489-managing-extensions)
* Added: Enable CSV output for Views [Learn how](https://docs.gravitykit.com/article/491-csv-export)
* Added: A "Page Size" widget allows users to change the number of entries per page
* Added: Support for displaying a single input value of a Chained Select field
* Added: The Table layout is now mobile-responsive!
* Improved: Added a shortcut to reset entry approval on the front-end of a View: "Option + Click" on the Entry Approval field
* Fixed: Custom date format not working with the `{date_created}` Merge Tag
* Fixed: Embedding a View inside an embedded entry didn't work
* Fixed: "Link to entry" setting not working for File Upload fields
* Fixed: Approval Status field not showing anything
* Updated translations - thank you, translators!
    - Polish translated by [@dariusz.zielonka](https://www.transifex.com/user/profile/dariusz.zielonka/)
    - Russian translated by [@awsswa59](https://www.transifex.com/user/profile/awsswa59/)
    - Turkish translated by [@suhakaralar](https://www.transifex.com/accounts/profile/suhakaralar/)
    - Chinese translated by [@michaeledi](https://www.transifex.com/user/profile/michaeledi/)

__Developer Notes:__

* Added: Process shortcodes inside [gv_entry_link] shortcodes
* Added: `gravityview/shortcodes/gv_entry_link/output` filter to modify output of the `[gv_entry_link]` shortcode
* Added `gravityview/widget/page_size/settings` and `gravityview/widget/page_size/page_sizes` filters to modify new Page Size widget
* Modified: Added `data-label` attributes to all Table layout cells to make responsive layout CSS-only
* Modified: Added responsive CSS to the Table layout CSS ("table-view.css")
* Improved: Reduced database lookups when using custom entry slugs
* Introduced `\GV\View->can_render()` method to reduce code duplication
* Fixed: Don't add `gvid` unless multiple Views embedded in a post
* Fixed: PHP 5.3 warning in when using `array_combine()` on empty arrays
* Fixed: Apply `addslashes` to View Configuration when saving, fixing `{date_created}` format
* REST API: Allow setting parent post or page with the REST API request using `post_id={id}` ([learn more](https://docs.gravitykit.com/article/468-rest-api))
* REST API: Added `X-Item-Total` header and meta to REST API response

= 2.0.14.1 on July 19, 2018 =

* Fixed: Potential XSS ("Cross Site Scripting") security issue. **Please update.**
* Fixed: GravityView styles weren't being loaded for some users

= 2.0.14 on July 9, 2018 =

* Added: Allow filtering entries by Unapproved status in Gravity Forms
* Added: Reset entry approval status by holding down Option/Alt when clicking entry approval icon
* Fixed: Merge Tags not working in field Custom Labels
* Fixed: Enable sorting by approval status all the time, not just when a form has an Approval field
* Fixed: When a View is saved without a connected form, don't show "no longer exists" message
* Fixed: Inline Edit plugin not updating properly when GravityView is active

__Developer Notes:__

* Added: `gravityview/approve_entries/after_submission/default_status` filter to modify the default status of an entry as it is created.
* Modified: No longer delete `is_approved` entry meta when updating entry status - leave the value to be `GravityView_Entry_Approval_Status::UNAPPROVED` (3)
* Fixed: Allow for "in" and "not_in" comparisons when using `GravityView_GFFormsModel::is_value_match`
* Tweak: If "Search Mode" key is set, but there is no value, use "all"
* Tweak: Reduced number of database queries when rendering a View

= 2.0.13.1 on June 26, 2018 =

* Fixed: Custom Content fields not working with DIY Layout
* Fixed: Error when displaying plugin updates on a single site of a Multisite installation

= 2.0.13 on June 25, 2018 =

* Fixed: When View is embedded in a page, the "Delete Entry" link redirects the user to the View URL instead of embedded page URL
* Fixed: Custom Content fields not working with DIY Layout since 2.0.11
* Fixed: Fatal error when migrating settings from (very) old versions of GravityView
* Fixed: oEmbed not working when using "plain" URLs with numeric View ID slugs

__Developer Notes__

* Added: Code to expose Entry Notes globally, to fix conflict with DataTables (future DataTables update required)
* Added: `data-viewid` attribute to the Search Bar form with the current View ID
* Added: Current Post ID parameter to the `gravityview/edit-entry/publishing-action/after` action

= 2.0.12 on June 12, 2018 =

* Fixed: On the Plugins page, "Update now" not working for GravityView Premium Plugins, Views & Extensions
* Fixed: Always show that plugin updates are available, even if a license is expired

= 2.0.11 on June 12, 2018 =

* Added: Search for fields by name when adding fields to your View configuration (it's really great!)
* Fixed: GravityView license details not saving when the license was activated (only when the Update Settings button was clicked)
* Fixed: Entry filtering for single entries
* Fixed: Per-user language setting not being used in WordPress 4.7 or newer

__Developer Notes__

* Added: `\GV\View::get_joins()` method to fetch array of `\GV\Joins` connected with a View
* Added: `\GV\View::get_joined_forms()` method to get array of `\GV\GF_Forms` connected with a View

= 2.0.10 on June 6, 2018 =

* Fixed: Password-protected Views were showing "You are not allowed to view this content" instead of the password form
* Fixed: When Map View is embedded, Search Bar pointed to View URL, not page URL

= 2.0.9 on June 1, 2018 =

* Added: Allow passing `{get}` Merge Tags to [gventry] and [gvfield] shortcodes
* Fixed: Searching by entry creator using the Search Bar wasn't working
* Fixed: Edit Entry showing "Invalid link" warnings when multiple Views are embedded on a page
* Fixed: Issues with legacy template back-compatiblity (A-Z Filters) and newer API widgets (Maps)
* Fixed: Translations for entry "meta", like "Created By" or "Date Created"
* Fixed: When searching State/Province with the Search Bar, use "exact match" search

__Developer Notes__

* Added: Auto-prefixing for all CSS rules, set to cover 99.7% of browsers. We were already prefixing, so it doesn't change much, but it will update automatically from now on, based on browser support.

= 2.0.8.1 on May 31, 2018 =

* Fixed: Standalone map fields not displaying on the [Maps layout](https://www.gravitykit.com/extensions/maps/)
* Fixed: `[gv_entry_link]` when embedded in a post or page, not a View
* Fixed: `[gv_entry_link]` returning a broken link when the entry isn't defined
* Fixed: Conflict with Testimonials Widget plugin (and other plugins) loading outdated code
* Fixed: PHP notice when displaying Gravity Flow "Workflow" field

= 2.0.8 on May 25, 2018 =

* Fixed: Table layout not using field Column Width settings
* Fixed: With "Show Label" disabled, "Custom Label" setting is being displayed (if set)
* Fixed: List Field columns were being shown as searchable in Search Bar
* Fixed: Conflict with Gravity Forms Import Entries file upload process
* Fixed: Empty searches could show results when "Hide View data until search is performed" is enabled
* Fixed: When "Start Date" and "End Date" are the same day, results may not be accurate

__Developer Updates__

* Fixed: `gv_value()` didn't have necessary View global data set for backward compatibility (`gv_value()` is now deprecated! Use `Use \GV\Field_Template::render()` instead.)

= 2.0.7.1 on May 24, 2018 =

* Fixed: Merge Tags not being shown in Custom Content fields in Edit Entry
* Fixed: "gvGlobals not defined" JavaScript error on Edit Entry screen affecting some themes
* Fixed: Don't clear Search Bar configuration when switching View layouts

= 2.0.7 on May 23, 2018 =

* Fixed: Entry visibility when View is embedded
* Fixed: Don't show widgets if we're oEmbedding an entry
* Fixed: Don't apply "Hide Until Search" on entry pages
* Fixed: "Hide View data until search is performed" not working for Views on embedded pages
* Fixed: Restore Advanced Custom Fields plugin compatibility
* Tweak: When activating a license, remove the notice immediately
* Fixed: Maps API key settings resetting after 24 hours

__Developer Updates__

* Changed: gravityview_get_context() now returns empty string if not GravityView post type

= 2.0.6.1 on May 21, 2018 =

* Fixed: "Hide View data until search is performed" not working
* Added: Support for SiteOrigin Page Builder and LiveMesh SiteOrigin Widgets
* Fixed: Enfold Theme layout builder no longer rendering Views

= 2.0.6 on May 17, 2018 =

* Fixed: Conflicts with Yoast SEO & Jetpack plugins that prevent widgets from displaying
* Fixed: Some fields display as HTML (fixes Gravity Flow Discussion field, for example)
* Fixed: Some Merge Tag modifiers not working, such as `:url` for List fields
* Fixed: Give Floaty a place to hang out on the GravityView Settings screen with new Gravity Forms CSS

__Developer Updates__

* Fixed: Backward-compatibility for using global `$gravityview_view->_current_field` (don't use in new code!)

= 2.0.5 on May 16, 2018 =

* Fixed: Entry Link fields and `[gv_entry_link]` shortcode not working properly with DataTables when embedded
* Fixed: Do not output other shortcodes in single entry mode
* Fixed: Error when deleting an entry
* Fixed: When multiple Views are embedded on a page, and one or more has Advanced Filters enabled, no entries will be displayed
* Fixed: PHP warning with `[gravitypdf]` shortcode
* Fixed: When multiple table layout Views are embedded on a page, there are multiple column sorting links displayed
* Fixed: Error displaying message that a license is expired

= 2.0.4 on May 12, 2018 =

* Fixed: Slow front-end performance, affecting all layout types
* Fixed: Search not performing properly
* Fixed: "Enable sorting by column" option for Table layouts
* GravityView will require Gravity Forms 2.3 in the future; please make sure you're using the latest version of Gravity Forms!

__Developer Updates__

* Fixed: `GravityView_frontend::get_view_entries()` search generation
* Fixed: `gravityview_get_template_settings()` not returning settings
* Tweak: Cache View and Field magic getters into variables for less overhead.

= 2.0.3 on May 10, 2018 =

* Fixed: Compatibility with `[gravitypdf]` shortcode
* Fixed: When using `[gravityview]` shortcode, the `page_size` setting wasn't being respected
* Fixed: `[gravityview detail="last_entry" /]` not returning the correct entry
* Fixed: Widgets not being properly rendered when using oEmbed
* Fixed: Note fields not rendering properly

__Developer Notes__

* Fixed: `GravityView_View::getInstance()` not returning information about a single entry
* Added: `gravityview/shortcode/detail/$key` filter

= 2.0.1 & 2.0.2 on May 9, 2018 =

* Fixed: Widgets not displayed when a View is embedded
* Fixed: Saving new settings can cause fatal error
* Fixed: Prevent commonly-used front end function from creating an error in the Dashboard
* Fixed: Hide labels if "Show Label" is not checked
* Fixed: CSS borders on List layout
* Fixed: Error when fetching GravityView Widget with DataTables Extension 2.2
* Fixed: Fail gracefully when GravityView Maps is installed on a server running PHP 5.2.4

= Version 2.0 on May 8, 2018 =

We are proud to share this release with you: we have been working on this release since 2016, and although most of the changes won’t be seen, GravityView has a brand-new engine that will power the plugin into the future! ��
\- Zack with GravityView

---

**Note: GravityView now requires PHP 5.3 or newer**

_This is a major release. Please back up your site before updating._ We have tested the plugin thoroughly, but we suggest backing up your site before updating all plugins.

**New functionality**

* `[gventry]`: embed entries in a post, page or a View ([learn more](https://docs.gravitykit.com/article/462-gvfield-embed-gravity-forms-field-values))
* `[gvfield]`: embed single field values ([learn more](https://docs.gravitykit.com/article/462-gvfield-embed-gravity-forms-field-values))
* [Many new Merge Tag modifiers](https://docs.gravitykit.com/article/350-merge-tag-modifiers) - These enable powerful new abilities when using the Custom Content field!
* Use oEmbed with Custom Content fields - easily embed YouTube videos, Tweets (and much more) on your Custom Content field
* "Is Starred" field - display whether an entry is "Starred" in Gravity Forms or not, and star/unstar it from the front end of your site
* Added Bosnian, Iranian, and Canadian French translations, updated many others (thank you all!)

**Smaller changes**

* Added `{gv_entry_link}` Merge Tag, alias of `[gv_entry_link]` shortcode in `{gv_entry_link:[post id]:[action]}` format. This allows you to use `{gv_entry_link}` inside HTML tags, where you are not able to use the `[gv_entry_link]` shortcode.
* Default `[gvlogic]` comparison is now set to `isnot=""`; this way, you can just use `[gvlogic if="{example:1}"]` instead of `[gvlogic if="{example:1}" isnot=""]` to check if a field has a value.

**Developer Updates**

This release is the biggest ever for developers! Even so, we have taken great care to provide backward compatibility with GravityView 1.x. Other than increasing the minimum version of PHP to 5.3, **no breaking changes were made.**

* We have rewritten the plugin from the ground up. [Learn all about it here](https://github.com/gravityview/GravityView/wiki/The-Future-of-GravityView).
* New REST API! Fetch GravityView details and entries using the WordPress REST API endpoint. It's disabled by default, but can be enabled or disabled globally on GravityView Settings screen, or per-View in View Settings. [Learn about the endpoints](https://github.com/gravityview/GravityView/wiki/REST-API).
* New `gravityview()` API wrapper function, now used for easy access to everything you could want
* New template structure ([learn how to migrate your custom template files](https://github.com/gravityview/GravityView/wiki/Template-Migration))
* We have gotten rid of global state; actions and filters are now passed a `$context` argument, a [`\GV\Template_Context` object](https://github.com/gravityview/GravityView/blob/v2.0/future/includes/class-gv-context-template.php)
* When HTML 5 is enabled in Gravity Forms, now the Search All field will use `type="search"`
* _Countless_ new filters and actions! Additional documentation will be coming, both on [docs.gravitykit.com](https://docs.gravitykit.com) as well as [codex.gravitykit.com](https://codex.gravitykit.com).

A special thanks to [Gennady](https://codeseekah.com) for your tireless pursuit of better code, insistence on backward compatibility, and your positive attitude. ��

= 1.22.6 on April 4, 2018 =

* Fixed: Line breaks being added to `[gvlogic]` shortcode output
* Fixed: Gravity Forms 2.3 compatibility notice
* Fixed: "The ID is required." message when configuring the GravityView Search WordPress widget
* Fixed: Slashes were being added to Post Image details

__Developer Updates:__

* Added `gravityview/edit_entry/reveal_hidden_field` filter, which allows you to prevent Hidden fields from becoming Text fields in Edit Entry context
* Added `gravityview/edit_entry/field_visibility` filter to set field visibility on Edit Entry (default is always "visible")

= 1.22.5 on January 25, 2018 =

* Improves support for [DIY Layout](https://www.gravitykit.com/extensions/diy-layout/), a layout for designers & developers to take full advantage of GravityView
* Tweak: Show "Embed Shortcode" helper if a View has widgets configured but not Fields
* Fixed: Add Note support for Gravity Forms 2.3 (it's coming soon)
* Fixed: `tabindex` not properly set for Update/Cancel/Delete buttons in Edit Entry
* Fixed: Hide Yoast SEO Content & SEO Analysis functionality when editing a View
* Fixed: Line breaks were being added to Custom Content fields and widgets, even when "Automatically add paragraphs to content" wasn't checked

__Developer Updates:__

* Add `$nl2br`, `$format`, `$aux_data` parameters to `GravityView_API::replace_variables()` to be consistent with `GFCommon::replace_variables()`

= 1.22.4? =

Yes, we skipped a minor release (1.22.4 exists only in our hearts). Thanks for noticing!

= 1.22.3 on December 21, 2017 =

* Added: Support for displaying files uploaded using the Gravity Forms Dropbox Addon (thanks, @mgratch and @ViewFromTheBox!)
* Added: Merge Tags now are replaced when in `[gvlogic]` shortcodes not in a View
* Fixed: Filtering by date in Advanced Filters prevented single entries from being visible
* Fixed: `gravityview/capabilities/allow_logged_out` filter wasn't living up to its name (allowing logged-out visitors to edit entries)

__Developer Updates:__

* Modified: We're reverting changes made to Advanced Custom Field plugin compatibility
* Added: `gravityview/fields/fileupload/file_path` filter in `class-gravityview-field-fileupload.php`
* Modified: Removed `!important` from the CSS height rule for the `.gv-notes .gv-note-add textarea` rule

= 1.22.2 on December 7, 2017 =

* Fixed: Fatal error when running Ultimate Member 2.0 beta
* Fixed: Issue deleting entries when Advanced Filter rules don't match
* Fixed: Delete Entry messages not displaying when entry is deleted
* Fixed: ACF shortcodes in WYSIWYG fields no longer processed since 1.22.1
* Fixed: Fatal error when using old installations of Gravity Forms

__Developer Updates:__

* Added: `gravityview/edit_entry/unset_hidden_field_values` filter to prevent deleting values for fields hidden by Conditional Logic

= 1.22.1.1 on November 30, 2017 =

* Fixed: When displaying Email fields, PHP warning about `StandalonePHPEnkoder.php`

= 1.22.1 on November 29, 2017 =

* Moved "Custom Content" field to top of field picker, in what Rafael calls the "Best idea of 2017 �""
* Added: When Gravity Forms 2.3 is released, support for "Random" entry order will be enabled
* Fixed: Entry oEmbeds not working when using "Plain" URL formats to embed
* Fixed: Only published Views showing in Gravity Forms "Connected Views" menu
* Fixed: Deleting entries can cause entries to be displayed from a different View when Advanced Filters is activated and multiple Views are embedded on a page
* Fixed: Infinite loop when using `[gravityview]` shortcode inside ACF fields

__Developer Updates:__

* Added: `GravityView_HTML_Elements` class for generating commonly-used HTML elements
* Added: Way to disable front-end cookies for our friends in Europe ([see code here](https://gist.github.com/zackkatz/354a71dc47ffef072ed725706cf455ed))
* Added: `gravityview/metaboxes/data-source/before` and `gravityview/metaboxes/data-source/after` hooks
* Added: Second `$args` param added to `gravityview_get_connected_views()` function
* Modified: Pass fifth parameter `$input_type` to `GravityView_Template::assign_field_options` method

= 1.22 on September 4, 2017=

* Added: Support for Gravity Forms 2.3
* Fixed: Fatal error when Divi (and other Elegant Themes) try to load GravityView widgets while editing a post with a sidebar block in it—now the sidebar block will not be rendered
* Fixed: Inline Edit plugin not working when displaying a single entry
* Fixed: Featured Entries plugin not adding correct CSS selector to the single entry container

__Developer Updates:__

* Modified: Template files `list-header.php`, `list-single.php`, `table-header.php`, `table-single.php`
* Fixed: When `GRAVITYVIEW_LICENSE_KEY` constant is defined, it will always be used, and the license field will be disabled
* Fixed: List View and Table View templates have more standardized CSS selectors for single & multiple contexts ([Learn more](https://docs.gravitykit.com/article/63-css-guide))
* Fixed: Permalink issue when embedding a View on a page, then making it the site's Front Page
* Fixed: Transient cache issues when invalidating cache
* Fixed: `gv_empty()` now returns false for an array with all empty values
* Fixed: Delay plugin compatibility checks until `plugins_loaded`

= 1.21.5.3 on July 24, 2017 =

* Fixed: For some field types, the value "No" would be interpreted as `false`
* Fixed: In Edit Entry, when editing a form that has a Post Custom Field field type—configured as checkboxes—file upload fields would not be saved
* Fixed: If a form connected to a View is in the trash, there will be an error when editing the View
* Fixed: Embedding single entries with WordPress 4.8
* Fixed: Fatal error when using older version of WPML

= 1.21.5.2 on June 26, 2017 =

* Tweak: Improved plugin speed by reducing amount of information logged
* Fixed: Duplicate descriptions on the settings screen
* Fixed: Our "No-Conflict Mode" made the settings screen look bad. Yes, we recognize the irony.
* Updated: Translations - thank you, translators!
    - Turkish translation by [@suhakaralar](https://www.transifex.com/accounts/profile/suhakaralar/)
    - Dutch translations by Thom

= 1.21.5.1 on June 13, 2017 =

* Modified: We stopped allowing any HTML in Paragraph Text fields in 1.21.5, but this functionality was used by lots of people. We now use a different function to allow safe HTML by default.
* Added: `gravityview/fields/textarea/allowed_kses` filter to modify the allowed HTML to be displayed.

= 1.21.5 on June 8, 2017 =

* Added: The `{current_post}` Merge Tag adds information about the current post. [Read more about it](https://docs.gravitykit.com/article/412-currentpost-merge-tag).
* Added: `gravityview/gvlogic/parse_atts/after` action to modify `[gvlogic]` shortcode attributes after it's been parsed
* Added: A new setting to opt-in for access to the latest pre-release versions of GravityView (in Views > Settings)
* Added: Support for Restrict Content Pro when in "No-Conflict Mode"
* Fixed: Saving an entry could strip the entry creator information. Now, when the entry creator is not in the "Change Entry Creator" users list, we add them back in to the list.
* Fixed: Potential security issue
* Fixed: Multiple notifications could sometimes be sent when editing an entry in GravityView.
* Fixed: Gravity Forms tooltip scripts being loaded admin-wide.
* Updated: Dutch translations (thanks, Thom!)

= 1.21.4 on April 13, 2017 =

* Fixed: "Enable sorting by column" not visible when using table-based View Presets
* Fixed: Error activating the plugin when Gravity Forms is not active
* Fixed: Numeric sorting
* Fixed: Compatibility issue with WPML 3.6.1 and lower
* Tweak: When using `?cache` to disable entries caching, cached data is removed

= 1.21.3 on April 4, 2017 =

* Fixed: Post Images stopped working in Edit Entry
* Fixed: Conflict with our Social Sharing & SEO Extension
* Fixed: Unable to search for a value of `0`
* Fixed: Inaccurate search results when using the `search_field` and `search_value` settings in the `[gravityview]` shortcode
    - The search mode will now always be set to `all` when using these settings

__Developer Updates:__

* We decided to not throw exceptions in the new `gravityview()` wrapper function. Instead, we will log errors via Gravity Forms logging.

= 1.21.2 on March 31, 2017 =

* Added: Support for embedding `[gravityview]` shortcodes in Advanced Custom Fields (ACF) fields
* Fixed: PHP warnings and notices

= 1.21.1 on March 30, 2017 =

* Fixed: Advanced Filters no longer filtered ��
* Fixed: Fatal error when viewing Single Entry with a Single Entry Title setting that included Merge Tags
* Fixed: Cache wasn't cleared when an entry was created using Gravity Forms API (thanks Steve with Gravity Flow!)

= 1.21 on March 29, 2017 =

* Fixed: Edit Entry compatibility with Gravity Forms 2.2
* Fixed: Single Entry not accessible when filtering a View by Gravity Flow's "Final Status" field
* Fixed: Needed to re-save permalink settings for Single Entry and Edit Entry to work
* Fixed: Incorrect pagination calculations when passing `offset` via the `[gravityview]` shortcode

__Developer Updates:__

* Modified: `GVCommon::check_entry_display()` now returns WP_Error instead of `false` when an error occurs. This allows for additional information to be passed.
* Added: `gravityview/search-all-split-words` filter to change search behavior for the "Search All" search input. Default (`true`) converts words separated by spaces into separate search terms. `false` will search whole word.
* Much progress has been made on the `gravityview()` wrapper function behind the scenes. Getting closer to parity all the time.

= 1.20.1 on March 1, 2017 =

* Added: Support for comma-separated email addresses when adding a note and using "Other email address"
* Fixed: Edit Entry issue with File Uploads not saving properly
* Fixed: Support for `offset` attribute in the `[gravityview]` shortcode
* Updated: Auto-upgrade script

= 1.20 on February 24, 2017 =

* Added: Product Fields are now editable
    - Quantity,
    - Product fields are hidden if the entry contains external transaction data
    - Support for Coupon Addon
* Fixed: Single Entry not accessible when filtering by a Checkbox field in the Advanced Filters Extension
* Fixed: WPML links to Single Entry not working if using directory or sub-domain URL formats
* Fixed: Product field prices not always formatted as a currency
* Fixed: Product fields sometimes appeared twice in the Add Field field picker
* Fixed: PHP warning when updating entries. Thanks for reporting, Werner!
* Modified: Don't show CAPTCHA fields in Edit Entry
* Fixed: "Trying to get property of non-object" bug when updating an entry connected to Gravity Forms User Registration
* Fixed: Yoast SEO scripts and styles not loading properly on Edit View screen
* Updated: Minimum version of Gravity Forms User Registration updated to 3.2

__Developer Notes:__


* Added: `GVCommon::entry_has_transaction_data()` to check whether entry array contains payment gateway transaction information
* Added: `gravityview/edit_entry/hide-coupon-fields` to modify whether to hide Coupon fields in Edit Entry (default: `false`)
* Added: `GravityView_frontend::get_view_entries_parameters()` method to get the final entry search parameters for a View without fetching the entries as well
* Added: `GVCommon::get_product_field_types()` to fetch Gravity Forms product field types array
* Added: `gravityview/edit_entry/field_blacklist` filter to modify what field types should not be shown in Edit Entry
* Added: `GravityView_Plugin_Hooks_Gravity_Forms_Coupon` class
* Added: Third `GravityView_Edit_Entry_Render` parameter to `gravityview/edit_entry/field_value`, `gravityview/edit_entry/field_value_{field_type}` filters and `gravityview/edit_entry/after_update` action
* Updated: `list-body.php` and `list-single.php` template files to prevent empty `<div>` from rendering (and looking bad) when there are no fields configured for the zones
* Updated: `fields/product.php` template file
* Updated: Flexibility library for IE CSS flexbox support
* Modified: `gravityview/edit_entry/hide-product-fields` default will now be determined by whether entry has gateway transaction information
* Modified: Only print errors when running the unit tests if the `--debug` setting is defined, like `phpunit --debug --verbose`
* Modified: If overriding `get_field_input()` using `GravityView_Field`, returning empty value will now result in the default `GF_Field` input being used
* Modified: GravityView_Edit_Entry_User_Registration::restore_display_name() now returns a value instead of void
* Tweak: Edit Entry links no longer require `page=gf_entries&view=entry` at the end of the URL (in case you noticed)

= 1.19.4 on January 19, 2017 =

* **GravityView requirements will soon be updated**: Gravity Forms Version 2.0+, PHP 5.3+
* Updated: GravityView now requires WordPress 4.0 or newer
* Fixed: Search Bar search not working for states in the United States
* Fixed: WPML conflict where Single Entry or Edit Entry screens are inaccessible
* Fixed: Prevent PHP error when displaying GravityView using `get_gravityview()`
* Updated translations:
    - �� Danish *100% translated*d*
    - �� Norwegian *100% translated*d*
    - �� Swedish translation updateded

__Developer Notes: __

* New: We're starting the migration to a new wrapper API that will awesome. We will be rolling out new functionality and documentation over time. For now, we are just using it to load the plugin. [Very exciting time](https://i.imgur.com/xmkONOD.gif)!
* Fixed: Issue fetching image sizes when using `GravityView_Image` class and fetching from a site with invalid SSL cert.
* Added: `gravityview_directory_link` to modify the URL to the View directory context (in `GravityView_API::directory_link()`)

= 1.19.3 on January 9, 2017 =

First update of 2017! We've got great things planned for GravityView and our Extensions. As always, [contact us](mailto:support@gravitykit.com) with any questions or feedback. We don't bite!

* Fixed: List field inputs not loading in Edit Entry when values were empty or the field was hidden initially because of Conditional Logic
* Fixed: Prevent Approve Entry and Delete Entry fields from being added to Edit Entry field configuration
* Fixed: Don't render Views outside "the loop", prevents conflicts with other plugins that run `the_content` filter outside normal places
* Fixed: Only display "You have attempted to view an entry that is not visible or may not exist." warning once when multiple Views are embedded on a page
* Fixed: The `[gravityview]` shortcode would not be parsed properly due to HTML encoding when using certain page builders, including OptimizePress
* Fixed: Potential errors when non-standard form fields are added to Edit Entry configurations ("Creating default object from empty value" and "Cannot use object of type stdClass as array")
* Updated translations:
    - �� Chinese *100% translated* (thank you, Michael Edi!)!)
    - �� French *100% translated*d*
    - �� Brazilian Portuguese *100% translated* (thanks, Rafael!)!)
    - �� Dutch translation updated (thank you, Erik van Beek!)!)
    - �� Swedish translation updateded
    - Updated Spanish (Spain + Mexican) and German (`de` + `de_DE`) with each other

__Developer Notes:__

* `GVCommon::get_form_from_entry_id()` now correctly fetches forms with any status
* Moved `GravityView_Support_Port::get_related_plugins_and_extensions()` to `GV_License_Handler` class
* Updated the `install.sh` bash script
    - The 6th parameter now prevents database creation, and the 7th is the Gravity Forms source file
    - Script no longer breaks if there is a space in a directory name
    - `/tmp/` is no longer created in the GravityView directory; it's installed in the server's `/tmp/` directory
* Fixed Travis CI integration

= 1.19.2 on December 21, 2016 =

* Added: Search Bar now supports displaying State and Country fields as Select, List, or Radio input types (before, only text fields)
* Fixed: Single entries not accessible when a View has filters based on Gravity Forms "Advanced" fields like Address and Name
* Added: There is now a warning when a View tab has not been configured. The question "Why aren't my entries showing up?" is often due to a lack of configuration.
* Added: Notice for future PHP requirements.
    * Reminder: GravityView will soon require PHP 5.3. 97.6% of sites are already compatible.
* Fixed: Conflict with another plugin that prevented the Field Settings from being reachable in the Edit View screen
* Fixed: GravityView widgets repeating twice for some customers

__Developer Notes:__

* Added: `GravityView_View::getContextFields()` method allows fetching the fields configured for each View context (`directory`, `single`, `edit`)
    * Modified: `templates/list-body.php` and `templates/list-single.php` to add a check for context fields before rendering
* Added: `$field_id` as fourth argument passed to `gravityview/extension/search/input_type` filter
* Added: Added `$cap` and `$object_id` parameters to `GVCommon::generate_notice()` to be able to check caps before displaying a notice

= 1.19.1 on November 15, 2016 =

* Fixed: When creating a new View, the "form doesn't exist" warning would display

= 1.19 on November 14, 2016 =

* New: __Front-end entry moderation__! You can now approve and disapprove entries from the front of a View - [learn how to use front-end entry approval](https://docs.gravitykit.com/article/390-entry-approval)
    - Add entry moderation to your View with the new "Approve Entries" field
    - Displaying the current approval status by using the new "Approval Status" field
    - Views have a new "Show all entries to administrators" setting. This allows administrators to see entries with any approval status. [Learn how to use this new setting](https://docs.gravitykit.com/article/390-entry-approval#clarify-step-16)
* Fixed: Approval values not updating properly when using the "Approve/Reject" and "User Opt-In" fields
* Tweak: Show inactive forms in the Data Source form dropdown
* Tweak: If a View is connected to a form that is in the trash or does not exist, an error message is now shown
* Tweak: Don't show "Lost in space?" message when searching existing Views
* Added: New Russian translation - thank you, [George Kovalev](https://www.transifex.com/user/profile/gkovaleff/)!
    - Updated: Spanish translation (thanks [@matrixmercury](https://www.transifex.com/user/profile/matrixmercury/))

__Developer Notes:__

* Added: `field-approval.css` CSS file. [Learn how to override the design here](https://docs.gravitykit.com/article/388-front-end-approval-css).
* Modified: Removed the bottom border on the "No Results" text (`.gv-no-results` CSS selector)
* Fixed: Deprecated `get_bloginfo()` usage

= 1.18.1 on November 3, 2016 =

* Updated: 100% Chinese translation—thank you [Michael Edi](https://www.transifex.com/user/profile/michaeledi/)!
* Fixed: Entry approval not working when using [custom entry slugs](https://docs.gravitykit.com/article/57-customizing-urls)
* Fixed: `Undefined index: is_active` warning is shown when editing entries with User Registration Addon active
* Fixed: Strip extra whitespace in Entry Note field templates

= 1.18 on October 11, 2016 =

* Updated minimum requirements: WordPress 3.5, Gravity Forms 1.9.14
* Modified: Entries that are unapproved (not approved or disapproved) are shown as yellow circles
* Added: Shortcut to create a View for an existing form
* Added: Entry Note emails now have a message "This note was sent from {url}" to provide context for the note recipient
* Fixed: Edit Entry did not save other field values when Post fields were in the Edit Entry form
* Fixed: When using "Start Fresh" View presets, form fields were not being added to the "Add Field" field picker
* Fixed: Hidden visible inputs were showing in the "Add Field" picker (for example, the "Middle Name" input was hidden in the Name field, but showing as an option)
* Fixed: Fatal error when editing Post Content and Post Image fields
* Fixed: Lightbox images not loading
* Fixed: Lightbox loading indicator displaying below the overlay
* Fixed: "New form created" message was not shown when saving a draft using a "Start Fresh" View preset
* Gravity Forms User Registration Addon changes:
    * Gravity Forms User Registration 2.0 is no longer supported
    * Fixed Processing "Update User" feeds
    * Fixed: Inactive User Registration feeds were being processed
    * Fixed: User Registration "Update User" feeds were being processed, even if the Update Conditions weren't met
    * Fixed: Unable to use `gravityview/edit_entry/user_registration/trigger_update` filter
* Fixed: Prevent negative entry counts when approving and disapproving entries
* Fixed: PHP notice when WooCommerce Memberships is active
* Tweak: Entry Note emails now have paragraphs automatically added to them
* Tweak: When the global "Show Support Port" setting is "Hide", always hide; if set to "Show", respect each user's Support Port display preference
* Updated: Complete German translation—thank you [hubert123456](https://www.transifex.com/user/profile/hubert123456/)!

__Developer Notes__

* Migrated `is_approved` entry meta values; statuses are now managed by the `GravityView_Entry_Approval_Status` class
    - "Approved" => `1`, use `GravityView_Entry_Approval_Status::APPROVED` constant
    - "0" => `2`, use `GravityView_Entry_Approval_Status::DISAPPROVED` constant
    - Use `$new_value = GravityView_Entry_Approval_Status::maybe_convert_status( $old_value )` to reliably translate meta values
* Added: `GVCommon::get_entry_id()` method to get the entry ID from a slug or ID
* Added: `gravityview_go_back_url` filter to modify the link URL used for the single entry back-link in `gravityview_back_link()` function
* Added: `gravityview/field/notes/wpautop_email` filter to disable `wpautop()` on Entry Note emails
* Added: `$email_footer` to the `gravityview/field/notes/email_content` filter content
* Modified: `note-add-note.php` template: added `current-url` hidden field
* Modified: `list-single.php` template file: added `.gv-grid-col-1-3` CSS class to the `.gv-list-view-content-image` container
* Fixed: Mask the Entry ID in the link to lightbox files

= 1.17.4 on September 7, 2016 =

* Added: Support for editing [Gravity Perks Unique ID](https://gravitywiz.com/documentation/gp-unique-id/) fields
* Fixed: Issue searching and sorting fields with multiple inputs (like names)
* Fixed: Restore Gravity Forms Quiz Addon details in the field picker

__Developer Notes__

* Added: `gravityview_get_directory_widgets()`, `gravityview_set_directory_widgets()` wrapper functions to get and set View widget configurations
* Added: Second `$apply_filter` parameter to `GVCommon::get_directory_fields()` function to set whether or not to apply the `gravityview/configuration/fields` filter

= 1.17.3 on August 31, 2016 =

* Added: Search Bar support for Gravity Forms Survey fields: filter by survey responses
* Added: Search Bar support for Gravity Flow: search entries by the current Step, Step Status, or Workflow Status
* Added: `[gvlogic]` and other shortcodes now can be used inside Email field settings content
* Added: Support for embedding Views in the front page of a site; the [GravityView - Allow Front Page Views plugin](https://github.com/gravityview/gravityview-front-page-views) is no longer required
* Tweak: In Edit View, holding down the option (or alt) key while switching forms allows you to change forms without resetting field configurations - this is useful if you want to switch between duplicate forms
* Fixed: Restored correct Gravity Flow status and workflow values
* Fixed: Conflict when editing an entry in Gravity Flow
* Fixed: Tooltip title text of the field and widget "gear" icon
* Changed the plugin author from "Katz Web Services, Inc." to "GravityView" - it seemed like it was time!

__Developer Notes__

* Modified: `gravityview_get_forms()` function and `GVCommon::get_forms()` method to be compatible with `GFAPI::get_forms()`. Now accepts `$active` and `$trash` arguments, as well as returning all form data (not just `id` and `title` keys)
* Modified: `template/fields/post_image.php` file to use `gravityview_get_link()` to generate the anchor link
* Modified: `rel="noopener noreferrer"` now added to all links generated using `gravityview_get_link()` with `target="_blank"`. This fixes a generic security issue (not specific to GravityView) when displaying links to submitted websites and "Open link in new window" is checked - [read more about it here](https://dev.to/ben/the-targetblank-vulnerability-by-example)
* Modified: Don't convert underscores to periods if not numeric in `GravityView_Widget_Search::prepare_field_filter()` - this fixes searching entry meta
* Modified: Added third `gravityview_search_field_label` parameter: `$field` - it's the field configuration array passed by the Search Bar
* Modified: HTML tags are now stripped from Email field body and subject content
* Modified: Moved `GravityView_Admin_View_Item`, `GravityView_Admin_View_Field`, and `GravityView_Admin_View_Widget` to their own files
* Added: Deprecation notices for methods that haven't been used since Version 1.2!

= 1.17.2 on August 9, 2016 =

* Fixed: "Start Fresh" fails when there are no pre-existing forms in Gravity Forms
* Fixed: Edit Entry not saving values for fields that were initially hidden
* Added: Support for embedding Views in Ultimate Member profile tabs
* Fixed: File Upload fields potentially displaying PHP warnings
* Fixed: Check plugin and theme existence before loading hooks
* Fixed: "Hide empty fields" not working when "Make Phone Number Clickable" is checked for Phone fields
* Fixed: Potential PHP warning when adding Password fields in Edit View
* Fixed: Dutch (Netherlands) `nl_NL` translation file fixed
* Fixed: Divi theme shortcode buttons and modal form added to Edit View screen
* Fixed: Possible for Approve Entries checkbox to use the wrong Form ID
* Fixed: Search issues with special characters
    - Searches that contained ampersands `&` were not working
    - Searches containing plus signs `+` were not working
    - The "Select" Search Bar input type would not show the active search if search term contained an `&`
* Fixed: Multisite issue: when Users are logged-in but not added to any sites, they aren't able to see View content
* Fixed: Never show GravityView Toolbar menu to users who aren't able to edit Views, Forms, or Entries
* Fixed: Allow passing `post_id` in `[gravityview]` shortcode
* Tweak: Use system fonts instead of Open Sans in the admin
* Modified: The default setting for "No-Conflict Mode" is now "On". GravityView _should look good_ on your site!
* Updated translations (thank you!)
    - Turkish translation by Süha Karalar
    - Chinese translation by Michael Edi

__Developer Notes:__

* Added: `gravityview_view_saved` action, triggered after a View has been saved in the admin
* Modified: Changed the Phone field template to use `gravityview_get_link()` to generate the anchor tag
* Added: `gravityview/common/get_entry_id_from_slug/form_id` filter to modify the form ID used to generate entry slugs, in order to avoid hash collisions with data from other forms

= 1.17.1 on June 27 =
* Fixed: Entry approval with Gravity Forms 2.0
    * Added: Approved/Disapproved filters to Gravity Forms "Entries" page
    * Fixed: Bulk Approve/Disapprove
    * Fixed: Approve column and Bulk Actions not visible on Gravity Forms Entries page
    * Tweak: Improved speed of approving/disapproving entries
* Fixed: "Reply To" reference fixed in `GVCommon::send_email()` function
* Added: Improved logging for creation of Custom Slug hash ids
* Translations updated:
    - Updated Chinese translation by [@michaeledi](https://www.transifex.com/user/profile/michaeledi/)
    - Updated Persian translation by [@azadmojtaba](https://www.transifex.com/user/profile/azadmojtaba/)

= 1.17 on June 14 =

* Fully compatible with Gravity Forms 2.0
* Added: Entry Notes field
    - Add and delete Entry Notes from the frontend
    - Allows users to email Notes when they are added
    - Display notes to logged-out users
    - New [user capabilities](https://docs.gravitykit.com/article/311-gravityview-capabilities) to limit access (`gravityview_add_entry_notes`, `gravityview_view_entry_notes`, `gravityview_delete_entry_notes`, `gravityview_email_entry_notes`)
* Added: Merge Tag modifiers - now set a maximum length of content, and automatically add paragraphs to Merge Tags. [Read how to use the new Merge Tag modifiers](https://docs.gravitykit.com/article/350-merge-tag-modifiers).
    - `:maxwords:{number}` - Limit output to a set number of words
    - `:wpautop` - Automatically add line breaks and paragraphs to content
    - `:timestamp` - Convert dates into timestamp values
* Modified: Major changes to the Search Bar design
* Added: Field setting to display the input value, label, or check mark, depending on field type. Currently supported: Checkbox, Radio, Drop Down fields.
* Added: RTL ("right to left") language support in default and List template styles (Added: `gv-default-styles-rtl.css` and `list-view-rtl.css` stylesheets)
* Added: Option to make Phone numbers click-to-call
* Added: GravityView parent menu to Toolbar; now you can edit the form connected to a View directly from the View
    * Changed: Don't show Edit View in the Admin Bar; it's now under the GravityView parent menu
    * Fixed: Don't remove Edit Post/Page admin bar menu item
* Added: Support for [Gravity Flow](https://gravityflow.io) "Workflow Step" and Workflow "Final Status" fields
* Added: Support for Password fields. You probably shouldn't display them (in most cases!) but now you *can*
* Modified: When deleting/trashing entries with GravityView, the connected posts created by Gravity Forms will now also be deleted/trashed
* Edit Entry improvements
    * Added: Edit Entry now fully supports [Gravity Forms Content Templates](https://www.gravityhelp.com/documentation/article/create-content-template/)
    * Fixed: Edit Entry didn't pre-populate List inputs if they were part of a Post Custom Field field type
    * Fixed: Updating Post Image fields in Edit Entry when the field is not set to "Featured Image" in Gravity Forms
    * Fixed: "Rank" and "Ratings" Survey Field types not being displayed properly in Edit Entry
    * Fixed: Signature field not displaying existing signatures in Edit Entry
    * Fixed: Post Category fields will now update to show the Post's current categories
    * Fixed: Allow multiple Post Category fields in Edit Entry
    * Fixed: PHP warning caused when a form had "Anti-spam honeypot" enabled
* Fixed: When inserting a GravityView shortcode using the "Add View" button, the form would flow over the window
* Fixed: [Church Themes](https://churchthemes.com) theme compatibility
* Fixed: Inactive and expired licenses were being shown the wrong error message
* Fixed: Moving domains would prevent GravityView from updating
* Fixed: When using the User Opt-in field together with the View setting "Show Only Approved Entries", entries weren't showing
* Fixed: If a label is set for Search Bar "Link" fields, use the label. Otherwise, "Show only:" will be used
* Fixed: Showing the first column of a List field was displaying all the field's columns
* Translations: New Persian translation by [@azadmojtaba](https://www.transifex.com/user/profile/azadmojtaba/) (thank you!)

__Developer Notes__

* Templates changed:
    * `list-single.php` and `list-body.php`: changed `#gv_list_{entry_id}` to `#gv_list_{entry slug}`. If using custom entry slugs, the ID attribute will change. Otherwise, no change.
    * `list-body.php`: Removed `id` attribute from entry title `<h3>`
* Added: Override GravityView CSS files by copying them to a template's `/gravityview/css/` sub-directory
* Added: `gravityview_css_url()` function to check for overriding CSS files in templates
* Added: `gravityview_use_legacy_search_style` filter; return `true` to use previous Search Bar stylesheet
* Major CSS changes for the Search Bar.
    - Search inputs `<div>`s now have additional CSS classes based on the input type: `.gv-search-field-{input_type}` where `{input_type}` is:
    `search_all` (search everything text box), `link`, `date`, `checkbox` (list of checkboxes), `single_checkbox`, `text`, `radio`, `select`,
    `multiselect`, `date_range`, `entry_id`, `entry_date`
    - Added `gv-search-date-range` CSS class to containers that have date ranges
    - Moved `gv-search-box-links` CSS class from the `<p>` to the `<div>` container
    - Fixed: `<label>` `for` attribute was missing quotes
* Added:
    - `gravityview/edit_entry/form_fields` filter to modify the fields displayed in Edit Entry form
    - `gravityview/edit_entry/field_value_{field_type}` filter to change the value of an Edit Entry field for a specific field type
    - `gravityview/edit-entry/render/before` action, triggered before the Edit Entry form is rendered
    - `gravityview/edit-entry/render/after` action, triggered after the Edit Entry form is rendered
* Fixed: PHP Warning for certain hosting `open_basedir` configurations
* Added: `gravityview/delete-entry/delete-connected-post` Filter to modify behavior when entry is deleted. Return false to prevent posts from being deleted or trashed when connected entries are deleted or trashed. See `gravityview/delete-entry/mode` filter to modify the default behavior, which is "delete".
* Added: `gravityview/edit_entry/post_content/append_categories` filter to modify whether post categories should be added to or replaced?
* Added: `gravityview/common/get_form_fields` filter to modify fields used in the "Add Field" selector, View "Filters" dropdowns, and Search Bar
* Added: `gravityview/search/searchable_fields` filter to modify fields used in the Search Bar field dropdown
* Added: `GVCommon::send_email()`, a public alias of `GFCommon::send_email()`
* Added: `GravityView_Field_Notes` class, with lots of filters to modify output
* Added: `$field_value` parameter to `gravityview_get_field_label()` function and `GVCommon::get_field_label()` method
* Added: `$force` parameter to `GravityView_Plugin::frontend_actions()` to force including files
* Modified: Added second parameter `$entry` to `gravityview/delete-entry/trashed` and `gravityview/delete-entry/deleted` actions
* Fixed: An image with no `src` output a broken HTML `<img>` tag

= 1.16.5.1 on April 7 =

* Fixed: Edit Entry links didn't work

= 1.16.5 on April 6 =

* Fixed: Search Bar inputs not displaying for Number fields
* Fixed: Compatibility issue with [ACF](https://wordpress.org/plugins/advanced-custom-fields/) plugin when saving a View
* Fixed (for real this time): Survey field values weren't displaying in Edit Entry
* Tweak: Made it clearer when editing a View that GravityView is processing in the background
* Added: Chinese translation (thanks, Edi Weigh!)
* Updated: German translation (thanks, [@akwdigital](https://www.transifex.com/user/profile/akwdigital/)!)

__Developer Notes__

* Added: `gravityview/fields/custom/decode_shortcodes` filter to determine whether to process shortcodes inside Merge Tags in Custom Content fields. Off by default, for security reasons.
* Fixed: Potential fatal errors when activating GravityView if Gravity Forms isn't active
* Updated: Gamajo Template Loader to Version 1.2
* Verified compatibility with WordPress 4.5

= 1.16.4.1 on March 23 =
* Fixed: Major display issue caused by output buffering introduced in 1.16.4. Sorry!

= 1.16.4 on March 21 =
* Fixed: `[gravityview]` shortcodes sometimes not rendering inside page builder shortcodes
* Fixed: Individual date inputs (Day, Month, Year) always would show full date.
* Fixed: Quiz and Poll fields weren't displaying properly
* Fixed: Survey field CSS styles weren't enqueued properly when viewing survey results
* Fixed: Survey field values weren't displaying in Edit Entry. We hope you "likert" this update a lot ;-)
* Added: Option to set the search mode ("any" or "all") on the GravityView Search WordPress widget.
* Added: Option to show/hide "Show Answer Explanation" for Gravity Forms Quiz Addon fields
* Tweak: Don't show GravityView Approve Entry column in Gravity Forms Entries table if there are no entries
* Updated: Turkish translation. Thanks, [@suhakaralar](https://www.transifex.com/accounts/profile/suhakaralar/)!
* Tested and works with [Gravity Forms 2.0 Beta 1](https://www.gravityforms.com/gravity-forms-v2-0-beta-1-released/)

__Developer Notes:__

* Tweak: Updated `templates/fields/date.php` template to use new `GravityView_Field_Date::date_display()` method.
* Added `gv-widgets-no-results` and `gv-container-no-results` classes to the widget and View container `<div>`s. This will make it easier to hide empty View content and/or Widgets.
* Added: New action hooks when entry is deleted (`gravityview/delete-entry/deleted`) or trashed (`gravityview/delete-entry/trashed`).
* Added: Use the hook `gravityview/search/method` to change the default search method from `GET` to `POST` (hiding the search filters from the View url)
* Added: `gravityview/extension/search/select_default` filter to modify default value for Drop Down and Multiselect Search Bar fields.
* Added: `gravityview_get_input_id_from_id()` helper function to get the Input ID from a Field ID.

= 1.16.3 on February 28 =

* Fixed: Date range search not working
* Fixed: Display fields with calculation enabled on the Edit Entry view
* Fixed: Large images in a gallery not resizing (when using [.gv-gallery](https://docs.gravitykit.com/article/247-create-a-gallery))
* Tweak: Start and end date in search are included in the results

__Developer Notes:__

* Added: `gravityview/approve_entries/bulk_actions` filter to modify items displayed in the Gravity Forms Entries "Bulk action" dropdown, in the "GravityView" `<optgroup>`
* Added: `gravityview/edit_entry/button_labels` filter to modify the Edit Entry view buttons labels (defaults: `Cancel` and `Update`)
* Added: `gravityview/approve_entries/add-note` filter to modify whether to add a note when the entry has been approved or disapproved (default: `true`)
* Fixed: Removed deprecated `get_currentuserinfo()` function usage

= 1.16.2.2 on February 17 =

* This fixes Edit Entry issues introduced by 1.16.2.1. If you are running 1.16.2.1, please update. Sorry for the inconvenience!

= 1.16.2.1 on February 16 =

* Fixed: Edit Entry calculation fields not being able to calculate values when the required fields weren't included in Edit Entry layout
* Fixed: Prevent Section fields from being searchable
* Fixed: Setting User Registration 3.0 "create" vs "update" feed type

= 1.16.2 on February 15 =

* Added: Support for Post Image field on the Edit Entry screen
* Added: Now use any Merge Tags as `[gravityview]` parameters
* Fixed: Support for User Registration Addon Version 3
* Fixed: Support for rich text editor for Post Body fields
* Fixed: Admin-only fields may get overwritten when fields aren't visible during entry edit by user (non-admin)
* Fixed: Address fields displayed hidden inputs
* Fixed: Merge Tag dropdown list can be too wide when field names are long
* Fixed: When sorting, recent entries disappeared from results
* Fixed: Searches that included apostrophes  or ampersands returned no results
* Fixed: Zero values not set in fields while in Edit Entry
* Fixed: Re-calculate fields where calculation is enabled after entry is updated
* Fixed: Warning message when Number fields not included in custom Edit Entry configurations
* Translation updates:
    - Bengali - thank you [@tareqhi](https://www.transifex.com/accounts/profile/tareqhi/) for 100% translation!
    - Turkish by [@dbalage](https://www.transifex.com/accounts/profile/dbalage/)


__Developer Notes:__

* Reminder: <strong>GravityView will soon require PHP 5.3</strong>
* Added: `gravityview/widgets/container_css_class` filter to modify widget container `<div>` CSS class
    - Added `gv-widgets-{zone}` class to wrapper (`{zone}` will be either `header` or `footer`)
* Fixed: Conflict with some plugins when `?action=delete` is processed in the Admin ([#624](https://github.com/gravityview/GravityView/issues/624), reported by [dcavins](https://github.com/dcavins))
* Fixed: Removed `icon` CSS class name from the table sorting icon links. Now just `gv-icon` instead of `icon gv-icon`.
* Fixed: "Clear" search link now set to `display: inline-block` instead of `display: block`
* Added: `gravityview/common/get_entry/check_entry_display` filter to disable validating whether to show entries or not against View filters
* Fixed: `GravityView_API::replace_variables` no longer requires `$form` and `$entry` arguments

= 1.16.1 on January 21 =

* Fixed: GravityView prevented Gravity Forms translations from loading
* Fixed: Field Width setting was visible in Edit Entry
* Fixed: Don't display embedded Gravity Forms forms when editing an entry in GravityView

__Developer Notes:__

* Added: `gravityview_excerpt_more` filter. Modify the "Read more" link used when "Maximum Words" setting is enabled and the output is truncated.
    * Removed: `excerpt_more` filter on `textarea.php` - many themes use permalink values to generate links.

= 1.16 on January 14 =
* Happy New Year! We have big things planned for GravityView in 2016, including a new View Builder. Stay tuned :-)
* Added: Merge Tags. [See all GravityView Merge Tags](https://docs.gravitykit.com/article/76-merge-tags)
    * `{date_created}` The date an entry was created. [Read how to use it here](https://docs.gravitykit.com/article/331-date-created-merge-tag).
    * `{payment_date}` The date the payment was received. Formatted using [the same modifiers](https://docs.gravitykit.com/article/331-date-created-merge-tag) as `{date_created}`
    * `{payment_status}` The current payment status of the entry (ie "Processing", "Pending", "Active", "Expired", "Failed", "Cancelled", "Approved", "Reversed", "Refunded", "Voided")
    * `{payment_method}` The way the entry was paid for (ie "Credit Card", "PayPal", etc.)
    * `{payment_amount}` The payment amount, formatted as the currency (ie `$75.25`). Use `{payment_amount:raw}` for the un-formatted number (ie `75.25`)
    * `{currency}` The currency with which the entry was submitted (ie "USD", "EUR")
    * `{is_fulfilled}` Whether the order has been fulfilled. Displays "Not Fulfilled" or "Fulfilled"
    * `{transaction_id}` the ID of the transaction returned by the payment gateway
    * `{transaction_type}` Indicates the transaction type of the entry/order. "Single Payment" or "Subscription".
* Fixed: Custom merge tags not being replaced properly by GravityView
* Fixed: Connected form links were not visible in the Data Source metabox
* Fixed: Inaccurate "Key missing" error shown when license key is invalid
* Fixed: Search Bar could show "undefined" search fields when security key has expired. Now, a helpful message will appear.
* Tweak: Only show Add View button to users who are able to publish Views
* Tweak: Reduce the number of database calls by fetching forms differently
* Tweak: Only show license key notices to users who have capability to edit settings, and only on GravityView pages
* Tweak: Improved load time of Views screen in the admin
* Tweak: Make sure entry belongs to correct form before displaying
* Tweak: Removed need for one database call per displayed entry
* Translations, thanks to:
    - Brazilian Portuguese by [@marlosvinicius](https://www.transifex.com/accounts/profile/marlosvinicius.info/)
    - Mexican Spanish by [@janolima](https://www.transifex.com/accounts/profile/janolima/)

__Developer Notes:__

* New: Added `get_content()` method to some `GravityView_Fields` subclasses. We plan on moving this to the parent class soon. This allows us to not use `/templates/fields/` files for every field type.
* New: `GVCommon::format_date()` function formats entry and payment dates in more ways than `GFCommon::format_date`
* New: `gravityview_get_terms_choices()` function generates array of categories ready to be added to Gravity Forms $choices array
* New: `GVCommon::has_product_field()` method to check whether a form has product fields
* New: Added `add_filter( 'gform_is_encrypted_field', '__return_false' );` before fetching entries
* Added: `gv-container-{view id}` CSS class to `gv_container_class()` function output. This will be added to View container `<div>`s
* Added: `$group` parameter to `GravityView_Fields::get_all()` to get all fields in a specified group
* Added: `gravityview_field_entry_value_{field_type}_pre_link` filter to modify field values before "Show As Link" setting is applied
* Added: Second parameter `$echo` (boolean) to `gv_container_class()`
* Added: Use the `$is_sortable` `GravityView_Field` variable to define whether a field is sortable. Overrides using the  `gravityview/sortable/field_blacklist` filter.
* Fixed: `gv_container_class()` didn't return value
* Fixed: Don't add link to empty field value
* Fixed: Strip extra whitespace in `gravityview_sanitize_html_class()`
* Fixed: Don't output widget structural HTML if there are no configured widgets
* Fixed: Empty HTML `<h4>` label container output in List layout, even when "Show Label" was unchecked
* Fixed: Fetching the current entry can improperly return an empty array when using `GravityView_View->getCurrentEntry()` in DataTables extension
* Fixed: `gravityview/sortable/formfield_{form}_{field_id}` filter [detailed here](https://docs.gravitykit.com/article/231-how-to-disable-the-sorting-control-on-one-table-column)
* Fixed: `gravityview/sortable/field_blacklist` filter docBlock fixed
* Tweak: Set `max-width: 50%` for `div.gv-list-view-content-image`
* Tweak: Moved `gv_selected()` to `helper-functions.php` from `class-api.php`

= 1.15.2 on December 3 =

* Fixed: Approval column not being added properly on the Form Entries screen for Gravity Forms 1.9.14.18+
* Fixed: Select, multi-select, radio, checkbox, and post category field types should use exact match search
* Fixed: Cannot delete entry notes from Gravity Forms Entry screen
* Fixed: Date Range search field label not working
* Fixed: Date Range searches did not include the "End Date" day
* Fixed: Support Port docs not working on HTTPS sites
* Fixed: When deleting an entry, only show "Entry Deleted" message for the deleted entry's View
* Fixed: "Open link in a new tab or window?" setting for Paragraph Text fields
* Fixed: Custom Labels not being used as field label in the View Configuration screen
    * Tweak: Custom Labels will be used as the field label, even when the "Show Label" checkbox isn't checked
* Tweak: Show available plugin updates, even when license is expired
* Tweak: Improve spacing of the Approval column on the Entries screen
* Tweak: Added support for new accessibility labels added in WordPress 4.4

__Developer Notes:__

* Fixed: Make `gravityview/fields/fileupload/link_atts` filter available when not using lightbox with File Uploads field
* Renamed files:
    - `includes/fields/class.field.php` => `includes/fields/class-gravityview-field.php`
    - `includes/class-logging.php` => `includes/class-gravityview-logging.php`
    - `includes/class-image.php` => `includes/class-gravityview-image.php`
    - `includes/class-migrate.php` => `includes/class-gravityview-migrate.php`
    - `includes/class-change-entry-creator.php` => `includes/class-gravityview-change-entry-creator.php`
* New: `gravityview/delete-entry/verify_nonce` Override Delete Entry nonce validation. Return true to declare nonce valid.
* New: `gravityview/entry_notes/add_note` filter to modify GravityView note properties before being added
* New: `gravityview_post_type_supports` filter to modify `gravityview` post type support values
* New: `gravityview_publicly_queryable` filter to modify whether Views be accessible using `example.com/?post_type=gravityview`. Default: Whether the current user has `read_private_gravityviews` capability (Editor or Administrator by default)

= 1.15.1 on October 27 =
* New: Use `{get}` Merge Tags as `[gravityview]` attributes
* Fixed: Edit Entry and Delete Entry links weren't working in DataTables
* Fixed: Some Gravity Forms Merge Tags weren't working, like `{embed_post:post_title}`
* Fixed: Display Checkbox and Radio field labels in the Search Bar
	* New: If you prefer how the searches looked before the labels were visible, you can set the "Label" for the search field to a blank space. That will hide the label.
	* Removed extra whitespace from search field `<label>`s
* Fixed: Update the required Gravity Forms version to 1.9.9.10
* Fixed: Section fields should not be affected by "Hide empty fields" View setting
* Fixed: Add ability to check post custom fields for `[gravityview]` shortcode. This fixes issues with some themes and page builder plugins.
* Fixed: Return type wasn't boolean for `has_gravityview_shortcode()` function
* Tweak: Improve notifications logic
	* Only show notices to users with appropriate capabilities
	* Allow dismissing all notices
	* Clear dismissed notices when activating the plugin
	* Fixed showing notice to enter license key
* Tweak: Added previously-supported `{created_by:roles}` Merge Tag to available tags dropdown
* Tweak: Allow overriding `gravityview_sanitize_html_class()` function
* Tweak: Make `GravityView_Merge_Tags::replace_get_variables()` method public
* Tweak: Rename `GravityView_Merge_Tags::_gform_replace_merge_tags()` method `GravityView_Merge_Tags::replace_gv_merge_tags()` for clarity

= 1.15 on October 15 =
* Added: `{get}` Merge Tag that allows passing data via URL to be safely displayed in Merge Tags. [Learn how this works](https://docs.gravitykit.com/article/314-the-get-merge-tag).
	- Example: When adding `?first-name=Floaty` to a URL, the Custom Content `My name is {get:first-name}` would be replaced with `My name is Floaty`
* Added: GravityView Capabilities: restrict access to GravityView functionality to certain users and roles. [Learn more](https://docs.gravitykit.com/article/311-gravityview-capabilities).
	- Fixed: Users without the ability to create Gravity Forms forms are able to create a new form via "Start Fresh"
	- Only add the Approve Entries column if user has the `gravityview_moderate_entries` capability (defaults to Editor role or higher)
	- Fixed: Contributors now have access to the GravityView "Getting Started" screen
* Added: `[gv_entry_link]` shortcode to link directly to an entry. [Learn more](https://docs.gravitykit.com/article/287-edit-entry-and-delete-entry-shortcodes).
	- Existing `[gv_delete_entry_link]` and `[gv_edit_entry_link]` shortcodes will continue to work
* Added: Ability to filter View by form in the Admin. [Learn more](https://docs.gravitykit.com/article/313-the-views-list-on-the-dashboard).
* Added: Option to delete GravityView data when the plugin is uninstalled, then deleted. [Learn more](https://docs.gravitykit.com/article/312-how-to-delete-the-gravityview-data-when-the-plugin-is-uninstalled).
* Added: New support "Beacon" to easily search documentation and ask support questions
* Added: Clear search button to the Search Widget (WP widget)
* Fixed: `number_format()` PHP warning on blank Number fields
* Fixed: `{created_by}` merge tags weren't being escaped using `esc_html()`
* Fixed: Checkmark icons weren't always available when displaying checkbox input field
* Fixed: When "Shorten Link Display" was enabled for Website fields, "Link Text" wasn't respected
* Fixed: Only process "Create" Gravity Forms User Registration Addon feeds, by default the user role and the user display name format persist
* Fixed: Error with List field  `Call to undefined method GF_Field::get_input_type()`
* Fixed: BuddyPress/bbPress `bbp_setup_current_user()` warning
* Fixed: `gravityview_is_admin_page()` wasn't recognizing the Settings page as a GravityView admin page
* Fixed: Custom Content Widgets didn't replace Merge Tags
* Fixed: PHP Warnings
* Fixed: WordPress Multisite fatal error when Gravity Forms not Network Activated
* Tweak: Don't show Data Source column in Views screen to users who don't have permissions to see any of the data anyway
* Tweak: Entry notes are now created using `GravityView_Entry_Notes` class
* Tweak: Improved automated code testing
* Tweak: Added `gravityview/support_port/display` filter to enable/disable displaying Support Port
* Tweak: Added `gravityview/support_port/show_profile_setting` filter to disable adding the Support Port setting on User Profile pages
* Tweak: Removed `gravityview/admin/display_live_chat` filter
* Tweak: Removed `gravityview_settings_capability` filter
* Tweak: Escape form name in dropdowns

= 1.14.2 & 1.14.3 on September 17 =
* Fixed: Issue affecting Gravity Forms User Registration Addon. Passwords were being reset when an user edited their own entry.

= 1.14.1 on September 16 =
* Fixed: Error with older versions of Maps Premium View

= 1.14 on September 16 =
* Added: Search Bar now supports custom label text
* Added: Show the value of a single column of a "Multiple Columns" List field
* Added: Sorting by time now works. Why is this "Added" and not "Fixed"? Because Gravity Forms doesn't natively support sorting by time!
* Added: Display the roles of the entry creator by using `{created_by:roles}` Merge Tag
* Fixed: Field containers were being rendered even when empty
* Fixed: Widgets were not being displayed when using page builders and themes that pre-process shortcodes
* Fixed: Don't show "Width %" setting when in Single Entry configuration
* Fixed: Error in extension class that assumes GravityView is active
* Fixed: Add check for `{all_fields_display_empty}` Gravity Forms merge tag
* Fixed: Hide metabox until View Data Source is configured
* Fixed: Search Bar "Link" input type wasn't highlighting properly based on the value of the filter
* Fixed: Improved speed of getting users for Search Bar and GravityView Search Widgets with "Submitted by" fields, and in the Edit Entry screen (the Change Entry Creator dropdown)
* Fixed: Conflict with other icon fonts in the Dashboard
* Fixed: Allow HTML in Source URL "Link Text" field setting
* Fixed: Gravity Forms User Registration Addon conflicts
	- When editing an entry, an user's roles and display name were reset to the Addon's feed configuration settings
	- Users receive "Password Updated" emails in WordPress 4.3+, even if the password wasn't changed
* Fixed: Prevent sorting by List fields, which aren't sortable due to their data storage method
* Tweak: Support for plugin banner images in the plugin changelog screen
* Tweak: Updated default Search Bar configuration to be a single input with "Search Everything"
* Tweak: Sort user dropdown by display name instead of username
* Tweak: Reduce size of AJAX responses
* Tweak: Add "Template" column to the All Views list table - now you can better see what template is being used
* Tweak: Remove redundant close icon for field and widget settings
* Tweak: When adding notes via GravityView, set the note type to `gravityview` to allow for better searchability
* Added: Automated code testing
* Updated: Bengali translation by [@tareqhi](https://www.transifex.com/accounts/profile/tareqhi/). Thank you!

= 1.13.1 on August 26 =
* Fixed: Potential XSS security issue. **Please update.**
* Fixed: The cache was not being reset properly for entry changes, including:
	- Starring/unstarring
	- Moving to/from the trash
	- Changing entry owner
	- Being marked as spam
* Fixed: Delete entry URL not properly passing some parameters (only affecting pages with multiple `[gravityview]` shortcodes)
* Added: `gravityview/delete-entry/mode` filter. When returning "trash", "Delete Entry" moves entries to the trash instead of permanently deleting them.
* Added: `gravityview/admin/display_live_chat` filter to disable live chat widget
* Added: `gravityview/delete-entry/message` filter to modify the "Entry Deleted" message content
* Tweak: Improved license activation error handling by linking to relevant account functions
* Tweak: Added settings link to plugin page actions
* Tweak: Improved code documentation
* Updated Translations:
	- Bengali translation by [@tareqhi](https://www.transifex.com/accounts/profile/tareqhi/)
	- Turkish translation by [@suhakaralar](https://www.transifex.com/accounts/profile/suhakaralar/)
* New: Released a new [GravityView Codex](http://codex.gravitykit.com) for developers

= 1.13 on August 20 =
* Fixed: Wildcard search broken for Gravity Forms 1.9.12+
* Fixed: Edit Entry validation messages not displaying for Gravity Forms 1.9.12+
* Added: Number field settings
	- Format number: Display numbers with thousands separators
	- Decimals: Precision of the number of decimal places. Leave blank to use existing precision.
* Added: `detail` parameter to the `[gravityview]` shortcode. [Learn more](https://docs.gravitykit.com/article/73-using-the-shortcode#detail-parameter)
* Added: `context` parameter to the `[gvlogic]` shortcode to show/hide content based on current mode (Multiple Entries, Single Entry, Edit Entry). [Learn more](https://docs.gravitykit.com/article/252-gvlogic-shortcode#context)
* Added: Allow to override the entry saved value by the dynamic populated value on the Edit Entry view using the `gravityview/edit_entry/pre_populate/override` filter
* Added: "Edit View" link in the Toolbar when on an embedded View screen
* Added: `gravityview_is_hierarchical` filter to enable defining a Parent View
* Added: `gravityview/merge_tags/do_replace_variables` filter to enable/disable replace_variables behavior
* Added: `gravityview/edit_entry/verify_nonce` filter to override nonce validation in Edit Entry
* Added: `gravityview_strip_whitespace()` function to strip new lines, tabs, and multiple spaces and replace with single spaces
* Added: `gravityview_ob_include()` function to get the contents of a file using combination of `include()` and `ob_start()`
* Fixed: Edit Entry link not showing for non-admins when using the DataTables template
* Fixed: Cache wasn't being used for `get_entries()`
* Fixed: Extension class wasn't properly checking requirements
* Fixed: Issue with some themes adding paragraphs to Javascript tags in the Edit Entry screen
* Fixed: Duplicated information in the debugging logs
* Updated: "Single Entry Title" and "Back Link Label" settings now support shortcodes, allowing for you to use [`[gvlogic]`](https://docs.gravitykit.com/article/252-gvlogic-shortcode)
* Updated: German and Portuguese translations

= 1.12 on August 5 =
* Fixed: Conflicts with Advanced Filter extension when using the Recent Entries widget
* Fixed: Sorting icons were being added to List template fields when embedded on the same page as Table templates
* Fixed: Empty Product fields would show a string (", Qty: , Price:") instead of being empty. This prevented "Hide empty fields" from working
* Fixed: When searching on the Entry Created date, the date used GMT, not blog timezone
* Fixed: Issue accessing settings page on Multisite
* Fixed: Don't show View post types if GravityView isn't valid
* Fixed: Don't redirect to the List of Changes screen if you've already seen the screen for the current version
* Fixed: When checking license status, the plugin can now fix PHP warnings caused by other plugins that messed up the requests
* Fixed: In Multisite, only show notices when it makes sense to
* Added: `gravityview/common/sortable_fields` filter to override which fields are sortable
* Tweak: Extension class added ability to check for required minimum PHP versions
* Tweak: Made the `GravityView_Plugin::$theInstance` private and renamed it to `GravityView_Plugin::$instance`. If you're a developer using this, please use `GravityView_Plugin::getInstance()` instead.
* Updated: French translation

= 1.11.2 on July 22 =
* Fixed: Bug when comparing empty values with `[gvlogic]`
* Fixed: Remove extra whitespace when comparing values using `[gvlogic]`
* Modified: Allow Avada theme Javascript in "No-Conflict Mode"
* Updated: French translation

= 1.11.1 on July 20 =
* Added: New filter hook to customise the cancel Edit Entry link: `gravityview/edit_entry/cancel_link`
* Fixed: Extension translations
* Fixed: Dropdown inputs with long field names could overflow field and widget settings
* Modified: Allow Genesis Framework CSS and Javascript in "No-Conflict Mode"
* Updated: Danish translation (thanks [@jaegerbo](https://www.transifex.com/accounts/profile/jaegerbo/)!) and German translation

= 1.11 on July 15 =
* Added: GravityView now updates WordPress user profiles when an entry is updated while using the Gravity Forms User Registration Add-on
* Fixed: Removed User Registration Add-on validation when updating an entry
* Fixed: Field custom class not showing correctly on the table header
* Fixed: Editing Time fields wasn't displaying saved value
* Fixed: Conflicts with the date range search when search inputs are empty
* Fixed: Conflicts with the Other Entries field when placing a search:
    - Developer note: the filter hook `gravityview/field/other_entries/args` was replaced by "gravityview/field/other_entries/criteria". If you are using this filter, please [contact support](mailto:support@gravitykit.com) before updating so we can help you transition
* Updated: Turkish translation (thanks [@suhakaralar](https://www.transifex.com/accounts/profile/suhakaralar/)!) and Mexican translation (thanks [@jorgepelaez](https://www.transifex.com/accounts/profile/jorgepelaez/)!)

= 1.10.1 on July 2 =
* Fixed: Edit Entry link and Delete Entry link in embedded Views go to default view url
* Fixed: Duplicated fields on the Edit Entry view
* Fixed: Warning on bulk edit

= 1.10 on June 26 =
* Update: Due to the new Edit Entry functionality, GravityView now requires Gravity Forms 1.9 or higher
* Fixed: Editing Hidden fields restored
* Fixed: Edit Entry and Delete Entry may not always show in embedded Views
* Fixed: Search Bar "Clear" button Javascript warning in Internet Explorer
* Fixed: Edit Entry styling issues with input sizes. Edit Entry now uses 100% Gravity Forms styles.
* Added: `[gv_edit_entry_link]` and `[gv_delete_entry_link]` shortcodes. [Read how to use them](https://docs.gravitykit.com/article/287-edit-entry-and-delete-entry-shortcodes)

= 1.9.1 on June 24 =
* Fixed: Allow "Admin Only" fields to appear in Edit Entry form
	- New behavior: If the Edit Entry tab isn't configured in GravityView (which means all fields will be shown by default), GravityView will hide "Admin Only" fields from being edited by non-administrators. If the Edit Entry tab is configured, then GravityView will use the field settings in the configuration, overriding Gravity Forms settings.
* Tweak: Changed `gravityview/edit-entry/hide-product-fields` filter to `gravityview/edit_entry/hide-product-fields` for consistency

= 1.9 on June 23 =
* Added: Edit Entry now takes place in the Gravity Forms form layout, not in the previous layout. This means:
	- Edit Entry now supports Conditional Logic - as expected, fields will show and hide based on the form configuration
	- Edit Entry supports [Gravity Forms CSS Ready Classes](https://docs.gravityforms.com/list-of-css-ready-classes/) - the layout you have configured for your form will be used for Edit Entry, too.
	- If you customized the CSS of your Edit Entry layout, **you will need to update your stylesheet**. Sorry for the inconvenience!
	- If visiting an invalid Edit Entry link, you are now provided with a back link
	- Product fields are now hidden by default, since they aren't editable. If you want to instead display the old message that "product fields aren't editable," you can show them using the new `gravityview/edit_entry/hide-product-fields` filter
* Added: Define column widths for fields in each field's settings (for Table and DataTable View Types only)
* Added: `{created_by}` Merge Tag that displays information from the creator of the entry ([learn more](https://docs.gravitykit.com/article/281-the-createdby-merge-tag))
* Added: Edit Entry field setting to open link in new tab/window
* Added: CSS classes to the Update/Cancel/Delete buttons ([learn more](https://docs.gravitykit.com/article/63-css-guide#edit-entry))
* Fixed: Shortcodes not processing properly in DataTables Extension
* Tweak: Changed support widget to a Live Chat customer support and feedback form widget

= 1.8.3 on June 12 =
* Fixed: Missing title and subtitle field zones on `list-single.php` template

= 1.8.2 on June 10 =
* Fixed: Error on `list-single.php` template

= 1.8.1 on June 9 =
* Added: New search filter for Date fields to allow searching over date ranges ("from X to Y")
* Updated: The minimum required version of Gravity Forms is now 1.8.7. **GravityView will be requiring Gravity Forms 1.9 soon.** Please update Gravity Forms if you are running an older version!
* Fixed: Conflicts with [A-Z Filter Extension](https://www.gravitykit.com/extensions/a-z-filter/) and View sorting due to wrong field mapping
* Fixed: The "links" field type on the GravityView WordPress search widget was opening the wrong page
* Fixed: IE8 Javascript error when script debugging is on. Props, [@Idealien](https://github.com/Idealien). [Issue #361 on Github](https://github.com/katzwebservices/GravityView/issues/361)
* Fixed: PHP warning when trashing entries. [Issue #370 on Github](https://github.com/katzwebservices/GravityView/issues/370)
* Tweak: Updated the `list-single.php`, `table-body.php`, `table-single.php` templates to use `GravityView_View->getFields()` method

= 1.8 on May 26 =
* View settings have been consolidated to a single location. [Learn more about the new View Settings layout](https://docs.gravitykit.com/article/275-view-settings).
* Added: Custom Link Text in Website fields
* Added: Poll Addon GravityView widget
* Added: Quiz Addon support: add Quiz score fields to your View configuration
* Added: Possibility to search by entry creator on Search Bar and Widget
* Fixed: `[gvlogic]` shortcode now properly handles comparing empty values.
    * Use `[gvlogic if="{example} is=""]` to determine if a value is blank.
    * Use `[gvlogic if="{example} isnot=""]` to determine if a value is not blank.
    * See "Matching blank values" in the [shortcode documentation](https://docs.gravitykit.com/article/252-gvlogic-shortcode)
* Fixed: Sorting by full address. Now defaults to sorting by city. Use the `gravityview/sorting/address` filter to modify what data to use ([here's how](https://gist.github.com/zackkatz/8b8f296c6f7dc99d227d))
* Fixed: Newly created entries cannot be directly accessed when using the custom slug feature
* Fixed: Merge Tag autocomplete hidden behind the Field settings (did you know you can type `{` in a field that has Merge Tags enabled and you will get autocomplete?)
* Fixed: For sites not using [Permalinks](http://codex.wordpress.org/Permalinks), the Search Bar was not working for embedded Views
* Tweak: When GravityView is disabled, only show "Could not activate the Extension; GravityView is not active." on the Plugins page
* Tweak: Added third parameter to `gravityview_widget_search_filters` filter that passes the search widget arguments
* Updated Translations:
    - Italian translation by [@Lurtz](https://www.transifex.com/accounts/profile/Lurtz/)
	- Bengali translation by [@tareqhi](https://www.transifex.com/accounts/profile/tareqhi/)
    - Danish translation by [@jaegerbo](https://www.transifex.com/accounts/profile/jaegerbo/)

= 1.7.6.2 on May 12 =
* Fixed: PHP warning when trying to update an entry with the approved field.
* Fixed: Views without titles in the "Connected Views" dropdown would appear blank

= 1.7.6.1 on May 7 =
* Fixed: Pagination links not working when a search is performed
* Fixed: Return false instead of error if updating approved status fails
* Added: Hooks when an entry approval is updated, approved, or disapproved:
    - `gravityview/approve_entries/updated` - Approval status changed (passes $entry_id and status)
    - `gravityview/approve_entries/approved` - Entry approved (passes $entry_id)
    - `gravityview/approve_entries/disapproved` - Entry disapproved (passes $entry_id)

= 1.7.6 on May 5 =
* Added WordPress Multisite settings page support
    - By default, settings aren't shown on single blogs if GravityView is Network Activated
* Fixed: Security vulnerability caused by the usage of `add_query_arg` / `remove_query_arg`. [Read more about it](https://blog.sucuri.net/2015/04/security-advisory-xss-vulnerability-affecting-multiple-wordpress-plugins.html)
* Fixed: Not showing the single entry when using Advanced Filter (`ANY` mode) with complex fields types like checkboxes
* Fixed: Wrong width for the images in the list template (single entry view)
* Fixed: Conflict with the "The Events Calendar" plugin when saving View Advanced Filter configuration
* Fixed: When editing an entry in the frontend it gets unapproved when not using the approve form field
* Added: Option to convert text URI, www, FTP, and email addresses on a paragraph field in HTML links
* Fixed: Activate/Check License buttons weren't properly visible
* Added: `gravityview/field/other_entries/args` filter to modify arguments used to generate the Other Entries list. This allows showing other user entries from any View, not just the current view
* Added: `gravityview/render/hide-empty-zone` filter to hide empty zone. Use `__return_true` to prevent wrapper `<div>` from being rendered
* Updated Translations:
	- Bengali translation by [@tareqhi](https://www.transifex.com/accounts/profile/tareqhi/)
	- Turkish translation by [@suhakaralar](https://www.transifex.com/accounts/profile/suhakaralar/)
	- Hungarian translation by [@Darqebus](https://www.transifex.com/accounts/profile/Darqebus/)

= 1.7.5.1 on April 10 =
* Fixed: Path issue with the A-Z Filters Extension

= 1.7.5 on April 10 =
* Added: `[gvlogic]` Shortcode - allows you to show or hide content based on the value of merge tags in Custom Content fields! [Learn how to use the shortcode](https://docs.gravitykit.com/article/252-gvlogic-shortcode).
* Fixed: White Screen error when license key wasn't set and settings weren't migrated (introduced in 1.7.4)
* Fixed: No-Conflict Mode not working (introduced in 1.7.4)
* Fixed: PHP notices when visiting complex URLs
* Fixed: Path to plugin updater file, used by Extensions
* Fixed: Extension global settings layout improved (yet to be implemented)
* Tweak: Restructure plugin file locations
* Updated: Dutch translation by [@erikvanbeek](https://www.transifex.com/accounts/profile/erikvanbeek/). Thanks!

= 1.7.4.1 on April 7 =
* Fixed: Fatal error when attempting to view entry that does not exist (introduced in 1.7.4)
* Updated: Turkish translation by [@suhakaralar](https://www.transifex.com/accounts/profile/suhakaralar/). Thanks!

= 1.7.4 on April 6 =
* Modified: The List template is now responsive! Looks great on big and small screens.
* Fixed: When editing an entry in the frontend it gets unapproved
* Fixed: Conflicts between the Advanced Filter extension and the Single Entry mode (if using `ANY` mode for filters)
* Fixed: Sorting by full name. Now sorts by first name by default.
    * Added `gravityview/sorting/full-name` filter to sort by last name ([see how](https://gist.github.com/zackkatz/cd42bee4f361f422824e))
* Fixed: Date and Time fields now properly internationalized (using `date_i18n` instead of `date`)
* Added: `gravityview_disable_change_entry_creator` filter to disable the Change Entry Creator functionality
* Modified: Migrated to use Gravity Forms settings
* Modified: Updated limit to 750 users (up from 300) in Change Entry Creator dropdown.
* Confirmed WordPress 4.2 compatibility
* Updated: Dutch translation (thanks, [@erikvanbeek](https://www.transifex.com/accounts/profile/erikvanbeek/)!)

= 1.7.3 on March 25 =
* Fixed: Prevent displaying a single Entry that doesn't match configured Advanced Filters
* Fixed: Issue with permalink settings needing to be re-saved after updating GravityView
* Fixed: Embedding entries when not using permalinks
* Fixed: Hide "Data Source" metabox links in the Screen Options tab in the Admin
* Added: `gravityview_has_archive` filter to enable View archive (see all Views by going to [sitename.com]/view/)
* Added: Third parameter to `GravityView_API::entry_link()` method:
    * `$add_directory_args` *boolean* True: Add URL parameters to help return to directory; False: only include args required to get to entry
* Tweak: Register `entry` endpoint even when not using rewrites
* Tweak: Clear `GravityView_View->_current_entry` after the View is displayed (fixes issue with Social Sharing Extension, coming soon!)
* Added: Norwegian translation (thanks, [@aleksanderespegard](https://www.transifex.com/accounts/profile/aleksanderespegard/)!)

= 1.7.2 on March 18 =
* Added: Other Entries field - Show what other entries the entry creator has in the current View
* Added: Ability to hide the Approve/Reject column when viewing Gravity Forms entries ([Learn how](https://docs.gravitykit.com/article/248-how-to-hide-the-approve-reject-entry-column))
* Fixed: Missing Row Action links for non-View types (posts, pages)
* Fixed: Embedded DataTable Views with `search_value` not filtering correctly
* Fixed: Not possible to change View status to 'Publish'
* Fixed: Not able to turn off No-Conflict mode on the Settings page (oh, the irony!)
* Fixed: Allow for non-numeric search fields in `gravityview_get_entries()`
* Fixed: Social icons displaying on GravityView settings page
* Tweak: Improved Javascript & PHP speed and structure

= 1.7.1 on March 11 =
* Fixed: Fatal error on the `list-body.php` template

= 1.7 on March 10 =
* Added: You can now edit most Post Fields in Edit Entry mode
    - Supports Post Content, Post Title, Post Excerpt, Post Tags, Post Category, and most Post Custom Field configurations ([Learn more](https://docs.gravitykit.com/article/245-editable-post-fields))
* Added: Sort Table columns ([read how](https://docs.gravitykit.com/article/230-how-to-enable-the-table-column-sorting-feature))
* Added: Post ID field now available - shows the ID of the post that was created by the Gravity Forms entry
* Fixed: Properly reset `$post` after Live Post Data is displayed
* Tweak: Display spinning cursor while waiting for View configurations to load
* Tweak: Updated GravityView Form Editor buttons to be 1.9 compatible
* Added: `gravityview/field_output/args` filter to modify field output settings before rendering
* Fixed: Don't show date field value if set to Unix Epoch (1/1/1970), since this normally means that in fact, no date has been set
* Fixed: PHP notices when choosing "Start Fresh"
* Fixed: If Gravity Forms is installed using a non-standard directory name, GravityView would think it wasn't activated
* Fixed: Fixed single entry links when inserting views with `the_gravityview()` template tag
* Updated: Portuguese translation (thanks, Luis!)
* Added: `gravityview/fields/email/javascript_required` filter to modify message displayed when encrypting email addresses and Javascript is disabled
* Added: `GFCommon:js_encrypt()` method to encrypt text for Javascript email encryption
* Fixed: Recent Entries widget didn't allow externally added settings to save properly
* Fixed: Delete Entry respects previous pagination and sorting
* Tweak: Updated View Presets to have improved Search Bar configurations
* Fixed: `gravityview/get_all_views/params` filter restored (Modify Views returned by the `GVCommon::get_all_views()` method)
* GravityView will soon require Gravity Forms 1.9 or higher. If you are running Gravity Forms Version 1.8.x, please update to the latest version.

= 1.6.2 on February 23 =
* Added: Two new hooks in the Custom Content field to enable conditional logic or enable `the_content` WordPress filter which will trigger the Video embed ([read how](https://docs.gravitykit.com/article/227-how-can-i-transform-a-video-link-into-a-player-using-the-custom-content-field))
* Fixed: Issue when embedding multiple DataTables views in the same page
* Tweak: A more robust "Save View" procedure to prevent losing field configuration on certain browsers
* Updated Translations:
	- Bengali translation by [@tareqhi](https://www.transifex.com/accounts/profile/tareqhi/)
	- Turkish translation by [@suhakaralar](https://www.transifex.com/accounts/profile/suhakaralar/)

= 1.6.1 on February 17 =
* Added: Allow Recent Entries to have an Embed Page ID
* Fixed: # of Recent Entries not saving
* Fixed: Link to Embed Entries how-to on the Welcome page
* Fixed: Don't show "Please select View to search" message until Search Widget is saved
* Fixed: Minor Javascript errors for new WordPress Search Widget
* Fixed: Custom template loading from the theme directory
* Fixed: Adding new search fields to the Search Bar widget in the Edit View screen
* Fixed: Entry creators can edit their own entries in Gravity Forms 1.9+
* Fixed: Recent Entries widget will be hidden in the Customizer preview until View ID is configured
* Tweak: Added Floaty icon to Customizer widget selectors
* Updated: Hungarian, Norwegian, Portuguese, Swedish, Turkish, and Spanish translations (thanks to all the translators!)

= 1.6 on February 12 =
* Our support site has moved to [docs.gravitykit.com](https://docs.gravitykit.com). We hope you enjoy the improved experience!
* Added: GravityView Search Widget - Configure a WordPress widget that searches any of your Views. [Read how to set it up](https://docs.gravitykit.com/article/222-the-search-widget)
* Added: Duplicate View functionality allows you to clone a View from the All Views screen. [Learn more](https://docs.gravitykit.com/article/105-how-to-duplicate-or-copy-a-view)
* Added: Recent Entries WordPress Widget - show the latest entries for your View. [Learn more](https://docs.gravitykit.com/article/223-the-recent-entries-widget)
* Added: Embed Single Entries - You can now embed entries in a post or page! [See how](https://docs.gravitykit.com/article/105-how-to-duplicate-or-copy-a-view)
* Fixed: Fatal errors caused by Gravity Forms 1.9.1 conflict
* Fixed: Respect Custom Input Labels added in Gravity Forms 1.9
* Fixed: Edit Entry Admin Bar link
* Fixed: Single Entry links didn't work when previewing a draft View
* Fixed: Edit entry validation hooks not running when form has multiple pages
* Fixed: Annoying bug where you would have to click Add Field / Add Widget buttons twice to open the window
* Added: `gravityview_get_link()` function to standardize generating HTML anchors
* Added: `GravityView_API::entry_link_html()` method to generate entry link HTML
* Added: `gravityview_field_entry_value_{$field_type}` filter to modify the value of a field (in `includes/class-api.php`)
* Added: `field_type` key has been added to the field data in the global `$gravityview_view->field_data` array
* Added: `GravityView_View_Data::maybe_get_view_id()` method to determine whether an ID, post content, or object passed to it is a View or contains a View shortcode.
* Added: Hook to customise the text message "You have attempted to view an entry that is not visible or may not exist." - `gravityview/render/entry/not_visible`
* Added: Included in hook `gravityview_widget_search_filters` the labels for search all, entry date and entry id.
* Tweak: Allow [WordPress SEO](http://wordpress.org/plugins/wordpress-seo/) scripts and styles when in "No Conflict Mode"
* Fixed: For Post Dynamic Data, make sure Post ID is set
* Fixed: Make sure search field choices are available before displaying field

= 1.5.4 on January 29, 2015 =
* Added: "Hide View data until search is performed" setting - only show the Search Bar until a search is entered
* Added: "Clear" button to your GravityView Search Bar - allows easy way to remove all searches & filters
* Added: You can now add Custom Content GravityView Widgets (not just fields) - add custom text or HTMLin the header or footer of a View
* Added: `gravityview/comments_open` filter to modify whether comments are open or closed for GravityView posts (previously always false)
* Added: Hook to filter the success Edit Entry message and link `gravityview/edit_entry/success`
* Added: Possibility to add custom CSS classes to multiple view widget wrapper ([Read how](https://www.gravitykit.com/support/documentation/204144575/))
* Added: Field option to enable Live Post Data for Post Image field
* Fixed: Loading translation files for Extensions
* Fixed: Edit entry when embedding multiple views for the same form in the same page
* Fixed: Conflicts with Advanced Filter extension when embedding multiple views for the same form in the same page
* Fixed: Go Back link on embedded single entry view was linking to direct view url instead of page permalink
* Fixed: Searches with quotes now work properly
* Tweak: Moved `includes/css/`, `includes/js/` and `/images/` folders into `/assets/`
* Tweak: Improved the display of the changelog (yes, "this is *so* meta!")
* Updated: Swedish translation - thanks, [@adamrehal](https://www.transifex.com/accounts/profile/adamrehal/)
* Updated: Hungarian translation - thanks, [@Darqebus](https://www.transifex.com/accounts/profile/Darqebus/) (a new translator!) and [@dbalage](https://www.transifex.com/accounts/profile/dbalage/)

= 1.5.3 on December 22 =
* Fixed: When adding more than 100 fields to the View some fields weren't saved.
* Fixed: Do not set class tickbox for non-images files
* Fixed: Display label "Is Fulfilled" on the search bar
* Fixed: PHP Notice with Gravity Forms 1.9 and PHP 5.4+
* Tested with Gravity Forms 1.9beta5 and WordPress 4.1
* Updated: Turkish translation by [@suhakaralar](https://www.transifex.com/accounts/profile/suhakaralar/) and Hungarian translation by [@dbalage](https://www.transifex.com/accounts/profile/dbalage/). Thanks!

= 1.5.2 on December 11 =
* Added: Possibility to show the label of Dropdown field types instead of the value ([learn more](https://www.gravitykit.com/support/documentation/202889199/ "How to display the text label (not the value) of a dropdown field?"))
* Fixed: Sorting numeric columns (field type number)
* Fixed: View entries filter for Featured Entries extension
* Fixed: Field options showing delete entry label
* Fixed: PHP date formatting now keeps backslashes from being stripped
* Modified: Allow license to be defined in `wp-config.php` ([Read how here](https://www.gravitykit.com/support/documentation/202870789/))
* Modified: Added `$post_id` parameter as the second argument for the `gv_entry_link()` function. This is used to define the entry's parent post ID.
* Modified: Moved `GravityView_API::get_entry_id_from_slug()` to `GVCommon::get_entry_id_from_slug()`
* Modified: Added second parameter to `gravityview_get_entry()`, which forces the ability to fetch an entry by ID, even if custom slugs are enabled and `gravityview_custom_entry_slug_allow_id` is false.
* Updated Translations:
	- Bengali translation by [@tareqhi](https://www.transifex.com/accounts/profile/tareqhi/)
	- Romanian translation by [@ArianServ](https://www.transifex.com/accounts/profile/ArianServ/)
	- Mexican Spanish translation by [@jorgepelaez](https://www.transifex.com/accounts/profile/jorgepelaez/)

= 1.5.1 on December 2 =

* Added: Delete Entry functionality!
	- New "User Delete" setting allows the user who created an entry to delete it
	- Adds a "Delete" link in the Edit Entry form
	- Added a new "Delete Link" Field to the Field Picker
* Fixed: DataTables Extension hangs when a View has Custom Content fields
* Fixed: Search Bar - When searching on checkbox field type using multiselect input not returning results
* Fixed: Search Bar - supports "Match Any" search mode by default ([learn more](https://www.gravitykit.com/support/documentation/202722979/ "How do I modify the Search mode?"))
* Fixed: Single Entry View title when view is embedded
* Fixed: Refresh the results cache when an entry is deleted or is approved/disapproved
* Fixed: When users are created using the User Registration Addon, the resulting entry is now automatically assigned to them
* Fixed: Change cache time to one day (from one week) so that Edit Link field nonces aren't invalidated
* Fixed: Incorrect link shortening for domains when it is second-level (for example, `example.co.uk` or `example.gov.za`)
* Fixed: Cached directory link didn't respect page numbers
* Fixed: Edit Entry Admin Bar link wouldn't work when using Custom Entry Slug
* Added: Textarea field now supports an option to trim the number of words shown
* Added: Filter to alter the default behaviour of wrapping images (or image names) with a link to the content object ([learn more](https://www.gravitykit.com/support/documentation/202705059/ "Read the support doc for the filter"))
* Updated: Portuguese translation (thanks [@luistinygod](https://www.transifex.com/accounts/profile/luistinygod/)), Mexican translation (thanks, [@jorgepelaez](https://www.transifex.com/accounts/profile/jorgepelaez/)), Turkish translation (thanks [@suhakaralar](https://www.transifex.com/accounts/profile/suhakaralar/))

= 1.5 on November 12 =
* Added: New "Edit Entry" configuration
	- Configure which fields are shown when editing an entry
	- Set visibility for the fields (Entry Creator, Administrator, etc.)
	- Set custom edit labels
* Fixed: Single entry view now respects View settings
	- If an entry isn't included in View results, the single entry won't be available either
	- If "Show Only Approved" is enabled, prevent viewing of unapproved entries
	- Respects View filters, including those added by the Advanced Filtering extension
* Fixed: Single entry Go back button context on Embedded Views
* Fixed: Delete signature fields in Edit Entry (requires the Gravity Forms Signature Addon)
* Fixed: Gravity Forms tooltip translations being overridden
* Added: Choose to open the link from a website field in the same window (field option)
* Updated: Spanish (Mexican) translation by [@jorgepelaez](https://www.transifex.com/accounts/profile/jorgepelaez/), Dutch translation by [@erikvanbeek](https://www.transifex.com/accounts/profile/erikvanbeek/) and [@leooosterloo](https://www.transifex.com/accounts/profile/leooosterloo/), Turkish translation by [@suhakaralar](https://www.transifex.com/accounts/profile/suhakaralar/)

= 1.4 on October 28 =
* Added: Custom entry slug capability. Instead of `/entry/123`, you can now use entry values in the URL, like `/entry/{company name}/` or `/entry/{first name}-{last name}/`. Requires some customization; [learn more here](https://www.gravitykit.com/support/documentation/202239919)
* Fixed: GravityView auto-updater script not showing updates
* Fixed: Edit Entry when a form has required Upload Fields
* Fixed: "Return to Directory" link not always working for sites in subdirectories
* Fixed: Broken links to single entries when viewing paginated results
* Fixed: Loaded field configurations when using "Start Fresh" presets
* Fixed: Searches ending in a space caused PHP warning
* Fixed: Custom "Edit Link Text" settings respected
* Fixed: Don't rely on Gravity Forms code for escaping query
* Fixed: When multiple Views are displayed on a page, Single Entry mode displays empty templates.
* Fixed: PHP error when displaying Post Content fields using Live Data for a post that no longer is published
* Tweak: Search Bar "Links" Input Type
	- Make link bold when filter is active
	- Clicking on an active filter removes the filter
* Tweak: Fixed updates for Multisite installations
* Modified: Now you can override which post a single entry links to. For example, if a shortcode is embedded on a home page and you want single entries to link to a page with an embedded View, not the View itself, you can pass the `post_id` parameter. This accepts the ID of the page where the View is embedded.
* Modified: Added `$add_pagination` parameter to `GravityView_API::directory_link()`
* Added: Indonesian translation (thanks, [@sariyanta](https://www.transifex.com/accounts/profile/sariyanta/))!
* Updated: Swedish translation 100% translated - thanks, [@adamrehal](https://www.transifex.com/accounts/profile/adamrehal/)!
* Updated: Dutch translation (thanks, [@leooosterloo](https://www.transifex.com/accounts/profile/leooosterloo/))!

= 1.3 on October 13 =
* Speed improvements - [Learn more about GravityView caching](https://www.gravitykit.com/support/documentation/202827685/)
	- Added caching functionality that saves results to be displayed
	- Automatically clean up expired caches
	- Reduce number of lookups for where template files are located
	- Store the path to the permalink for future reference when rendering a View
	- Improve speed of Gravity Forms fetching field values
* Modified: Allow `{all_fields}` and `{pricing_fields}` Merge Tags in Custom Content field. [See examples of how to use these fields](https://www.gravitykit.com/support/documentation/201874189/).
* Fixed: Message restored when creating a new View
* Fixed: Searching advanced input fields
* Fixed: Merge Tags available immediately when adding a new field
* Fixed: Issue where jQuery Cookie script wouldn't load due to `mod_security` issues. [Learn more here](http://docs.woothemes.com/document/jquery-cookie-fails-to-load/)
* Fixed (hopefully): Auto-updates for WordPress Multisite
* Fixed: Clicking overlay to close field/widget settings no longer scrolls to top of page
* Fixed: Make sure Gravity Forms scripts are added when embedding Gravity Forms shortcodes in a Custom Field
* Fixed: Remove double images of Floaty in the warning message when GravityView is disabled
* Fixed: PHP warnings related to Section field descriptions
* Fixed: When using an advanced input as a search field in the Search Bar, the label would always show the parent field's label (Eg: "Address" when it should have shown "City")
	- Added: `gravityview_search_field_label` filter to allow modifying search bar labels
* Fixed: Field label disappears on closing settings if the field title is empty
* Fixed: Sub-fields retain label after opening field settings in the View Configuration
* Modified: Allow passing an array of form IDs to `gravityview_get_entries()`
* Tweak: If the View hasn't been configured yet, don't show embed shortcode in Publish metabox
* Tweak: Add version info to scripts and styles to clear caches with plugin updates
* Added: Swedish translation (thanks, [@adamrehal](https://www.transifex.com/accounts/profile/adamrehal/))!
* Updated: Spanish (Mexican) translation by, [@jorgepelaez](https://www.transifex.com/accounts/profile/jorgepelaez/), Dutch translation by [@erikvanbeek](https://www.transifex.com/accounts/profile/erikvanbeek/), and Turkish translation by [@suhakaralar](https://www.transifex.com/accounts/profile/suhakaralar/)
* Updated: Changed Turkish language code from `tr` to `tr_TR` to match WordPress locales

= 1.2 on October 8 =
* Added: New Search Bar!
	- No longer check boxes in each field to add a field to the search form
	- Add any searchable form fields, not just fields added to the View
	- Easy new drag & drop way to re-order fields
	- Horizontal and Vertical layouts
	- Choose how your search fields are displayed (if you have a checkbox field, for example, you can choose to have a drop-down, a multiselect field, checkboxes, radio buttons, or filter links)
	- Existing search settings will be migrated over on upgrade
* Added: "Custom Content" field type
	- Insert arbitrary text or HTML in a View
	- Supports shortcodes (including Gravity Forms shortcodes)!
* Added: Support for Gravity Forms Section & HTML field types
* Added: Improved textarea field support. Instead of using line breaks, textareas now output with paragraphs.
	- Added new `/templates/fields/textarea.php` file
* Added: A new File Upload field setting. Force uploads to be displayed as links and not visually embedded by checking the "Display as a Link" checkbox.
* Added: Option to disable "Map It" link for the full Address field.
	- New `gravityview_get_map_link()` function with `gravityview_map_link` filter. To learn how to modify the map link, [refer to this how-to article](https://www.gravitykit.com/support/documentation/201608159)
	- The "Map It" string is now translatable
* Added: When editing a View, there are now links in the Data Source box to easily access the Form: edit form, form entries, form settings and form preview
* Added: Additional information in the "Add Field" or "Add Widget" picker (also get details about an item by hovering over the name in the View Configuration)
* Added: Change Entry Creator functionality. Easily change the creator of an entry when editing the entry in the Gravity Forms Edit Entry page
	- If you're using the plugin downloaded from [the how-to page](https://www.gravitykit.com/support/documentation/201991205/), you can de-activate it
* Modified: Changed translation textdomain to `gravityview` instead of `gravity-view`
* Modified: Always show label by default, regardless of whether in List or Table View type
* Modified: It's now possible to override templates on a Form ID, Post ID, and View ID basis. This allows custom layouts for a specific View, rather than site-wide. See "Template File Hierarchy" in [the override documentation](http://www.gravitykit.com/support/documentation/202551113/) to learn more.
* Modified: File Upload field output no longer run through `wpautop()` function
* Modified: Audio and Video file uploads are now displayed using WordPress' built-in [audio](http://codex.wordpress.org/Audio_Shortcode) and [video](http://codex.wordpress.org/Video_Shortcode) shortcodes (requires WordPress 3.6 or higher)
	- Additional file type support
	- Added `gravityview_video_settings` and `gravityview_audio_settings` filters to modify the parameters passed to the shortcode
* Fixed: Shortcode attributes not overriding View defaults
* Fixed: Uploading and deleting files works properly in Edit Entry mode
* Fixed: Configurations get truncated when configuring Views with many fields
* Fixed: Empty `<span class="gv-field-label">` tags no longer output
	- Modified: `gv_field_label()` no longer returns the label with a trailing space. Instead, we use the `.gv-field-label` CSS class to add spacing using CSS padding.
* Fixed: Conflict with Relevanssi plugin
* Fixed: If a date search isn't valid, remove the search parameter so it doesn't cause an error in Gravity Forms
* Fixed: Email field was displaying label even when email was empty.
* Settings page improvements
	- When changing the license value and saving the form, GravityView now re-checks the license status
	- Improved error messages
	- Made license settings translatable
* Modified: Added support for Gravity Forms "Post Image" field captions, titles, and descriptions.
* Updated list of allowed image formats to include `.bmp`, `.jpe`, `.tiff`, `.ico`
* Modified: `/templates/fields/fileupload.php` file - removed the logic for how to output the different file types and moved it to the `gravityview_get_files_array()` function in `includes/class-api.php`
* Modified: `gv_value()` no longer needs the `$field` parameter
* Tweak: Fixed email setting description text.
* Tweak: Don't show Entry Link field output on single entry
* Tweak: Improved Javascript performance in the Admin
* Tweak: "Custom Label" is now shown as the field title in View Configuration
* Tweak: Fixed "Left Footer" box not properly cleared
* Tweak: Show warning if the Directory plugin is running
* Tweak: Use icon font in Edit Entry mode for the download/delete file buttons. Now stylable using `.gv-edit-entry-wrapper .dashicons` CSS class.
* Updated: Turkish translation by [@suhakaralar](https://www.transifex.com/accounts/profile/suhakaralar/), Dutch translation by [@leooosterloo](https://www.transifex.com/accounts/profile/leooosterloo/), Portuguese translation by [@luistinygod](https://www.transifex.com/accounts/profile/luistinygod/)

= 1.1.6 on September 8 =
* Fixed: Approve / Disapprove all entries using Gravity Forms bulk edit entries form (previously, only visible entries were affected)
* Added: Email field settings
	- Email addresses are now encrypted by default to prevent scraping by spammers
	- Added option to display email plaintext or as a link
	- Added subject and body settings: when the link is clicked, you can choose to have these values pre-filled
* Added: Source URL field settings, including show as a link and custom link text
* Added: Signature field improvements (when using the Gravity Forms Signature Add-on) - now shows full size
* Fixed: Empty truncated URLs no longer get shown
* Fixed: License Activation works when No-Conflict Mode is enabled
* Fixed: When creating a new View, "View Type" box was visible when there were no existing Gravity Forms
* Fixed: Fields not always saving properly when adding lots of fields with the "Add All Fields" button
* Fixed: Recognizing single entry when using WordPress "Default" Permalink setting
* Fixed: Date Created field now respects the blog's timezone setting, instead of using UTC time
* Fixed: Edit Entry issues
	* Fixed form validation errors when a scheduled form has expired and also when a form has reached its entry limit
	* Fixed PHP warning messages when editing entries
	* When an Edit Entry form is submitted and there are errors, the submitted values stay in the form; the user won't need to fill in the form again.
* Fixed: Product sub-fields (Name, Quantity & Price) displayed properly
* Fixed: Empty entry display when using Job Board preset caused by incorrect template files being loaded
* Fixed: Files now can be deleted when a non-administrator is editing an entry
* Fixed: PHP Notices on Admin Views screen for users without edit all entries capabilities
* Modified: Added ability to customize and translate the Search Bar's date picker. You can now fully customize the date picker.
	* Added: Full localization for datepicker calendar (translate the days of the week, month, etc)
	* Modified: Changed year picker to +/- 5 years instead of +20/-100
* Tweak: Enabled Merge Tags for Table view "Custom CSS Class" field settings
* Tweak: In the Edit View screen, show a link icon when a field is being used as a link to the Single Entry mode
* Tweak: Added helper text when a new form is created by GravityView
* Tweak: Renamed "Description" drop zone to "Other Fields" to more accurately represent use
* Tweak: Remove all fields from a zone by holding down the Alt key while clicking the remove icon

#### Developers

* Modified: `template/fields/date_created.php` file
* Added: `gravityview_date_created_adjust_timezone` filter to disable timezone support and use UTC (returns boolean)
* Added: `get_settings()` and `get_setting()` methods to the `GravityView_Widget` class. This allows easier access to widget settings.
* Modified: Added `gravityview_js_localization` filter to add Javascript localization
* Added: `gravityview_datepicker_settings` filter to modify the datepicker settings using the setting names from the [jQuery DatePicker options](http://api.jqueryui.com/datepicker/)
* Modified: `gravityview_entry_class` filter to modify the CSS class for each entry wrapper
* Modified: Added `gravityview_widget_search_filters` filter to allow reordering search filters, so that they display in a different order in search widget
* Modified: Addded `gravityview_default_page_size` filter to modify default page size for Views (25 by default)
* Modified: Added actions to the `list-body.php` template file:
	- `gravityview_list_body_before`: Before the entry output
	- `gravityview_entry_before`: Inside the entry wrapper
	- `gravityview_entry_title_before`, `gravityview_entry_title_after`: Before and after the entry title and subtitle output
	- `gravityview_entry_content_before`, `gravityview_entry_content_after`: Before and after the entry content area (image and description zones)
	- `gravityview_entry_footer_before`, `gravityview_entry_footer_after`: Before and after the entry footer
	- `gravityview_entry_after`: Before the entry wrapper closing tag
	- `gravityview_list_body_after`: After entry output
* Modified: Added `gravityview_get_entry_ids()` function to fetch array of entry IDs (not full entry arrays) that match a search result
* Tweak: Removed duplicate `GravityView_frontend::hide_field_check_conditions()` and `GravityView_frontend::filter_fields()` methods
* Modified: Added `get_cap_choices()` method to be used for fetching GravityView roles array

= 1.1.5 =
* Added: "Edit" link in Gravity Forms Entries screen
* Fixed: Show tooltips when No Conflict Mode is enabled
* Fixed: Merge Vars for labels in Single Entry table layouts
* Fixed: Duplicate "Edit Entry" fields in field picker
* Fixed: Custom date formatting for Date Created field
* Fixed: Searching full names or addresses now works as expected
* Fixed: Custom CSS classes are now added to cells in table-based Views
* Updated: Turkish translation by [@suhakaralar](https://www.transifex.com/accounts/profile/suhakaralar/)
* Tweak: Redirect to Changelog instead of Getting Started if upgrading

= 1.1.4 =
* Fixed: Sort & Filter box not displaying
* Fixed: Multi-select fields now display as drop-down field instead of text field in the search bar widget
* Fixed: Edit Entry now compatibile with Gravity Forms forms when "No Duplicates" is enabled
* Added: `gravityview_field_output()` function to generate field output.
* Added: `gravityview_page_links_args` filter to modify the Page Links widget output. Passes standard [paginate_links()](http://codex.wordpress.org/Function_Reference/paginate_links) arguments.
* Modified: `list-body.php` and `list-single.php` template files - field output are now generated using the `gravityview_field_output()` function

= 1.1.3 =
* Fixed: Fatal error on activation when running PHP 5.2
* Fixed: PHP notice when in No-Conflict mode

= 1.1.2 =
* Added: Extensions framework to allow for extensions to auto-update
* Fixed: Entries not displaying in Visual Composer plugin editor
* Fixed: Allow using images as link to entry
* Fixed: Updated field layout in Admin to reflect actual layout of listings (full-width title and subtitle above image)
* Fixed: Editing entry updates the Approved status
* Fixed: When trying to access an entry that doesn't exist (it had been permanently deleted), don't throw an error
* Fixed: Default styles not being enqueued when embedded using the shortcode (fixes vertical pagination links)
* Fixed: Single entry queries were being run twice
* Fixed: Added Enhanced Display style in Edit Entry mode
* Modified: How single entries are accessed; now allows for advanced filtering. Converted `gravityview_get_entry()` to use `GFAPI::get_entries()` instead of `GFAPI::get_entry()`
* Modified: Form ID can be 0 in `gravityview_get_entries()`
* Modified: Improved Edit Entry styling
* Modified: Convert to using `GravityView_View_Data::get_default_args()` instead of duplicating the settings arrays. Used for tooltips, insert shortcode dialog and View metaboxes.
* Modified: Add a check for whether a view exists in `GravityView_View_Data::add_view()`
* Modified: Convert `GravityView_Admin_Views::render_select_option()` to use the key as the value and the value as the label instead of using associative array with `value` and `label` keys.
* Translation updates - thank you, everyone!
	* Romanian translation by [@ArianServ](https://www.transifex.com/accounts/profile/ArianServ/)
	* Finnish translation by [@harjuja](https://www.transifex.com/accounts/profile/harjuja/)
	* Spanish translation by [@jorgepelaez](https://www.transifex.com/accounts/profile/jorgepelaez/)

= 1.1.1 =
* __We fixed license validation and auto-updates__. Sorry for the inconvenience!
* Added: View Setting to allow users to edit only entries they created.
* Fixed: Could not edit an entry with Confirm Email fields
* Fixed: Field setting layouts not persisting
* Updated: Bengali translation by [@tareqhi](https://www.transifex.com/accounts/profile/tareqhi/)
* Fixed: Logging re-enabled in Admin
* Fixed: Multi-upload field button width no longer cut off
* Tweak: Added links to View Type picker to live demos of presets.
* Tweak: Added this "List of Changes" tab.

= 1.1 =
* Refactored (re-wrote) View data handling. Now saves up to 10 queries on each page load.
* Fixed: Infinite loop for rendering `post_content` fields
* Fixed: Page length value now respected for DataTables
* Fixed: Formatting of DataTables fields is now processed the same way as other fields. Images now work, for example.
* Modified: Removed redundant `gravityview_hide_empty_fields` filters
* Fixed/Modified: Enabled "wildcard" search instead of strict search for field searches.
* Added: `gravityview_search_operator` filter to modify the search operator used by the search.
* Added: `gravityview_search_criteria` filter to modify all search criteria before being passed to Gravity Forms
* Added: Website Field setting to display shortened link instead of full URL
* Fixed: Form title gets replaced properly in merge tags
* Modified: Tweaked preset templates

= 1.0.10 =
* Added: "Connected Views" in the Gravity Forms Toolbar. This makes it simple to see which Views are using the current form as a data source.
* Fixed: Edit Entry link in Multiple Entries view

= 1.0.9 on July 18 =
* Added: Time field support, with date format default and options
* Added: "Event Listings" View preset
* Added: "Show Entry On Website" Gravity Forms form button. This is meant to be an opt-in checkbox that the user sees and can control, unlike the "Approve/Reject" button, which is designed for adminstrators to manage approval.
* Modified: Improved horizontal search widget layout
* Modified: Improved "Start Fresh" and "Switch View" visual logic when Starting Fresh and switching forms
* Fixed: Single Entry showing 404 errors
* Fixed: PHP notice on WooCommerce pages
* Fixed: Don't display empty date/time value
* Fixed: Only show Edit Entry link to logged-in users
* Fixed: Re-enabled "Minimum Gravity Forms Version" error message
* Updated: Dutch translation by [@leooosterloo](https://www.transifex.com/accounts/profile/leooosterloo/) (100% coverage, thank you!)
* Tweak: Added "Preview" link to Data Source
* Modified: Created new `class-post-types.php` include file to handle post type & URL rewrite actions.

= 1.0.8.1 on July 17 =
* Fixed: DataTables
	- Restored pageSize
	- Prevented double-initilization
	- FixedHeader & FixedColumns work (now prevent scrolling)
	- Changed default Scroller height from 400 to 500px
* Fixed: Filtering by date
* Fixed: PHP warning in `gv_class()`
* Fixed: Debug Bar integration not printing Warnings
* Removed settings panel tracking script

= 1.0.7 & 1.0.8 on July 17 =
* __Edit Entry__ - you can add an Edit Entry link using the "Add Field" buttons in either the Multiple Entries or Single Entry tab.
	- For now, if the user has the ability to edit entries in Gravity Forms, they’ll be able to edit entries in GravityView. Moving forward, we'll be adding refined controls over who can edit which entries.
	- It supports modifying existing Entry uploads and the great Multiple-File Upload field.
* Modified: Approved Entry functionality
	* Approve/Reject Entries now visible on all forms, regardless of whether the form has an "Approved" field.
	* The Approved field now supports being renamed
* Added: Very cool DataTables extensions:
	* Scroller: dynamically load in new entries as you scroll - no need for pagination)
	* TableTools: Export your entries to CSV and PDF
	* FixedHeader: As you scroll a large DataTable result, the headers of the table stay at the top of the screen. Also, FixedColumns, which does the same for the main table column.
* Added: Shortcodes for outputting Widgets such as pagination and search. Note: they only work on embedded views if the shortcode has already been processed. This is going to be improved.
* Added: Search form fields now displayed horizontally by default.
* Added: Easy links to "Edit Form", "Settings" and "Entries" for the Data Source Gravity Forms form in the All Views admin screen
* Added: Integration with the [Debug Bar](http://wordpress.org/plugins/debug-bar/) plugin - very helpful for developers to see what's going on behind the scenes.
* Fixed: Insert View embed code.
* Fixed: Now supports View shortcodes inside other shortcodes (such as `[example][gravityview][/example]`)
* Fixed: Conflict with WordPress SEO OpenGraph meta data generators
* Fixed: Enforced image max-width so images don't spill out of their containers
* Fixed: Sanitized "Custom Class" field setting values to make sure the HTML doesn't break.
* Fixed: Search field with "default" permalink structure
* Fixed: 1.0.8 fixes an issue accessing single entries that was introduced in 1.0.7
* Modified: Updated `GravityView_Admin_Views::is_gravityview_admin_page()` to fetch post if not yet set.
* Modified: Enabled merge tags in Custom Class field settings
* Modified: Set margin and padding to `0` on pagination links to override theme conflicts
* Modified: Updated `gv_class()` calls to pass form and entry fields to allow for merge tags
* Modified: Default visibility capabilities: added "Can View/Edit Gravity Forms Entries" as options
* Modified: Added custom `class` attribute sanitizer function
`gravityview_sanitize_html_class`
* Tweak: Improved the Embed View form layout
* Tweak: Hide "Switch View" button when already choosing a view
* Tweak: Moved shortcode hint to Publish metabox and added ability to easily select the text
* Tweak: Added tooltips to fields in the View editor
* Tweak: Remove WordPress SEO score calculation on Views
* Tweak: Use `$User->ID` instead of `$User->id` in Name fields
* Tweak: Added tooltip capability to field settings by using `tooltip` parameter. Uses the Gravity Forms tooltip array key.
* Translation updates - thank you, everyone! The # of strings will stay more stable once the plugin's out of beta :-)
	* Added: Portuguese translation by [@luistinygod](https://www.transifex.com/accounts/profile/luistinygod/) - thanks!
	* Updated: Bengali translation by [@tareqhi](https://www.transifex.com/accounts/profile/tareqhi/)
	* Updated: Turkish translation by [@suhakaralar](https://www.transifex.com/accounts/profile/suhakaralar/)
	* Updated: Dutch translation by [@leooosterloo](https://www.transifex.com/accounts/profile/leooosterloo/)
	* If you'd like to contribute translations, [please sign up here](https://www.transifex.com/projects/p/gravityview/).


= 1.0.6 on June 26 =
* Fixed: Fatal error when Gravity Forms is inactive
* Fixed: Undefined index for `id` in Edit View
* Fixed: Undefined variable: `merge_class`
* Fixed: Javascript error when choosing a Start Fresh template. (Introduced by the new Merge Tags functionality in 1.0.5)
* Fixed: Merge Tags were available in Multiple Entries view for the Table layout
* Fixed: Remove Merge Tags when switching forms
* Fixed: That darn settings gear showing up when it shouldn't
* Fixed: Disappearing dialog when switching forms
* Fixed: Display of Entry Link field
* Fixed: Per-field settings weren't working
	* Added: "Link to the post" setting for Post fields
	* Added: "Use live post data" setting for Post fields. Allows you to use the current post information (like title, tags, or content) instead of the original submitted data.
	* Added: Link to category or tag setting for Post Categories and Post Tags fields
	* Added: "Link Text" setting for the Entry Link field
* Modified: Moved admin functionality into new files
	- AJAX calls now live in `class-ajax.php`
	- Metaboxes now live in `class-metabox.php`
* Tweak: Updated change forms dialog text
* Tweak: Removed "use as search filter" from Link to Entry field options
* Translation updates.
	* Added: French translation by [@franckt](https://www.transifex.com/accounts/profile/franckt/) - thanks!
	* Updated: Bengali translation by [@tareqhi](https://www.transifex.com/accounts/profile/tareqhi/)
	* Updated: Turkish translation by [@suhakaralar](https://www.transifex.com/accounts/profile/suhakaralar/)
	* If you'd like to contribute translations, [please sign up here](https://www.transifex.com/projects/p/gravityview/).

= 1.0.5 =
* Added: Lightbox for images (in View Settings metabox)
* Added: Merge Tags - You can now modify labels and settings using dynamic text based on the value of a field. (requires Gravity Forms 1.8.6 or higher)
* Added: Customize the return to directory link anchor text (in the View Settings metabox, under Single Entry Settings)
* Added: Set the title for the Single Entry
* Added: Choose whether to hide empty fields on a per-View basis
* Improved: DataTables styling now set to `display` by default. Can be overridden by using the filter `gravityview_datatables_table_class`
* Improved: Speed!
	* Added `form` item to global `$gravityview_view` data instead of looking it up in functions. Improves `gv_value()` and `gv_label()` speed.
	* Added `replace_variables()` method to `GravityView_API` to reduce time to process merge tags by checking if there are any curly brackets first.
* Improved: "No Views found" text now more helpful for getting started.
* Fixed: Approve Entries column not displaying when clicking Forms > Entries link in admin menu
* Fixed: Field Settings gear no longer showing for widgets without options
* Fixed: Added Gravity Forms minimum version notice when using < 1.8
* Fixed: Column "Data Source" content being displayed in other columns

= 1.0.4 =
* Added: __DataTables integration__ Created a new view type for existing forms that uses the [DataTables](http://datatables.net) script.
We're just getting started with what can be done with DataTables. We'll have much more cool stuff like [DataTables Extensions](http://datatables.net/extensions/index).
* Added: "Add All Fields" option to bottom of the "Add Field" selector
* Added: Per-field-type options structure to allow for different field types to override default Field Settings
	* Added: Choose how to display User data. In the User field settings, you can now choose to display the "Display Name", username, or ID
	* Added: Custom date format using [PHP date format](https://www.php.net//manual/en/function.date.php) available for Entry Date and Date fields
	* Fixed: Default setting values working again
	* Fixed: Field type settings now working
* Added: `search_field` parameter to the shortcode. This allows you to specify a field ID where you want the search performed (The search itself is defined in `search_value`)
* Added: [Using the Shortcode](https://docs.gravitykit.com/article/73-using-the-shortcode) help article
* Added: Data Source added to the Views page
* Fixed: Field labels escaping issue (`It's an Example` was displaying as `It\'s an Example`)
* Fixed: Settings "gear" not showing when adding a new field
* Fixed: Sorting issues
	- Remove the option to sort by composite fields like Name, Address, Product; Gravity Forms doesn't process those sort requests properly
	- Remove List and Paragraph fields from being sortable
	- Known bug: Price fields are sorted alphabetically, not numerically. For example, given $20,000, $2,000 and $20, Gravity Forms will sort the array like this: $2,000, $20, $20,000. We've filed a bug report with Gravity Forms.
* Improved: Added visibility toggles to some Field Settings. For example, if the "Show Label" setting is not checked, then the "Custom Label" setting is hidden.
* Modified how data is sent to the template: removed the magic methods getter/setters setting the `$var` variable - not data is stored directly as object parameters.
* Added many translations. Thanks everyone!
	* Bengali translation by [@tareqhi](https://www.transifex.com/accounts/profile/tareqhi/)
	* German translation by [@seschwarz](https://www.transifex.com/accounts/profile/seschwarz/)
	* Turkish translation by [@suhakaralar](https://www.transifex.com/accounts/profile/suhakaralar/)
	* Dutch translation by [@leooosterloo](https://www.transifex.com/accounts/profile/leooosterloo/)
	* If you'd like to contribute translations, [please sign up here](https://www.transifex.com/projects/p/gravityview/). Thanks again to all who have contributed!

= 1.0.3 =
* Added: Sort by field, sort direction, Start & End date now added to Post view
	- Note: When using the shortcode, the shortcode settings override the View settings.
* Fixed: Fatal errors caused by Gravity Forms not existing.
* Added a setting for Support Email - please make sure your email is accurate; otherwise we won't be able to respond to the feedback you send
* Fixed: Custom CSS classes didn't apply to images in list view
* Improved Settings layout
* Tweak: Hide WordPress SEO, Genesis, and WooThemes metaboxes until a View has been created
* Tweak: Field layout improvements; drag-and-drop works smoother now
* Tweak: Add icon to Multiple Entries / Single Entry tabs
* Tweak: Dialog boxes now have a backdrop
* Fixed: Don't show field/widget settings link if there are no settings (like on the Show Pagination Info widget)
* Fixed: Security warning by the WordFence plugin: it didn't like a line in a sample entry data .csv file
* Fixed: Don't show welcome screen on editing the plugin using the WordPress Plugin Editor
* Tweak: Close "Add Field" and "Add Widget" boxes by pressing the escape key
* Added: Hungarian translation. Thanks, [@dbalage](https://www.transifex.com/accounts/profile/dbalage/)!
* Added: Italian translation. Thanks, [@ClaraDiGennaro](https://www.transifex.com/accounts/profile/ClaraDiGennaro/)
* If you'd like to contribute translations, [please sign up here](https://www.transifex.com/projects/p/gravityview/).

= 1.0.2 =
* Added: Show Views in Nav menu builder
* Fixed: "Add Fields" selector no longer closes when clicking to drag the scrollbar
* Fixed: Issue affecting Gravity Forms styles when Gravity Forms' "No Conflict Mode" is enabled
* Fixed: Footer widget areas added back to Single Entry views using Listing layout
* Changed the look and feel of the Add Fields dialog and field settings. Let us know what you think!

= 1.0.1 =
* Added: "Getting Started" link to the Views menu
* Fixed: Fatal error for users with Gravity Forms versions 1.7 or older
* Fixed: Entries in trash no longer show in View
* Tweak: When modifying the "Only visible to logged in users with role" setting, if choosing a role other than "Any", check the checkbox.
* Tweak: `gravityview_field_visibility_caps` filter to add/remove capabilities from the field dropdowns
* Added: Translation files. If you'd like to contribute translations, [please sign up here](https://www.transifex.com/projects/p/gravityview/).

= 1.0 =

* Liftoff!

== Upgrade Notice ==

= 1.0.1 =
* Added: "Getting Started" link to the Views menu
* Fixed: Fatal error for users with Gravity Forms versions 1.7 or older
* Fixed: Entries in trash no longer show in View
* Tweak: When modifying the "Only visible to logged in users with role" setting, if choosing a role other than "Any", check the checkbox.
* Tweak: `gravityview_field_visibility_caps` filter to add/remove capabilities from the field dropdowns
* Added: Translation files. If you'd like to contribute translations, [please sign up here](https://www.transifex.com/projects/p/gravityview/).

= 1.0 =

* Liftoff!<|MERGE_RESOLUTION|>--- conflicted
+++ resolved
@@ -26,15 +26,11 @@
 This update adds support for Nested Forms' entry meta, addresses several bugs, including critical ones, and improves GravityKit's Settings and Manage Your Kit screens.
 
 #### 🚀 Added
-<<<<<<< HEAD
 * Ability to select different View types for Directory and Single Entry Views.
-* Support for Gravity Wiz's Gravity Forms Nested Forms entry meta.
-=======
 * Support for Gravity Wiz's Gravity Forms Nested Forms entry meta (parent form and entry IDs, child form field ID) in the View editor and merge tags.
 
 #### ✨ Improved
 * The "Add All Fields" button in the View editor now adds fields in their correct form order.
->>>>>>> 8c91b234
 
 #### 🐛 Fixed
 * Export link View widget would cause a fatal error during multi-word searches.

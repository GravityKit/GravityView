=== GravityView ===
Tags: gravity forms, directory, gravity forms directory
Requires at least: 4.4
Tested up to: 4.9.1
Stable tag: trunk
Contributors: The GravityView Team
License: GPL 3 or higher

Beautifully display and edit your Gravity Forms entries.

== Description ==

Beautifully display your Gravity Forms entries. Learn more on [gravityview.co](https://gravityview.co).

== Installation ==

1. Upload plugin files to your plugins folder, or install using WordPress' built-in Add New Plugin installer
2. Activate the plugin
3. Follow the instructions

== Changelog ==

<<<<<<< HEAD
= 2.0 Beta =

The changelog will not be maintained for beta versions. __For information about the Beta, please [read up here](https://github.com/gravityview/GravityView/wiki/The-Future-of-GravityView)__.
=======
= 1.22.5 on January 25, 2018 =

* Improves support for [DIY Layout](https://gravityview.co/extensions/diy-layout/), a layout for designers & developers to take full advantage of GravityView
* Tweak: Show "Embed Shortcode" helper if a View has widgets configured but not Fields
* Fixed: Add Note support for Gravity Forms 2.3 (it's coming soon)
* Fixed: `tabindex` not properly set for Update/Cancel/Delete buttons in Edit Entry
* Fixed: Hide Yoast SEO Content & SEO Analysis functionality when editing a View
* Fixed: Line breaks were being added to Custom Content fields and widgets, even when "Automatically add paragraphs to content" wasn't checked

__Developer Updates:__

* Add `$nl2br`, `$format`, `$aux_data` parameters to `GravityView_API::replace_variables()` to be consistent with `GFCommon::replace_variables()`

= 1.22.4? =

Yes, we skipped a minor release (1.22.4 exists only in our hearts). Thanks for noticing!
>>>>>>> 30a803fc

= 1.22.3 on December 21, 2017 =

* Added: Support for displaying files uploaded using the Gravity Forms Dropbox Addon (thanks, @mgratch and @ViewFromTheBox!)
* Added: Merge Tags now are replaced when in `[gvlogic]` shortcodes not in a View
* Fixed: Filtering by date in Advanced Filters prevented single entries from being visible
* Fixed: `gravityview/capabilities/allow_logged_out` filter wasn't living up to its name (allowing logged-out visitors to edit entries)

__Developer Updates:__

* Modified: We're reverting changes made to Advanced Custom Field plugin compatibility
* Added: `gravityview/fields/fileupload/file_path` filter in `class-gravityview-field-fileupload.php`
* Modified: Removed `!important` from the CSS height rule for the `.gv-notes .gv-note-add textarea` rule

= 1.22.2 on December 7, 2017 =

* Fixed: Fatal error when running Ultimate Member 2.0 beta
* Fixed: Issue deleting entries when Advanced Filter rules don't match
* Fixed: Delete Entry messages not displaying when entry is deleted
* Fixed: ACF shortcodes in WYSIWYG fields no longer processed since 1.22.1
* Fixed: Fatal error when using old installations of Gravity Forms

__Developer Updates:__

* Added: `gravityview/edit_entry/unset_hidden_field_values` filter to prevent deleting values for fields hidden by Conditional Logic

= 1.22.1.1 on November 30, 2017 =

* Fixed: When displaying Email fields, PHP warning about `StandalonePHPEnkoder.php`

= 1.22.1 on November 29, 2017 =

* Moved "Custom Content" field to top of field picker, in what Rafael calls the "Best idea of 2017 🏆"
* Added: When Gravity Forms 2.3 is released, support for "Random" entry order will be enabled
* Fixed: Entry oEmbeds not working when using "Plain" URL formats to embed
* Fixed: Only published Views showing in Gravity Forms "Connected Views" menu
* Fixed: Deleting entries can cause entries to be displayed from a different View when Advanced Filters is activated and multiple Views are embedded on a page
* Fixed: Infinite loop when using `[gravityview]` shortcode inside ACF fields

__Developer Updates:__

* Added: `GravityView_HTML_Elements` class for generating commonly-used HTML elements
* Added: Way to disable front-end cookies for our friends in Europe ([see code here](https://gist.github.com/zackkatz/354a71dc47ffef072ed725706cf455ed))
* Added: `gravityview/metaboxes/data-source/before` and `gravityview/metaboxes/data-source/after` hooks
* Added: Second `$args` param added to `gravityview_get_connected_views()` function
* Modified: Pass fifth parameter `$input_type` to `GravityView_Template::assign_field_options` method

= 1.22 on September 4, 2017=

* Added: Support for Gravity Forms 2.3
* Fixed: Fatal error when Divi (and other Elegant Themes) try to load GravityView widgets while editing a post with a sidebar block in it—now the sidebar block will not be rendered
* Fixed: Inline Edit plugin not working when displaying a single entry
* Fixed: Featured Entries plugin not adding correct CSS selector to the single entry container

__Developer Updates:__

* Modified: Template files `list-header.php`, `list-single.php`, `table-header.php`, `table-single.php`
* Fixed: When `GRAVITYVIEW_LICENSE_KEY` constant is defined, it will always be used, and the license field will be disabled
* Fixed: List View and Table View templates have more standardized CSS selectors for single & multiple contexts ([Learn more](http://docs.gravityview.co/article/63-css-guide))
* Fixed: Permalink issue when embedding a View on a page, then making it the site's Front Page
* Fixed: Transient cache issues when invalidating cache
* Fixed: `gv_empty()` now returns false for an array with all empty values
* Fixed: Delay plugin compatibility checks until `plugins_loaded`

= 1.21.5.3 on July 24, 2017 =

* Fixed: For some field types, the value "No" would be interpreted as `false`
* Fixed: In Edit Entry, when editing a form that has a Post Custom Field field type—configured as checkboxes—file upload fields would not be saved
* Fixed: If a form connected to a View is in the trash, there will be an error when editing the View
* Fixed: Embedding single entries with WordPress 4.8
* Fixed: Fatal error when using older version of WPML

= 1.21.5.2 on June 26, 2017 =

* Tweak: Improved plugin speed by reducing amount of information logged
* Fixed: Duplicate descriptions on the settings screen
* Fixed: Our "No-Conflict Mode" made the settings screen look bad. Yes, we recognize the irony.
* Updated: Translations - thank you, translators!
    - Turkish translation by [@suhakaralar](https://www.transifex.com/accounts/profile/suhakaralar/)
    - Dutch translations by Thom

= 1.21.5.1 on June 13, 2017 =

* Modified: We stopped allowing any HTML in Paragraph Text fields in 1.21.5, but this functionality was used by lots of people. We now use a different function to allow safe HTML by default.
* Added: `gravityview/fields/textarea/allowed_kses` filter to modify the allowed HTML to be displayed.

= 1.21.5 on June 8, 2017 =

* Added: The `{current_post}` Merge Tag adds information about the current post. [Read more about it](http://docs.gravityview.co/article/412-currentpost-merge-tag).
* Added: `gravityview/gvlogic/parse_atts/after` action to modify `[gvlogic]` shortcode attributes after it's been parsed
* Added: A new setting to opt-in for access to the latest pre-release versions of GravityView (in Views > Settings)
* Added: Support for Restrict Content Pro when in "No-Conflict Mode"
* Fixed: Saving an entry could strip the entry creator information. Now, when the entry creator is not in the "Change Entry Creator" users list, we add them back in to the list.
* Fixed: Potential security issue
* Fixed: Multiple notifications could sometimes be sent when editing an entry in GravityView.
* Fixed: Gravity Forms tooltip scripts being loaded admin-wide.
* Updated: Dutch translations (thanks, Thom!)

= 1.21.4 on April 13, 2017 =

* Fixed: "Enable sorting by column" not visible when using table-based View Presets
* Fixed: Error activating the plugin when Gravity Forms is not active
* Fixed: Numeric sorting
* Fixed: Compatibility issue with WPML 3.6.1 and lower
* Tweak: When using `?cache` to disable entries caching, cached data is removed

= 1.21.3 on April 4, 2017 =

* Fixed: Post Images stopped working in Edit Entry
* Fixed: Conflict with our Social Sharing & SEO Extension
* Fixed: Unable to search for a value of `0`
* Fixed: Inaccurate search results when using the `search_field` and `search_value` settings in the `[gravityview]` shortcode
    - The search mode will now always be set to `all` when using these settings

__Developer Updates:__

* We decided to not throw exceptions in the new `gravityview()` wrapper function. Instead, we will log errors via Gravity Forms logging.

= 1.21.2 on March 31, 2017 =

* Added: Support for embedding `[gravityview]` shortcodes in Advanced Custom Fields (ACF) fields
* Fixed: PHP warnings and notices

= 1.21.1 on March 30, 2017 =

* Fixed: Advanced Filters no longer filtered 😕
* Fixed: Fatal error when viewing Single Entry with a Single Entry Title setting that included Merge Tags
* Fixed: Cache wasn't cleared when an entry was created using Gravity Forms API (thanks Steve with Gravity Flow!)

= 1.21 on March 29, 2017 =

* Fixed: Edit Entry compatibility with Gravity Forms 2.2
* Fixed: Single Entry not accessible when filtering a View by Gravity Flow's "Final Status" field
* Fixed: Needed to re-save permalink settings for Single Entry and Edit Entry to work
* Fixed: Incorrect pagination calculations when passing `offset` via the `[gravityview]` shortcode

__Developer Updates:__

* Modified: `GVCommon::check_entry_display()` now returns WP_Error instead of `false` when an error occurs. This allows for additional information to be passed.
* Added: `gravityview/search-all-split-words` filter to change search behavior for the "Search All" search input. Default (`true`) converts words separated by spaces into separate search terms. `false` will search whole word.
* Much progress has been made on the `gravityview()` wrapper function behind the scenes. Getting closer to parity all the time.

= 1.20.1 on March 1, 2017 =

* Added: Support for comma-separated email addresses when adding a note and using "Other email address"
* Fixed: Edit Entry issue with File Uploads not saving properly
* Fixed: Support for `offset` attribute in the `[gravityview]` shortcode
* Updated: Auto-upgrade script

= 1.20 on February 24, 2017 =

* Added: Product Fields are now editable
    - Quantity,
    - Product fields are hidden if the entry contains external transaction data
    - Support for Coupon Addon
* Fixed: Single Entry not accessible when filtering by a Checkbox field in the Advanced Filters Extension
* Fixed: WPML links to Single Entry not working if using directory or sub-domain URL formats
* Fixed: Product field prices not always formatted as a currency
* Fixed: Product fields sometimes appeared twice in the Add Field field picker
* Fixed: PHP warning when updating entries. Thanks for reporting, Werner!
* Modified: Don't show CAPTCHA fields in Edit Entry
* Fixed: "Trying to get property of non-object" bug when updating an entry connected to Gravity Forms User Registration
* Fixed: Yoast SEO scripts and styles not loading properly on Edit View screen
* Updated: Minimum version of Gravity Forms User Registration updated to 3.2

__Developer Notes:__


* Added: `GVCommon::entry_has_transaction_data()` to check whether entry array contains payment gateway transaction information
* Added: `gravityview/edit_entry/hide-coupon-fields` to modify whether to hide Coupon fields in Edit Entry (default: `false`)
* Added: `GravityView_frontend::get_view_entries_parameters()` method to get the final entry search parameters for a View without fetching the entries as well
* Added: `GVCommon::get_product_field_types()` to fetch Gravity Forms product field types array
* Added: `gravityview/edit_entry/field_blacklist` filter to modify what field types should not be shown in Edit Entry
* Added: `GravityView_Plugin_Hooks_Gravity_Forms_Coupon` class
* Added: Third `GravityView_Edit_Entry_Render` parameter to `gravityview/edit_entry/field_value`, `gravityview/edit_entry/field_value_{field_type}` filters and `gravityview/edit_entry/after_update` action
* Updated: `list-body.php` and `list-single.php` template files to prevent empty `<div>` from rendering (and looking bad) when there are no fields configured for the zones
* Updated: `fields/product.php` template file
* Updated: Flexibility library for IE CSS flexbox support
* Modified: `gravityview/edit_entry/hide-product-fields` default will now be determined by whether entry has gateway transaction information
* Modified: Only print errors when running the unit tests if the `--debug` setting is defined, like `phpunit --debug --verbose`
* Modified: If overriding `get_field_input()` using `GravityView_Field`, returning empty value will now result in the default `GF_Field` input being used
* Modified: GravityView_Edit_Entry_User_Registration::restore_display_name() now returns a value instead of void
* Tweak: Edit Entry links no longer require `page=gf_entries&view=entry` at the end of the URL (in case you noticed)

= 1.19.4 on January 19, 2017 =

* **GravityView requirements will soon be updated**: Gravity Forms Version 2.0+, PHP 5.3+
* Updated: GravityView now requires WordPress 4.0 or newer
* Fixed: Search Bar search not working for states in the United States
* Fixed: WPML conflict where Single Entry or Edit Entry screens are inaccessible
* Fixed: Prevent PHP error when displaying GravityView using `get_gravityview()`
* Updated translations:
    - 🇩🇰 Danish *100% translated*
    - 🇳🇴 Norwegian *100% translated*
    - 🇸🇪 Swedish translation updated

__Developer Notes: __

* New: We're starting the migration to a new wrapper API that will awesome. We will be rolling out new functionality and documentation over time. For now, we are just using it to load the plugin. [Very exciting time](https://i.imgur.com/xmkONOD.gif)!
* Fixed: Issue fetching image sizes when using `GravityView_Image` class and fetching from a site with invalid SSL cert.
* Added: `gravityview_directory_link` to modify the URL to the View directory context (in `GravityView_API::directory_link()`)

= 1.19.3 on January 9, 2017 =

First update of 2017! We've got great things planned for GravityView and our Extensions. As always, [contact us](mailto:support@gravityview.co) with any questions or feedback. We don't bite!

* Fixed: List field inputs not loading in Edit Entry when values were empty or the field was hidden initially because of Conditional Logic
* Fixed: Prevent Approve Entry and Delete Entry fields from being added to Edit Entry field configuration
* Fixed: Don't render Views outside "the loop", prevents conflicts with other plugins that run `the_content` filter outside normal places
* Fixed: Only display "You have attempted to view an entry that is not visible or may not exist." warning once when multiple Views are embedded on a page
* Fixed: The `[gravityview]` shortcode would not be parsed properly due to HTML encoding when using certain page builders, including OptimizePress
* Fixed: Potential errors when non-standard form fields are added to Edit Entry configurations ("Creating default object from empty value" and "Cannot use object of type stdClass as array")
* Updated translations:
    - 🇨🇳 Chinese *100% translated* (thank you, Michael Edi!)
    - 🇫🇷 French *100% translated*
    - 🇧🇷 Brazilian Portuguese *100% translated* (thanks, Rafael!)
    - 🇳🇱 Dutch translation updated (thank you, Erik van Beek!)
    - 🇸🇪 Swedish translation updated
    - Updated Spanish (Spain + Mexican) and German (`de` + `de_DE`) with each other

__Developer Notes:__

* `GVCommon::get_form_from_entry_id()` now correctly fetches forms with any status
* Moved `GravityView_Support_Port::get_related_plugins_and_extensions()` to `GV_License_Handler` class
* Updated the `install.sh` bash script
    - The 6th parameter now prevents database creation, and the 7th is the Gravity Forms source file
    - Script no longer breaks if there is a space in a directory name
    - `/tmp/` is no longer created in the GravityView directory; it's installed in the server's `/tmp/` directory
* Fixed Travis CI integration

= 1.19.2 on December 21, 2016 =

* Added: Search Bar now supports displaying State and Country fields as Select, List, or Radio input types (before, only text fields)
* Fixed: Single entries not accessible when a View has filters based on Gravity Forms "Advanced" fields like Address and Name
* Added: There is now a warning when a View tab has not been configured. The question "Why aren't my entries showing up?" is often due to a lack of configuration.
* Added: Notice for future PHP requirements.
    * Reminder: GravityView will soon require PHP 5.3. 97.6% of sites are already compatible.
* Fixed: Conflict with another plugin that prevented the Field Settings from being reachable in the Edit View screen
* Fixed: GravityView widgets repeating twice for some customers

__Developer Notes:__

* Added: `GravityView_View::getContextFields()` method allows fetching the fields configured for each View context (`directory`, `single`, `edit`)
    * Modified: `templates/list-body.php` and `templates/list-single.php` to add a check for context fields before rendering
* Added: `$field_id` as fourth argument passed to `gravityview/extension/search/input_type` filter
* Added: Added `$cap` and `$object_id` parameters to `GVCommon::generate_notice()` to be able to check caps before displaying a notice

= 1.19.1 on November 15, 2016 =

* Fixed: When creating a new View, the "form doesn't exist" warning would display

= 1.19 on November 14, 2016 =

* New: __Front-end entry moderation__! You can now approve and disapprove entries from the front of a View - [learn how to use front-end entry approval](https://docs.gravityview.co/article/390-entry-approval)
    - Add entry moderation to your View with the new "Approve Entries" field
    - Displaying the current approval status by using the new "Approval Status" field
    - Views have a new "Show all entries to administrators" setting. This allows administrators to see entries with any approval status. [Learn how to use this new setting](http://docs.gravityview.co/article/390-entry-approval#clarify-step-16)
* Fixed: Approval values not updating properly when using the "Approve/Reject" and "User Opt-In" fields
* Tweak: Show inactive forms in the Data Source form dropdown
* Tweak: If a View is connected to a form that is in the trash or does not exist, an error message is now shown
* Tweak: Don't show "Lost in space?" message when searching existing Views
* Added: New Russian translation - thank you, [George Kovalev](https://www.transifex.com/user/profile/gkovaleff/)!
    - Updated: Spanish translation (thanks [@matrixmercury](https://www.transifex.com/user/profile/matrixmercury/))

__Developer Notes:__

* Added: `field-approval.css` CSS file. [Learn how to override the design here](http://docs.gravityview.co/article/388-front-end-approval-css).
* Modified: Removed the bottom border on the "No Results" text (`.gv-no-results` CSS selector)
* Fixed: Deprecated `get_bloginfo()` usage

= 1.18.1 on November 3, 2016 =

* Updated: 100% Chinese translation—thank you [Michael Edi](https://www.transifex.com/user/profile/michaeledi/)!
* Fixed: Entry approval not working when using [custom entry slugs](http://docs.gravityview.co/article/57-customizing-urls)
* Fixed: `Undefined index: is_active` warning is shown when editing entries with User Registration Addon active
* Fixed: Strip extra whitespace in Entry Note field templates

= 1.18 on October 11, 2016 =

* Updated minimum requirements: WordPress 3.5, Gravity Forms 1.9.14
* Modified: Entries that are unapproved (not approved or disapproved) are shown as yellow circles
* Added: Shortcut to create a View for an existing form
* Added: Entry Note emails now have a message "This note was sent from {url}" to provide context for the note recipient
* Fixed: Edit Entry did not save other field values when Post fields were in the Edit Entry form
* Fixed: When using "Start Fresh" View presets, form fields were not being added to the "Add Field" field picker
* Fixed: Hidden visible inputs were showing in the "Add Field" picker (for example, the "Middle Name" input was hidden in the Name field, but showing as an option)
* Fixed: Fatal error when editing Post Content and Post Image fields
* Fixed: Lightbox images not loading
* Fixed: Lightbox loading indicator displaying below the overlay
* Fixed: "New form created" message was not shown when saving a draft using a "Start Fresh" View preset
* Gravity Forms User Registration Addon changes:
    * Gravity Forms User Registration 2.0 is no longer supported
    * Fixed Processing "Update User" feeds
    * Fixed: Inactive User Registration feeds were being processed
    * Fixed: User Registration "Update User" feeds were being processed, even if the Update Conditions weren't met
    * Fixed: Unable to use `gravityview/edit_entry/user_registration/trigger_update` filter
* Fixed: Prevent negative entry counts when approving and disapproving entries
* Fixed: PHP notice when WooCommerce Memberships is active
* Tweak: Entry Note emails now have paragraphs automatically added to them
* Tweak: When the global "Show Support Port" setting is "Hide", always hide; if set to "Show", respect each user's Support Port display preference
* Updated: Complete German translation—thank you [hubert123456](https://www.transifex.com/user/profile/hubert123456/)!

__Developer Notes__

* Migrated `is_approved` entry meta values; statuses are now managed by the `GravityView_Entry_Approval_Status` class
    - "Approved" => `1`, use `GravityView_Entry_Approval_Status::APPROVED` constant
    - "0" => `2`, use `GravityView_Entry_Approval_Status::DISAPPROVED` constant
    - Use `$new_value = GravityView_Entry_Approval_Status::maybe_convert_status( $old_value )` to reliably translate meta values
* Added: `GVCommon::get_entry_id()` method to get the entry ID from a slug or ID
* Added: `gravityview_go_back_url` filter to modify the link URL used for the single entry back-link in `gravityview_back_link()` function
* Added: `gravityview/field/notes/wpautop_email` filter to disable `wpautop()` on Entry Note emails
* Added: `$email_footer` to the `gravityview/field/notes/email_content` filter content
* Modified: `note-add-note.php` template: added `current-url` hidden field
* Modified: `list-single.php` template file: added `.gv-grid-col-1-3` CSS class to the `.gv-list-view-content-image` container
* Fixed: Mask the Entry ID in the link to lightbox files

= 1.17.4 on September 7, 2016 =

* Added: Support for editing [Gravity Perks Unique ID](https://gravitywiz.com/documentation/gp-unique-id/) fields
* Fixed: Issue searching and sorting fields with multiple inputs (like names)
* Fixed: Restore Gravity Forms Quiz Addon details in the field picker

__Developer Notes__

* Added: `gravityview_get_directory_widgets()`, `gravityview_set_directory_widgets()` wrapper functions to get and set View widget configurations
* Added: Second `$apply_filter` parameter to `GVCommon::get_directory_fields()` function to set whether or not to apply the `gravityview/configuration/fields` filter

= 1.17.3 on August 31, 2016 =

* Added: Search Bar support for Gravity Forms Survey fields: filter by survey responses
* Added: Search Bar support for Gravity Flow: search entries by the current Step, Step Status, or Workflow Status
* Added: `[gvlogic]` and other shortcodes now can be used inside Email field settings content
* Added: Support for embedding Views in the front page of a site; the [GravityView - Allow Front Page Views plugin](https://github.com/gravityview/gravityview-front-page-views) is no longer required
* Tweak: In Edit View, holding down the option (or alt) key while switching forms allows you to change forms without resetting field configurations - this is useful if you want to switch between duplicate forms
* Fixed: Restored correct Gravity Flow status and workflow values
* Fixed: Conflict when editing an entry in Gravity Flow
* Fixed: Tooltip title text of the field and widget "gear" icon
* Changed the plugin author from "Katz Web Services, Inc." to "GravityView" - it seemed like it was time!

__Developer Notes__

* Modified: `gravityview_get_forms()` function and `GVCommon::get_forms()` method to be compatible with `GFAPI::get_forms()`. Now accepts `$active` and `$trash` arguments, as well as returning all form data (not just `id` and `title` keys)
* Modified: `template/fields/post_image.php` file to use `gravityview_get_link()` to generate the anchor link
* Modified: `rel="noopener noreferrer"` now added to all links generated using `gravityview_get_link()` with `target="_blank"`. This fixes a generic security issue (not specific to GravityView) when displaying links to submitted websites and "Open link in new window" is checked - [read more about it here](https://dev.to/ben/the-targetblank-vulnerability-by-example)
* Modified: Don't convert underscores to periods if not numeric in `GravityView_Widget_Search::prepare_field_filter()` - this fixes searching entry meta
* Modified: Added third `gravityview_search_field_label` parameter: `$field` - it's the field configuration array passed by the Search Bar
* Modified: HTML tags are now stripped from Email field body and subject content
* Modified: Moved `GravityView_Admin_View_Item`, `GravityView_Admin_View_Field`, and `GravityView_Admin_View_Widget` to their own files
* Added: Deprecation notices for methods that haven't been used since Version 1.2!

= 1.17.2 on August 9, 2016 =

* Fixed: "Start Fresh" fails when there are no pre-existing forms in Gravity Forms
* Fixed: Edit Entry not saving values for fields that were initially hidden
* Added: Support for embedding Views in Ultimate Member profile tabs
* Fixed: File Upload fields potentially displaying PHP warnings
* Fixed: Check plugin and theme existence before loading hooks
* Fixed: "Hide empty fields" not working when "Make Phone Number Clickable" is checked for Phone fields
* Fixed: Potential PHP warning when adding Password fields in Edit View
* Fixed: Dutch (Netherlands) `nl_NL` translation file fixed
* Fixed: Divi theme shortcode buttons and modal form added to Edit View screen
* Fixed: Possible for Approve Entries checkbox to use the wrong Form ID
* Fixed: Search issues with special characters
    - Searches that contained ampersands `&` were not working
    - Searches containing plus signs `+` were not working
    - The "Select" Search Bar input type would not show the active search if search term contained an `&`
* Fixed: Multisite issue: when Users are logged-in but not added to any sites, they aren't able to see View content
* Fixed: Never show GravityView Toolbar menu to users who aren't able to edit Views, Forms, or Entries
* Fixed: Allow passing `post_id` in `[gravityview]` shortcode
* Tweak: Use system fonts instead of Open Sans in the admin
* Modified: The default setting for "No-Conflict Mode" is now "On". GravityView _should look good_ on your site!
* Updated translations (thank you!)
    - Turkish translation by Süha Karalar
    - Chinese translation by Michael Edi

__Developer Notes:__

* Added: `gravityview_view_saved` action, triggered after a View has been saved in the admin
* Modified: Changed the Phone field template to use `gravityview_get_link()` to generate the anchor tag
* Added: `gravityview/common/get_entry_id_from_slug/form_id` filter to modify the form ID used to generate entry slugs, in order to avoid hash collisions with data from other forms

= 1.17.1 on June 27 =
* Fixed: Entry approval with Gravity Forms 2.0
    * Added: Approved/Disapproved filters to Gravity Forms "Entries" page
    * Fixed: Bulk Approve/Disapprove
    * Fixed: Approve column and Bulk Actions not visible on Gravity Forms Entries page
    * Tweak: Improved speed of approving/disapproving entries
* Fixed: "Reply To" reference fixed in `GVCommon::send_email()` function
* Added: Improved logging for creation of Custom Slug hash ids
* Translations updated:
    - Updated Chinese translation by [@michaeledi](https://www.transifex.com/user/profile/michaeledi/)
    - Updated Persian translation by [@azadmojtaba](https://www.transifex.com/user/profile/azadmojtaba/)

= 1.17 on June 14 =

* Fully compatible with Gravity Forms 2.0
* Added: Entry Notes field
    - Add and delete Entry Notes from the frontend
    - Allows users to email Notes when they are added
    - Display notes to logged-out users
    - New [user capabilities](http://docs.gravityview.co/article/311-gravityview-capabilities) to limit access (`gravityview_add_entry_notes`, `gravityview_view_entry_notes`, `gravityview_delete_entry_notes`, `gravityview_email_entry_notes`)
* Added: Merge Tag modifiers - now set a maximum length of content, and automatically add paragraphs to Merge Tags. [Read how to use the new Merge Tag modifiers](https://docs.gravityview.co/article/350-merge-tag-modifiers).
    - `:maxwords:{number}` - Limit output to a set number of words
    - `:wpautop` - Automatically add line breaks and paragraphs to content
    - `:timestamp` - Convert dates into timestamp values
* Modified: Major changes to the Search Bar design
* Added: Field setting to display the input value, label, or check mark, depending on field type. Currently supported: Checkbox, Radio, Drop Down fields.
* Added: RTL ("right to left") language support in default and List template styles (Added: `gv-default-styles-rtl.css` and `list-view-rtl.css` stylesheets)
* Added: Option to make Phone numbers click-to-call
* Added: GravityView parent menu to Toolbar; now you can edit the form connected to a View directly from the View
    * Changed: Don't show Edit View in the Admin Bar; it's now under the GravityView parent menu
    * Fixed: Don't remove Edit Post/Page admin bar menu item
* Added: Support for [Gravity Flow](https://gravityflow.io) "Workflow Step" and Workflow "Final Status" fields
* Added: Support for Password fields. You probably shouldn't display them (in most cases!) but now you *can*
* Modified: When deleting/trashing entries with GravityView, the connected posts created by Gravity Forms will now also be deleted/trashed
* Edit Entry improvements
    * Added: Edit Entry now fully supports [Gravity Forms Content Templates](https://www.gravityhelp.com/documentation/article/create-content-template/)
    * Fixed: Edit Entry didn't pre-populate List inputs if they were part of a Post Custom Field field type
    * Fixed: Updating Post Image fields in Edit Entry when the field is not set to "Featured Image" in Gravity Forms
    * Fixed: "Rank" and "Ratings" Survey Field types not being displayed properly in Edit Entry
    * Fixed: Signature field not displaying existing signatures in Edit Entry
    * Fixed: Post Category fields will now update to show the Post's current categories
    * Fixed: Allow multiple Post Category fields in Edit Entry
    * Fixed: PHP warning caused when a form had "Anti-spam honeypot" enabled
* Fixed: When inserting a GravityView shortcode using the "Add View" button, the form would flow over the window
* Fixed: [Church Themes](https://churchthemes.com) theme compatibility
* Fixed: Inactive and expired licenses were being shown the wrong error message
* Fixed: Moving domains would prevent GravityView from updating
* Fixed: When using the User Opt-in field together with the View setting "Show Only Approved Entries", entries weren't showing
* Fixed: If a label is set for Search Bar "Link" fields, use the label. Otherwise, "Show only:" will be used
* Fixed: Showing the first column of a List field was displaying all the field's columns
* Translations: New Persian translation by [@azadmojtaba](https://www.transifex.com/user/profile/azadmojtaba/) (thank you!)

__Developer Notes__

* Templates changed:
    * `list-single.php` and `list-body.php`: changed `#gv_list_{entry_id}` to `#gv_list_{entry slug}`. If using custom entry slugs, the ID attribute will change. Otherwise, no change.
    * `list-body.php`: Removed `id` attribute from entry title `<h3>`
* Added: Override GravityView CSS files by copying them to a template's `/gravityview/css/` sub-directory
* Added: `gravityview_css_url()` function to check for overriding CSS files in templates
* Added: `gravityview_use_legacy_search_style` filter; return `true` to use previous Search Bar stylesheet
* Major CSS changes for the Search Bar.
    - Search inputs `<div>`s now have additional CSS classes based on the input type: `.gv-search-field-{input_type}` where `{input_type}` is:
    `search_all` (search everything text box), `link`, `date`, `checkbox` (list of checkboxes), `single_checkbox`, `text`, `radio`, `select`,
    `multiselect`, `date_range`, `entry_id`, `entry_date`
    - Added `gv-search-date-range` CSS class to containers that have date ranges
    - Moved `gv-search-box-links` CSS class from the `<p>` to the `<div>` container
    - Fixed: `<label>` `for` attribute was missing quotes
* Added:
    - `gravityview/edit_entry/form_fields` filter to modify the fields displayed in Edit Entry form
    - `gravityview/edit_entry/field_value_{field_type}` filter to change the value of an Edit Entry field for a specific field type
    - `gravityview/edit-entry/render/before` action, triggered before the Edit Entry form is rendered
    - `gravityview/edit-entry/render/after` action, triggered after the Edit Entry form is rendered
* Fixed: PHP Warning for certain hosting `open_basedir` configurations
* Added: `gravityview/delete-entry/delete-connected-post` Filter to modify behavior when entry is deleted. Return false to prevent posts from being deleted or trashed when connected entries are deleted or trashed. See `gravityview/delete-entry/mode` filter to modify the default behavior, which is "delete".
* Added: `gravityview/edit_entry/post_content/append_categories` filter to modify whether post categories should be added to or replaced?
* Added: `gravityview/common/get_form_fields` filter to modify fields used in the "Add Field" selector, View "Filters" dropdowns, and Search Bar
* Added: `gravityview/search/searchable_fields` filter to modify fields used in the Search Bar field dropdown
* Added: `GVCommon::send_email()`, a public alias of `GFCommon::send_email()`
* Added: `GravityView_Field_Notes` class, with lots of filters to modify output
* Added: `$field_value` parameter to `gravityview_get_field_label()` function and `GVCommon::get_field_label()` method
* Added: `$force` parameter to `GravityView_Plugin::frontend_actions()` to force including files
* Modified: Added second parameter `$entry` to `gravityview/delete-entry/trashed` and `gravityview/delete-entry/deleted` actions
* Fixed: An image with no `src` output a broken HTML `<img>` tag

= 1.16.5.1 on April 7 =

* Fixed: Edit Entry links didn't work

= 1.16.5 on April 6 =

* Fixed: Search Bar inputs not displaying for Number fields
* Fixed: Compatibility issue with [ACF](https://wordpress.org/plugins/advanced-custom-fields/) plugin when saving a View
* Fixed (for real this time): Survey field values weren't displaying in Edit Entry
* Tweak: Made it clearer when editing a View that GravityView is processing in the background
* Added: Chinese translation (thanks, Edi Weigh!)
* Updated: German translation (thanks, [@akwdigital](https://www.transifex.com/user/profile/akwdigital/)!)

__Developer Notes__

* Added: `gravityview/fields/custom/decode_shortcodes` filter to determine whether to process shortcodes inside Merge Tags in Custom Content fields. Off by default, for security reasons.
* Fixed: Potential fatal errors when activating GravityView if Gravity Forms isn't active
* Updated: Gamajo Template Loader to Version 1.2
* Verified compatibility with WordPress 4.5

= 1.16.4.1 on March 23 =
* Fixed: Major display issue caused by output buffering introduced in 1.16.4. Sorry!

= 1.16.4 on March 21 =
* Fixed: `[gravityview]` shortcodes sometimes not rendering inside page builder shortcodes
* Fixed: Individual date inputs (Day, Month, Year) always would show full date.
* Fixed: Quiz and Poll fields weren't displaying properly
* Fixed: Survey field CSS styles weren't enqueued properly when viewing survey results
* Fixed: Survey field values weren't displaying in Edit Entry. We hope you "likert" this update a lot ;-)
* Added: Option to set the search mode ("any" or "all") on the GravityView Search WordPress widget.
* Added: Option to show/hide "Show Answer Explanation" for Gravity Forms Quiz Addon fields
* Tweak: Don't show GravityView Approve Entry column in Gravity Forms Entries table if there are no entries
* Updated: Turkish translation. Thanks, [@suhakaralar](https://www.transifex.com/accounts/profile/suhakaralar/)!
* Tested and works with [Gravity Forms 2.0 Beta 1](https://www.gravityhelp.com/gravity-forms-v2-0-beta-1-released/)

__Developer Notes:__

* Tweak: Updated `templates/fields/date.php` template to use new `GravityView_Field_Date::date_display()` method.
* Added `gv-widgets-no-results` and `gv-container-no-results` classes to the widget and View container `<div>`s. This will make it easier to hide empty View content and/or Widgets.
* Added: New action hooks when entry is deleted (`gravityview/delete-entry/deleted`) or trashed (`gravityview/delete-entry/trashed`).
* Added: Use the hook `gravityview/search/method` to change the default search method from `GET` to `POST` (hiding the search filters from the View url)
* Added: `gravityview/extension/search/select_default` filter to modify default value for Drop Down and Multiselect Search Bar fields.
* Added: `gravityview_get_input_id_from_id()` helper function to get the Input ID from a Field ID.

= 1.16.3 on February 28 =

* Fixed: Date range search not working
* Fixed: Display fields with calculation enabled on the Edit Entry view
* Fixed: Large images in a gallery not resizing (when using [.gv-gallery](http://docs.gravityview.co/article/247-create-a-gallery))
* Tweak: Start and end date in search are included in the results

__Developer Notes:__

* Added: `gravityview/approve_entries/bulk_actions` filter to modify items displayed in the Gravity Forms Entries "Bulk action" dropdown, in the "GravityView" `<optgroup>`
* Added: `gravityview/edit_entry/button_labels` filter to modify the Edit Entry view buttons labels (defaults: `Cancel` and `Update`)
* Added: `gravityview/approve_entries/add-note` filter to modify whether to add a note when the entry has been approved or disapproved (default: `true`)
* Fixed: Removed deprecated `get_currentuserinfo()` function usage

= 1.16.2.2 on February 17 =

* This fixes Edit Entry issues introduced by 1.16.2.1. If you are running 1.16.2.1, please update. Sorry for the inconvenience!

= 1.16.2.1 on February 16 =

* Fixed: Edit Entry calculation fields not being able to calculate values when the required fields weren't included in Edit Entry layout
* Fixed: Prevent Section fields from being searchable
* Fixed: Setting User Registration 3.0 "create" vs "update" feed type

= 1.16.2 on February 15 =

* Added: Support for Post Image field on the Edit Entry screen
* Added: Now use any Merge Tags as `[gravityview]` parameters
* Fixed: Support for User Registration Addon Version 3
* Fixed: Support for rich text editor for Post Body fields
* Fixed: Admin-only fields may get overwritten when fields aren't visible during entry edit by user (non-admin)
* Fixed: Address fields displayed hidden inputs
* Fixed: Merge Tag dropdown list can be too wide when field names are long
* Fixed: When sorting, recent entries disappeared from results
* Fixed: Searches that included apostrophes  or ampersands returned no results
* Fixed: Zero values not set in fields while in Edit Entry
* Fixed: Re-calculate fields where calculation is enabled after entry is updated
* Fixed: Warning message when Number fields not included in custom Edit Entry configurations
* Translation updates:
    - Bengali - thank you [@tareqhi](https://www.transifex.com/accounts/profile/tareqhi/) for 100% translation!
    - Turkish by [@dbalage](https://www.transifex.com/accounts/profile/dbalage/)


__Developer Notes:__

* Reminder: <strong>GravityView will soon require PHP 5.3</strong>
* Added: `gravityview/widgets/container_css_class` filter to modify widget container `<div>` CSS class
    - Added `gv-widgets-{zone}` class to wrapper (`{zone}` will be either `header` or `footer`)
* Fixed: Conflict with some plugins when `?action=delete` is processed in the Admin ([#624](https://github.com/gravityview/GravityView/issues/624), reported by [dcavins](https://github.com/dcavins))
* Fixed: Removed `icon` CSS class name from the table sorting icon links. Now just `gv-icon` instead of `icon gv-icon`.
* Fixed: "Clear" search link now set to `display: inline-block` instead of `display: block`
* Added: `gravityview/common/get_entry/check_entry_display` filter to disable validating whether to show entries or not against View filters
* Fixed: `GravityView_API::replace_variables` no longer requires `$form` and `$entry` arguments

= 1.16.1 on January 21 =

* Fixed: GravityView prevented Gravity Forms translations from loading
* Fixed: Field Width setting was visible in Edit Entry
* Fixed: Don't display embedded Gravity Forms forms when editing an entry in GravityView

__Developer Notes:__

* Added: `gravityview_excerpt_more` filter. Modify the "Read more" link used when "Maximum Words" setting is enabled and the output is truncated.
    * Removed: `excerpt_more` filter on `textarea.php` - many themes use permalink values to generate links.

= 1.16 on January 14 =
* Happy New Year! We have big things planned for GravityView in 2016, including a new View Builder. Stay tuned :-)
* Added: Merge Tags. [See all GravityView Merge Tags](http://docs.gravityview.co/article/76-merge-tags)
    * `{date_created}` The date an entry was created. [Read how to use it here](http://docs.gravityview.co/article/331-date-created-merge-tag).
    * `{payment_date}` The date the payment was received. Formatted using [the same modifiers](http://docs.gravityview.co/article/331-date-created-merge-tag) as `{date_created}`
    * `{payment_status}` The current payment status of the entry (ie "Processing", "Pending", "Active", "Expired", "Failed", "Cancelled", "Approved", "Reversed", "Refunded", "Voided")
    * `{payment_method}` The way the entry was paid for (ie "Credit Card", "PayPal", etc.)
    * `{payment_amount}` The payment amount, formatted as the currency (ie `$75.25`). Use `{payment_amount:raw}` for the un-formatted number (ie `75.25`)
    * `{currency}` The currency with which the entry was submitted (ie "USD", "EUR")
    * `{is_fulfilled}` Whether the order has been fulfilled. Displays "Not Fulfilled" or "Fulfilled"
    * `{transaction_id}` the ID of the transaction returned by the payment gateway
    * `{transaction_type}` Indicates the transaction type of the entry/order. "Single Payment" or "Subscription".
* Fixed: Custom merge tags not being replaced properly by GravityView
* Fixed: Connected form links were not visible in the Data Source metabox
* Fixed: Inaccurate "Key missing" error shown when license key is invalid
* Fixed: Search Bar could show "undefined" search fields when security key has expired. Now, a helpful message will appear.
* Tweak: Only show Add View button to users who are able to publish Views
* Tweak: Reduce the number of database calls by fetching forms differently
* Tweak: Only show license key notices to users who have capability to edit settings, and only on GravityView pages
* Tweak: Improved load time of Views screen in the admin
* Tweak: Make sure entry belongs to correct form before displaying
* Tweak: Removed need for one database call per displayed entry
* Translations, thanks to:
    - Brazilian Portuguese by [@marlosvinicius](https://www.transifex.com/accounts/profile/marlosvinicius.info/)
    - Mexican Spanish by [@janolima](https://www.transifex.com/accounts/profile/janolima/)

__Developer Notes:__

* New: Added `get_content()` method to some `GravityView_Fields` subclasses. We plan on moving this to the parent class soon. This allows us to not use `/templates/fields/` files for every field type.
* New: `GVCommon::format_date()` function formats entry and payment dates in more ways than `GFCommon::format_date`
* New: `gravityview_get_terms_choices()` function generates array of categories ready to be added to Gravity Forms $choices array
* New: `GVCommon::has_product_field()` method to check whether a form has product fields
* New: Added `add_filter( 'gform_is_encrypted_field', '__return_false' );` before fetching entries
* Added: `gv-container-{view id}` CSS class to `gv_container_class()` function output. This will be added to View container `<div>`s
* Added: `$group` parameter to `GravityView_Fields::get_all()` to get all fields in a specified group
* Added: `gravityview_field_entry_value_{field_type}_pre_link` filter to modify field values before "Show As Link" setting is applied
* Added: Second parameter `$echo` (boolean) to `gv_container_class()`
* Added: Use the `$is_sortable` `GravityView_Field` variable to define whether a field is sortable. Overrides using the  `gravityview/sortable/field_blacklist` filter.
* Fixed: `gv_container_class()` didn't return value
* Fixed: Don't add link to empty field value
* Fixed: Strip extra whitespace in `gravityview_sanitize_html_class()`
* Fixed: Don't output widget structural HTML if there are no configured widgets
* Fixed: Empty HTML `<h4>` label container output in List layout, even when "Show Label" was unchecked
* Fixed: Fetching the current entry can improperly return an empty array when using `GravityView_View->getCurrentEntry()` in DataTables extension
* Fixed: `gravityview/sortable/formfield_{form}_{field_id}` filter [detailed here](http://docs.gravityview.co/article/231-how-to-disable-the-sorting-control-on-one-table-column)
* Fixed: `gravityview/sortable/field_blacklist` filter docBlock fixed
* Tweak: Set `max-width: 50%` for `div.gv-list-view-content-image`
* Tweak: Moved `gv_selected()` to `helper-functions.php` from `class-api.php`

= 1.15.2 on December 3 =

* Fixed: Approval column not being added properly on the Form Entries screen for Gravity Forms 1.9.14.18+
* Fixed: Select, multi-select, radio, checkbox, and post category field types should use exact match search
* Fixed: Cannot delete entry notes from Gravity Forms Entry screen
* Fixed: Date Range search field label not working
* Fixed: Date Range searches did not include the "End Date" day
* Fixed: Support Port docs not working on HTTPS sites
* Fixed: When deleting an entry, only show "Entry Deleted" message for the deleted entry's View
* Fixed: "Open link in a new tab or window?" setting for Paragraph Text fields
* Fixed: Custom Labels not being used as field label in the View Configuration screen
    * Tweak: Custom Labels will be used as the field label, even when the "Show Label" checkbox isn't checked
* Tweak: Show available plugin updates, even when license is expired
* Tweak: Improve spacing of the Approval column on the Entries screen
* Tweak: Added support for new accessibility labels added in WordPress 4.4

__Developer Notes:__

* Fixed: Make `gravityview/fields/fileupload/link_atts` filter available when not using lightbox with File Uploads field
* Renamed files:
    - `includes/fields/class.field.php` => `includes/fields/class-gravityview-field.php`
    - `includes/class-logging.php` => `includes/class-gravityview-logging.php`
    - `includes/class-image.php` => `includes/class-gravityview-image.php`
    - `includes/class-migrate.php` => `includes/class-gravityview-migrate.php`
    - `includes/class-change-entry-creator.php` => `includes/class-gravityview-change-entry-creator.php`
* New: `gravityview/delete-entry/verify_nonce` Override Delete Entry nonce validation. Return true to declare nonce valid.
* New: `gravityview/entry_notes/add_note` filter to modify GravityView note properties before being added
* New: `gravityview_post_type_supports` filter to modify `gravityview` post type support values
* New: `gravityview_publicly_queryable` filter to modify whether Views be accessible using `example.com/?post_type=gravityview`. Default: Whether the current user has `read_private_gravityviews` capability (Editor or Administrator by default)

= 1.15.1 on October 27 =
* New: Use `{get}` Merge Tags as `[gravityview]` attributes
* Fixed: Edit Entry and Delete Entry links weren't working in DataTables
* Fixed: Some Gravity Forms Merge Tags weren't working, like `{embed_post:post_title}`
* Fixed: Display Checkbox and Radio field labels in the Search Bar
	* New: If you prefer how the searches looked before the labels were visible, you can set the "Label" for the search field to a blank space. That will hide the label.
	* Removed extra whitespace from search field `<label>`s
* Fixed: Update the required Gravity Forms version to 1.9.9.10
* Fixed: Section fields should not be affected by "Hide empty fields" View setting
* Fixed: Add ability to check post custom fields for `[gravityview]` shortcode. This fixes issues with some themes and page builder plugins.
* Fixed: Return type wasn't boolean for `has_gravityview_shortcode()` function
* Tweak: Improve notifications logic
	* Only show notices to users with appropriate capabilities
	* Allow dismissing all notices
	* Clear dismissed notices when activating the plugin
	* Fixed showing notice to enter license key
* Tweak: Added previously-supported `{created_by:roles}` Merge Tag to available tags dropdown
* Tweak: Allow overriding `gravityview_sanitize_html_class()` function
* Tweak: Make `GravityView_Merge_Tags::replace_get_variables()` method public
* Tweak: Rename `GravityView_Merge_Tags::_gform_replace_merge_tags()` method `GravityView_Merge_Tags::replace_gv_merge_tags()` for clarity

= 1.15 on October 15 =
* Added: `{get}` Merge Tag that allows passing data via URL to be safely displayed in Merge Tags. [Learn how this works](http://docs.gravityview.co/article/314-the-get-merge-tag).
	- Example: When adding `?first-name=Floaty` to a URL, the Custom Content `My name is {get:first-name}` would be replaced with `My name is Floaty`
* Added: GravityView Capabilities: restrict access to GravityView functionality to certain users and roles. [Learn more](http://docs.gravityview.co/article/311-gravityview-capabilities).
	- Fixed: Users without the ability to create Gravity Forms forms are able to create a new form via "Start Fresh"
	- Only add the Approve Entries column if user has the `gravityview_moderate_entries` capability (defaults to Editor role or higher)
	- Fixed: Contributors now have access to the GravityView "Getting Started" screen
* Added: `[gv_entry_link]` shortcode to link directly to an entry. [Learn more](http://docs.gravityview.co/article/287-edit-entry-and-delete-entry-shortcodes).
	- Existing `[gv_delete_entry_link]` and `[gv_edit_entry_link]` shortcodes will continue to work
* Added: Ability to filter View by form in the Admin. [Learn more](http://docs.gravityview.co/article/313-the-views-list-on-the-dashboard).
* Added: Option to delete GravityView data when the plugin is uninstalled, then deleted. [Learn more](http://docs.gravityview.co/article/312-how-to-delete-the-gravityview-data-when-the-plugin-is-uninstalled).
* Added: New support "Beacon" to easily search documentation and ask support questions
* Added: Clear search button to the Search Widget (WP widget)
* Fixed: `number_format()` PHP warning on blank Number fields
* Fixed: `{created_by}` merge tags weren't being escaped using `esc_html()`
* Fixed: Checkmark icons weren't always available when displaying checkbox input field
* Fixed: When "Shorten Link Display" was enabled for Website fields, "Link Text" wasn't respected
* Fixed: Only process "Create" Gravity Forms User Registration Addon feeds, by default the user role and the user display name format persist
* Fixed: Error with List field  `Call to undefined method GF_Field::get_input_type()`
* Fixed: BuddyPress/bbPress `bbp_setup_current_user()` warning
* Fixed: `gravityview_is_admin_page()` wasn't recognizing the Settings page as a GravityView admin page
* Fixed: Custom Content Widgets didn't replace Merge Tags
* Fixed: PHP Warnings
* Fixed: WordPress Multisite fatal error when Gravity Forms not Network Activated
* Tweak: Don't show Data Source column in Views screen to users who don't have permissions to see any of the data anyway
* Tweak: Entry notes are now created using `GravityView_Entry_Notes` class
* Tweak: Improved automated code testing
* Tweak: Added `gravityview/support_port/display` filter to enable/disable displaying Support Port
* Tweak: Added `gravityview/support_port/show_profile_setting` filter to disable adding the Support Port setting on User Profile pages
* Tweak: Removed `gravityview/admin/display_live_chat` filter
* Tweak: Removed `gravityview_settings_capability` filter
* Tweak: Escape form name in dropdowns

= 1.14.2 & 1.14.3 on September 17 =
* Fixed: Issue affecting Gravity Forms User Registration Addon. Passwords were being reset when an user edited their own entry.

= 1.14.1 on September 16 =
* Fixed: Error with older versions of Maps Premium View

= 1.14 on September 16 =
* Added: Search Bar now supports custom label text
* Added: Show the value of a single column of a "Multiple Columns" List field
* Added: Sorting by time now works. Why is this "Added" and not "Fixed"? Because Gravity Forms doesn't natively support sorting by time!
* Added: Display the roles of the entry creator by using `{created_by:roles}` Merge Tag
* Fixed: Field containers were being rendered even when empty
* Fixed: Widgets were not being displayed when using page builders and themes that pre-process shortcodes
* Fixed: Don't show "Width %" setting when in Single Entry configuration
* Fixed: Error in extension class that assumes GravityView is active
* Fixed: Add check for `{all_fields_display_empty}` Gravity Forms merge tag
* Fixed: Hide metabox until View Data Source is configured
* Fixed: Search Bar "Link" input type wasn't highlighting properly based on the value of the filter
* Fixed: Improved speed of getting users for Search Bar and GravityView Search Widgets with "Submitted by" fields, and in the Edit Entry screen (the Change Entry Creator dropdown)
* Fixed: Conflict with other icon fonts in the Dashboard
* Fixed: Allow HTML in Source URL "Link Text" field setting
* Fixed: Gravity Forms User Registration Addon conflicts
	- When editing an entry, an user's roles and display name were reset to the Addon's feed configuration settings
	- Users receive "Password Updated" emails in WordPress 4.3+, even if the password wasn't changed
* Fixed: Prevent sorting by List fields, which aren't sortable due to their data storage method
* Tweak: Support for plugin banner images in the plugin changelog screen
* Tweak: Updated default Search Bar configuration to be a single input with "Search Everything"
* Tweak: Sort user dropdown by display name instead of username
* Tweak: Reduce size of AJAX responses
* Tweak: Add "Template" column to the All Views list table - now you can better see what template is being used
* Tweak: Remove redundant close icon for field and widget settings
* Tweak: When adding notes via GravityView, set the note type to `gravityview` to allow for better searchability
* Added: Automated code testing
* Updated: Bengali translation by [@tareqhi](https://www.transifex.com/accounts/profile/tareqhi/). Thank you!

= 1.13.1 on August 26 =
* Fixed: Potential XSS security issue. **Please update.**
* Fixed: The cache was not being reset properly for entry changes, including:
	- Starring/unstarring
	- Moving to/from the trash
	- Changing entry owner
	- Being marked as spam
* Fixed: Delete entry URL not properly passing some parameters (only affecting pages with multiple `[gravityview]` shortcodes)
* Added: `gravityview/delete-entry/mode` filter. When returning "trash", "Delete Entry" moves entries to the trash instead of permanently deleting them.
* Added: `gravityview/admin/display_live_chat` filter to disable live chat widget
* Added: `gravityview/delete-entry/message` filter to modify the "Entry Deleted" message content
* Tweak: Improved license activation error handling by linking to relevant account functions
* Tweak: Added settings link to plugin page actions
* Tweak: Improved code documentation
* Updated Translations:
	- Bengali translation by [@tareqhi](https://www.transifex.com/accounts/profile/tareqhi/)
	- Turkish translation by [@suhakaralar](https://www.transifex.com/accounts/profile/suhakaralar/)
* New: Released a new [GravityView Codex](http://codex.gravityview.co) for developers

= 1.13 on August 20 =
* Fixed: Wildcard search broken for Gravity Forms 1.9.12+
* Fixed: Edit Entry validation messages not displaying for Gravity Forms 1.9.12+
* Added: Number field settings
	- Format number: Display numbers with thousands separators
	- Decimals: Precision of the number of decimal places. Leave blank to use existing precision.
* Added: `detail` parameter to the `[gravityview]` shortcode. [Learn more](http://docs.gravityview.co/article/73-using-the-shortcode#detail-parameter)
* Added: `context` parameter to the `[gvlogic]` shortcode to show/hide content based on current mode (Multiple Entries, Single Entry, Edit Entry). [Learn more](http://docs.gravityview.co/article/252-gvlogic-shortcode#context)
* Added: Allow to override the entry saved value by the dynamic populated value on the Edit Entry view using the `gravityview/edit_entry/pre_populate/override` filter
* Added: "Edit View" link in the Toolbar when on an embedded View screen
* Added: `gravityview_is_hierarchical` filter to enable defining a Parent View
* Added: `gravityview/merge_tags/do_replace_variables` filter to enable/disable replace_variables behavior
* Added: `gravityview/edit_entry/verify_nonce` filter to override nonce validation in Edit Entry
* Added: `gravityview_strip_whitespace()` function to strip new lines, tabs, and multiple spaces and replace with single spaces
* Added: `gravityview_ob_include()` function to get the contents of a file using combination of `include()` and `ob_start()`
* Fixed: Edit Entry link not showing for non-admins when using the DataTables template
* Fixed: Cache wasn't being used for `get_entries()`
* Fixed: Extension class wasn't properly checking requirements
* Fixed: Issue with some themes adding paragraphs to Javascript tags in the Edit Entry screen
* Fixed: Duplicated information in the debugging logs
* Updated: "Single Entry Title" and "Back Link Label" settings now support shortcodes, allowing for you to use [`[gvlogic]`](http://docs.gravityview.co/article/252-gvlogic-shortcode)
* Updated: German and Portuguese translations

= 1.12 on August 5 =
* Fixed: Conflicts with Advanced Filter extension when using the Recent Entries widget
* Fixed: Sorting icons were being added to List template fields when embedded on the same page as Table templates
* Fixed: Empty Product fields would show a string (", Qty: , Price:") instead of being empty. This prevented "Hide empty fields" from working
* Fixed: When searching on the Entry Created date, the date used GMT, not blog timezone
* Fixed: Issue accessing settings page on Multisite
* Fixed: Don't show View post types if GravityView isn't valid
* Fixed: Don't redirect to the List of Changes screen if you've already seen the screen for the current version
* Fixed: When checking license status, the plugin can now fix PHP warnings caused by other plugins that messed up the requests
* Fixed: In Multisite, only show notices when it makes sense to
* Added: `gravityview/common/sortable_fields` filter to override which fields are sortable
* Tweak: Extension class added ability to check for required minimum PHP versions
* Tweak: Made the `GravityView_Plugin::$theInstance` private and renamed it to `GravityView_Plugin::$instance`. If you're a developer using this, please use `GravityView_Plugin::getInstance()` instead.
* Updated: French translation

= 1.11.2 on July 22 =
* Fixed: Bug when comparing empty values with `[gvlogic]`
* Fixed: Remove extra whitespace when comparing values using `[gvlogic]`
* Modified: Allow Avada theme Javascript in "No-Conflict Mode"
* Updated: French translation

= 1.11.1 on July 20 =
* Added: New filter hook to customise the cancel Edit Entry link: `gravityview/edit_entry/cancel_link`
* Fixed: Extension translations
* Fixed: Dropdown inputs with long field names could overflow field and widget settings
* Modified: Allow Genesis Framework CSS and Javascript in "No-Conflict Mode"
* Updated: Danish translation (thanks [@jaegerbo](https://www.transifex.com/accounts/profile/jaegerbo/)!) and German translation

= 1.11 on July 15 =
* Added: GravityView now updates WordPress user profiles when an entry is updated while using the Gravity Forms User Registration Add-on
* Fixed: Removed User Registration Add-on validation when updating an entry
* Fixed: Field custom class not showing correctly on the table header
* Fixed: Editing Time fields wasn't displaying saved value
* Fixed: Conflicts with the date range search when search inputs are empty
* Fixed: Conflicts with the Other Entries field when placing a search:
    - Developer note: the filter hook `gravityview/field/other_entries/args` was replaced by "gravityview/field/other_entries/criteria". If you are using this filter, please [contact support](mailto:support@gravityview.co) before updating so we can help you transition
* Updated: Turkish translation (thanks [@suhakaralar](https://www.transifex.com/accounts/profile/suhakaralar/)!) and Mexican translation (thanks [@jorgepelaez](https://www.transifex.com/accounts/profile/jorgepelaez/)!)

= 1.10.1 on July 2 =
* Fixed: Edit Entry link and Delete Entry link in embedded Views go to default view url
* Fixed: Duplicated fields on the Edit Entry view
* Fixed: Warning on bulk edit

= 1.10 on June 26 =
* Update: Due to the new Edit Entry functionality, GravityView now requires Gravity Forms 1.9 or higher
* Fixed: Editing Hidden fields restored
* Fixed: Edit Entry and Delete Entry may not always show in embedded Views
* Fixed: Search Bar "Clear" button Javascript warning in Internet Explorer
* Fixed: Edit Entry styling issues with input sizes. Edit Entry now uses 100% Gravity Forms styles.
* Added: `[gv_edit_entry_link]` and `[gv_delete_entry_link]` shortcodes. [Read how to use them](http://docs.gravityview.co/article/287-edit-entry-and-delete-entry-shortcodes)

= 1.9.1 on June 24 =
* Fixed: Allow "Admin Only" fields to appear in Edit Entry form
	- New behavior: If the Edit Entry tab isn't configured in GravityView (which means all fields will be shown by default), GravityView will hide "Admin Only" fields from being edited by non-administrators. If the Edit Entry tab is configured, then GravityView will use the field settings in the configuration, overriding Gravity Forms settings.
* Tweak: Changed `gravityview/edit-entry/hide-product-fields` filter to `gravityview/edit_entry/hide-product-fields` for consistency

= 1.9 on June 23 =
* Added: Edit Entry now takes place in the Gravity Forms form layout, not in the previous layout. This means:
	- Edit Entry now supports Conditional Logic - as expected, fields will show and hide based on the form configuration
	- Edit Entry supports [Gravity Forms CSS Ready Classes](https://www.gravityhelp.com/css-ready-classes-for-gravity-forms/) - the layout you have configured for your form will be used for Edit Entry, too.
	- If you customized the CSS of your Edit Entry layout, **you will need to update your stylesheet**. Sorry for the inconvenience!
	- If visiting an invalid Edit Entry link, you are now provided with a back link
	- Product fields are now hidden by default, since they aren't editable. If you want to instead display the old message that "product fields aren't editable," you can show them using the new `gravityview/edit_entry/hide-product-fields` filter
* Added: Define column widths for fields in each field's settings (for Table and DataTable View Types only)
* Added: `{created_by}` Merge Tag that displays information from the creator of the entry ([learn more](http://docs.gravityview.co/article/281-the-createdby-merge-tag))
* Added: Edit Entry field setting to open link in new tab/window
* Added: CSS classes to the Update/Cancel/Delete buttons ([learn more](http://docs.gravityview.co/article/63-css-guide#edit-entry))
* Fixed: Shortcodes not processing properly in DataTables Extension
* Tweak: Changed support widget to a Live Chat customer support and feedback form widget

= 1.8.3 on June 12 =
* Fixed: Missing title and subtitle field zones on `list-single.php` template

= 1.8.2 on June 10 =
* Fixed: Error on `list-single.php` template

= 1.8.1 on June 9 =
* Added: New search filter for Date fields to allow searching over date ranges ("from X to Y")
* Updated: The minimum required version of Gravity Forms is now 1.8.7. **GravityView will be requiring Gravity Forms 1.9 soon.** Please update Gravity Forms if you are running an older version!
* Fixed: Conflicts with [A-Z Filter Extension](https://gravityview.co/extensions/a-z-filter/) and View sorting due to wrong field mapping
* Fixed: The "links" field type on the GravityView WordPress search widget was opening the wrong page
* Fixed: IE8 Javascript error when script debugging is on. Props, [@Idealien](https://github.com/Idealien). [Issue #361 on Github](https://github.com/katzwebservices/GravityView/issues/361)
* Fixed: PHP warning when trashing entries. [Issue #370 on Github](https://github.com/katzwebservices/GravityView/issues/370)
* Tweak: Updated the `list-single.php`, `table-body.php`, `table-single.php` templates to use `GravityView_View->getFields()` method

= 1.8 on May 26 =
* View settings have been consolidated to a single location. [Learn more about the new View Settings layout](http://docs.gravityview.co/article/275-view-settings).
* Added: Custom Link Text in Website fields
* Added: Poll Addon GravityView widget
* Added: Quiz Addon support: add Quiz score fields to your View configuration
* Added: Possibility to search by entry creator on Search Bar and Widget
* Fixed: `[gvlogic]` shortcode now properly handles comparing empty values.
    * Use `[gvlogic if="{example} is=""]` to determine if a value is blank.
    * Use `[gvlogic if="{example} isnot=""]` to determine if a value is not blank.
    * See "Matching blank values" in the [shortcode documentation](http://docs.gravityview.co/article/252-gvlogic-shortcode)
* Fixed: Sorting by full address. Now defaults to sorting by city. Use the `gravityview/sorting/address` filter to modify what data to use ([here's how](https://gist.github.com/zackkatz/8b8f296c6f7dc99d227d))
* Fixed: Newly created entries cannot be directly accessed when using the custom slug feature
* Fixed: Merge Tag autocomplete hidden behind the Field settings (did you know you can type `{` in a field that has Merge Tags enabled and you will get autocomplete?)
* Fixed: For sites not using [Permalinks](http://codex.wordpress.org/Permalinks), the Search Bar was not working for embedded Views
* Tweak: When GravityView is disabled, only show "Could not activate the Extension; GravityView is not active." on the Plugins page
* Tweak: Added third parameter to `gravityview_widget_search_filters` filter that passes the search widget arguments
* Updated Translations:
    - Italian translation by [@Lurtz](https://www.transifex.com/accounts/profile/Lurtz/)
	- Bengali translation by [@tareqhi](https://www.transifex.com/accounts/profile/tareqhi/)
    - Danish translation by [@jaegerbo](https://www.transifex.com/accounts/profile/jaegerbo/)

= 1.7.6.2 on May 12 =
* Fixed: PHP warning when trying to update an entry with the approved field.
* Fixed: Views without titles in the "Connected Views" dropdown would appear blank

= 1.7.6.1 on May 7 =
* Fixed: Pagination links not working when a search is performed
* Fixed: Return false instead of error if updating approved status fails
* Added: Hooks when an entry approval is updated, approved, or disapproved:
    - `gravityview/approve_entries/updated` - Approval status changed (passes $entry_id and status)
    - `gravityview/approve_entries/approved` - Entry approved (passes $entry_id)
    - `gravityview/approve_entries/disapproved` - Entry disapproved (passes $entry_id)

= 1.7.6 on May 5 =
* Added WordPress Multisite settings page support
    - By default, settings aren't shown on single blogs if GravityView is Network Activated
* Fixed: Security vulnerability caused by the usage of `add_query_arg` / `remove_query_arg`. [Read more about it](https://blog.sucuri.net/2015/04/security-advisory-xss-vulnerability-affecting-multiple-wordpress-plugins.html)
* Fixed: Not showing the single entry when using Advanced Filter (`ANY` mode) with complex fields types like checkboxes
* Fixed: Wrong width for the images in the list template (single entry view)
* Fixed: Conflict with the "The Events Calendar" plugin when saving View Advanced Filter configuration
* Fixed: When editing an entry in the frontend it gets unapproved when not using the approve form field
* Added: Option to convert text URI, www, FTP, and email addresses on a paragraph field in HTML links
* Fixed: Activate/Check License buttons weren't properly visible
* Added: `gravityview/field/other_entries/args` filter to modify arguments used to generate the Other Entries list. This allows showing other user entries from any View, not just the current view
* Added: `gravityview/render/hide-empty-zone` filter to hide empty zone. Use `__return_true` to prevent wrapper `<div>` from being rendered
* Updated Translations:
	- Bengali translation by [@tareqhi](https://www.transifex.com/accounts/profile/tareqhi/)
	- Turkish translation by [@suhakaralar](https://www.transifex.com/accounts/profile/suhakaralar/)
	- Hungarian translation by [@Darqebus](https://www.transifex.com/accounts/profile/Darqebus/)

= 1.7.5.1 on April 10 =
* Fixed: Path issue with the A-Z Filters Extension

= 1.7.5 on April 10 =
* Added: `[gvlogic]` Shortcode - allows you to show or hide content based on the value of merge tags in Custom Content fields! [Learn how to use the shortcode](http://docs.gravityview.co/article/252-gvlogic-shortcode).
* Fixed: White Screen error when license key wasn't set and settings weren't migrated (introduced in 1.7.4)
* Fixed: No-Conflict Mode not working (introduced in 1.7.4)
* Fixed: PHP notices when visiting complex URLs
* Fixed: Path to plugin updater file, used by Extensions
* Fixed: Extension global settings layout improved (yet to be implemented)
* Tweak: Restructure plugin file locations
* Updated: Dutch translation by [@erikvanbeek](https://www.transifex.com/accounts/profile/erikvanbeek/). Thanks!

= 1.7.4.1 on April 7 =
* Fixed: Fatal error when attempting to view entry that does not exist (introduced in 1.7.4)
* Updated: Turkish translation by [@suhakaralar](https://www.transifex.com/accounts/profile/suhakaralar/). Thanks!

= 1.7.4 on April 6 =
* Modified: The List template is now responsive! Looks great on big and small screens.
* Fixed: When editing an entry in the frontend it gets unapproved
* Fixed: Conflicts between the Advanced Filter extension and the Single Entry mode (if using `ANY` mode for filters)
* Fixed: Sorting by full name. Now sorts by first name by default.
    * Added `gravityview/sorting/full-name` filter to sort by last name ([see how](https://gist.github.com/zackkatz/cd42bee4f361f422824e))
* Fixed: Date and Time fields now properly internationalized (using `date_i18n` instead of `date`)
* Added: `gravityview_disable_change_entry_creator` filter to disable the Change Entry Creator functionality
* Modified: Migrated to use Gravity Forms settings
* Modified: Updated limit to 750 users (up from 300) in Change Entry Creator dropdown.
* Confirmed WordPress 4.2 compatibility
* Updated: Dutch translation (thanks, [@erikvanbeek](https://www.transifex.com/accounts/profile/erikvanbeek/)!)

= 1.7.3 on March 25 =
* Fixed: Prevent displaying a single Entry that doesn't match configured Advanced Filters
* Fixed: Issue with permalink settings needing to be re-saved after updating GravityView
* Fixed: Embedding entries when not using permalinks
* Fixed: Hide "Data Source" metabox links in the Screen Options tab in the Admin
* Added: `gravityview_has_archive` filter to enable View archive (see all Views by going to [sitename.com]/view/)
* Added: Third parameter to `GravityView_API::entry_link()` method:
    * `$add_directory_args` *boolean* True: Add URL parameters to help return to directory; False: only include args required to get to entry
* Tweak: Register `entry` endpoint even when not using rewrites
* Tweak: Clear `GravityView_View->_current_entry` after the View is displayed (fixes issue with Social Sharing Extension, coming soon!)
* Added: Norwegian translation (thanks, [@aleksanderespegard](https://www.transifex.com/accounts/profile/aleksanderespegard/)!)

= 1.7.2 on March 18 =
* Added: Other Entries field - Show what other entries the entry creator has in the current View
* Added: Ability to hide the Approve/Reject column when viewing Gravity Forms entries ([Learn how](http://docs.gravityview.co/article/248-how-to-hide-the-approve-reject-entry-column))
* Fixed: Missing Row Action links for non-View types (posts, pages)
* Fixed: Embedded DataTable Views with `search_value` not filtering correctly
* Fixed: Not possible to change View status to 'Publish'
* Fixed: Not able to turn off No-Conflict mode on the Settings page (oh, the irony!)
* Fixed: Allow for non-numeric search fields in `gravityview_get_entries()`
* Fixed: Social icons displaying on GravityView settings page
* Tweak: Improved Javascript & PHP speed and structure

= 1.7.1 on March 11 =
* Fixed: Fatal error on the `list-body.php` template

= 1.7 on March 10 =
* Added: You can now edit most Post Fields in Edit Entry mode
    - Supports Post Content, Post Title, Post Excerpt, Post Tags, Post Category, and most Post Custom Field configurations ([Learn more](http://docs.gravityview.co/article/245-editable-post-fields))
* Added: Sort Table columns ([read how](http://docs.gravityview.co/article/230-how-to-enable-the-table-column-sorting-feature))
* Added: Post ID field now available - shows the ID of the post that was created by the Gravity Forms entry
* Fixed: Properly reset `$post` after Live Post Data is displayed
* Tweak: Display spinning cursor while waiting for View configurations to load
* Tweak: Updated GravityView Form Editor buttons to be 1.9 compatible
* Added: `gravityview/field_output/args` filter to modify field output settings before rendering
* Fixed: Don't show date field value if set to Unix Epoch (1/1/1970), since this normally means that in fact, no date has been set
* Fixed: PHP notices when choosing "Start Fresh"
* Fixed: If Gravity Forms is installed using a non-standard directory name, GravityView would think it wasn't activated
* Fixed: Fixed single entry links when inserting views with `the_gravityview()` template tag
* Updated: Portuguese translation (thanks, Luis!)
* Added: `gravityview/fields/email/javascript_required` filter to modify message displayed when encrypting email addresses and Javascript is disabled
* Added: `GFCommon:js_encrypt()` method to encrypt text for Javascript email encryption
* Fixed: Recent Entries widget didn't allow externally added settings to save properly
* Fixed: Delete Entry respects previous pagination and sorting
* Tweak: Updated View Presets to have improved Search Bar configurations
* Fixed: `gravityview/get_all_views/params` filter restored (Modify Views returned by the `GVCommon::get_all_views()` method)
* GravityView will soon require Gravity Forms 1.9 or higher. If you are running Gravity Forms Version 1.8.x, please update to the latest version.

= 1.6.2 on February 23 =
* Added: Two new hooks in the Custom Content field to enable conditional logic or enable `the_content` WordPress filter which will trigger the Video embed ([read how](http://docs.gravityview.co/article/227-how-can-i-transform-a-video-link-into-a-player-using-the-custom-content-field))
* Fixed: Issue when embedding multiple DataTables views in the same page
* Tweak: A more robust "Save View" procedure to prevent losing field configuration on certain browsers
* Updated Translations:
	- Bengali translation by [@tareqhi](https://www.transifex.com/accounts/profile/tareqhi/)
	- Turkish translation by [@suhakaralar](https://www.transifex.com/accounts/profile/suhakaralar/)

= 1.6.1 on February 17 =
* Added: Allow Recent Entries to have an Embed Page ID
* Fixed: # of Recent Entries not saving
* Fixed: Link to Embed Entries how-to on the Welcome page
* Fixed: Don't show "Please select View to search" message until Search Widget is saved
* Fixed: Minor Javascript errors for new WordPress Search Widget
* Fixed: Custom template loading from the theme directory
* Fixed: Adding new search fields to the Search Bar widget in the Edit View screen
* Fixed: Entry creators can edit their own entries in Gravity Forms 1.9+
* Fixed: Recent Entries widget will be hidden in the Customizer preview until View ID is configured
* Tweak: Added Floaty icon to Customizer widget selectors
* Updated: Hungarian, Norwegian, Portuguese, Swedish, Turkish, and Spanish translations (thanks to all the translators!)

= 1.6 on February 12 =
* Our support site has moved to [docs.gravityview.co](http://docs.gravityview.co). We hope you enjoy the improved experience!
* Added: GravityView Search Widget - Configure a WordPress widget that searches any of your Views. [Read how to set it up](http://docs.gravityview.co/article/222-the-search-widget)
* Added: Duplicate View functionality allows you to clone a View from the All Views screen. [Learn more](http://docs.gravityview.co/article/105-how-to-duplicate-or-copy-a-view)
* Added: Recent Entries WordPress Widget - show the latest entries for your View. [Learn more](http://docs.gravityview.co/article/223-the-recent-entries-widget)
* Added: Embed Single Entries - You can now embed entries in a post or page! [See how](http://docs.gravityview.co/article/105-how-to-duplicate-or-copy-a-view)
* Fixed: Fatal errors caused by Gravity Forms 1.9.1 conflict
* Fixed: Respect Custom Input Labels added in Gravity Forms 1.9
* Fixed: Edit Entry Admin Bar link
* Fixed: Single Entry links didn't work when previewing a draft View
* Fixed: Edit entry validation hooks not running when form has multiple pages
* Fixed: Annoying bug where you would have to click Add Field / Add Widget buttons twice to open the window
* Added: `gravityview_get_link()` function to standardize generating HTML anchors
* Added: `GravityView_API::entry_link_html()` method to generate entry link HTML
* Added: `gravityview_field_entry_value_{$field_type}` filter to modify the value of a field (in `includes/class-api.php`)
* Added: `field_type` key has been added to the field data in the global `$gravityview_view->field_data` array
* Added: `GravityView_View_Data::maybe_get_view_id()` method to determine whether an ID, post content, or object passed to it is a View or contains a View shortcode.
* Added: Hook to customise the text message "You have attempted to view an entry that is not visible or may not exist." - `gravityview/render/entry/not_visible`
* Added: Included in hook `gravityview_widget_search_filters` the labels for search all, entry date and entry id.
* Tweak: Allow [WordPress SEO](http://wordpress.org/plugins/wordpress-seo/) scripts and styles when in "No Conflict Mode"
* Fixed: For Post Dynamic Data, make sure Post ID is set
* Fixed: Make sure search field choices are available before displaying field

= 1.5.4 on January 29, 2015 =
* Added: "Hide View data until search is performed" setting - only show the Search Bar until a search is entered
* Added: "Clear" button to your GravityView Search Bar - allows easy way to remove all searches & filters
* Added: You can now add Custom Content GravityView Widgets (not just fields) - add custom text or HTMLin the header or footer of a View
* Added: `gravityview/comments_open` filter to modify whether comments are open or closed for GravityView posts (previously always false)
* Added: Hook to filter the success Edit Entry message and link `gravityview/edit_entry/success`
* Added: Possibility to add custom CSS classes to multiple view widget wrapper ([Read how](https://gravityview.co/support/documentation/204144575/))
* Added: Field option to enable Live Post Data for Post Image field
* Fixed: Loading translation files for Extensions
* Fixed: Edit entry when embedding multiple views for the same form in the same page
* Fixed: Conflicts with Advanced Filter extension when embedding multiple views for the same form in the same page
* Fixed: Go Back link on embedded single entry view was linking to direct view url instead of page permalink
* Fixed: Searches with quotes now work properly
* Tweak: Moved `includes/css/`, `includes/js/` and `/images/` folders into `/assets/`
* Tweak: Improved the display of the changelog (yes, "this is *so* meta!")
* Updated: Swedish translation - thanks, [@adamrehal](https://www.transifex.com/accounts/profile/adamrehal/)
* Updated: Hungarian translation - thanks, [@Darqebus](https://www.transifex.com/accounts/profile/Darqebus/) (a new translator!) and [@dbalage](https://www.transifex.com/accounts/profile/dbalage/)

= 1.5.3 on December 22 =
* Fixed: When adding more than 100 fields to the View some fields weren't saved.
* Fixed: Do not set class tickbox for non-images files
* Fixed: Display label "Is Fulfilled" on the search bar
* Fixed: PHP Notice with Gravity Forms 1.9 and PHP 5.4+
* Tested with Gravity Forms 1.9beta5 and WordPress 4.1
* Updated: Turkish translation by [@suhakaralar](https://www.transifex.com/accounts/profile/suhakaralar/) and Hungarian translation by [@dbalage](https://www.transifex.com/accounts/profile/dbalage/). Thanks!

= 1.5.2 on December 11 =
* Added: Possibility to show the label of Dropdown field types instead of the value ([learn more](https://gravityview.co/support/documentation/202889199/ "How to display the text label (not the value) of a dropdown field?"))
* Fixed: Sorting numeric columns (field type number)
* Fixed: View entries filter for Featured Entries extension
* Fixed: Field options showing delete entry label
* Fixed: PHP date formatting now keeps backslashes from being stripped
* Modified: Allow license to be defined in `wp-config.php` ([Read how here](https://gravityview.co/support/documentation/202870789/))
* Modified: Added `$post_id` parameter as the second argument for the `gv_entry_link()` function. This is used to define the entry's parent post ID.
* Modified: Moved `GravityView_API::get_entry_id_from_slug()` to `GVCommon::get_entry_id_from_slug()`
* Modified: Added second parameter to `gravityview_get_entry()`, which forces the ability to fetch an entry by ID, even if custom slugs are enabled and `gravityview_custom_entry_slug_allow_id` is false.
* Updated Translations:
	- Bengali translation by [@tareqhi](https://www.transifex.com/accounts/profile/tareqhi/)
	- Romanian translation by [@ArianServ](https://www.transifex.com/accounts/profile/ArianServ/)
	- Mexican Spanish translation by [@jorgepelaez](https://www.transifex.com/accounts/profile/jorgepelaez/)

= 1.5.1 on December 2 =

* Added: Delete Entry functionality!
	- New "User Delete" setting allows the user who created an entry to delete it
	- Adds a "Delete" link in the Edit Entry form
	- Added a new "Delete Link" Field to the Field Picker
* Fixed: DataTables Extension hangs when a View has Custom Content fields
* Fixed: Search Bar - When searching on checkbox field type using multiselect input not returning results
* Fixed: Search Bar - supports "Match Any" search mode by default ([learn more](https://gravityview.co/support/documentation/202722979/ "How do I modify the Search mode?"))
* Fixed: Single Entry View title when view is embedded
* Fixed: Refresh the results cache when an entry is deleted or is approved/disapproved
* Fixed: When users are created using the User Registration Addon, the resulting entry is now automatically assigned to them
* Fixed: Change cache time to one day (from one week) so that Edit Link field nonces aren't invalidated
* Fixed: Incorrect link shortening for domains when it is second-level (for example, `example.co.uk` or `example.gov.za`)
* Fixed: Cached directory link didn't respect page numbers
* Fixed: Edit Entry Admin Bar link wouldn't work when using Custom Entry Slug
* Added: Textarea field now supports an option to trim the number of words shown
* Added: Filter to alter the default behaviour of wrapping images (or image names) with a link to the content object ([learn more](https://gravityview.co/support/documentation/202705059/ "Read the support doc for the filter"))
* Updated: Portuguese translation (thanks [@luistinygod](https://www.transifex.com/accounts/profile/luistinygod/)), Mexican translation (thanks, [@jorgepelaez](https://www.transifex.com/accounts/profile/jorgepelaez/)), Turkish translation (thanks [@suhakaralar](https://www.transifex.com/accounts/profile/suhakaralar/))

= 1.5 on November 12 =
* Added: New "Edit Entry" configuration
	- Configure which fields are shown when editing an entry
	- Set visibility for the fields (Entry Creator, Administrator, etc.)
	- Set custom edit labels
* Fixed: Single entry view now respects View settings
	- If an entry isn't included in View results, the single entry won't be available either
	- If "Show Only Approved" is enabled, prevent viewing of unapproved entries
	- Respects View filters, including those added by the Advanced Filtering extension
* Fixed: Single entry Go back button context on Embedded Views
* Fixed: Delete signature fields in Edit Entry (requires the Gravity Forms Signature Addon)
* Fixed: Gravity Forms tooltip translations being overridden
* Added: Choose to open the link from a website field in the same window (field option)
* Updated: Spanish (Mexican) translation by [@jorgepelaez](https://www.transifex.com/accounts/profile/jorgepelaez/), Dutch translation by [@erikvanbeek](https://www.transifex.com/accounts/profile/erikvanbeek/) and [@leooosterloo](https://www.transifex.com/accounts/profile/leooosterloo/), Turkish translation by [@suhakaralar](https://www.transifex.com/accounts/profile/suhakaralar/)

= 1.4 on October 28 =
* Added: Custom entry slug capability. Instead of `/entry/123`, you can now use entry values in the URL, like `/entry/{company name}/` or `/entry/{first name}-{last name}/`. Requires some customization; [learn more here](https://gravityview.co/support/documentation/202239919)
* Fixed: GravityView auto-updater script not showing updates
* Fixed: Edit Entry when a form has required Upload Fields
* Fixed: "Return to Directory" link not always working for sites in subdirectories
* Fixed: Broken links to single entries when viewing paginated results
* Fixed: Loaded field configurations when using "Start Fresh" presets
* Fixed: Searches ending in a space caused PHP warning
* Fixed: Custom "Edit Link Text" settings respected
* Fixed: Don't rely on Gravity Forms code for escaping query
* Fixed: When multiple Views are displayed on a page, Single Entry mode displays empty templates.
* Fixed: PHP error when displaying Post Content fields using Live Data for a post that no longer is published
* Tweak: Search Bar "Links" Input Type
	- Make link bold when filter is active
	- Clicking on an active filter removes the filter
* Tweak: Fixed updates for Multisite installations
* Modified: Now you can override which post a single entry links to. For example, if a shortcode is embedded on a home page and you want single entries to link to a page with an embedded View, not the View itself, you can pass the `post_id` parameter. This accepts the ID of the page where the View is embedded.
* Modified: Added `$add_pagination` parameter to `GravityView_API::directory_link()`
* Added: Indonesian translation (thanks, [@sariyanta](https://www.transifex.com/accounts/profile/sariyanta/))!
* Updated: Swedish translation 100% translated - thanks, [@adamrehal](https://www.transifex.com/accounts/profile/adamrehal/)!
* Updated: Dutch translation (thanks, [@leooosterloo](https://www.transifex.com/accounts/profile/leooosterloo/))!

= 1.3 on October 13 =
* Speed improvements - [Learn more about GravityView caching](https://gravityview.co/support/documentation/202827685/)
	- Added caching functionality that saves results to be displayed
	- Automatically clean up expired caches
	- Reduce number of lookups for where template files are located
	- Store the path to the permalink for future reference when rendering a View
	- Improve speed of Gravity Forms fetching field values
* Modified: Allow `{all_fields}` and `{pricing_fields}` Merge Tags in Custom Content field. [See examples of how to use these fields](https://gravityview.co/support/documentation/201874189/).
* Fixed: Message restored when creating a new View
* Fixed: Searching advanced input fields
* Fixed: Merge Tags available immediately when adding a new field
* Fixed: Issue where jQuery Cookie script wouldn't load due to `mod_security` issues. [Learn more here](http://docs.woothemes.com/document/jquery-cookie-fails-to-load/)
* Fixed (hopefully): Auto-updates for WordPress Multisite
* Fixed: Clicking overlay to close field/widget settings no longer scrolls to top of page
* Fixed: Make sure Gravity Forms scripts are added when embedding Gravity Forms shortcodes in a Custom Field
* Fixed: Remove double images of Floaty in the warning message when Gravity View is disabled
* Fixed: PHP warnings related to Section field descriptions
* Fixed: When using an advanced input as a search field in the Search Bar, the label would always show the parent field's label (Eg: "Address" when it should have shown "City")
	- Added: `gravityview_search_field_label` filter to allow modifying search bar labels
* Fixed: Field label disappears on closing settings if the field title is empty
* Fixed: Sub-fields retain label after opening field settings in the View Configuration
* Modified: Allow passing an array of form IDs to `gravityview_get_entries()`
* Tweak: If the View hasn't been configured yet, don't show embed shortcode in Publish metabox
* Tweak: Add version info to scripts and styles to clear caches with plugin updates
* Added: Swedish translation (thanks, [@adamrehal](https://www.transifex.com/accounts/profile/adamrehal/))!
* Updated: Spanish (Mexican) translation by, [@jorgepelaez](https://www.transifex.com/accounts/profile/jorgepelaez/), Dutch translation by [@erikvanbeek](https://www.transifex.com/accounts/profile/erikvanbeek/), and Turkish translation by [@suhakaralar](https://www.transifex.com/accounts/profile/suhakaralar/)
* Updated: Changed Turkish language code from `tr` to `tr_TR` to match WordPress locales

= 1.2 on October 8 =
* Added: New Search Bar!
	- No longer check boxes in each field to add a field to the search form
	- Add any searchable form fields, not just fields added to the View
	- Easy new drag & drop way to re-order fields
	- Horizontal and Vertical layouts
	- Choose how your search fields are displayed (if you have a checkbox field, for example, you can choose to have a drop-down, a multiselect field, checkboxes, radio buttons, or filter links)
	- Existing search settings will be migrated over on upgrade
* Added: "Custom Content" field type
	- Insert arbitrary text or HTML in a View
	- Supports shortcodes (including Gravity Forms shortcodes)!
* Added: Support for Gravity Forms Section & HTML field types
* Added: Improved textarea field support. Instead of using line breaks, textareas now output with paragraphs.
	- Added new `/templates/fields/textarea.php` file
* Added: A new File Upload field setting. Force uploads to be displayed as links and not visually embedded by checking the "Display as a Link" checkbox.
* Added: Option to disable "Map It" link for the full Address field.
	- New `gravityview_get_map_link()` function with `gravityview_map_link` filter. To learn how to modify the map link, [refer to this how-to article](https://gravityview.co/support/documentation/201608159)
	- The "Map It" string is now translatable
* Added: When editing a View, there are now links in the Data Source box to easily access the Form: edit form, form entries, form settings and form preview
* Added: Additional information in the "Add Field" or "Add Widget" picker (also get details about an item by hovering over the name in the View Configuration)
* Added: Change Entry Creator functionality. Easily change the creator of an entry when editing the entry in the Gravity Forms Edit Entry page
	- If you're using the plugin downloaded from [the how-to page](https://gravityview.co/support/documentation/201991205/), you can de-activate it
* Modified: Changed translation textdomain to `gravityview` instead of `gravity-view`
* Modified: Always show label by default, regardless of whether in List or Table View type
* Modified: It's now possible to override templates on a Form ID, Post ID, and View ID basis. This allows custom layouts for a specific View, rather than site-wide. See "Template File Hierarchy" in [the override documentation](http://gravityview.co/support/documentation/202551113/) to learn more.
* Modified: File Upload field output no longer run through `wpautop()` function
* Modified: Audio and Video file uploads are now displayed using WordPress' built-in [audio](http://codex.wordpress.org/Audio_Shortcode) and [video](http://codex.wordpress.org/Video_Shortcode) shortcodes (requires WordPress 3.6 or higher)
	- Additional file type support
	- Added `gravityview_video_settings` and `gravityview_audio_settings` filters to modify the parameters passed to the shortcode
* Fixed: Shortcode attributes not overriding View defaults
* Fixed: Uploading and deleting files works properly in Edit Entry mode
* Fixed: Configurations get truncated when configuring Views with many fields
* Fixed: Empty `<span class="gv-field-label">` tags no longer output
	- Modified: `gv_field_label()` no longer returns the label with a trailing space. Instead, we use the `.gv-field-label` CSS class to add spacing using CSS padding.
* Fixed: Conflict with Relevanssi plugin
* Fixed: If a date search isn't valid, remove the search parameter so it doesn't cause an error in Gravity Forms
* Fixed: Email field was displaying label even when email was empty.
* Settings page improvements
	- When changing the license value and saving the form, GravityView now re-checks the license status
	- Improved error messages
	- Made license settings translatable
* Modified: Added support for Gravity Forms "Post Image" field captions, titles, and descriptions.
* Updated list of allowed image formats to include `.bmp`, `.jpe`, `.tiff`, `.ico`
* Modified: `/templates/fields/fileupload.php` file - removed the logic for how to output the different file types and moved it to the `gravityview_get_files_array()` function in `includes/class-api.php`
* Modified: `gv_value()` no longer needs the `$field` parameter
* Tweak: Fixed email setting description text.
* Tweak: Don't show Entry Link field output on single entry
* Tweak: Improved Javascript performance in the Admin
* Tweak: "Custom Label" is now shown as the field title in View Configuration
* Tweak: Fixed "Left Footer" box not properly cleared
* Tweak: Show warning if the Directory plugin is running
* Tweak: Use icon font in Edit Entry mode for the download/delete file buttons. Now stylable using `.gv-edit-entry-wrapper .dashicons` CSS class.
* Updated: Turkish translation by [@suhakaralar](https://www.transifex.com/accounts/profile/suhakaralar/), Dutch translation by [@leooosterloo](https://www.transifex.com/accounts/profile/leooosterloo/), Portuguese translation by [@luistinygod](https://www.transifex.com/accounts/profile/luistinygod/)

= 1.1.6 on September 8 =
* Fixed: Approve / Disapprove all entries using Gravity Forms bulk edit entries form (previously, only visible entries were affected)
* Added: Email field settings
	- Email addresses are now encrypted by default to prevent scraping by spammers
	- Added option to display email plaintext or as a link
	- Added subject and body settings: when the link is clicked, you can choose to have these values pre-filled
* Added: Source URL field settings, including show as a link and custom link text
* Added: Signature field improvements (when using the Gravity Forms Signature Add-on) - now shows full size
* Fixed: Empty truncated URLs no longer get shown
* Fixed: License Activation works when No-Conflict Mode is enabled
* Fixed: When creating a new View, "View Type" box was visible when there were no existing Gravity Forms
* Fixed: Fields not always saving properly when adding lots of fields with the "Add All Fields" button
* Fixed: Recognizing single entry when using WordPress "Default" Permalink setting
* Fixed: Date Created field now respects the blog's timezone setting, instead of using UTC time
* Fixed: Edit Entry issues
	* Fixed form validation errors when a scheduled form has expired and also when a form has reached its entry limit
	* Fixed PHP warning messages when editing entries
	* When an Edit Entry form is submitted and there are errors, the submitted values stay in the form; the user won't need to fill in the form again.
* Fixed: Product sub-fields (Name, Quantity & Price) displayed properly
* Fixed: Empty entry display when using Job Board preset caused by incorrect template files being loaded
* Fixed: Files now can be deleted when a non-administrator is editing an entry
* Fixed: PHP Notices on Admin Views screen for users without edit all entries capabilities
* Modified: Added ability to customize and translate the Search Bar's date picker. You can now fully customize the date picker.
	* Added: Full localization for datepicker calendar (translate the days of the week, month, etc)
	* Modified: Changed year picker to +/- 5 years instead of +20/-100
* Tweak: Enabled Merge Tags for Table view "Custom CSS Class" field settings
* Tweak: In the Edit View screen, show a link icon when a field is being used as a link to the Single Entry mode
* Tweak: Added helper text when a new form is created by GravityView
* Tweak: Renamed "Description" drop zone to "Other Fields" to more accurately represent use
* Tweak: Remove all fields from a zone by holding down the Alt key while clicking the remove icon

#### Developers

* Modified: `template/fields/date_created.php` file
* Added: `gravityview_date_created_adjust_timezone` filter to disable timezone support and use UTC (returns boolean)
* Added: `get_settings()` and `get_setting()` methods to the `GravityView_Widget` class. This allows easier access to widget settings.
* Modified: Added `gravityview_js_localization` filter to add Javascript localization
* Added: `gravityview_datepicker_settings` filter to modify the datepicker settings using the setting names from the [jQuery DatePicker options](http://api.jqueryui.com/datepicker/)
* Modified: `gravityview_entry_class` filter to modify the CSS class for each entry wrapper
* Modified: Added `gravityview_widget_search_filters` filter to allow reordering search filters, so that they display in a different order in search widget
* Modified: Addded `gravityview_default_page_size` filter to modify default page size for Views (25 by default)
* Modified: Added actions to the `list-body.php` template file:
	- `gravityview_list_body_before`: Before the entry output
	- `gravityview_entry_before`: Inside the entry wrapper
	- `gravityview_entry_title_before`, `gravityview_entry_title_after`: Before and after the entry title and subtitle output
	- `gravityview_entry_content_before`, `gravityview_entry_content_after`: Before and after the entry content area (image and description zones)
	- `gravityview_entry_footer_before`, `gravityview_entry_footer_after`: Before and after the entry footer
	- `gravityview_entry_after`: Before the entry wrapper closing tag
	- `gravityview_list_body_after`: After entry output
* Modified: Added `gravityview_get_entry_ids()` function to fetch array of entry IDs (not full entry arrays) that match a search result
* Tweak: Removed duplicate `GravityView_frontend::hide_field_check_conditions()` and `GravityView_frontend::filter_fields()` methods
* Modified: Added `get_cap_choices()` method to be used for fetching GravityView roles array

= 1.1.5 =
* Added: "Edit" link in Gravity Forms Entries screen
* Fixed: Show tooltips when No Conflict Mode is enabled
* Fixed: Merge Vars for labels in Single Entry table layouts
* Fixed: Duplicate "Edit Entry" fields in field picker
* Fixed: Custom date formatting for Date Created field
* Fixed: Searching full names or addresses now works as expected
* Fixed: Custom CSS classes are now added to cells in table-based Views
* Updated: Turkish translation by [@suhakaralar](https://www.transifex.com/accounts/profile/suhakaralar/)
* Tweak: Redirect to Changelog instead of Getting Started if upgrading

= 1.1.4 =
* Fixed: Sort & Filter box not displaying
* Fixed: Multi-select fields now display as drop-down field instead of text field in the search bar widget
* Fixed: Edit Entry now compatibile with Gravity Forms forms when "No Duplicates" is enabled
* Added: `gravityview_field_output()` function to generate field output.
* Added: `gravityview_page_links_args` filter to modify the Page Links widget output. Passes standard [paginate_links()](http://codex.wordpress.org/Function_Reference/paginate_links) arguments.
* Modified: `list-body.php` and `list-single.php` template files - field output are now generated using the `gravityview_field_output()` function

= 1.1.3 =
* Fixed: Fatal error on activation when running PHP 5.2
* Fixed: PHP notice when in No-Conflict mode

= 1.1.2 =
* Added: Extensions framework to allow for extensions to auto-update
* Fixed: Entries not displaying in Visual Composer plugin editor
* Fixed: Allow using images as link to entry
* Fixed: Updated field layout in Admin to reflect actual layout of listings (full-width title and subtitle above image)
* Fixed: Editing entry updates the Approved status
* Fixed: When trying to access an entry that doesn't exist (it had been permanently deleted), don't throw an error
* Fixed: Default styles not being enqueued when embedded using the shortcode (fixes vertical pagination links)
* Fixed: Single entry queries were being run twice
* Fixed: Added Enhanced Display style in Edit Entry mode
* Modified: How single entries are accessed; now allows for advanced filtering. Converted `gravityview_get_entry()` to use `GFAPI::get_entries()` instead of `GFAPI::get_entry()`
* Modified: Form ID can be 0 in `gravityview_get_entries()`
* Modified: Improved Edit Entry styling
* Modified: Convert to using `GravityView_View_Data::get_default_args()` instead of duplicating the settings arrays. Used for tooltips, insert shortcode dialog and View metaboxes.
* Modified: Add a check for whether a view exists in `GravityView_View_Data::add_view()`
* Modified: Convert `GravityView_Admin_Views::render_select_option()` to use the key as the value and the value as the label instead of using associative array with `value` and `label` keys.
* Translation updates - thank you, everyone!
	* Romanian translation by [@ArianServ](https://www.transifex.com/accounts/profile/ArianServ/)
	* Finnish translation by [@harjuja](https://www.transifex.com/accounts/profile/harjuja/)
	* Spanish translation by [@jorgepelaez](https://www.transifex.com/accounts/profile/jorgepelaez/)

= 1.1.1 =
* __We fixed license validation and auto-updates__. Sorry for the inconvenience!
* Added: View Setting to allow users to edit only entries they created.
* Fixed: Could not edit an entry with Confirm Email fields
* Fixed: Field setting layouts not persisting
* Updated: Bengali translation by [@tareqhi](https://www.transifex.com/accounts/profile/tareqhi/)
* Fixed: Logging re-enabled in Admin
* Fixed: Multi-upload field button width no longer cut off
* Tweak: Added links to View Type picker to live demos of presets.
* Tweak: Added this "List of Changes" tab.

= 1.1 =
* Refactored (re-wrote) View data handling. Now saves up to 10 queries on each page load.
* Fixed: Infinite loop for rendering `post_content` fields
* Fixed: Page length value now respected for DataTables
* Fixed: Formatting of DataTables fields is now processed the same way as other fields. Images now work, for example.
* Modified: Removed redundant `gravityview_hide_empty_fields` filters
* Fixed/Modified: Enabled "wildcard" search instead of strict search for field searches.
* Added: `gravityview_search_operator` filter to modify the search operator used by the search.
* Added: `gravityview_search_criteria` filter to modify all search criteria before being passed to Gravity Forms
* Added: Website Field setting to display shortened link instead of full URL
* Fixed: Form title gets replaced properly in merge tags
* Modified: Tweaked preset templates

= 1.0.10 =
* Added: "Connected Views" in the Gravity Forms Toolbar. This makes it simple to see which Views are using the current form as a data source.
* Fixed: Edit Entry link in Multiple Entries view

= 1.0.9 on July 18 =
* Added: Time field support, with date format default and options
* Added: "Event Listings" View preset
* Added: "Show Entry On Website" Gravity Forms form button. This is meant to be an opt-in checkbox that the user sees and can control, unlike the "Approve/Reject" button, which is designed for adminstrators to manage approval.
* Modified: Improved horizontal search widget layout
* Modified: Improved "Start Fresh" and "Switch View" visual logic when Starting Fresh and switching forms
* Fixed: Single Entry showing 404 errors
* Fixed: PHP notice on WooCommerce pages
* Fixed: Don't display empty date/time value
* Fixed: Only show Edit Entry link to logged-in users
* Fixed: Re-enabled "Minimum Gravity Forms Version" error message
* Updated: Dutch translation by [@leooosterloo](https://www.transifex.com/accounts/profile/leooosterloo/) (100% coverage, thank you!)
* Tweak: Added "Preview" link to Data Source
* Modified: Created new `class-post-types.php` include file to handle post type & URL rewrite actions.

= 1.0.8.1 on July 17 =
* Fixed: DataTables
	- Restored pageSize
	- Prevented double-initilization
	- FixedHeader & FixedColumns work (now prevent scrolling)
	- Changed default Scroller height from 400 to 500px
* Fixed: Filtering by date
* Fixed: PHP warning in `gv_class()`
* Fixed: Debug Bar integration not printing Warnings
* Removed settings panel tracking script

= 1.0.7 & 1.0.8 on July 17 =
* __Edit Entry__ - you can add an Edit Entry link using the "Add Field" buttons in either the Multiple Entries or Single Entry tab.
	- For now, if the user has the ability to edit entries in Gravity Forms, they’ll be able to edit entries in GravityView. Moving forward, we'll be adding refined controls over who can edit which entries.
	- It supports modifying existing Entry uploads and the great Multiple-File Upload field.
* Modified: Approved Entry functionality
	* Approve/Reject Entries now visible on all forms, regardless of whether the form has an "Approved" field.
	* The Approved field now supports being renamed
* Added: Very cool DataTables extensions:
	* Scroller: dynamically load in new entries as you scroll - no need for pagination)
	* TableTools: Export your entries to CSV and PDF
	* FixedHeader: As you scroll a large DataTable result, the headers of the table stay at the top of the screen. Also, FixedColumns, which does the same for the main table column.
* Added: Shortcodes for outputting Widgets such as pagination and search. Note: they only work on embedded views if the shortcode has already been processed. This is going to be improved.
* Added: Search form fields now displayed horizontally by default.
* Added: Easy links to "Edit Form", "Settings" and "Entries" for the Data Source Gravity Forms form in the All Views admin screen
* Added: Integration with the [Debug Bar](http://wordpress.org/plugins/debug-bar/) plugin - very helpful for developers to see what's going on behind the scenes.
* Fixed: Insert View embed code.
* Fixed: Now supports View shortcodes inside other shortcodes (such as `[example][gravityview][/example]`)
* Fixed: Conflict with WordPress SEO OpenGraph meta data generators
* Fixed: Enforced image max-width so images don't spill out of their containers
* Fixed: Sanitized "Custom Class" field setting values to make sure the HTML doesn't break.
* Fixed: Search field with "default" permalink structure
* Fixed: 1.0.8 fixes an issue accessing single entries that was introduced in 1.0.7
* Modified: Updated `GravityView_Admin_Views::is_gravityview_admin_page()` to fetch post if not yet set.
* Modified: Enabled merge tags in Custom Class field settings
* Modified: Set margin and padding to `0` on pagination links to override theme conflicts
* Modified: Updated `gv_class()` calls to pass form and entry fields to allow for merge tags
* Modified: Default visibility capabilities: added "Can View/Edit Gravity Forms Entries" as options
* Modified: Added custom `class` attribute sanitizer function
`gravityview_sanitize_html_class`
* Tweak: Improved the Embed View form layout
* Tweak: Hide "Switch View" button when already choosing a view
* Tweak: Moved shortcode hint to Publish metabox and added ability to easily select the text
* Tweak: Added tooltips to fields in the View editor
* Tweak: Remove WordPress SEO score calculation on Views
* Tweak: Use `$User->ID` instead of `$User->id` in Name fields
* Tweak: Added tooltip capability to field settings by using `tooltip` parameter. Uses the Gravity Forms tooltip array key.
* Translation updates - thank you, everyone! The # of strings will stay more stable once the plugin's out of beta :-)
	* Added: Portuguese translation by [@luistinygod](https://www.transifex.com/accounts/profile/luistinygod/) - thanks!
	* Updated: Bengali translation by [@tareqhi](https://www.transifex.com/accounts/profile/tareqhi/)
	* Updated: Turkish translation by [@suhakaralar](https://www.transifex.com/accounts/profile/suhakaralar/)
	* Updated: Dutch translation by [@leooosterloo](https://www.transifex.com/accounts/profile/leooosterloo/)
	* If you'd like to contribute translations, [please sign up here](https://www.transifex.com/projects/p/gravityview/).


= 1.0.6 on June 26 =
* Fixed: Fatal error when Gravity Forms is inactive
* Fixed: Undefined index for `id` in Edit View
* Fixed: Undefined variable: `merge_class`
* Fixed: Javascript error when choosing a Start Fresh template. (Introduced by the new Merge Tags functionality in 1.0.5)
* Fixed: Merge Tags were available in Multiple Entries view for the Table layout
* Fixed: Remove Merge Tags when switching forms
* Fixed: That darn settings gear showing up when it shouldn't
* Fixed: Disappearing dialog when switching forms
* Fixed: Display of Entry Link field
* Fixed: Per-field settings weren't working
	* Added: "Link to the post" setting for Post fields
	* Added: "Use live post data" setting for Post fields. Allows you to use the current post information (like title, tags, or content) instead of the original submitted data.
	* Added: Link to category or tag setting for Post Categories and Post Tags fields
	* Added: "Link Text" setting for the Entry Link field
* Modified: Moved admin functionality into new files
	- AJAX calls now live in `class-ajax.php`
	- Metaboxes now live in `class-metabox.php`
* Tweak: Updated change forms dialog text
* Tweak: Removed "use as search filter" from Link to Entry field options
* Translation updates.
	* Added: French translation by [@franckt](https://www.transifex.com/accounts/profile/franckt/) - thanks!
	* Updated: Bengali translation by [@tareqhi](https://www.transifex.com/accounts/profile/tareqhi/)
	* Updated: Turkish translation by [@suhakaralar](https://www.transifex.com/accounts/profile/suhakaralar/)
	* If you'd like to contribute translations, [please sign up here](https://www.transifex.com/projects/p/gravityview/).

= 1.0.5 =
* Added: Lightbox for images (in View Settings metabox)
* Added: Merge Tags - You can now modify labels and settings using dynamic text based on the value of a field. (requires Gravity Forms 1.8.6 or higher)
* Added: Customize the return to directory link anchor text (in the View Settings metabox, under Single Entry Settings)
* Added: Set the title for the Single Entry
* Added: Choose whether to hide empty fields on a per-View basis
* Improved: DataTables styling now set to `display` by default. Can be overridden by using the filter `gravityview_datatables_table_class`
* Improved: Speed!
	* Added `form` item to global `$gravityview_view` data instead of looking it up in functions. Improves `gv_value()` and `gv_label()` speed.
	* Added `replace_variables()` method to `GravityView_API` to reduce time to process merge tags by checking if there are any curly brackets first.
* Improved: "No Views found" text now more helpful for getting started.
* Fixed: Approve Entries column not displaying when clicking Forms > Entries link in admin menu
* Fixed: Field Settings gear no longer showing for widgets without options
* Fixed: Added Gravity Forms minimum version notice when using < 1.8
* Fixed: Column "Data Source" content being displayed in other columns

= 1.0.4 =
* Added: __DataTables integration__ Created a new view type for existing forms that uses the [DataTables](http://datatables.net) script.
We're just getting started with what can be done with DataTables. We'll have much more cool stuff like [DataTables Extensions](http://datatables.net/extensions/index).
* Added: "Add All Fields" option to bottom of the "Add Field" selector
* Added: Per-field-type options structure to allow for different field types to override default Field Settings
	* Added: Choose how to display User data. In the User field settings, you can now choose to display the "Display Name", username, or ID
	* Added: Custom date format using [PHP date format](https://www.php.net//manual/en/function.date.php) available for Entry Date and Date fields
	* Fixed: Default setting values working again
	* Fixed: Field type settings now working
* Added: `search_field` parameter to the shortcode. This allows you to specify a field ID where you want the search performed (The search itself is defined in `search_value`)
* Added: [Using the Shortcode](http://docs.gravityview.co/article/73-using-the-shortcode) help article
* Added: Data Source added to the Views page
* Fixed: Field labels escaping issue (`It's an Example` was displaying as `It\'s an Example`)
* Fixed: Settings "gear" not showing when adding a new field
* Fixed: Sorting issues
	- Remove the option to sort by composite fields like Name, Address, Product; Gravity Forms doesn't process those sort requests properly
	- Remove List and Paragraph fields from being sortable
	- Known bug: Price fields are sorted alphabetically, not numerically. For example, given $20,000, $2,000 and $20, Gravity Forms will sort the array like this: $2,000, $20, $20,000. We've filed a bug report with Gravity Forms.
* Improved: Added visibility toggles to some Field Settings. For example, if the "Show Label" setting is not checked, then the "Custom Label" setting is hidden.
* Modified how data is sent to the template: removed the magic methods getter/setters setting the `$var` variable - not data is stored directly as object parameters.
* Added many translations. Thanks everyone!
	* Bengali translation by [@tareqhi](https://www.transifex.com/accounts/profile/tareqhi/)
	* German translation by [@seschwarz](https://www.transifex.com/accounts/profile/seschwarz/)
	* Turkish translation by [@suhakaralar](https://www.transifex.com/accounts/profile/suhakaralar/)
	* Dutch translation by [@leooosterloo](https://www.transifex.com/accounts/profile/leooosterloo/)
	* If you'd like to contribute translations, [please sign up here](https://www.transifex.com/projects/p/gravityview/). Thanks again to all who have contributed!

= 1.0.3 =
* Added: Sort by field, sort direction, Start & End date now added to Post view
	- Note: When using the shortcode, the shortcode settings override the View settings.
* Fixed: Fatal errors caused by Gravity Forms not existing.
* Added a setting for Support Email - please make sure your email is accurate; otherwise we won't be able to respond to the feedback you send
* Fixed: Custom CSS classes didn't apply to images in list view
* Improved Settings layout
* Tweak: Hide WordPress SEO, Genesis, and WooThemes metaboxes until a View has been created
* Tweak: Field layout improvements; drag-and-drop works smoother now
* Tweak: Add icon to Multiple Entries / Single Entry tabs
* Tweak: Dialog boxes now have a backdrop
* Fixed: Don't show field/widget settings link if there are no settings (like on the Show Pagination Info widget)
* Fixed: Security warning by the WordFence plugin: it didn't like a line in a sample entry data .csv file
* Fixed: Don't show welcome screen on editing the plugin using the WordPress Plugin Editor
* Tweak: Close "Add Field" and "Add Widget" boxes by pressing the escape key
* Added: Hungarian translation. Thanks, [@dbalage](https://www.transifex.com/accounts/profile/dbalage/)!
* Added: Italian translation. Thanks, [@ClaraDiGennaro](https://www.transifex.com/accounts/profile/ClaraDiGennaro/)
* If you'd like to contribute translations, [please sign up here](https://www.transifex.com/projects/p/gravityview/).

= 1.0.2 =
* Added: Show Views in Nav menu builder
* Fixed: "Add Fields" selector no longer closes when clicking to drag the scrollbar
* Fixed: Issue affecting Gravity Forms styles when Gravity Forms' "No Conflict Mode" is enabled
* Fixed: Footer widget areas added back to Single Entry views using Listing layout
* Changed the look and feel of the Add Fields dialog and field settings. Let us know what you think!

= 1.0.1 =
* Added: "Getting Started" link to the Views menu
* Fixed: Fatal error for users with Gravity Forms versions 1.7 or older
* Fixed: Entries in trash no longer show in View
* Tweak: When modifying the "Only visible to logged in users with role" setting, if choosing a role other than "Any", check the checkbox.
* Tweak: `gravityview_field_visibility_caps` filter to add/remove capabilities from the field dropdowns
* Added: Translation files. If you'd like to contribute translations, [please sign up here](https://www.transifex.com/projects/p/gravityview/).

= 1.0 =

* Liftoff!

== Upgrade Notice ==

= 1.0.1 =
* Added: "Getting Started" link to the Views menu
* Fixed: Fatal error for users with Gravity Forms versions 1.7 or older
* Fixed: Entries in trash no longer show in View
* Tweak: When modifying the "Only visible to logged in users with role" setting, if choosing a role other than "Any", check the checkbox.
* Tweak: `gravityview_field_visibility_caps` filter to add/remove capabilities from the field dropdowns
* Added: Translation files. If you'd like to contribute translations, [please sign up here](https://www.transifex.com/projects/p/gravityview/).

= 1.0 =

* Liftoff!<|MERGE_RESOLUTION|>--- conflicted
+++ resolved
@@ -20,11 +20,10 @@
 
 == Changelog ==
 
-<<<<<<< HEAD
 = 2.0 Beta =
 
 The changelog will not be maintained for beta versions. __For information about the Beta, please [read up here](https://github.com/gravityview/GravityView/wiki/The-Future-of-GravityView)__.
-=======
+
 = 1.22.5 on January 25, 2018 =
 
 * Improves support for [DIY Layout](https://gravityview.co/extensions/diy-layout/), a layout for designers & developers to take full advantage of GravityView
@@ -41,7 +40,6 @@
 = 1.22.4? =
 
 Yes, we skipped a minor release (1.22.4 exists only in our hearts). Thanks for noticing!
->>>>>>> 30a803fc
 
 = 1.22.3 on December 21, 2017 =
 

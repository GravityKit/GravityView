--- conflicted
+++ resolved
@@ -20,14 +20,12 @@
 
 == Changelog ==
 
-<<<<<<< HEAD
+
+= 1.13 =
 * Added: Number field settings
 	- Format number: Display numbers with thousands separators
 	- Decimals: Precision of the number of decimal places. Leave blank to use existing precision.
-=======
-= 1.13 =
 * Fixed: Cache wasn't being used for `get_entries()`
->>>>>>> 0a8d9b7e
 
 = 1.12 on August 5 =
 * Fixed: Conflicts with Advanced Filter extension when using the Recent Entries widget

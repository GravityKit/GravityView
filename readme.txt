--- conflicted
+++ resolved
@@ -23,12 +23,6 @@
 
 = develop =
 
-<<<<<<< HEAD
-* Sorting entries by field values in Gravity Forms Entries table was not working when the "Unapproved" status filter was applied.
-* For some users, adding a Chained Selects Add-On field to the Search Bar causes JavaScript code to be visible and the field would not work as expected.
-* Added compatibility for Views embedded in Jetpack CRM Client Portal Pro pages.
-* Approval-related notifications were firing incorrectly when editing entries, even when the approval status didn't change.
-=======
 #### 🚀 Added
 * Added a new "Display Format" setting for checkbox fields to choose between bulleted lists (default) and showing as comma-separated values.
 * Added area settings for Search Bar widget columns with a new layout option to arrange search fields either stacked (vertical) or side by side (horizontal).
@@ -42,6 +36,7 @@
 #### 🐛 Fixed
 * Date Range filters now work correctly when only a start or end date is entered. Also fixes the issue when using the DataTables layout.
 * Some Search Field icons were displaying too large.
+* Approval-related notifications were firing incorrectly when editing entries, even when the approval status didn't change.
 
 = 2.43.3 on August 14, 2025 =
 
@@ -98,7 +93,6 @@
 * Sorting entries by field values in the Gravity Forms Entries table did not work when the “Unapproved” status filter was applied.
 * In some cases, adding a Chained Selects Add-On field to the Search Bar caused raw JavaScript code to be visible and prevented the field from working properly.
 * Approval Status search was not working.
->>>>>>> 2602bc36
 
 = 2.42.2 on July 17, 2025 =
 
